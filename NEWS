* What's new in version 1.7

<<<<<<< HEAD
- A new option, --dump-probe-types, will dump a list of supported probe types.
  If --unprivileged is also specified, the list will be limited to probe types
  which are available to unprivileged users.
=======
- Systemtap can now automatically download the required debuginfo
  using abrt. The --download-debuginfo[=OPTION] can be used to
  control this feature. Possible values are: 'yes', 'no', 'ask',
  and a positive number representing the timeout desired. The 
  default behavior is to not automatically download the debuginfo.
>>>>>>> ef9333b5

* What's new in version 1.6, 2011-07-25

- Security fixes for CVE-2011-2503: read instead of mmap to load modules,
  CVE-2011-2502: Don't allow path-based auth for uprobes

- The systemtap compile-server no longer uses the -k option when calling the
  translator (stap). As a result, the server will now take advantage of the
  module cache when compiling the same script more than once. You may observe
  an improvement in the performance of the server in this situation.

- The systemtap compile-server and client now each check the version of the
  other, allowing both to adapt when communicating with a down-level
  counterpart. As a result, all version of the client can communicate
  with all versions of the server and vice-versa. Client will prefer newer
  servers when selecting a server automatically.

- SystemTap has improved support for the ARM architecture.  The
  kread() and kwrite() operations for ARM were corrected allowing many
  of the tapsets probes and function to work properly on the ARM
  architecture.

- Staprun can now rename the module to a unique name with the '-R' option before 
  inserting it. Systemtap itself will also call staprun with '-R' by default. 
  This allows the same module to be inserted more than once, without conflicting 
  duplicate names.

- Systemtap error messages now provide feedback when staprun or any other
  process fails to launch.  This also specifically covers when the user 
  doesn't have the proper permissions to launch staprun.

- Systemtap will now map - to _ in module names.  Previously, 
  stap -L 'module("i2c-core").function("*")' would be empty.  It now returns
  a list had stap -L 'module("i2c_core").function("*") been specified.

- Systemtap now fills in missing process names to probe points, to
  avoid having to name them twice twice:
  % stap -e 'probe process("a.out").function("*") {}' -c 'a.out ...'
  Now the probed process name is inferred from the -c CMD argument.
  % stap -e 'probe process.function("*") {}' -c 'a.out ...'

- stap -L 'process("PATH").syscall' will now list context variables

- Depends on elfutils 0.142+.

- Deprecated task_backtrace:string (task:long). This function will go
  away after 1.6. Please run your scripts with stap --check-version.

* What's new in version 1.5, 2011-05-23

- Security fixes for CVE-2011-1781, CVE-2011-1769: correct DW_OP_{mod,div}
  division-by-zero bug

- The compile server and its related tools (stap-gen-ert, stap-authorize-cert,
   stap-sign-module) have been re-implemented in C++. Previously, these
   components were a mix of bash scripts and C code. These changes should be
   transparent to the end user with the exception of NSS certificate database
   password prompting (see below). The old implementation would prompt more
   than once for the same password in some situations.
  
- eventcount.stp now allows for event counting in the format of
  'stap eventcount.stp process.end syscall.* ...', and also reports
  corresponding event tid's.

- Systemtap checks that the build-id of the module being probed matches the
  build-id saved in the systemtap module.  Invoking systemtap with
  -DSTP_NO_BUILDID_CHECK will bypass this build-id runtime verification.  See
  man ld(1) for info on --build-id.

- stapio will now report if a child process has an abnormal exit along with
  the associated status or signal.

- Compiler optimization may sometimes result in systemtap not being able to
  access a user-space probe argument.  Compiling the application with
  -DSTAP_SDT_ARG_CONSTRAINT=nr will force the argument to be an immediate or
  register value which should enable systemtap to access the argument.

- GNU Gettext has now been intergrated with systemtap.  Our translation
  page can be found at http://www.transifex.net/projects/p/systemtap/ .
  "make update-po" will generate the necessary files to use translated
  messages.  Please refer to the po/README file for more info and 
  please consider contributing to this I18N effort!

- The new addr() function returns the probe's instruction pointer.

- process("...").library("...") probes are now supported.  Wildcards
  are supported in the library-name part, to refer to any shared
  library that is required by process-name, which matches the glob
  pattern and the rest of the probe point.

- The "--remote USER@HOST" functionality can now be specified multiple times
  to fan out on multiple targets.  If the targets have distinct kernel and
  architecture configurations, stap will automatically build the script
  appropriately for each one.  This option is also no longer considered
  experimental.

- The NSS certificate database generated for use by the compile server is now
  generated with no password. Previously, a random password was generated and
  used to access the database. This change should be transparent to most users.
  However, if you are prompted for a password when using systemtap, then
  running $libexecdir/stap-gen-cert should correct the problem.

- The timestamp tapset includes jiffies() and HZ() for lightweight approximate
  timekeeping.

- A powerful new command line option --version has been added.

- process.mark now supports $$parms for reading probe parameters.

- A new command line option, --use-server-on-error[=yes|no] is available
  for stap.  It instructs stap to retry compilation of a script using a
  compile server if it fails on the local host.  The default setting
  is 'no'.

- The following deprecated tools have been removed:
      stap-client
      stap-authorize-server-cert
      stap-authorize-signing-cert
      stap-find-or-start-server
      stap-find-servers
  Use the --use-server, --trust-server and --list-servers options of stap
  instead.

* What's new in version 1.4, 2011-01-17

- Security fixes for CVE-2010-4170, CVE-2010-4171: staprun module
  loading/unloading

- A new /* myproc-unprivileged */ marker is now available for embedded C
  code and and expressions. Like the /* unprivileged */ marker, it makes
  the code or expression available for use in unprivileged mode (see
  --unprivileged). However, it also automatically adds a call to
  assert_is_myproc() to the code or expression, thus, making it available
  to the unprivileged user only if the target of the current probe is within
  the user's own process.

- The experimental "--remote USER@HOST" option will run pass 5 on a given
  ssh host, after building locally (or with --use-server) for that target.

- Warning messages from the script may now be suppressed with the stap
  and/or staprun -w option.  By default, duplicate warning messages are
  suppressed (up to a certain limit).  With stap --vp 00002 and above,
  the duplicate elimination is defeated.

- The print_ubacktrace and usym* functions attempt to print the full
  path of the user-space binaries' paths, instead of just the basename.
  The maximum saved path length is set by -DTASK_FINDER_VMA_ENTRY_PATHLEN,
  default 64.  Warning messages are produced if unwinding fails due to
  a missing 'stap -d MODULE' option, providing preloaded unwind data.

- The new tz_ctime() tapset function prints times in the local time zone.

- More kernel tracepoints are accessible to the kernel.trace("...") mechanism,
  if kernel source trees or debuginfo are available.  These formerly "hidden"
  tracepoints are those that are declared somewhere other than the usual
  include/linux/trace/ headers, such as xfs and kvm.

- debuginfo-based process("...").function/.statement/.mark probes support
  wildcards in the process-name part, to refer to any executable files that
  match the glob pattern and the rest of the probe point.

- The -t option now displays information per probe-point rather than a summary
  for each probe.  It also now shows the derivation chain for each probe-point.

- A rewrite of the sys/sdt.h header file provides zero-cost startup (few or
  no ELF relocations) for the debuginfo-less near-zero-cost runtime probes.
  Binaries compiled with earlier sdt.h versions remain supported.  The
  stap -L (listing) option now lists parameters for sys/sdt.h markers.

- The implementation of the integrated compile-server client has been
  extended.
  o --use-server now accepts an argument representing a particular server and
    may be specified more than once.
  o --list-servers now accepts an expanded range of arguments.
  o a new --trust-servers option has been added to stap to replace several
    old certificate-management scripts.
  o The following tools are now deprecated and will be removed in release 1.5:
      stap-client
      stap-authorize-server-cert
      stap-authorize-signing-cert
      stap-find-or-start-server
      stap-find-servers
  See man stap(1) for complete details.

- The compile-server now returns the uprobes.ko to the client when it is
  required by the script being compiled. The integrated compile-server client
  now makes it available to be loaded by staprun. The old (deprecated)
  stap-client does not do this.

- process probes with scripts as the target are recognized by stap and the
  interpreter would be selected for probing.

- Starting in release 1.5, these old variables/functions will be deprecated
  and will only be available when the '--compatible=1.4' flag is used:

  - In the 'syscall.add_key' probe, the 'description_auddr' variable
    has been deprecated in favor of the new 'description_uaddr'
    variable.
  - In the 'syscall.fgetxattr', 'syscall.fsetxattr',
    'syscall.getxattr', 'syscall.lgetxattr', and
    'syscall.lremovexattr' probes, the 'name2' variable has been
    deprecated in favor of the new 'name_str' variable.
  - In the 'nd_syscall.accept' probe the 'flag_str' variable
    has been deprecated in favor of the new 'flags_str' variable.
  - In the 'nd_syscall.dup' probe the 'old_fd' variable has been
    deprecated in favor of the new 'oldfd' variable.
  - In the 'nd_syscall.fgetxattr', 'nd_syscall.fremovexattr',
    'nd_syscall.fsetxattr', 'nd_syscall.getxattr', and
    'nd_syscall.lremovexattr' probes, the 'name2' variable has been 
    deprecated in favor of the new 'name_str' variable.
  - The tapset alias 'nd_syscall.compat_pselect7a' was misnamed.  It should
    have been 'nd_syscall.compat_pselect7' (without the trailing 'a').
  - The tapset function 'cpuid' is deprecated in favor of the better known 
    'cpu'.
  - In the i386 'syscall.sigaltstack' probe, the 'ussp' variable has
    been deprecated in favor of the new 'uss_uaddr' variable.
  - In the ia64 'syscall.sigaltstack' probe, the 'ss_uaddr' and
    'oss_uaddr' variables have been deprecated in favor of the new
    'uss_uaddr' and 'uoss_uaddr' variables.
  - The powerpc tapset alias 'syscall.compat_sysctl' was deprecated
    and renamed 'syscall.sysctl32'.
  - In the x86_64 'syscall.sigaltstack' probe, the 'regs_uaddr'
    variable has been deprecated in favor of the new 'regs' variable.

* What's new in version 1.3, 2010-07-21

- The uprobes kernel module now has about half the overhead when probing
  NOPs, which is particularly relevant for sdt.h markers.

- New stap option -G VAR=VALUE allows overriding global variables
  by passing the settings to staprun as module options.

- The tapset alias 'syscall.compat_pselect7a' was misnamed.  It should
  have been 'syscall.compat_pselect7' (without the trailing 'a').
  Starting in release 1.4, the old name will be deprecated and
  will only be available when the '--compatible=1.3' flag is used.

- A new procfs parameter .umask(UMASK) which provides modification of
  file permissions using the proper umask value.  Default file
  permissions for a read probe are 0400, 0200 for a write probe, and
  0600 for a file with a read and write probe.

- It is now possible in some situations to use print_ubacktrace() to
  get a user space stack trace from a kernel probe point. e.g. for
  user backtraces when there is a pagefault:
  $ stap -d /bin/sort --ldd -e 'probe vm.pagefault {
      if (pid() == target()) {
         printf("pagefault @0x%x\n", address); print_ubacktrace();
      } }' -c /bin/sort
  [...]
  pagefault @0x7fea0595fa70
   0x000000384f07f958 : __GI_strcmp+0x12b8/0x1440 [libc-2.12.so]
   0x000000384f02824e : __gconv_lookup_cache+0xee/0x5a0 [libc-2.12.so]
   0x000000384f021092 : __gconv_find_transform+0x92/0x2cf [libc-2.12.so]
   0x000000384f094896 : __wcsmbs_load_conv+0x106/0x2b0 [libc-2.12.so]
   0x000000384f08bd90 : mbrtowc+0x1b0/0x1c0 [libc-2.12.so]
   0x0000000000404199 : ismbblank+0x39/0x90 [sort]
   0x0000000000404a4f : inittables_mb+0xef/0x290 [sort]
   0x0000000000406934 : main+0x174/0x2510 [sort]
   0x000000384f01ec5d : __libc_start_main+0xfd/0x1d0 [libc-2.12.so]
   0x0000000000402509 : _start+0x29/0x2c [sort]
  [...]

- New tapset functions to get a string representation of a stack trace:
  sprint_[u]backtrace() and sprint_[u]stack().

- New tapset function to get the module (shared library) name for a
  user space address umodname:string(long). The module name will now
  also be in the output of usymdata() and in backtrace addresses even
  when they were not given with -d at the command line.

- Kernel backtraces are now much faster (replaced a linear search
  with a binary search).

- A new integrated compile-server client is now available as part of stap.

  o 'stap --use-server ...' is equivalent to 'stap-client ...'
  o 'stap --list-servers' is equivalent to 'stap-find-servers'
  o 'stap --list-servers=online' is equivalent to 'stap-find-servers --all'
  o stap-client and its related tools will soon be deprecated.
  o the nss-devel and avahi-devel packages are required for building stap with
    the integrated client (checked during configuration).
  o nss and avahi are required to run the integrated client.

- A new operator @entry is available for automatically saving an expression
  at entry time for use in a .return probe.
   probe foo.return { println(get_cycles() - @entry(get_cycles())) }

- Probe $target variables and @cast() can now use a suffix to print complex
  data types as strings.  Use a single '$' for a shallow view, or '$$' for a
  deeper view that includes nested types.  For example, with fs_struct:
   $fs$ : "{.users=%i, .lock={...}, .umask=%i,
            .in_exec=%i, .root={...}, .pwd={...}}"
   $fs$$ : "{.users=%i, .lock={.raw_lock={.lock=%u}}, .umask=%i, .in_exec=%i,
             .root={.mnt=%p, .dentry=%p}, .pwd={.mnt=%p, .dentry=%p}}"

- The <sys/sdt.h> user-space markers no longer default to an implicit
  MARKER_NAME_ENABLED() semaphore check for each marker.  To check for
  enabled markers use a .d declaration file, then:
     if (MARKER_NAME_ENABLED()) MARKER_NAME()

- Hyphenated <sys/sdt.h> marker names such as process(...).mark("foo-bar")
  are now accepted in scripts.  They are mapped to the double-underscore
  form ("foo__bar").

- More robust <sys/sdt.h> user-space markers support is included.  For
  some platforms (x86*, ppc*), this can let systemtap probe the markers
  without debuginfo.  This implementation also supports preserving
  the "provider" name associated with a marker:
    probe process("foo").provider("bar").mark("baz") to match
    STAP_PROBE<n>(bar, baz <...>)
  (Compile with -DSTAP_SDT_V1 to revert to the previous implementation.
  Systemtap supports pre-existing or new binaries using them.)

- Embedded-C may be used within expressions as values, when in guru mode:
     num = %{ LINUX_VERSION_CODE %}               // int64_t
     name = %{ /* string */ THIS_MODULE->name %}  // const char*
     printf ("%s %x\n", name, num)
  The usual /* pure */, /* unprivileged */, and /* guru */ markers may be used 
  as with embedded-C functions.

- By default the systemtap-runtime RPM builds now include a shared
  library, staplog.so, that allows crash to extract systemtap data from
  a vmcore image.

- Iterating with "foreach" can now explicitly save the value for the loop.
     foreach(v = [i,j] in array)
       printf("array[%d,%s] = %d\n", i, j, v /* array[i,j] */)

- The new "--ldd" option automatically adds any additional shared
  libraries needed by probed or -d-listed userspace binaries to the -d
  list, to enable symbolic backtracing through them.  Similarly, the
  new "--all-modules" option automatically adds any currently loaded
  kernel modules (listed in /proc/modules) to the -d list.

- A new family of set_kernel_* functions make it easier for gurus to write
  new values at arbitrary memory addresses.

- Probe wildcards can now use '**' to cross the '.' separator.
     $ stap -l 'sys**open'
     syscall.mq_open
     syscall.open

- Backward compatibility flags (--compatible=VERSION, and matching
  script preprocessing predicate %( systemtap_v CMP "version" %)
  and a deprecation policy are being introduced, in case future
  tapset/language changes break valid scripts.

* What's new in version 1.2, 2010-03-22

- Prototype support for "perf events", where the kernel supports the
  2.6.33 in-kernel API.  Probe points may refer to low-level 
  perf_event_attr type/config numbers, or to a number of aliases
  defined in the new perf.stp tapset:
     probe perf.sw.cpu_clock, perf.type(0).config(4) { }

- Type-casting can now use multiple headers to resolve codependencies.
     @cast(task, "task_struct",
           "kernel<linux/sched.h><linux/fs_struct.h>")->fs->umask

- Tapset-related man pages have been renamed.  'man -k 3stap' should show
  the installed list, which due to prefixing should no longer collide over
  ordinary system functions.

- User space marker arguments no longer use volatile if the version of gcc,
  which must be at least 4.5.0, supports richer DWARF debuginfo.  Use cflags
  -DSTAP_SDT_VOLATILE=volatile or -DSTAP_SDT_VOLATILE= when building
  the sys/sdt.h application to override this one way or another.

- A new construct for error handling is available.  It is similar to c++
  exception catching, using try and catch as new keywords.  Within a handler
  or function, the following is valid and may be nested:
     try { /* arbitrary statements */ }
     catch (er) { /* e.g. println("caught error ", er) */ }

- A new command line flag '-W' forces systemtap to abort translation of
  a script if any warnings are produced.  It is similar to gcc's -Werror.
  (If '-w' is also supplied to suppress warnings, it wins.)

- A new predicate @defined is available for testing whether a
  particular $variable/expression is resolvable at translate time:
  probe foo { if (@defined($bar)) log ("$bar is available here") }

- Adjacent string literals are glued together, making this
  construct valid:
     probe process("/usr" @1 "/bin").function("*") { ... }

- In order to limit potential impact from future security problems, 
  the stap-server process does not permit its being launched as root.

- On recent kernels, for some architectures/configurations, hardware
  breakpoint probes are supported.  The probe point syntax is:

     probe kernel.data(ADDRESS).write
     probe kernel.data(ADDRESS).length(LEN).write
     probe kernel.data("SYMBOL_NAME").write

* What's new in version 1.1, 2010-01-15

- New tracepoint based tapset for memory subsystem.

- The loading of signed modules by staprun is no longer allowed for
  ordinary, unprivileged users.  This means that only root, members of
  the group 'stapdev' and members of the group 'stapusr' can load
  systemtap modules using staprun, stap or stap-client.  The minimum
  privilege required to run arbitrary --unprivileged scripts is now
  'stapusr' membership.

- The stap-server initscript is available. This initscript allows you
  to start systemtap compile servers as a system service and to manage
  these servers as a group or individually. The stap-server initscript
  is installed by the systemtap-server rpm.  The build directory for
  the uprobes module (/usr/share/systemtap/runtime/uprobes) is made
  writable by the 'stap-server' group. All of the files generated when
  building the uprobes module, including the digital signature, are
  also writable by members of stap-server.

  See initscript/README.stap-server for details.

- Some of the compile server client, server and certificate management
  tools have been moved from $bindir to $libexecdir/systemtap.
  You should use the new stap-server script or the stap-server initscript
  for server management where possible. The stap-server script provides the same
  functionality as the stap-server initscript except that the servers are
  run by the invoking user by default as opposed to servers started by the
  stap-server initscript which are run by the user stap-server
  by default. See stap-server(8) for more information.

  You may continue to use these tools by adding $libexecdir/systemtap to
  your path. You would need to do this, for example, if you are not root,
  you want to start a compile server and you are not running systemtap from a
  private installation. In this case you still need to use stap-start-server.

- Any diagnostic output line that starts with "ERROR", as in
  error("foo"), will promote a "Pass 5: run failed", and the return
  code is 1.

- Systemtap now warns about global variables being referenced from other
  script files.  This aims to protect against unintended local-vs-global 
  namespace collisions such as:

     % cat some_tapset.stp
     probe baz.one = bar { foo = $foo; bar = $bar }
     % cat end_user_script.stp
     global foo # intended to be private variable
     probe timer.s(1) { foo ++ }
     probe baz.* { println(foo, pp()) }
     % stap end_user_script.stp
     WARNING: cross-file global variable reference to foo from some_tapset.stp

- Preprocessor conditional for kernel configuration testing:
  %( CONFIG_foo == "y" %? ... %) 

- ftrace(msg:string) tapset function to send strings to the system-wide
  ftrace ring-buffer (if any).

- Better support for richer DWARF debuginfo output from GCC 4.5
  (variable tracking assignments). Kernel modules are now always resolved
  against all their dependencies to find any info referring to missing
  symbols. DW_AT_const_value is now supported when no DW_AT_location
  is available.

* What's new in verson 1.0, 2009-09-22

- process().mark() probes now use an enabling semaphore to reduce the
  computation overhead of dormant probes.

- The function spec for dwarf probes now supports C++ scopes, so you can
  limit the probes to specific namespaces or classes.  Multiple scopes
  can be specified, and they will be matched progressively outward.
      probe process("foo").function("std::vector<*>::*") { }
      probe process("foo").function("::global_function") { }

- It is now possible to cross-compile systemtap scripts for foreign
  architectures, using the new '-a ARCH' and '-B OPT=VALUE' flags.
  For example, put arm-linux-gcc etc. into your $PATH, and point
  systemtap at the target kernel build tree with:
     stap -a arm -B CROSS_COMPILE=arm-linux- -r /build/tree  [...]
  The -B option is passed to kbuild make.  -r identifies the already
  configured/built kernel tree and -a its architecture (kbuild ARCH=...).
  Systemtap will infer -p4.

- Cross compilation using the systemtap client and server
  - stap-start-server now accepts the -r, -R, -I, -B and -a options in
    order to start a cross compiling server. The server will correctly
    advertise itself with respect to the kernel release and architecture
    that it compiles for.
  - When specified on stap-client, the -r and -a options will be
    considered when searching for a suitable server.

- When using the systemtap client and server udp port 5353 must be open
  in your firewall in order for the client to find servers using
  avahi-browse.  Also the systemtap server will choose a random port in
  the range 1024-63999 for accepting ssl connections.

- Support for unprivileged users:
  ***********************************************************************
  * WARNING!!!!!!!!!!                                                   *
  * This feature is EXPERIMENTAL at this time and should be used with   *
  * care. This feature allows systemtap kernel modules to be loaded by  *
  * unprivileged users. The user interface and restrictions will change *
  * as this feature evolves.                                            *
  ***********************************************************************
  - Systemtap modules generated from scripts which use a restricted
    subset of the features available may be loaded by staprun for
    unprivileged users. Previously, staprun would load modules only for
    root or for members of the groups stapdev and stapusr.
  - Using the --unprivileged option on stap enables translation-time
    checking for use by unprivileged users (see restrictions below).
  - All modules deemed suitable for use by unprivileged users will be
    signed by the systemtap server when --unprivileged is specified on
    stap-client. See module signing in release 0.9.8 and stap-server in
    release 0.9 below.
  - Modules signed by trusted signers (servers) and verified by staprun
    will be loaded by staprun regardless of the user's privilege level.
  - The system administrator asserts the trustworthiness of a signer
    (server) by running stap-authorize-signing-cert <cert-file> as root,
    where the <cert-file> can be found in
    ~<user>/.systemtap/ssl/server/stap.cert for servers started by
    ordinary users and in $sysconfdir/systemtap/ssl/server/stap.cert for
    servers started by root.
  - Restrictions are intentionally strict at this time and may be
    relaxed in the future:
     - probe points are restricted to:
         begin, begin(n), end, end(n), error, error(n), never,
         timer.{jiffies,s,sec,ms,msec,us,usec,ns,nsec}(n)*, timer.hz(n),
         process.* (for processes owned by the user).
     - use of embedded C code is not allowed.
     - use of tapset functions is restricted.
       - some tapset functions may not be used at all. A message will be
         generated at module compilation time.
       - some actions by allowed tapset functions may only be performed
         in the context of the user's own process. A runtime fault will
         occur in these situations, for example, direct memory access.
       - The is_myproc() tapset function has been provided so that
         tapset writers for unprivileged users can check that the
         context is of the users own process before attempting these
         actions.
     - accessing the kernel memory space is not allowed.
     - The following command line options may not be used by stap-client
       -g, -I, -D, -R, -B
     - The following environment variables are ignored by stap-client:
       SYSTEMTAP_RUNTIME, SYSTEMTAP_TAPSET, SYSTEMTAP_DEBUGINFO_PATH
  - nss and nss-tools are required to use this feature.

- Support output file switching by SIGUSR2. Users can command running
  stapio to switch output file by sending SIGUSR2.

- Memory consumption for scripts involving many uprobes has been
  dramatically reduced.

- The preprocessor now supports || and && in the conditions.
  e.g. %( arch == "x86_64" || arch == "ia64" %: ... %)

- The systemtap notion of "architecture" now matches the kernel's, rather
  than that of "uname -m".  This means that 32-bit i386 family are all
  known as "i386" rather than "i386" or "i686"; "ppc64" as "powerpc";
  "s390x" as "s390", and so on.  This is consistent between the new
  "-a ARCH" flag and the script-level %( arch ... %) conditional.

- It is now possible to define multiple probe aliases with the same name.
  A probe will expand to all matching aliases.
    probe foo = bar { }
    probe foo = baz { }
    probe foo { } # expands twice, once to bar and once to baz

- A new experimental transport mechanism, using ftrace's ring_buffer,
  has been added.  This may become the default transport mechanism in
  future versions of systemtap.  To test this new transport mechanism,
  define 'STP_USE_RING_BUFFER'.

- Support for recognizing DW_OP_{stack,implicit}_value DWARF expressions
  as emitted by GCC 4.5.

* What's new in version 0.9.9, 2009-08-04

- Systemwide kernel .function.return (kretprobe) maxactive defaults may
  be overridden with the -DKRETACTIVE=nnn parameter.

- Translation pass 2 is significantly faster by avoiding unnecessary
  searching through a kernel build/module directory tree.

- When compiled against elfutils 0.142 systemtap now handles the new
  DW_OP_call_frame_CFA generated by by GCC.

- uprobes and ustack() are more robust when used on applications that
  depend on prelinked/separate debuginfo shared libraries.

- User space PROBE marks are not always found with or without separate
  debuginfo. The .probes section itself is now always put in the main
  elf file and marked as allocated. When building pic code the section
  is marked writable. The selinux memory check problems seen with
  programs using STAP_PROBES is fixed.

- statement() probes can now override "address not at start of statement"
  errors in guru mode. They also provide alternative addresses to use
  in non-guru mode.

- The stapgraph application can generate graphs of data and events
  emitted by systemtap scripts in real time.  Run "stapgraph
  testsuite/systemtap.examples/general/grapher.stp" for an example of
  graphing the system load average and keyboard events.
  
- Dwarf probes now show parameters and local variables in the verbose
  listing mode (-L).

- Symbol aliases are now resolved to their canonical dwarf names.  For
  example, probing "malloc" in libc resolves to "__libc_malloc".

- The syntax for dereferencing $target variables and @cast() gained new
  capabilities:
  - Array indexes can now be arbitrary numeric expressions.
  - Array subscripts are now supported on pointer types.
  - An '&' operator before a @cast or $target returns the address of the
    final component, especially useful for nested structures.

- For reading all probe variables, kernel.mark now supports $$vars and
  $$parms, and process.syscall now supports $$vars.

- The SNMP tapset provides probes and functions for many network
  statistics.  See stapprobes.snmp(3stap) for more details.

- The dentry tapset provides functions to map kernel VFS directory entries
  to file or full path names: d_path(), d_name() and reverse_path_walk().

- SystemTap now has userspace markers in its own binaries, and the stap
  tapset provides the available probepoints and local variables.

- Miscellaneous new tapset functions:
  - pgrp() returns the process group ID of the current process
  - str_replace() performs string replacement

* What's new in version 0.9.8, 2009-06-11

- Miscellaneous new tapset functions:
  - sid() returns the session ID of the current process
  - stringat() indexes a single character from a string.

- Using %M in print formats for hex dumps can now print entire buffers,
  instead of just small numbers.

- Dwarfless syscalls: The nd_syscalls tapset is now available to probe
  system calls without requiring kernel debugging information.  All of
  the same probepoints in the normal syscalls tapset are available with
  an "nd_" prefix, e.g. syscall.open becomes nd_syscall.open.  Most
  syscall arguments are also available by name in nd_syscalls.

- Module signing: If the appropriate nss libraries are available on your
  system, stap-server will sign each compiled module using a self-generated
  certificate.  This is the first step toward extending authority to
  load certain modules to unprivileged users. For now, if the system
  administrator adds a certificate to a database of trusted signers
  (stap-authorize-signing-cert), modules signed using that certificate
  will be verified by staprun against tampering.  Otherwise, you should
  notice no difference in the operation of stap or staprun.

* What's new in version 0.9.7, 2009-04-23

- @cast can now determine its type information using an explicit header
  specification.  For example:
    @cast(tv, "timeval", "<sys/time.h>")->tv_sec
    @cast(task, "task_struct", "kernel<linux/sched.h>")->tgid

- The overlapping process.* tapsets are now separated.  Those probe points
  documented in stapprobes(3stap) remain the same.  Those that were formerly
  in stapprobes.process(3stap) have been renamed to kprocess, to reflect
  their kernel perspective on processes.

- The --skip-badvars option now also suppresses run-time error
  messages that would otherwise result from erroneous memory accesses.
  Such accesses can originate from $context expressions fueled by
  erroneous debug data, or by kernel_{long,string,...}() tapset calls.

- New probes kprobe.function(FUNCTION) and kprobe.function(FUNCTION).return
  for dwarfless probing. These postpone function address resolution to
  run-time and use the kprobe symbol-resolution mechanism.
  Probing of absolute statements can be done using the
  kprobe.statement(ADDRESS).absolute construct.

- EXPERIMENTAL support for user process unwinding. A new collection of
  tapset functions have been added to handle user space backtraces from
  probe points that support them (currently process and timer probes -
  for timer probes test whether or not in user space first with the
  already existing user_mode() function). The new tapset functions are:
    uaddr - User space address of current running task.
    usymname - Return the symbol of an address in the current task.
    usymdata - Return the symbol and module offset of an address.
    print_ustack - Print out stack for the current task from string.
    print_ubacktrace - Print stack back trace for current task.
    ubacktrace - Hex backtrace of current task stack.
  Please read http://sourceware.org/ml/systemtap/2009-q2/msg00364.html
  on the current restrictions and possible changes in the future and
  give feedback if you want to influence future developments.

* What's new in version 0.9.5, 2009-03-27

- New probes process().insn and process().insn.block that allows
  inspection of the process after each instruction or block of
  instructions executed. So to count the total number of instructions
  a process executes during a run do something like:
    $ stap -e 'global steps; probe process("/bin/ls").insn {steps++}
               probe end {printf("Total instructions: %d\n", steps);}' \
           -c /bin/ls
  This feature can slow down execution of a process somewhat.

- Systemtap probes and function man pages extracted from the tapsets
  are now available under 3stap. To show the page for probe vm.pagefault
  or the stap function pexecname do:
    $ man 3stap vm.pagefault
    $ man 3stap pexecname

- Kernel tracepoints are now supported for probing predefined kernel
  events without any debuginfo.  Tracepoints incur less overhead than
  kprobes, and context parameters are available with full type
  information.  Any kernel 2.6.28 and later should have defined
  tracepoints.  Try the following to see what's available:
    $ stap -L 'kernel.trace("*")'

- Typecasting with @cast now supports modules search paths, which is
  useful in case there are multiple places where the type definition
  may be found.  For example:
    @cast(sdev, "scsi_device", "kernel:scsi_mod")->sdev_state

- On-file flight recorder is supported. It allows stap to record huge
  trace log on the disk and to run in background.
  Passing -F option with -o option runs stap in background mode. In this
  mode, staprun is detached from console, and stap itself shows staprun's
  pid and exits.
  Specifying the max size and the max number of log files are also available
  by passing -S option. This option has one or two arguments seperated by
  a comma. The first argument is the max size of a log file in MB. If the
  size of a log file exceeds it, stap switches to the next log file
  automatically. The second is how many files are kept on the disk. If the
  number of log files exceeds it, the oldest log file is removed
  automatically. The second argument can be omitted.

  For example, this will record output on log files each of them is smaller
  than 1024MB and keep last 3 logs, in background.
    % stap -F -o /tmp/staplog -S 1024,3 script.stp

- In guru mode (-g), the kernel probing blacklist is disabled, leaving 
  only a subset - the kernel's own internal kprobe blacklist - to attempt
  to filter out areas unsafe to probe.  The differences may be enough to
  probe more interrupt handlers.

- Variables unavailable in current context may be skipped by setting a 
  session level flag with command line option --skip-badvars now available.
  This replaces any dwarf $variable expressions that could not be resolved
  with literal numeric zeros, along with a warning message.

- Both kernel markers and kernel tracepoint support argument listing
  through stap -L 'kernel.mark("*")' or stap -L 'kernel.trace("*")'

- Users can use -DINTERRUPTIBLE=0 to prevent interrupt reentrancy in
  their script, at the cost of a bit more overhead to toggle the
  interrupt mask.

- Added reentrancy debugging. If stap is run with the arguments
  "-t -DDEBUG_REENTRANCY", additional warnings will be printed for
  every reentrancy event, including the probe points of the
  resident and interloper probes.

- Default to --disable-pie for configure.
  Use --enable-pie to turn it back on.

- Improved sdt.h compatibility and test suite for static dtrace
  compatible user space markers.

- Some architectures now use syscall wrappers (HAVE_SYSCALL_WRAPPERS).
  The syscall tapset has been enhanced to take care of the syscall
  wrappers in this release.

- Security fix for CVE-2009-0784: stapusr module-path checking race.

* What's new in version 0.9, 2009-02-19

- Typecasting is now supported using the @cast operator.  A script can
  define a pointer type for a "long" value, and then access type members
  using the same syntax as with $target variables.  For example, this will
  retrieve the parent pid from a kernel task_struct:
    @cast(pointer, "task_struct", "kernel")->parent->pid

- process().mark() probes are now possible to trace static user space
  markers put in programs with the STAP_PROBE macro using the new
  sys/sdt.h include file. This also provides dtrace compatible markers
  through DTRACE_PROBE and an associated python 'dtrace' script that
  can be used in builds based on dtrace that need dtrace -h or -G
  functionality.

- For those that really want to run stap from the build tree there is
  now the 'run-stap' script in the top-level build directory that sets
  up the SYSTEMTAP_TAPSET, SYSTEMTAP_RUNTIME, SYSTEMTAP_STAPRUN, and
  SYSTEMTAP_STAPIO environment variables (installing systemtap, in a
  local prefix, is still recommended for common use).

- Systemtap now comes with a new Beginners Guide that walks the user
  through their first steps setting up stap, understanding how it all
  works, introduces some useful scripts and describes some common
  pitfalls.  It isn't created by default since it needs a Publican
  setup, but full build instructions can be found in the wiki:
  http://sourceware.org/systemtap/wiki/PublicanQuikHowto
  An online version can be found at:
  http://sourceware.org/systemtap/SystemTap_Beginners_Guide.pdf

- Standard tapsets included with Systemtap were modified to include
  extractable documentation information based on the kernel-doc
  infrastructure. When configured --enabled-docs a HTML and PDF
  version of the Tapset Reference Manual is produced explaining probes
  defined in each tapset.

- The systemtap client and compile server are now available.
  These allow you to compile a systemtap module on a host other than
  the one which it will be run, providing the client and server
  are compatible. Other than using a server for passes 1 through
  4, the client behaves like the 'stap' front end itself. This
  means, among other things, that the client will automatically
  load the resulting module on the local host unless -p[1234]
  was specified.  See stap-server(8) for more details.
  The client/server now use SSL for network connection security and
  for signing.

  The systemtap client and server are prototypes only. Interfaces, options
  and usage may change at any time.

- function("func").label("label") probes are now supported to allow matching
  the label of a function.

- Systemtap initscript is available. This initscript allows you to run
  systemtap scripts as system services (in flight recorder mode) and
  control those scripts individually.
  See README.systemtap for details.

- The stap "-r DIR" option may be used to identify a hand-made kernel
  build directory.  The tool determines the appropriate release string
  automatically from the directory.

- Serious problems associated with user-space probing in shared libraries
  were corrected, making it now possible to experiment with probe shared
  libraries.  Assuming dwarf debugging information is installed, use this
  twist on the normal syntax:

    probe process("/lib64/libc-2.8.so").function("....") { ... }

  This would probe all threads that call into that library.  Running
  "stap -c CMD" or "stap -x PID" naturally restricts this to the target
  command+descendants only.  $$vars etc. may be used.

- For scripts that sometimes terminate with excessive "skipped" probes,
  rerunning the script with "-t" (timing) will print more details about
  the skippage reasons.

- Symbol tables and unwind (backtracing) data support were formerly
  compiled in for all probed modules as identified by the script
  (kernel; module("name"); process("file")) plus those listed by the
  stap "-d BINARY" option.  Now, this data is included only if the systemtap
  script uses tapset functions like probefunc() or backtrace() that require
  such information.  This shrinks the probe modules considerably for the rest.

- Per-pass verbosity control is available with the new "--vp {N}+" option.
  "stap --vp 040" adds 4 units of -v verbosity only to pass 2.  This is useful
  for diagnosing errors from one pass without excessive verbosity from others.

- Most probe handlers now run with interrupts enabled, for improved
  system responsiveness and less probing overhead.  This may result
  in more skipped probes, for example if a reentrant probe handler
  is attempted from within an interrupt handler.  It may also make the
  systemtap overload detection facility more likely to be triggered, as
  interrupt handlers' run time would be included in the self-assessed
  overhead of running probe handlers.

* What's new in version 0.8, 2008-11-13

- Cache limiting is now available.  If the compiled module cache size is
  over a limit specified in the $SYSTEMTAP_DIR/cache/cache_mb_limit file,
  some old cache entries will be unlinked.  See man stap(1) for more.

- Error and warning messages are now followed by source context displaying
  the erroneous line/s and a handy '^' in the following line pointing to the
  appropriate column.

- A bug reporting tool "stap-report" is now available which will quickly
  retrieve much of the information requested here: 
  http://sourceware.org/systemtap/wiki/HowToReportBugs

- The translator can resolve members of anonymous structs / unions:
    given            struct { int foo; struct { int bar; }; } *p;
    this now works:  $p->bar

- The stap "-F" flag activates "flight recorder" mode, which consists of
  translating the given script as usual, but implicitly launching it into
  the background with staprun's existing "-L" (launch) option.  A user
  can later reattach to the module with "staprun -A MODULENAME".

- Additional context variables are available on user-space syscall probes.
  - $argN ($arg1, $arg2, ... $arg6) in process(PATH_OR_PID).syscall
    gives you the argument of the system call.
  - $return in process(PATH_OR_PID).syscall.return gives you the return
    value of the system call.

- Target process mode (stap -c CMD or -x PID) now implicitly restricts all
  "process.*" probes to the given child process.  (It does not affect
  kernel.* or other probe types.)  The CMD string is normally run directly,
  rather than via a /bin/sh -c subshell, since then utrace/uprobe probes
  receive a fairly "clean" event stream.  If metacharacters like
  redirection operators were present in CMD, then "sh -c CMD" is still
  used, and utrace/uprobe probes will receive events from the shell.

     % stap -e 'probe process.syscall, process.end {
                   printf("%s %d %s\n", execname(), pid(), pp())}'\
            -c ls
     ls 2323 process.syscall 
     ls 2323 process.syscall 
     ls 2323 process.end

- Probe listing mode is improved: "-L" lists available script-level variables

     % stap -L 'syscall.*open*'
     syscall.mq_open name:string name_uaddr:long filename:string mode:long u_attr_uaddr:long oflag:long argstr:string
     syscall.open name:string filename:string flags:long mode:long argstr:string
     syscall.openat name:string filename:string flags:long mode:long argstr:string

- All user-space-related probes support $PATH-resolved executable
  names, so

     probe process("ls").syscall {}
     probe process("./a.out").syscall {}

  work now, instead of just

     probe process("/bin/ls").syscall {}
     probe process("/my/directory/a.out").syscall {}

- Prototype symbolic user-space probing support:

     # stap -e 'probe process("ls").function("*").call {
                   log (probefunc()." ".$$parms)
                }' \
            -c 'ls -l'

  This requires:
  - debugging information for the named program
  - a version of utrace in the kernel that is compatible with the "uprobes"
    kernel module prototype.  This includes RHEL5 and older Fedora, but not
    yet current lkml-track utrace; a "pass 4a"-time build failure means
    your system cannot use this yet.

- Global variables which are written to but never read are now
  automatically displayed when the session does a shutdown.  For example:

      global running_tasks
      probe timer.profile {running_tasks[pid(),tid()] = execname()}
      probe timer.ms(8000) {exit()}

- A formatted string representation of the variables, parameters, or local
  variables at a probe point is now supported via the special $$vars,
  $$parms, and $$locals context variables, which expand to a string
  containing a list "var1=0xdead var2=0xbeef var3=?".  (Here, var3 exists
  but is for some reason unavailable.)  In return probes only, $$return
  expands to an empty string for a void function, or "return=0xf00".


* What's new in version 0.7, 2008-07-15

- .statement("func@file:*") and .statement("func@file:M-N") probes are now
  supported to allow matching a range of lines in a function.  This allows
  tracing the execution of a function.

- Scripts relying on probe point wildcards like "syscall.*" that expand
  to distinct kprobes are processed significantly faster than before.

- The vector of script command line arguments is available in a
  tapset-provided global array argv[].  It is indexed 1 ... argc,
  another global.  This can substitute for of preprocessor
  directives @NNN that fail at parse time if there are not
  enough arguments.

      printf("argv: %s %s %s", argv[1], argv[2], argv[3])

- .statement("func@file+line") probes are now supported to allow a
  match relative to the entry of the function incremented by line
  number.  This allows using the same systemtap script if the rest
  of the file.c source only changes slightly.

- A probe listing mode is available.
  % stap -l vm.*
  vm.brk
  vm.mmap
  vm.munmap
  vm.oom_kill
  vm.pagefault
  vm.write_shared

- More user-space probe types are added:

  probe process(PID).begin { }
  probe process("PATH").begin { }
  probe process(PID).thread.begin { }
  probe process("PATH").thread.begin { }
  probe process(PID).end { }
  probe process("PATH").end { }
  probe process(PID).thread.end { }
  probe process("PATH").thread.end { }
  probe process(PID).syscall { }
  probe process("PATH").syscall { }
  probe process(PID).syscall.return { }
  probe process("PATH").syscall.return { }

- Globals now accept ; terminators

  global odds, evens;
  global little[10], big[5];

* What's new in version 0.6, 2007-12-15

- A copy of the systemtap tutorial and language reference guide
  are now included.

- There is a new format specifier, %m, for the printf family of
  functions.  It functions like %s, except that it does not stop when
  a nul ('\0') byte is encountered.  The number of bytes output is
  determined by the precision specifier.  The default precision is 1.
  For example:

      printf ("%m", "My String") // prints one character: M
      printf ("%.5", myString)   // prints 5 bytes beginning at the start
      	     	     		 // of myString

- The %b format specifier for the printf family of functions has been enhanced
  as follows:

  1) When the width and precision are both unspecified, the default is %8.8b.
  2) When only one of the width or precision is specified, the other defaults
     to the same value.  For example, %4b == %.4b == %4.4b
  3) Nul ('\0') bytes are used for field width padding.  For example,

     printf ("%b", 0x1111deadbeef2222) // prints all eight bytes
     printf ("%4.2b", 0xdeadbeef)      // prints  \0\0\xbe\xef

- Dynamic width and precision are now supported for all printf family format
  specifiers.  For example:

     four = 4
     two = 2
     printf ("%*.*b", four, two, 0xdeadbbeef) // prints  \0\0\xbe\xef
     printf ("%*d", four, two)                // prints  <space><space><space>2

- Preprocessor conditional expressions can now include wildcard style
  matches on kernel versions.
  %( kernel_vr != "*xen" %? foo %: bar %)

- Prototype support for user-space probing is showing some progress.
  No symbolic notations are supported yet (so no probing by function names,
  file names, process names, and no access to $context variables), but at
  least it's something:

    probe process(PID).statement(ADDRESS).absolute { }

  This will set a uprobe on the given process-id and given virtual address.
  The proble handler runs in kernel-space as usual, and can generally use
  existing tapset functions.

- Crash utility can retrieve systemtap's relay buffer from a kernel dump
  image by using staplog which is a crash extension module. To use this
  feature, type commands as below from crash(8)'s command line:

    crash> extend staplog.so
    crash> help systemtaplog

  Then, you can see more precise help message.

- You can share a relay buffer amoung several scripts and merge outputs from
  several scripts by using "-DRELAY_HOST" and "-DRELAY_GUEST" options.
  For example:

    # run a host script
    % stap -ve 'probe begin{}' -o merged.out -DRELAY_HOST &
    # wait until starting the host.
    % stap -ve 'probe begin{print("hello ");exit()}' -DRELAY_GUEST
    % stap -ve 'probe begin{print("world\n");exit()}' -DRELAY_GUEST

  Then, you'll see "hello world" in merged.out.

- You can add a conditional statement for each probe point or aliase, which
  is evaluated when the probe point is hit. If the condition is false, the
  whole probe body(including aliases) is skipped. For example:

    global switch = 0;
    probe syscall.* if (switch) { ... }
    probe procfs.write {switch = strtol($value,10)} /* enable/disable ctrl */

- Systemtap will warn you if your script contains unused variables or
  functions.  This is helpful in case of misspelled variables.  If it
  doth protest too much, turn it off with "stap -w ...".

- You can add error-handling probes to a script, which are run if a
  script was stopped due to errors.  In such a case, "end" probes are
  not run, but "error" ones are.

    probe error { println ("oops, errors encountered; here's a report anyway")
                  foreach (coin in mint) { println (coin) } }

- In a related twist, one may list probe points in order of preference,
  and mark any of them as "sufficient" beyond just "optional".  Probe
  point sequence expansion stops if a sufficient-marked probe point has a hit.
  This is useful for probes on functions that may be in a module (CONFIG_FOO=m)
  or may have been compiled into the kernel (CONFIG_FOO=y), but we don't know
  which.  Instead of

    probe module("sd").function("sd_init_command") ? ,
          kernel.function("sd_init_command") ? { ... }

  which might match neither, now one can write this:

    probe module("sd").function("sd_init_command") ! , /* <-- note excl. mark */
          kernel.function("sd_init_command")  { ... }

- New security model.  To install a systemtap kernel module, a user
  must be one of the following: the root user; a member of the
  'stapdev' group; or a member of the 'stapusr' group.  Members of the
  stapusr group can only use modules located in the
  /lib/modules/VERSION/systemtap directory (where VERSION is the
  output of "uname -r").

- .statement("...@file:line") probes now apply heuristics to allow an
  approximate match for the line number.  This works similarly to gdb,
  where a breakpoint placed on an empty source line is automatically
  moved to the next statement.  A silly bug that made many $target
  variables inaccessible to .statement() probes was also fixed.

- LKET has been retired.  Please let us know on <systemtap@sourceware.org>
  if you have been a user of the tapset/tools, so we can help you find
  another way.

- New families of printing functions println() and printd() have been added.
  println() is like print() but adds a newline at the end;
  printd() is like a sequence of print()s, with a specified field delimiter.

* What's new since version 0.5.14?, 2007-07-03

- The way in which command line arguments for scripts are substituted has
  changed.  Previously, $1 etc. would interpret the corresponding command
  line argument as an numeric literal, and @1 as a string literal.  Now,
  the command line arguments are pasted uninterpreted wherever $1 etc.
  appears at the beginning of a token.  @1 is similar, but is quoted as
  a string.  This change does not modify old scripts, but has the effect
  of permitting substitution of arbitrary token sequences.

  # This worked before, and still does:
  % stap -e 'probe timer.s($1) {}'        5
  # Now this also works:
  % stap -e 'probe syscall.$1 {log(@1)}'  open
  # This won't crash, just signal a recursion error:
  % stap -e '$1'                          '$1'
  # As before, $1... is recognized only at the beginning of a token
  % stap -e 'probe begin {foo$1=5}'

* What's new since version 0.5.13?, 2007-03-26

- The way in which systemtap resolves function/inline probes has changed:
   .function(...) - now refers to all functions, inlined or not
   .inline(...)   - is deprecated, use instead:
   .function(...).inline - filters function() to only inlined instances
   .function(...).call - filters function() to only non-inlined instances
   .function(...).return - as before, but now pairs best with .function().call
   .statement() is unchanged.

* What's new since version 0.5.12?, 2007-01-01

- When running in -p4 (compile-only) mode, the compiled .ko file name
  is printed on standard output.

- An array element with a null value such as zero or an empty string
  is now preserved, and will show up in a "foreach" loop or "in" test.
  To delete such an element, the scripts needs to use an explicit
  "delete array[idx]" statement rather than something like "array[idx]=0".

- The new "-P" option controls whether prologue searching heuristics
  will be activated for function probes.  This was needed to get correct
  debugging information (dwarf location list) data for $target variables.
  Modern compilers (gcc 4.1+) tend not to need this heuristic, so it is
  no longer default.  A new configure flag (--enable-prologues) restores
  it as a default setting, and is appropriate for older compilers (gcc 3.*).

- Each systemtap module prints a one-line message to the kernel informational
  log when it starts.  This line identifies the translator version, base
  address of the probe module, a broken-down memory consumption estimate, and
  the total number of probes.  This is meant as a debugging / auditing aid.

- Begin/end probes are run with interrupts enabled (but with
  preemption disabled).  This will allow begin/end probes to be
  longer, to support generating longer reports.

- The numeric forms of kernel.statement() and kernel.function() probe points
  are now interpreted as relocatable values - treated as relative to the
  _stext symbol in that kernel binary.  Since some modern kernel images
  are relocated to a different virtual address at startup, such addresses
  may shift up or down when actually inserted into a running kernel.

     kernel.statement(0xdeadbeef): validated, interpreted relative to _stext,
                                   may map to 0xceadbeef at run time.

  In order to specify unrelocated addresses, use the new ".absolute"
  probe point suffix for such numeric addresses.  These are only
  allowed in guru mode, and provide access to no $target variables.
  They don't use debugging information at all, actually.

     kernel.statement(0xfeedface).absolute: raw, unvalidated, guru mode only

* What's new since version 0.5.10?, 2006-10-19

- Offline processing of debugging information, enabling general
  cross-compilation of probe scripts to remote hosts, without
  requiring identical module/memory layout.  This slows down
  compilation/translation somewhat.

- Kernel symbol table data is loaded by staprun at startup time
  rather than compiled into the module.

- Support the "limit" keyword for foreach iterations:
    foreach ([x,y] in ary limit 5) { ... }
  This implicitly exits after the fifth iteration.  It also enables
  more efficient key/value sorting.

- Support the "maxactive" keyword for return probes:
    probe kernel.function("sdfsdf").maxactive(848) { ... }
  This allows up to 848 concurrently outstanding entries to
  the sdfsdf function before one returns.  The default maxactive
  number is smaller, and can result in missed return probes.

- Support accessing of saved function arguments from within
  return probes.  These values are saved by a synthesized
  function-entry probe.

- Add substantial version/architecture checking in compiled probes to
  assert correct installation of debugging information and correct
  execution on a compatible kernel.

- Add probe-time checking for sufficient free stack space when probe
  handlers are invoked, as a safety improvement.

- Add an optional numeric parameter for begin/end probe specifications,
  to order their execution.
     probe begin(10) { } /* comes after */ probe begin(-10) {}

- Add an optional array size declaration, which is handy for very small
  or very large ones.
     global little[5], big[20000]

- Include some example scripts along with the documentation.

- Change the start-time allocation of probe memory to avoid causing OOM
  situations, and to abort cleanly if free kernel memory is short.

- Automatically use the kernel DWARF unwinder, if present, for stack
  tracebacks.

- Many minor bug fixes, performance, tapset, and error message
  improvements.<|MERGE_RESOLUTION|>--- conflicted
+++ resolved
@@ -1,16 +1,14 @@
 * What's new in version 1.7
 
-<<<<<<< HEAD
 - A new option, --dump-probe-types, will dump a list of supported probe types.
   If --unprivileged is also specified, the list will be limited to probe types
   which are available to unprivileged users.
-=======
+
 - Systemtap can now automatically download the required debuginfo
   using abrt. The --download-debuginfo[=OPTION] can be used to
   control this feature. Possible values are: 'yes', 'no', 'ask',
   and a positive number representing the timeout desired. The 
   default behavior is to not automatically download the debuginfo.
->>>>>>> ef9333b5
 
 * What's new in version 1.6, 2011-07-25
 
