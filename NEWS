--- conflicted
+++ resolved
@@ -1,15 +1,14 @@
 * What's new in version 4.4
 
-<<<<<<< HEAD
+- Implicit thread local storage variables can now be accessed on
+  x86_64, ppc, and s390.
+
 - Replaced spinlocks with RCU locks in vma map's hash table lookups
   which reduces CPU time a lot when there are a lot of target
   processes and vma tracker is enabled.
 
 - stap-prep now avoids downloading kernel debuginfo if a successful
   connection to debuginfod server is made. 
-=======
-- Implicit thread local storage variables can now be accessed on x86_64, ppc, and s390.
->>>>>>> 875469f9
 
 - The locks required to protect concurrent access to global variables
   has been optimized with a "pushdown" algorithm, so that they span
