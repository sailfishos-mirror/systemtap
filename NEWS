* What's new

<<<<<<< HEAD
- Cache limiting is now available.  If the compiled module cache size is
  over a limit specified in the $SYSTEMTAP_DIR/cache/cache_mb_limit file,
  some old cache entries will be unlinked.  See man stap(1) for more.
=======
- Error and warning messages are now followed by source context displaying
  the erroneous line/s and a handy '^' in the following line pointing to the
  appropriate column.
>>>>>>> 57b2fd2b

- A bug reporting tool "stap-report" is now available which will quickly
  retrieve much of the information requested here: 
  http://sourceware.org/systemtap/wiki/HowToReportBugs

- The translator can resolve members of anonymous structs / unions:
    given            struct { int foo; struct { int bar; }; } *p;
    this now works:  $p->bar

- The stap "-F" flag activates "flight recorder" mode, which consists of
  translating the given script as usual, but implicitly launching it into
  the background with staprun's existing "-L" (launch) option.  A user
  can later reattach to the module with "staprun -A MODULENAME".

- Additional context variables are available on user-space syscall probes.
  - $argN ($arg1, $arg2, ... $arg6) in process(PATH_OR_PID).syscall
    gives you the argument of the system call.
  - $return in process(PATH_OR_PID).syscall.return gives you the return
    value of the system call.

- Target process mode (stap -c CMD or -x PID) now implicitly restricts all
  "process.*" probes to the given child process.  (It does not affect
  kernel.* or other probe types.)  The CMD string is now executed directly,
  rather than via a /bin/sh -c subshell.

     % stap -e 'probe process.syscall, process.end {
                   printf("%s %d %s\n", execname(), pid(), pp())}'\
            -c ls
     ls 2323 process.syscall 
     ls 2323 process.syscall 
     ls 2323 process.end

- Probe listing mode is improved: "-L" lists available script-level variables

     % stap -L 'syscall.*open*'
     syscall.mq_open name:string name_uaddr:long filename:string mode:long u_attr_uaddr:long oflag:long argstr:string
     syscall.open name:string filename:string flags:long mode:long argstr:string
     syscall.openat name:string filename:string flags:long mode:long argstr:string

- All user-space-related probes support $PATH-resolved executable
  names, so

     probe process("ls").syscall {}
     probe process("./a.out").syscall {}

  work now, instead of just

     probe process("/bin/ls").syscall {}
     probe process("/my/directory/a.out").syscall {}

- Prototype symbolic user-space probing support:

     # stap -e 'probe process("ls").function("*").call {
                   log (probefunc()." ".$$parms)
                }' \
            -c 'ls -l'

  This requires:
  - debugging information for the named program
  - a version of utrace in the kernel that is compatible with the "uprobes"
    kernel module prototype.  This includes RHEL5 and older Fedora, but not
    yet current lkml-track utrace; a "pass 4a"-time build failure means
    your system cannot use this yet.

- Prototype systemtap client and compile server are now available.
  These allow you to compile a systemtap module on a host other than
  the one which it will be run, providing the client and server
  are compatible. Other than using a server for passes 1 through
  4, the client behaves like the 'stap' front end itself. This
  means, among other things, that the client will automatically
  load the resulting module on the local host unless -p[1234]
  was specified.

  This client/server implementation is a prototype. It provides
  NO NETWORK SECURITY OF ANY KIND and should be used only
  among trusted hosts on a trusted network.

  See stap-server(8) for more details.

- Global variables which are written to but never read are now
  automatically displayed when the session does a shutdown.  For example:

      global running_tasks
      probe timer.profile {running_tasks[pid(),tid()] = execname()}
      probe timer.ms(8000) {exit()}

- A formatted string representation of the variables, parameters, or local
  variables at a probe point is now supported via the special $$vars,
  $$parms, and $$locals context variables, which expand to a string
  containing a list "var1=0xdead var2=0xbeef var3=?".  (Here, var3 exists
  but is for some reason unavailable.)  In return probes only, $$return
  expands to an empty string for a void function, or "return=0xf00".


* What's new in version 0.7

- .statement("func@file:*") and .statement("func@file:M-N") probes are now
  supported to allow matching a range of lines in a function.  This allows
  tracing the execution of a function.

- Scripts relying on probe point wildcards like "syscall.*" that expand
  to distinct kprobes are processed significantly faster than before.

- The vector of script command line arguments is available in a
  tapset-provided global array argv[].  It is indexed 1 ... argc,
  another global.  This can substitute for of preprocessor
  directives @NNN that fail at parse time if there are not
  enough arguments.

      printf("argv: %s %s %s", argv[1], argv[2], argv[3])

- .statement("func@file+line") probes are now supported to allow a
  match relative to the entry of the function incremented by line
  number.  This allows using the same systemtap script if the rest
  of the file.c source only changes slightly.

- A probe listing mode is available.
  % stap -l vm.*
  vm.brk
  vm.mmap
  vm.munmap
  vm.oom_kill
  vm.pagefault
  vm.write_shared

- More user-space probe types are added:

  probe process(PID).begin { }
  probe process("PATH").begin { }
  probe process(PID).thread.begin { }
  probe process("PATH").thread.begin { }
  probe process(PID).end { }
  probe process("PATH").end { }
  probe process(PID).thread.end { }
  probe process("PATH").thread.end { }
  probe process(PID).syscall { }
  probe process("PATH").syscall { }
  probe process(PID).syscall.return { }
  probe process("PATH").syscall.return { }

- Globals now accept ; terminators

  global odds, evens;
  global little[10], big[5];

* What's new in version 0.6

- A copy of the systemtap tutorial and language reference guide
  are now included.

- There is a new format specifier, %m, for the printf family of
  functions.  It functions like %s, except that it does not stop when
  a nul ('\0') byte is encountered.  The number of bytes output is
  determined by the precision specifier.  The default precision is 1.
  For example:

      printf ("%m", "My String") // prints one character: M
      printf ("%.5", myString)   // prints 5 bytes beginning at the start
      	     	     		 // of myString

- The %b format specifier for the printf family of functions has been enhanced
  as follows:

  1) When the width and precision are both unspecified, the default is %8.8b.
  2) When only one of the width or precision is specified, the other defaults
     to the same value.  For example, %4b == %.4b == %4.4b
  3) Nul ('\0') bytes are used for field width padding.  For example,

     printf ("%b", 0x1111deadbeef2222) // prints all eight bytes
     printf ("%4.2b", 0xdeadbeef)      // prints  \0\0\xbe\xef

- Dynamic width and precision are now supported for all printf family format
  specifiers.  For example:

     four = 4
     two = 2
     printf ("%*.*b", four, two, 0xdeadbbeef) // prints  \0\0\xbe\xef
     printf ("%*d", four, two)                // prints  <space><space><space>2

- Preprocessor conditional expressions can now include wildcard style
  matches on kernel versions.
  %( kernel_vr != "*xen" %? foo %: bar %)

- Prototype support for user-space probing is showing some progress.
  No symbolic notations are supported yet (so no probing by function names,
  file names, process names, and no access to $context variables), but at
  least it's something:

    probe process(PID).statement(ADDRESS).absolute { }

  This will set a uprobe on the given process-id and given virtual address.
  The proble handler runs in kernel-space as usual, and can generally use
  existing tapset functions.

- Crash utility can retrieve systemtap's relay buffer from a kernel dump
  image by using staplog which is a crash extension module. To use this
  feature, type commands as below from crash(8)'s command line:

    crash> extend staplog.so
    crash> help systemtaplog

  Then, you can see more precise help message.

- You can share a relay buffer amoung several scripts and merge outputs from
  several scripts by using "-DRELAY_HOST" and "-DRELAY_GUEST" options.
  For example:

    # run a host script
    % stap -ve 'probe begin{}' -o merged.out -DRELAY_HOST &
    # wait until starting the host.
    % stap -ve 'probe begin{print("hello ");exit()}' -DRELAY_GUEST
    % stap -ve 'probe begin{print("world\n");exit()}' -DRELAY_GUEST

  Then, you'll see "hello world" in merged.out.

- You can add a conditional statement for each probe point or aliase, which
  is evaluated when the probe point is hit. If the condition is false, the
  whole probe body(including aliases) is skipped. For example:

    global switch = 0;
    probe syscall.* if (switch) { ... }
    probe procfs.write {switch = strtol($value,10)} /* enable/disable ctrl */

- Systemtap will warn you if your script contains unused variables or
  functions.  This is helpful in case of misspelled variables.  If it
  doth protest too much, turn it off with "stap -w ...".

- You can add error-handling probes to a script, which are run if a
  script was stopped due to errors.  In such a case, "end" probes are
  not run, but "error" ones are.

    probe error { println ("oops, errors encountered; here's a report anyway")
                  foreach (coin in mint) { println (coin) } }

- In a related twist, one may list probe points in order of preference,
  and mark any of them as "sufficient" beyond just "optional".  Probe
  point sequence expansion stops if a sufficient-marked probe point has a hit.
  This is useful for probes on functions that may be in a module (CONFIG_FOO=m)
  or may have been compiled into the kernel (CONFIG_FOO=y), but we don't know
  which.  Instead of

    probe module("sd").function("sd_init_command") ? ,
          kernel.function("sd_init_command") ? { ... }

  which might match neither, now one can write this:

    probe module("sd").function("sd_init_command") ! , /* <-- note excl. mark */
          kernel.function("sd_init_command")  { ... }

- New security model.  To install a systemtap kernel module, a user
  must be one of the following: the root user; a member of the
  'stapdev' group; or a member of the 'stapusr' group.  Members of the
  stapusr group can only use modules located in the
  /lib/modules/VERSION/systemtap directory (where VERSION is the
  output of "uname -r").

- .statement("...@file:line") probes now apply heuristics to allow an
  approximate match for the line number.  This works similarly to gdb,
  where a breakpoint placed on an empty source line is automatically
  moved to the next statement.  A silly bug that made many $target
  variables inaccessible to .statement() probes was also fixed.

- LKET has been retired.  Please let us know on <systemtap@sourceware.org>
  if you have been a user of the tapset/tools, so we can help you find
  another way.

- New families of printing functions println() and printd() have been added.
  println() is like print() but adds a newline at the end;
  printd() is like a sequence of print()s, with a specified field delimiter.

* What's new since version 0.5.14?

- The way in which command line arguments for scripts are substituted has
  changed.  Previously, $1 etc. would interpret the corresponding command
  line argument as an numeric literal, and @1 as a string literal.  Now,
  the command line arguments are pasted uninterpreted wherever $1 etc.
  appears at the beginning of a token.  @1 is similar, but is quoted as
  a string.  This change does not modify old scripts, but has the effect
  of permitting substitution of arbitrary token sequences.

  # This worked before, and still does:
  % stap -e 'probe timer.s($1) {}'        5
  # Now this also works:
  % stap -e 'probe syscall.$1 {log(@1)}'  open
  # This won't crash, just signal a recursion error:
  % stap -e '$1'                          '$1'
  # As before, $1... is recognized only at the beginning of a token
  % stap -e 'probe begin {foo$1=5}'

* What's new since version 0.5.13?

- The way in which systemtap resolves function/inline probes has changed:
   .function(...) - now refers to all functions, inlined or not
   .inline(...)   - is deprecated, use instead:
   .function(...).inline - filters function() to only inlined instances
   .function(...).call - filters function() to only non-inlined instances
   .function(...).return - as before, but now pairs best with .function().call
   .statement() is unchanged.

* What's new since version 0.5.12?

- When running in -p4 (compile-only) mode, the compiled .ko file name
  is printed on standard output.

- An array element with a null value such as zero or an empty string
  is now preserved, and will show up in a "foreach" loop or "in" test.
  To delete such an element, the scripts needs to use an explicit
  "delete array[idx]" statement rather than something like "array[idx]=0".

- The new "-P" option controls whether prologue searching heuristics
  will be activated for function probes.  This was needed to get correct
  debugging information (dwarf location list) data for $target variables.
  Modern compilers (gcc 4.1+) tend not to need this heuristic, so it is
  no longer default.  A new configure flag (--enable-prologues) restores
  it as a default setting, and is appropriate for older compilers (gcc 3.*).

- Each systemtap module prints a one-line message to the kernel informational
  log when it starts.  This line identifies the translator version, base
  address of the probe module, a broken-down memory consumption estimate, and
  the total number of probes.  This is meant as a debugging / auditing aid.

- Begin/end probes are run with interrupts enabled (but with
  preemption disabled).  This will allow begin/end probes to be
  longer, to support generating longer reports.

- The numeric forms of kernel.statement() and kernel.function() probe points
  are now interpreted as relocatable values - treated as relative to the
  _stext symbol in that kernel binary.  Since some modern kernel images
  are relocated to a different virtual address at startup, such addresses
  may shift up or down when actually inserted into a running kernel.

     kernel.statement(0xdeadbeef): validated, interpreted relative to _stext,
                                   may map to 0xceadbeef at run time.

  In order to specify unrelocated addresses, use the new ".absolute"
  probe point suffix for such numeric addresses.  These are only
  allowed in guru mode, and provide access to no $target variables.
  They don't use debugging information at all, actually.

     kernel.statement(0xfeedface).absolute: raw, unvalidated, guru mode only

* What's new since version 0.5.10?

- Offline processing of debugging information, enabling general
  cross-compilation of probe scripts to remote hosts, without
  requiring identical module/memory layout.  This slows down
  compilation/translation somewhat.

- Kernel symbol table data is loaded by staprun at startup time
  rather than compiled into the module.

- Support the "limit" keyword for foreach iterations:
    foreach ([x,y] in ary limit 5) { ... }
  This implicitly exits after the fifth iteration.  It also enables
  more efficient key/value sorting.

- Support the "maxactive" keyword for return probes:
    probe kernel.function("sdfsdf").maxactive(848) { ... }
  This allows up to 848 concurrently outstanding entries to
  the sdfsdf function before one returns.  The default maxactive
  number is smaller, and can result in missed return probes.

- Support accessing of saved function arguments from within
  return probes.  These values are saved by a synthesized
  function-entry probe.

- Add substantial version/architecture checking in compiled probes to
  assert correct installation of debugging information and correct
  execution on a compatible kernel.

- Add probe-time checking for sufficient free stack space when probe
  handlers are invoked, as a safety improvement.

- Add an optional numeric parameter for begin/end probe specifications,
  to order their execution.
     probe begin(10) { } /* comes after */ probe begin(-10) {}

- Add an optional array size declaration, which is handy for very small
  or very large ones.
     global little[5], big[20000]

- Include some example scripts along with the documentation.

- Change the start-time allocation of probe memory to avoid causing OOM
  situations, and to abort cleanly if free kernel memory is short.

- Automatically use the kernel DWARF unwinder, if present, for stack
  tracebacks.

- Many minor bug fixes, performance, tapset, and error message
  improvements.<|MERGE_RESOLUTION|>--- conflicted
+++ resolved
@@ -1,14 +1,12 @@
 * What's new
 
-<<<<<<< HEAD
 - Cache limiting is now available.  If the compiled module cache size is
   over a limit specified in the $SYSTEMTAP_DIR/cache/cache_mb_limit file,
   some old cache entries will be unlinked.  See man stap(1) for more.
-=======
+
 - Error and warning messages are now followed by source context displaying
   the erroneous line/s and a handy '^' in the following line pointing to the
   appropriate column.
->>>>>>> 57b2fd2b
 
 - A bug reporting tool "stap-report" is now available which will quickly
   retrieve much of the information requested here: 
