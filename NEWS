* What's new in version 1.5

<<<<<<< HEAD
- The NSS certificate database generated for use by the compile server is now
  generated with no password. Previously, a random password was generated and
  used to access the database. This change should be transparent to most users.
  However, if you are prompted for a password when using systemtap, then
  running $libexecdir/stap-gen-cert should correct the problem.
=======
- The timestamp tapset includes jiffies() and HZ() for lightweight approximate
  timekeeping.
>>>>>>> 7ee767c3

- A powerful new command line option --version has been added.

- process.mark now supports $$parms for reading probe parameters.

- A new command line option, --use-server-on-error[=yes|no] is available for
  stap. 'yes' instructs stap to retry compilation of a script using a
  compile server if it fails on the local host. If the option is not
  specified, then the default setting is 'no'. If the option is specified with
  no argument, then 'yes' is assumed.
  See See man stap(1) for complete details.

- The following deprecated tools have been removed:
      stap-client
      stap-authorize-server-cert
      stap-authorize-signing-cert
      stap-find-or-start-server
      stap-find-servers
  Use the --use-server, --trust-server and --list-servers options of stap
  instead. See man stap(1) for complete details.

* What's new in version 1.4, 2011-01-17

- A new /* myproc-unprivileged */ marker is now available for embedded C
  code and and expressions. Like the /* unprivileged */ marker, it makes
  the code or expression available for use in unprivileged mode (see
  --unprivileged). However, it also automatically adds a call to
  assert_is_myproc() to the code or expression, thus, making it available
  to the unprivileged user only if the target of the current probe is within
  the user's own process.

- The experimental "--remote USER@HOST" option will run pass 5 on a given
  ssh host, after building locally (or with --use-server) for that target.

- Warning messages from the script may now be suppressed with the stap
  and/or staprun -w option.  By default, duplicate warning messages are
  suppressed (up to a certain limit).  With stap --vp 00002 and above,
  the duplicate elimination is defeated.

- The print_ubacktrace and usym* functions attempt to print the full
  path of the user-space binaries' paths, instead of just the basename.
  The maximum saved path length is set by -DTASK_FINDER_VMA_ENTRY_PATHLEN,
  default 64.  Warning messages are produced if unwinding fails due to
  a missing 'stap -d MODULE' option, providing preloaded unwind data.

- The new tz_ctime() tapset function prints times in the local time zone.

- More kernel tracepoints are accessible to the kernel.trace("...") mechanism,
  if kernel source trees or debuginfo are available.  These formerly "hidden"
  tracepoints are those that are declared somewhere other than the usual
  include/linux/trace/ headers, such as xfs and kvm.

- debuginfo-based process("...").function/.statement/.mark probes support
  wildcards in the process-name part, to refer to any executable files that
  match the glob pattern and the rest of the probe point.

- The -t option now displays information per probe-point rather than a summary
  for each probe.  It also now shows the derivation chain for each probe-point.

- A rewrite of the sys/sdt.h header file provides zero-cost startup (few or
  no ELF relocations) for the debuginfo-less near-zero-cost runtime probes.
  Binaries compiled with earlier sdt.h versions remain supported.  The
  stap -L (listing) option now lists parameters for sys/sdt.h markers.

- The implementation of the integrated compile-server client has been
  extended.
  o --use-server now accepts an argument representing a particular server and
    may be specified more than once.
  o --list-servers now accepts an expanded range of arguments.
  o a new --trust-servers option has been added to stap to replace several
    old certificate-management scripts.
  o The following tools are now deprecated and will be removed in release 1.5:
      stap-client
      stap-authorize-server-cert
      stap-authorize-signing-cert
      stap-find-or-start-server
      stap-find-servers
  See man stap(1) for complete details.

- The compile-server now returns the uprobes.ko to the client when it is
  required by the script being compiled. The integrated compile-server client
  now makes it available to be loaded by staprun. The old (deprecated)
  stap-client does not do this.

- process probes with scripts as the target are recognized by stap and the
  interpreter would be selected for probing.

- Starting in release 1.5, these old variables/functions will be deprecated
  and will only be available when the '--compatible=1.4' flag is used:

  - In the 'syscall.add_key' probe, the 'description_auddr' variable
    has been deprecated in favor of the new 'description_uaddr'
    variable.
  - In the 'syscall.fgetxattr', 'syscall.fsetxattr',
    'syscall.getxattr', 'syscall.lgetxattr', and
    'syscall.lremovexattr' probes, the 'name2' variable has been
    deprecated in favor of the new 'name_str' variable.
  - In the 'nd_syscall.accept' probe the 'flag_str' variable
    has been deprecated in favor of the new 'flags_str' variable.
  - In the 'nd_syscall.dup' probe the 'old_fd' variable has been
    deprecated in favor of the new 'oldfd' variable.
  - In the 'nd_syscall.fgetxattr', 'nd_syscall.fremovexattr',
    'nd_syscall.fsetxattr', 'nd_syscall.getxattr', and
    'nd_syscall.lremovexattr' probes, the 'name2' variable has been 
    deprecated in favor of the new 'name_str' variable.
  - The tapset alias 'nd_syscall.compat_pselect7a' was misnamed.  It should
    have been 'nd_syscall.compat_pselect7' (without the trailing 'a').
  - The tapset function 'cpuid' is deprecated in favor of the better known 
    'cpu'.
  - In the i386 'syscall.sigaltstack' probe, the 'ussp' variable has
    been deprecated in favor of the new 'uss_uaddr' variable.
  - In the ia64 'syscall.sigaltstack' probe, the 'ss_uaddr' and
    'oss_uaddr' variables have been deprecated in favor of the new
    'uss_uaddr' and 'uoss_uaddr' variables.
  - The powerpc tapset alias 'syscall.compat_sysctl' was deprecated
    and renamed 'syscall.sysctl32'.
  - In the x86_64 'syscall.sigaltstack' probe, the 'regs_uaddr'
    variable has been deprecated in favor of the new 'regs' variable.

* What's new in version 1.3, 2010-07-21

- The uprobes kernel module now has about half the overhead when probing
  NOPs, which is particularly relevant for sdt.h markers.

- New stap option -G VAR=VALUE allows overriding global variables
  by passing the settings to staprun as module options.

- The tapset alias 'syscall.compat_pselect7a' was misnamed.  It should
  have been 'syscall.compat_pselect7' (without the trailing 'a').
  Starting in release 1.4, the old name will be deprecated and
  will only be available when the '--compatible=1.3' flag is used.

- A new procfs parameter .umask(UMASK) which provides modification of
  file permissions using the proper umask value.  Default file
  permissions for a read probe are 0400, 0200 for a write probe, and
  0600 for a file with a read and write probe.

- It is now possible in some situations to use print_ubacktrace() to
  get a user space stack trace from a kernel probe point. e.g. for
  user backtraces when there is a pagefault:
  $ stap -d /bin/sort --ldd -e 'probe vm.pagefault {
      if (pid() == target()) {
         printf("pagefault @0x%x\n", address); print_ubacktrace();
      } }' -c /bin/sort
  [...]
  pagefault @0x7fea0595fa70
   0x000000384f07f958 : __GI_strcmp+0x12b8/0x1440 [libc-2.12.so]
   0x000000384f02824e : __gconv_lookup_cache+0xee/0x5a0 [libc-2.12.so]
   0x000000384f021092 : __gconv_find_transform+0x92/0x2cf [libc-2.12.so]
   0x000000384f094896 : __wcsmbs_load_conv+0x106/0x2b0 [libc-2.12.so]
   0x000000384f08bd90 : mbrtowc+0x1b0/0x1c0 [libc-2.12.so]
   0x0000000000404199 : ismbblank+0x39/0x90 [sort]
   0x0000000000404a4f : inittables_mb+0xef/0x290 [sort]
   0x0000000000406934 : main+0x174/0x2510 [sort]
   0x000000384f01ec5d : __libc_start_main+0xfd/0x1d0 [libc-2.12.so]
   0x0000000000402509 : _start+0x29/0x2c [sort]
  [...]

- New tapset functions to get a string representation of a stack trace:
  sprint_[u]backtrace() and sprint_[u]stack().

- New tapset function to get the module (shared library) name for a
  user space address umodname:string(long). The module name will now
  also be in the output of usymdata() and in backtrace addresses even
  when they were not given with -d at the command line.

- Kernel backtraces are now much faster (replaced a linear search
  with a binary search).

- A new integrated compile-server client is now available as part of stap.

  o 'stap --use-server ...' is equivalent to 'stap-client ...'
  o 'stap --list-servers' is equivalent to 'stap-find-servers'
  o 'stap --list-servers=online' is equivalent to 'stap-find-servers --all'
  o stap-client and its related tools will soon be deprecated.
  o the nss-devel and avahi-devel packages are required for building stap with
    the integrated client (checked during configuration).
  o nss and avahi are required to run the integrated client.

- A new operator @entry is available for automatically saving an expression
  at entry time for use in a .return probe.
   probe foo.return { println(get_cycles() - @entry(get_cycles())) }

- Probe $target variables and @cast() can now use a suffix to print complex
  data types as strings.  Use a single '$' for a shallow view, or '$$' for a
  deeper view that includes nested types.  For example, with fs_struct:
   $fs$ : "{.users=%i, .lock={...}, .umask=%i,
            .in_exec=%i, .root={...}, .pwd={...}}"
   $fs$$ : "{.users=%i, .lock={.raw_lock={.lock=%u}}, .umask=%i, .in_exec=%i,
             .root={.mnt=%p, .dentry=%p}, .pwd={.mnt=%p, .dentry=%p}}"

- The <sys/sdt.h> user-space markers no longer default to an implicit
  MARKER_NAME_ENABLED() semaphore check for each marker.  To check for
  enabled markers use a .d declaration file, then:
     if (MARKER_NAME_ENABLED()) MARKER_NAME()

- Hyphenated <sys/sdt.h> marker names such as process(...).mark("foo-bar")
  are now accepted in scripts.  They are mapped to the double-underscore
  form ("foo__bar").

- More robust <sys/sdt.h> user-space markers support is included.  For
  some platforms (x86*, ppc*), this can let systemtap probe the markers
  without debuginfo.  This implementation also supports preserving
  the "provider" name associated with a marker:
    probe process("foo").provider("bar").mark("baz") to match
    STAP_PROBE<n>(bar, baz <...>)
  (Compile with -DSTAP_SDT_V1 to revert to the previous implementation.
  Systemtap supports pre-existing or new binaries using them.)

- Embedded-C may be used within expressions as values, when in guru mode:
     num = %{ LINUX_VERSION_CODE %}               // int64_t
     name = %{ /* string */ THIS_MODULE->name %}  // const char*
     printf ("%s %x\n", name, num)
  The usual /* pure */, /* unprivileged */, and /* guru */ markers may be used 
  as with embedded-C functions.

- By default the systemtap-runtime RPM builds now include a shared
  library, staplog.so, that allows crash to extract systemtap data from
  a vmcore image.

- Iterating with "foreach" can now explicitly save the value for the loop.
     foreach(v = [i,j] in array)
       printf("array[%d,%s] = %d\n", i, j, v /* array[i,j] */)

- The new "--ldd" option automatically adds any additional shared
  libraries needed by probed or -d-listed userspace binaries to the -d
  list, to enable symbolic backtracing through them.  Similarly, the
  new "--all-modules" option automatically adds any currently loaded
  kernel modules (listed in /proc/modules) to the -d list.

- A new family of set_kernel_* functions make it easier for gurus to write
  new values at arbitrary memory addresses.

- Probe wildcards can now use '**' to cross the '.' separator.
     $ stap -l 'sys**open'
     syscall.mq_open
     syscall.open

- Backward compatibility flags (--compatible=VERSION, and matching
  script preprocessing predicate %( systemtap_v CMP "version" %)
  and a deprecation policy are being introduced, in case future
  tapset/language changes break valid scripts.

* What's new in version 1.2, 2010-03-22

- Prototype support for "perf events", where the kernel supports the
  2.6.33 in-kernel API.  Probe points may refer to low-level 
  perf_event_attr type/config numbers, or to a number of aliases
  defined in the new perf.stp tapset:
     probe perf.sw.cpu_clock, perf.type(0).config(4) { }

- Type-casting can now use multiple headers to resolve codependencies.
     @cast(task, "task_struct",
           "kernel<linux/sched.h><linux/fs_struct.h>")->fs->umask

- Tapset-related man pages have been renamed.  'man -k 3stap' should show
  the installed list, which due to prefixing should no longer collide over
  ordinary system functions.

- User space marker arguments no longer use volatile if the version of gcc,
  which must be at least 4.5.0, supports richer DWARF debuginfo.  Use cflags
  -DSTAP_SDT_VOLATILE=volatile or -DSTAP_SDT_VOLATILE= when building
  the sys/sdt.h application to override this one way or another.

- A new construct for error handling is available.  It is similar to c++
  exception catching, using try and catch as new keywords.  Within a handler
  or function, the following is valid and may be nested:
     try { /* arbitrary statements */ }
     catch (er) { /* e.g. println("caught error ", er) */ }

- A new command line flag '-W' forces systemtap to abort translation of
  a script if any warnings are produced.  It is similar to gcc's -Werror.
  (If '-w' is also supplied to suppress warnings, it wins.)

- A new predicate @defined is available for testing whether a
  particular $variable/expression is resolvable at translate time:
  probe foo { if (@defined($bar)) log ("$bar is available here") }

- Adjacent string literals are glued together, making this
  construct valid:
     probe process("/usr" @1 "/bin").function("*") { ... }

- In order to limit potential impact from future security problems, 
  the stap-server process does not permit its being launched as root.

- On recent kernels, for some architectures/configurations, hardware
  breakpoint probes are supported.  The probe point syntax is:

     probe kernel.data(ADDRESS).write
     probe kernel.data(ADDRESS).length(LEN).write
     probe kernel.data("SYMBOL_NAME").write

* What's new in version 1.1, 2010-01-15

- New tracepoint based tapset for memory subsystem.

- The loading of signed modules by staprun is no longer allowed for
  ordinary, unprivileged users.  This means that only root, members of
  the group 'stapdev' and members of the group 'stapusr' can load
  systemtap modules using staprun, stap or stap-client.  The minimum
  privilege required to run arbitrary --unprivileged scripts is now
  'stapusr' membership.

- The stap-server initscript is available. This initscript allows you
  to start systemtap compile servers as a system service and to manage
  these servers as a group or individually. The stap-server initscript
  is installed by the systemtap-server rpm.  The build directory for
  the uprobes module (/usr/share/systemtap/runtime/uprobes) is made
  writable by the 'stap-server' group. All of the files generated when
  building the uprobes module, including the digital signature, are
  also writable by members of stap-server.

  See initscript/README.stap-server for details.

- Some of the compile server client, server and certificate management
  tools have been moved from $bindir to $libexecdir/systemtap.
  You should use the new stap-server script or the stap-server initscript
  for server management where possible. The stap-server script provides the same
  functionality as the stap-server initscript except that the servers are
  run by the invoking user by default as opposed to servers started by the
  stap-server initscript which are run by the user stap-server
  by default. See stap-server(8) for more information.

  You may continue to use these tools by adding $libexecdir/systemtap to
  your path. You would need to do this, for example, if you are not root,
  you want to start a compile server and you are not running systemtap from a
  private installation. In this case you still need to use stap-start-server.

- Any diagnostic output line that starts with "ERROR", as in
  error("foo"), will promote a "Pass 5: run failed", and the return
  code is 1.

- Systemtap now warns about global variables being referenced from other
  script files.  This aims to protect against unintended local-vs-global 
  namespace collisions such as:

     % cat some_tapset.stp
     probe baz.one = bar { foo = $foo; bar = $bar }
     % cat end_user_script.stp
     global foo # intended to be private variable
     probe timer.s(1) { foo ++ }
     probe baz.* { println(foo, pp()) }
     % stap end_user_script.stp
     WARNING: cross-file global variable reference to foo from some_tapset.stp

- Preprocessor conditional for kernel configuration testing:
  %( CONFIG_foo == "y" %? ... %) 

- ftrace(msg:string) tapset function to send strings to the system-wide
  ftrace ring-buffer (if any).

- Better support for richer DWARF debuginfo output from GCC 4.5
  (variable tracking assignments). Kernel modules are now always resolved
  against all their dependencies to find any info referring to missing
  symbols. DW_AT_const_value is now supported when no DW_AT_location
  is available.

* What's new in verson 1.0, 2009-09-22

- process().mark() probes now use an enabling semaphore to reduce the
  computation overhead of dormant probes.

- The function spec for dwarf probes now supports C++ scopes, so you can
  limit the probes to specific namespaces or classes.  Multiple scopes
  can be specified, and they will be matched progressively outward.
      probe process("foo").function("std::vector<*>::*") { }
      probe process("foo").function("::global_function") { }

- It is now possible to cross-compile systemtap scripts for foreign
  architectures, using the new '-a ARCH' and '-B OPT=VALUE' flags.
  For example, put arm-linux-gcc etc. into your $PATH, and point
  systemtap at the target kernel build tree with:
     stap -a arm -B CROSS_COMPILE=arm-linux- -r /build/tree  [...]
  The -B option is passed to kbuild make.  -r identifies the already
  configured/built kernel tree and -a its architecture (kbuild ARCH=...).
  Systemtap will infer -p4.

- Cross compilation using the systemtap client and server
  - stap-start-server now accepts the -r, -R, -I, -B and -a options in
    order to start a cross compiling server. The server will correctly
    advertise itself with respect to the kernel release and architecture
    that it compiles for.
  - When specified on stap-client, the -r and -a options will be
    considered when searching for a suitable server.

- When using the systemtap client and server udp port 5353 must be open
  in your firewall in order for the client to find servers using
  avahi-browse.  Also the systemtap server will choose a random port in
  the range 1024-63999 for accepting ssl connections.

- Support for unprivileged users:
  ***********************************************************************
  * WARNING!!!!!!!!!!                                                   *
  * This feature is EXPERIMENTAL at this time and should be used with   *
  * care. This feature allows systemtap kernel modules to be loaded by  *
  * unprivileged users. The user interface and restrictions will change *
  * as this feature evolves.                                            *
  ***********************************************************************
  - Systemtap modules generated from scripts which use a restricted
    subset of the features available may be loaded by staprun for
    unprivileged users. Previously, staprun would load modules only for
    root or for members of the groups stapdev and stapusr.
  - Using the --unprivileged option on stap enables translation-time
    checking for use by unprivileged users (see restrictions below).
  - All modules deemed suitable for use by unprivileged users will be
    signed by the systemtap server when --unprivileged is specified on
    stap-client. See module signing in release 0.9.8 and stap-server in
    release 0.9 below.
  - Modules signed by trusted signers (servers) and verified by staprun
    will be loaded by staprun regardless of the user's privilege level.
  - The system administrator asserts the trustworthiness of a signer
    (server) by running stap-authorize-signing-cert <cert-file> as root,
    where the <cert-file> can be found in
    ~<user>/.systemtap/ssl/server/stap.cert for servers started by
    ordinary users and in $sysconfdir/systemtap/ssl/server/stap.cert for
    servers started by root.
  - Restrictions are intentionally strict at this time and may be
    relaxed in the future:
     - probe points are restricted to:
         begin, begin(n), end, end(n), error, error(n), never,
         timer.{jiffies,s,sec,ms,msec,us,usec,ns,nsec}(n)*, timer.hz(n),
         process.* (for processes owned by the user).
     - use of embedded C code is not allowed.
     - use of tapset functions is restricted.
       - some tapset functions may not be used at all. A message will be
         generated at module compilation time.
       - some actions by allowed tapset functions may only be performed
         in the context of the user's own process. A runtime fault will
         occur in these situations, for example, direct memory access.
       - The is_myproc() tapset function has been provided so that
         tapset writers for unprivileged users can check that the
         context is of the users own process before attempting these
         actions.
     - accessing the kernel memory space is not allowed.
     - The following command line options may not be used by stap-client
       -g, -I, -D, -R, -B
     - The following environment variables are ignored by stap-client:
       SYSTEMTAP_RUNTIME, SYSTEMTAP_TAPSET, SYSTEMTAP_DEBUGINFO_PATH
  - nss and nss-tools are required to use this feature.

- Support output file switching by SIGUSR2. Users can command running
  stapio to switch output file by sending SIGUSR2.

- Memory consumption for scripts involving many uprobes has been
  dramatically reduced.

- The preprocessor now supports || and && in the conditions.
  e.g. %( arch == "x86_64" || arch == "ia64" %: ... %)

- The systemtap notion of "architecture" now matches the kernel's, rather
  than that of "uname -m".  This means that 32-bit i386 family are all
  known as "i386" rather than "i386" or "i686"; "ppc64" as "powerpc";
  "s390x" as "s390", and so on.  This is consistent between the new
  "-a ARCH" flag and the script-level %( arch ... %) conditional.

- It is now possible to define multiple probe aliases with the same name.
  A probe will expand to all matching aliases.
    probe foo = bar { }
    probe foo = baz { }
    probe foo { } # expands twice, once to bar and once to baz

- A new experimental transport mechanism, using ftrace's ring_buffer,
  has been added.  This may become the default transport mechanism in
  future versions of systemtap.  To test this new transport mechanism,
  define 'STP_USE_RING_BUFFER'.

- Support for recognizing DW_OP_{stack,implicit}_value DWARF expressions
  as emitted by GCC 4.5.

* What's new in version 0.9.9, 2009-08-04

- Systemwide kernel .function.return (kretprobe) maxactive defaults may
  be overridden with the -DKRETACTIVE=nnn parameter.

- Translation pass 2 is significantly faster by avoiding unnecessary
  searching through a kernel build/module directory tree.

- When compiled against elfutils 0.142 systemtap now handles the new
  DW_OP_call_frame_CFA generated by by GCC.

- uprobes and ustack() are more robust when used on applications that
  depend on prelinked/separate debuginfo shared libraries.

- User space PROBE marks are not always found with or without separate
  debuginfo. The .probes section itself is now always put in the main
  elf file and marked as allocated. When building pic code the section
  is marked writable. The selinux memory check problems seen with
  programs using STAP_PROBES is fixed.

- statement() probes can now override "address not at start of statement"
  errors in guru mode. They also provide alternative addresses to use
  in non-guru mode.

- The stapgraph application can generate graphs of data and events
  emitted by systemtap scripts in real time.  Run "stapgraph
  testsuite/systemtap.examples/general/grapher.stp" for an example of
  graphing the system load average and keyboard events.
  
- Dwarf probes now show parameters and local variables in the verbose
  listing mode (-L).

- Symbol aliases are now resolved to their canonical dwarf names.  For
  example, probing "malloc" in libc resolves to "__libc_malloc".

- The syntax for dereferencing $target variables and @cast() gained new
  capabilities:
  - Array indexes can now be arbitrary numeric expressions.
  - Array subscripts are now supported on pointer types.
  - An '&' operator before a @cast or $target returns the address of the
    final component, especially useful for nested structures.

- For reading all probe variables, kernel.mark now supports $$vars and
  $$parms, and process.syscall now supports $$vars.

- The SNMP tapset provides probes and functions for many network
  statistics.  See stapprobes.snmp(3stap) for more details.

- The dentry tapset provides functions to map kernel VFS directory entries
  to file or full path names: d_path(), d_name() and reverse_path_walk().

- SystemTap now has userspace markers in its own binaries, and the stap
  tapset provides the available probepoints and local variables.

- Miscellaneous new tapset functions:
  - pgrp() returns the process group ID of the current process
  - str_replace() performs string replacement

* What's new in version 0.9.8, 2009-06-11

- Miscellaneous new tapset functions:
  - sid() returns the session ID of the current process
  - stringat() indexes a single character from a string.

- Using %M in print formats for hex dumps can now print entire buffers,
  instead of just small numbers.

- Dwarfless syscalls: The nd_syscalls tapset is now available to probe
  system calls without requiring kernel debugging information.  All of
  the same probepoints in the normal syscalls tapset are available with
  an "nd_" prefix, e.g. syscall.open becomes nd_syscall.open.  Most
  syscall arguments are also available by name in nd_syscalls.

- Module signing: If the appropriate nss libraries are available on your
  system, stap-server will sign each compiled module using a self-generated
  certificate.  This is the first step toward extending authority to
  load certain modules to unprivileged users. For now, if the system
  administrator adds a certificate to a database of trusted signers
  (stap-authorize-signing-cert), modules signed using that certificate
  will be verified by staprun against tampering.  Otherwise, you should
  notice no difference in the operation of stap or staprun.

* What's new in version 0.9.7, 2009-04-23

- @cast can now determine its type information using an explicit header
  specification.  For example:
    @cast(tv, "timeval", "<sys/time.h>")->tv_sec
    @cast(task, "task_struct", "kernel<linux/sched.h>")->tgid

- The overlapping process.* tapsets are now separated.  Those probe points
  documented in stapprobes(3stap) remain the same.  Those that were formerly
  in stapprobes.process(3stap) have been renamed to kprocess, to reflect
  their kernel perspective on processes.

- The --skip-badvars option now also suppresses run-time error
  messages that would otherwise result from erroneous memory accesses.
  Such accesses can originate from $context expressions fueled by
  erroneous debug data, or by kernel_{long,string,...}() tapset calls.

- New probes kprobe.function(FUNCTION) and kprobe.function(FUNCTION).return
  for dwarfless probing. These postpone function address resolution to
  run-time and use the kprobe symbol-resolution mechanism.
  Probing of absolute statements can be done using the
  kprobe.statement(ADDRESS).absolute construct.

- EXPERIMENTAL support for user process unwinding. A new collection of
  tapset functions have been added to handle user space backtraces from
  probe points that support them (currently process and timer probes -
  for timer probes test whether or not in user space first with the
  already existing user_mode() function). The new tapset functions are:
    uaddr - User space address of current running task.
    usymname - Return the symbol of an address in the current task.
    usymdata - Return the symbol and module offset of an address.
    print_ustack - Print out stack for the current task from string.
    print_ubacktrace - Print stack back trace for current task.
    ubacktrace - Hex backtrace of current task stack.
  Please read http://sourceware.org/ml/systemtap/2009-q2/msg00364.html
  on the current restrictions and possible changes in the future and
  give feedback if you want to influence future developments.

* What's new in version 0.9.5, 2009-03-27

- New probes process().insn and process().insn.block that allows
  inspection of the process after each instruction or block of
  instructions executed. So to count the total number of instructions
  a process executes during a run do something like:
    $ stap -e 'global steps; probe process("/bin/ls").insn {steps++}
               probe end {printf("Total instructions: %d\n", steps);}' \
           -c /bin/ls
  This feature can slow down execution of a process somewhat.

- Systemtap probes and function man pages extracted from the tapsets
  are now available under 3stap. To show the page for probe vm.pagefault
  or the stap function pexecname do:
    $ man 3stap vm.pagefault
    $ man 3stap pexecname

- Kernel tracepoints are now supported for probing predefined kernel
  events without any debuginfo.  Tracepoints incur less overhead than
  kprobes, and context parameters are available with full type
  information.  Any kernel 2.6.28 and later should have defined
  tracepoints.  Try the following to see what's available:
    $ stap -L 'kernel.trace("*")'

- Typecasting with @cast now supports modules search paths, which is
  useful in case there are multiple places where the type definition
  may be found.  For example:
    @cast(sdev, "scsi_device", "kernel:scsi_mod")->sdev_state

- On-file flight recorder is supported. It allows stap to record huge
  trace log on the disk and to run in background.
  Passing -F option with -o option runs stap in background mode. In this
  mode, staprun is detached from console, and stap itself shows staprun's
  pid and exits.
  Specifying the max size and the max number of log files are also available
  by passing -S option. This option has one or two arguments seperated by
  a comma. The first argument is the max size of a log file in MB. If the
  size of a log file exceeds it, stap switches to the next log file
  automatically. The second is how many files are kept on the disk. If the
  number of log files exceeds it, the oldest log file is removed
  automatically. The second argument can be omitted.

  For example, this will record output on log files each of them is smaller
  than 1024MB and keep last 3 logs, in background.
    % stap -F -o /tmp/staplog -S 1024,3 script.stp

- In guru mode (-g), the kernel probing blacklist is disabled, leaving 
  only a subset - the kernel's own internal kprobe blacklist - to attempt
  to filter out areas unsafe to probe.  The differences may be enough to
  probe more interrupt handlers.

- Variables unavailable in current context may be skipped by setting a 
  session level flag with command line option --skip-badvars now available.
  This replaces any dwarf $variable expressions that could not be resolved
  with literal numeric zeros, along with a warning message.

- Both kernel markers and kernel tracepoint support argument listing
  through stap -L 'kernel.mark("*")' or stap -L 'kernel.trace("*")'

- Users can use -DINTERRUPTIBLE=0 to prevent interrupt reentrancy in
  their script, at the cost of a bit more overhead to toggle the
  interrupt mask.

- Added reentrancy debugging. If stap is run with the arguments
  "-t -DDEBUG_REENTRANCY", additional warnings will be printed for
  every reentrancy event, including the probe points of the
  resident and interloper probes.

- Default to --disable-pie for configure.
  Use --enable-pie to turn it back on.

- Improved sdt.h compatibility and test suite for static dtrace
  compatible user space markers.

- Some architectures now use syscall wrappers (HAVE_SYSCALL_WRAPPERS).
  The syscall tapset has been enhanced to take care of the syscall
  wrappers in this release.

- Security fix for CVE-2009-0784: stapusr module-path checking race.

* What's new in version 0.9, 2009-02-19

- Typecasting is now supported using the @cast operator.  A script can
  define a pointer type for a "long" value, and then access type members
  using the same syntax as with $target variables.  For example, this will
  retrieve the parent pid from a kernel task_struct:
    @cast(pointer, "task_struct", "kernel")->parent->pid

- process().mark() probes are now possible to trace static user space
  markers put in programs with the STAP_PROBE macro using the new
  sys/sdt.h include file. This also provides dtrace compatible markers
  through DTRACE_PROBE and an associated python 'dtrace' script that
  can be used in builds based on dtrace that need dtrace -h or -G
  functionality.

- For those that really want to run stap from the build tree there is
  now the 'run-stap' script in the top-level build directory that sets
  up the SYSTEMTAP_TAPSET, SYSTEMTAP_RUNTIME, SYSTEMTAP_STAPRUN, and
  SYSTEMTAP_STAPIO environment variables (installing systemtap, in a
  local prefix, is still recommended for common use).

- Systemtap now comes with a new Beginners Guide that walks the user
  through their first steps setting up stap, understanding how it all
  works, introduces some useful scripts and describes some common
  pitfalls.  It isn't created by default since it needs a Publican
  setup, but full build instructions can be found in the wiki:
  http://sourceware.org/systemtap/wiki/PublicanQuikHowto
  An online version can be found at:
  http://sourceware.org/systemtap/SystemTap_Beginners_Guide.pdf

- Standard tapsets included with Systemtap were modified to include
  extractable documentation information based on the kernel-doc
  infrastructure. When configured --enabled-docs a HTML and PDF
  version of the Tapset Reference Manual is produced explaining probes
  defined in each tapset.

- The systemtap client and compile server are now available.
  These allow you to compile a systemtap module on a host other than
  the one which it will be run, providing the client and server
  are compatible. Other than using a server for passes 1 through
  4, the client behaves like the 'stap' front end itself. This
  means, among other things, that the client will automatically
  load the resulting module on the local host unless -p[1234]
  was specified.  See stap-server(8) for more details.
  The client/server now use SSL for network connection security and
  for signing.

  The systemtap client and server are prototypes only. Interfaces, options
  and usage may change at any time.

- function("func").label("label") probes are now supported to allow matching
  the label of a function.

- Systemtap initscript is available. This initscript allows you to run
  systemtap scripts as system services (in flight recorder mode) and
  control those scripts individually.
  See README.systemtap for details.

- The stap "-r DIR" option may be used to identify a hand-made kernel
  build directory.  The tool determines the appropriate release string
  automatically from the directory.

- Serious problems associated with user-space probing in shared libraries
  were corrected, making it now possible to experiment with probe shared
  libraries.  Assuming dwarf debugging information is installed, use this
  twist on the normal syntax:

    probe process("/lib64/libc-2.8.so").function("....") { ... }

  This would probe all threads that call into that library.  Running
  "stap -c CMD" or "stap -x PID" naturally restricts this to the target
  command+descendants only.  $$vars etc. may be used.

- For scripts that sometimes terminate with excessive "skipped" probes,
  rerunning the script with "-t" (timing) will print more details about
  the skippage reasons.

- Symbol tables and unwind (backtracing) data support were formerly
  compiled in for all probed modules as identified by the script
  (kernel; module("name"); process("file")) plus those listed by the
  stap "-d BINARY" option.  Now, this data is included only if the systemtap
  script uses tapset functions like probefunc() or backtrace() that require
  such information.  This shrinks the probe modules considerably for the rest.

- Per-pass verbosity control is available with the new "--vp {N}+" option.
  "stap --vp 040" adds 4 units of -v verbosity only to pass 2.  This is useful
  for diagnosing errors from one pass without excessive verbosity from others.

- Most probe handlers now run with interrupts enabled, for improved
  system responsiveness and less probing overhead.  This may result
  in more skipped probes, for example if a reentrant probe handler
  is attempted from within an interrupt handler.  It may also make the
  systemtap overload detection facility more likely to be triggered, as
  interrupt handlers' run time would be included in the self-assessed
  overhead of running probe handlers.

* What's new in version 0.8, 2008-11-13

- Cache limiting is now available.  If the compiled module cache size is
  over a limit specified in the $SYSTEMTAP_DIR/cache/cache_mb_limit file,
  some old cache entries will be unlinked.  See man stap(1) for more.

- Error and warning messages are now followed by source context displaying
  the erroneous line/s and a handy '^' in the following line pointing to the
  appropriate column.

- A bug reporting tool "stap-report" is now available which will quickly
  retrieve much of the information requested here: 
  http://sourceware.org/systemtap/wiki/HowToReportBugs

- The translator can resolve members of anonymous structs / unions:
    given            struct { int foo; struct { int bar; }; } *p;
    this now works:  $p->bar

- The stap "-F" flag activates "flight recorder" mode, which consists of
  translating the given script as usual, but implicitly launching it into
  the background with staprun's existing "-L" (launch) option.  A user
  can later reattach to the module with "staprun -A MODULENAME".

- Additional context variables are available on user-space syscall probes.
  - $argN ($arg1, $arg2, ... $arg6) in process(PATH_OR_PID).syscall
    gives you the argument of the system call.
  - $return in process(PATH_OR_PID).syscall.return gives you the return
    value of the system call.

- Target process mode (stap -c CMD or -x PID) now implicitly restricts all
  "process.*" probes to the given child process.  (It does not affect
  kernel.* or other probe types.)  The CMD string is normally run directly,
  rather than via a /bin/sh -c subshell, since then utrace/uprobe probes
  receive a fairly "clean" event stream.  If metacharacters like
  redirection operators were present in CMD, then "sh -c CMD" is still
  used, and utrace/uprobe probes will receive events from the shell.

     % stap -e 'probe process.syscall, process.end {
                   printf("%s %d %s\n", execname(), pid(), pp())}'\
            -c ls
     ls 2323 process.syscall 
     ls 2323 process.syscall 
     ls 2323 process.end

- Probe listing mode is improved: "-L" lists available script-level variables

     % stap -L 'syscall.*open*'
     syscall.mq_open name:string name_uaddr:long filename:string mode:long u_attr_uaddr:long oflag:long argstr:string
     syscall.open name:string filename:string flags:long mode:long argstr:string
     syscall.openat name:string filename:string flags:long mode:long argstr:string

- All user-space-related probes support $PATH-resolved executable
  names, so

     probe process("ls").syscall {}
     probe process("./a.out").syscall {}

  work now, instead of just

     probe process("/bin/ls").syscall {}
     probe process("/my/directory/a.out").syscall {}

- Prototype symbolic user-space probing support:

     # stap -e 'probe process("ls").function("*").call {
                   log (probefunc()." ".$$parms)
                }' \
            -c 'ls -l'

  This requires:
  - debugging information for the named program
  - a version of utrace in the kernel that is compatible with the "uprobes"
    kernel module prototype.  This includes RHEL5 and older Fedora, but not
    yet current lkml-track utrace; a "pass 4a"-time build failure means
    your system cannot use this yet.

- Global variables which are written to but never read are now
  automatically displayed when the session does a shutdown.  For example:

      global running_tasks
      probe timer.profile {running_tasks[pid(),tid()] = execname()}
      probe timer.ms(8000) {exit()}

- A formatted string representation of the variables, parameters, or local
  variables at a probe point is now supported via the special $$vars,
  $$parms, and $$locals context variables, which expand to a string
  containing a list "var1=0xdead var2=0xbeef var3=?".  (Here, var3 exists
  but is for some reason unavailable.)  In return probes only, $$return
  expands to an empty string for a void function, or "return=0xf00".


* What's new in version 0.7, 2008-07-15

- .statement("func@file:*") and .statement("func@file:M-N") probes are now
  supported to allow matching a range of lines in a function.  This allows
  tracing the execution of a function.

- Scripts relying on probe point wildcards like "syscall.*" that expand
  to distinct kprobes are processed significantly faster than before.

- The vector of script command line arguments is available in a
  tapset-provided global array argv[].  It is indexed 1 ... argc,
  another global.  This can substitute for of preprocessor
  directives @NNN that fail at parse time if there are not
  enough arguments.

      printf("argv: %s %s %s", argv[1], argv[2], argv[3])

- .statement("func@file+line") probes are now supported to allow a
  match relative to the entry of the function incremented by line
  number.  This allows using the same systemtap script if the rest
  of the file.c source only changes slightly.

- A probe listing mode is available.
  % stap -l vm.*
  vm.brk
  vm.mmap
  vm.munmap
  vm.oom_kill
  vm.pagefault
  vm.write_shared

- More user-space probe types are added:

  probe process(PID).begin { }
  probe process("PATH").begin { }
  probe process(PID).thread.begin { }
  probe process("PATH").thread.begin { }
  probe process(PID).end { }
  probe process("PATH").end { }
  probe process(PID).thread.end { }
  probe process("PATH").thread.end { }
  probe process(PID).syscall { }
  probe process("PATH").syscall { }
  probe process(PID).syscall.return { }
  probe process("PATH").syscall.return { }

- Globals now accept ; terminators

  global odds, evens;
  global little[10], big[5];

* What's new in version 0.6, 2007-12-15

- A copy of the systemtap tutorial and language reference guide
  are now included.

- There is a new format specifier, %m, for the printf family of
  functions.  It functions like %s, except that it does not stop when
  a nul ('\0') byte is encountered.  The number of bytes output is
  determined by the precision specifier.  The default precision is 1.
  For example:

      printf ("%m", "My String") // prints one character: M
      printf ("%.5", myString)   // prints 5 bytes beginning at the start
      	     	     		 // of myString

- The %b format specifier for the printf family of functions has been enhanced
  as follows:

  1) When the width and precision are both unspecified, the default is %8.8b.
  2) When only one of the width or precision is specified, the other defaults
     to the same value.  For example, %4b == %.4b == %4.4b
  3) Nul ('\0') bytes are used for field width padding.  For example,

     printf ("%b", 0x1111deadbeef2222) // prints all eight bytes
     printf ("%4.2b", 0xdeadbeef)      // prints  \0\0\xbe\xef

- Dynamic width and precision are now supported for all printf family format
  specifiers.  For example:

     four = 4
     two = 2
     printf ("%*.*b", four, two, 0xdeadbbeef) // prints  \0\0\xbe\xef
     printf ("%*d", four, two)                // prints  <space><space><space>2

- Preprocessor conditional expressions can now include wildcard style
  matches on kernel versions.
  %( kernel_vr != "*xen" %? foo %: bar %)

- Prototype support for user-space probing is showing some progress.
  No symbolic notations are supported yet (so no probing by function names,
  file names, process names, and no access to $context variables), but at
  least it's something:

    probe process(PID).statement(ADDRESS).absolute { }

  This will set a uprobe on the given process-id and given virtual address.
  The proble handler runs in kernel-space as usual, and can generally use
  existing tapset functions.

- Crash utility can retrieve systemtap's relay buffer from a kernel dump
  image by using staplog which is a crash extension module. To use this
  feature, type commands as below from crash(8)'s command line:

    crash> extend staplog.so
    crash> help systemtaplog

  Then, you can see more precise help message.

- You can share a relay buffer amoung several scripts and merge outputs from
  several scripts by using "-DRELAY_HOST" and "-DRELAY_GUEST" options.
  For example:

    # run a host script
    % stap -ve 'probe begin{}' -o merged.out -DRELAY_HOST &
    # wait until starting the host.
    % stap -ve 'probe begin{print("hello ");exit()}' -DRELAY_GUEST
    % stap -ve 'probe begin{print("world\n");exit()}' -DRELAY_GUEST

  Then, you'll see "hello world" in merged.out.

- You can add a conditional statement for each probe point or aliase, which
  is evaluated when the probe point is hit. If the condition is false, the
  whole probe body(including aliases) is skipped. For example:

    global switch = 0;
    probe syscall.* if (switch) { ... }
    probe procfs.write {switch = strtol($value,10)} /* enable/disable ctrl */

- Systemtap will warn you if your script contains unused variables or
  functions.  This is helpful in case of misspelled variables.  If it
  doth protest too much, turn it off with "stap -w ...".

- You can add error-handling probes to a script, which are run if a
  script was stopped due to errors.  In such a case, "end" probes are
  not run, but "error" ones are.

    probe error { println ("oops, errors encountered; here's a report anyway")
                  foreach (coin in mint) { println (coin) } }

- In a related twist, one may list probe points in order of preference,
  and mark any of them as "sufficient" beyond just "optional".  Probe
  point sequence expansion stops if a sufficient-marked probe point has a hit.
  This is useful for probes on functions that may be in a module (CONFIG_FOO=m)
  or may have been compiled into the kernel (CONFIG_FOO=y), but we don't know
  which.  Instead of

    probe module("sd").function("sd_init_command") ? ,
          kernel.function("sd_init_command") ? { ... }

  which might match neither, now one can write this:

    probe module("sd").function("sd_init_command") ! , /* <-- note excl. mark */
          kernel.function("sd_init_command")  { ... }

- New security model.  To install a systemtap kernel module, a user
  must be one of the following: the root user; a member of the
  'stapdev' group; or a member of the 'stapusr' group.  Members of the
  stapusr group can only use modules located in the
  /lib/modules/VERSION/systemtap directory (where VERSION is the
  output of "uname -r").

- .statement("...@file:line") probes now apply heuristics to allow an
  approximate match for the line number.  This works similarly to gdb,
  where a breakpoint placed on an empty source line is automatically
  moved to the next statement.  A silly bug that made many $target
  variables inaccessible to .statement() probes was also fixed.

- LKET has been retired.  Please let us know on <systemtap@sourceware.org>
  if you have been a user of the tapset/tools, so we can help you find
  another way.

- New families of printing functions println() and printd() have been added.
  println() is like print() but adds a newline at the end;
  printd() is like a sequence of print()s, with a specified field delimiter.

* What's new since version 0.5.14?, 2007-07-03

- The way in which command line arguments for scripts are substituted has
  changed.  Previously, $1 etc. would interpret the corresponding command
  line argument as an numeric literal, and @1 as a string literal.  Now,
  the command line arguments are pasted uninterpreted wherever $1 etc.
  appears at the beginning of a token.  @1 is similar, but is quoted as
  a string.  This change does not modify old scripts, but has the effect
  of permitting substitution of arbitrary token sequences.

  # This worked before, and still does:
  % stap -e 'probe timer.s($1) {}'        5
  # Now this also works:
  % stap -e 'probe syscall.$1 {log(@1)}'  open
  # This won't crash, just signal a recursion error:
  % stap -e '$1'                          '$1'
  # As before, $1... is recognized only at the beginning of a token
  % stap -e 'probe begin {foo$1=5}'

* What's new since version 0.5.13?, 2007-03-26

- The way in which systemtap resolves function/inline probes has changed:
   .function(...) - now refers to all functions, inlined or not
   .inline(...)   - is deprecated, use instead:
   .function(...).inline - filters function() to only inlined instances
   .function(...).call - filters function() to only non-inlined instances
   .function(...).return - as before, but now pairs best with .function().call
   .statement() is unchanged.

* What's new since version 0.5.12?, 2007-01-01

- When running in -p4 (compile-only) mode, the compiled .ko file name
  is printed on standard output.

- An array element with a null value such as zero or an empty string
  is now preserved, and will show up in a "foreach" loop or "in" test.
  To delete such an element, the scripts needs to use an explicit
  "delete array[idx]" statement rather than something like "array[idx]=0".

- The new "-P" option controls whether prologue searching heuristics
  will be activated for function probes.  This was needed to get correct
  debugging information (dwarf location list) data for $target variables.
  Modern compilers (gcc 4.1+) tend not to need this heuristic, so it is
  no longer default.  A new configure flag (--enable-prologues) restores
  it as a default setting, and is appropriate for older compilers (gcc 3.*).

- Each systemtap module prints a one-line message to the kernel informational
  log when it starts.  This line identifies the translator version, base
  address of the probe module, a broken-down memory consumption estimate, and
  the total number of probes.  This is meant as a debugging / auditing aid.

- Begin/end probes are run with interrupts enabled (but with
  preemption disabled).  This will allow begin/end probes to be
  longer, to support generating longer reports.

- The numeric forms of kernel.statement() and kernel.function() probe points
  are now interpreted as relocatable values - treated as relative to the
  _stext symbol in that kernel binary.  Since some modern kernel images
  are relocated to a different virtual address at startup, such addresses
  may shift up or down when actually inserted into a running kernel.

     kernel.statement(0xdeadbeef): validated, interpreted relative to _stext,
                                   may map to 0xceadbeef at run time.

  In order to specify unrelocated addresses, use the new ".absolute"
  probe point suffix for such numeric addresses.  These are only
  allowed in guru mode, and provide access to no $target variables.
  They don't use debugging information at all, actually.

     kernel.statement(0xfeedface).absolute: raw, unvalidated, guru mode only

* What's new since version 0.5.10?, 2006-10-19

- Offline processing of debugging information, enabling general
  cross-compilation of probe scripts to remote hosts, without
  requiring identical module/memory layout.  This slows down
  compilation/translation somewhat.

- Kernel symbol table data is loaded by staprun at startup time
  rather than compiled into the module.

- Support the "limit" keyword for foreach iterations:
    foreach ([x,y] in ary limit 5) { ... }
  This implicitly exits after the fifth iteration.  It also enables
  more efficient key/value sorting.

- Support the "maxactive" keyword for return probes:
    probe kernel.function("sdfsdf").maxactive(848) { ... }
  This allows up to 848 concurrently outstanding entries to
  the sdfsdf function before one returns.  The default maxactive
  number is smaller, and can result in missed return probes.

- Support accessing of saved function arguments from within
  return probes.  These values are saved by a synthesized
  function-entry probe.

- Add substantial version/architecture checking in compiled probes to
  assert correct installation of debugging information and correct
  execution on a compatible kernel.

- Add probe-time checking for sufficient free stack space when probe
  handlers are invoked, as a safety improvement.

- Add an optional numeric parameter for begin/end probe specifications,
  to order their execution.
     probe begin(10) { } /* comes after */ probe begin(-10) {}

- Add an optional array size declaration, which is handy for very small
  or very large ones.
     global little[5], big[20000]

- Include some example scripts along with the documentation.

- Change the start-time allocation of probe memory to avoid causing OOM
  situations, and to abort cleanly if free kernel memory is short.

- Automatically use the kernel DWARF unwinder, if present, for stack
  tracebacks.

- Many minor bug fixes, performance, tapset, and error message
  improvements.<|MERGE_RESOLUTION|>--- conflicted
+++ resolved
@@ -1,15 +1,13 @@
 * What's new in version 1.5
 
-<<<<<<< HEAD
 - The NSS certificate database generated for use by the compile server is now
   generated with no password. Previously, a random password was generated and
   used to access the database. This change should be transparent to most users.
   However, if you are prompted for a password when using systemtap, then
   running $libexecdir/stap-gen-cert should correct the problem.
-=======
+
 - The timestamp tapset includes jiffies() and HZ() for lightweight approximate
   timekeeping.
->>>>>>> 7ee767c3
 
 - A powerful new command line option --version has been added.
 
