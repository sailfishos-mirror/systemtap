* What's new

<<<<<<< HEAD
- New stap option -G VAR=VALUE allows overriding global variables
  by passing the settings to staprun as module options.
=======
- The tapset alias 'syscall.compat_pselect7a' was misnamed.  It should
  have been 'syscall.compat_pselect7' (without the trailing 'a').
  Starting in release 1.4, the old name will be deprecated.
>>>>>>> b352f4b0

- A new procfs parameter .umask(UMASK) which provides modification of file permissions 
  using the proper umask value.  Default file permissions for a read probe are 0400,
  0200 for a write probe, and 0600 for a file with a read and write probe.

- New stap option -G allows setting global variables and invoke staprun in one step.  
- It is now possible in some situations to use print_ubacktrace() to
  get a user space stack trace from a kernel probe point. e.g. for
  user backtraces when there is a pagefault:
  $ stap -d /bin/sort --ldd -e 'probe vm.pagefault {
      if (pid() == target()) {
         printf("pagefault @0x%x\n", address); print_ubacktrace();
      } }' -c /bin/sort
  [...]
  pagefault @0x7fea0595fa70
   0x000000384f07f958 : __GI_strcmp+0x12b8/0x1440 [libc-2.12.so]
   0x000000384f02824e : __gconv_lookup_cache+0xee/0x5a0 [libc-2.12.so]
   0x000000384f021092 : __gconv_find_transform+0x92/0x2cf [libc-2.12.so]
   0x000000384f094896 : __wcsmbs_load_conv+0x106/0x2b0 [libc-2.12.so]
   0x000000384f08bd90 : mbrtowc+0x1b0/0x1c0 [libc-2.12.so]
   0x0000000000404199 : ismbblank+0x39/0x90 [sort]
   0x0000000000404a4f : inittables_mb+0xef/0x290 [sort]
   0x0000000000406934 : main+0x174/0x2510 [sort]
   0x000000384f01ec5d : __libc_start_main+0xfd/0x1d0 [libc-2.12.so]
   0x0000000000402509 : _start+0x29/0x2c [sort]
  [...]

- New tapset functions to get a string representation of a stack trace:
  sprint_[u]backtrace() and sprint_[u]stack().

- New tapset function to get the module (shared library) name for a
  user space address umodname:string(long). The module name will now
  also be in the output of usymdata() and in backtrace addresses even
  when they were not given with -d at the command line.

- Kernel backtraces are now much faster (replaced a linear search
  with a binary search).

- A new integrated compile-server client is now available as part of stap.

  o 'stap --use-server ...' is equivalent to 'stap-client ...'
  o 'stap --list-servers' is equivalent to 'stap-find-servers'
  o 'stap --list-servers=online' is equivalent to 'stap-find-servers --all'
  o stap-client and its related tools will soon be deprecated.
  o the nss-devel and avahi-devel packages are required for building stap with
    the integrated client (checked during configuration).
  o nss and avahi are required to run the integrated client.

- A new operator @entry is available for automatically saving an expression
  at entry time for use in a .return probe.
   probe foo.return { println(get_cycles() - @entry(get_cycles())) }

- Probe $target variables and @cast() can now use a suffix to print complex
  data types as strings.  Use a single '$' for a shallow view, or '$$' for a
  deeper view that includes nested types.  For example, with fs_struct:
   $fs$ : "{.users=%i, .lock={...}, .umask=%i,
            .in_exec=%i, .root={...}, .pwd={...}}"
   $fs$$ : "{.users=%i, .lock={.raw_lock={.lock=%u}}, .umask=%i, .in_exec=%i,
             .root={.mnt=%p, .dentry=%p}, .pwd={.mnt=%p, .dentry=%p}}"

- The <sys/sdt.h> user-space markers no longer default to an implicit
  MARKER_NAME_ENABLED() semaphore check for each marker.  To check for
  enabled markers use a .d declaration file, then:
     if (MARKER_NAME_ENABLED()) MARKER_NAME()

- Hyphenated <sys/sdt.h> marker names such as process(...).mark("foo-bar")
  are now accepted in scripts.  They are mapped to the double-underscore
  form ("foo__bar").

- Prototype support for debuginfo-less <sys/sdt.h> user-space markers
  is included for some architectures (i686 and x86-64 initially).
  Compile your sdt.h-instrumented program with -DSTAP_SDT_V2 to
  activate this mode.  This implementation also supports preserving
  the "provider" name associated with a marker:
    probe process("foo").provider("bar").mark("baz") to match
    STAP_PROBE<n>(bar, baz <...>)

- Embedded-C may be used within expressions as values, when in guru mode:
     num = %{ LINUX_VERSION_CODE %}               // int64_t
     name = %{ /* string */ THIS_MODULE->name %}  // const char*
     printf ("%s %x\n", name, num)
  The usual /* pure */, /* unprivileged */, and /* guru */ markers may be used 
  as with embedded-C functions.

- By default the systemtap-runtime RPM builds now include a shared
  library, staplog.so, that allows crash to extract systemtap data from
  a vmcore image.

- Iterating with "foreach" can now explicitly save the value for the loop.
     foreach(v = [i,j] in array)
       printf("array[%d,%s] = %d\n", i, j, v /* array[i,j] */)

- The new "--ldd" option automatically adds any additional shared
  libraries needed by probed or -d-listed userspace binaries to the -d
  list, to enable symbolic backtracing through them.  Similarly, the
  new "--all-modules" option automatically adds any currently loaded
  kernel modules (listed in /proc/modules) to the -d list.

- A new family of set_kernel_* functions make it easier for gurus to write
  new values at arbitrary memory addresses.

- Probe wildcards can now use '**' to cross the '.' separator.
     $ stap -l 'sys**open'
     syscall.mq_open
     syscall.open

- Backward compatibility flags (--compatible=VERSION, and matching
  script preprocessing predicate %( systemtap_v CMP "version" %)
  and a deprecation policy are being introduced, in case future
  tapset/language changes break valid scripts.

* What's new in version 1.2

- Prototype support for "perf events", where the kernel supports the
  2.6.33 in-kernel API.  Probe points may refer to low-level 
  perf_event_attr type/config numbers, or to a number of aliases
  defined in the new perf.stp tapset:
     probe perf.sw.cpu_clock, perf.type(0).config(4) { }

- Type-casting can now use multiple headers to resolve codependencies.
     @cast(task, "task_struct",
           "kernel<linux/sched.h><linux/fs_struct.h>")->fs->umask

- Tapset-related man pages have been renamed.  'man -k 3stap' should show
  the installed list, which due to prefixing should no longer collide over
  ordinary system functions.

- User space marker arguments no longer use volatile if the version of gcc,
  which must be at least 4.5.0, supports richer DWARF debuginfo.  Use cflags
  -DSTAP_SDT_VOLATILE=volatile or -DSTAP_SDT_VOLATILE= when building
  the sys/sdt.h application to override this one way or another.

- A new construct for error handling is available.  It is similar to c++
  exception catching, using try and catch as new keywords.  Within a handler
  or function, the following is valid and may be nested:
     try { /* arbitrary statements */ }
     catch (er) { /* e.g. println("caught error ", er) */ }

- A new command line flag '-W' forces systemtap to abort translation of
  a script if any warnings are produced.  It is similar to gcc's -Werror.
  (If '-w' is also supplied to suppress warnings, it wins.)

- A new predicate @defined is available for testing whether a
  particular $variable/expression is resolvable at translate time:
  probe foo { if (@defined($bar)) log ("$bar is available here") }

- Adjacent string literals are glued together, making this
  construct valid:
     probe process("/usr" @1 "/bin").function("*") { ... }

- In order to limit potential impact from future security problems, 
  the stap-server process does not permit its being launched as root.

- On recent kernels, for some architectures/configurations, hardware
  breakpoint probes are supported.  The probe point syntax is:

     probe kernel.data(ADDRESS).write
     probe kernel.data(ADDRESS).length(LEN).write
     probe kernel.data("SYMBOL_NAME").write

* What's new in version 1.1

- New tracepoint based tapset for memory subsystem.

- The loading of signed modules by staprun is no longer allowed for
  ordinary, unprivileged users.  This means that only root, members of
  the group 'stapdev' and members of the group 'stapusr' can load
  systemtap modules using staprun, stap or stap-client.  The minimum
  privilege required to run arbitrary --unprivileged scripts is now
  'stapusr' membership.

- The stap-server initscript is available. This initscript allows you
  to start systemtap compile servers as a system service and to manage
  these servers as a group or individually. The stap-server initscript
  is installed by the systemtap-server rpm.  The build directory for
  the uprobes module (/usr/share/systemtap/runtime/uprobes) is made
  writable by the 'stap-server' group. All of the files generated when
  building the uprobes module, including the digital signature, are
  also writable by members of stap-server.

  See initscript/README.stap-server for details.

- Some of the compile server client, server and certificate management
  tools have been moved from $bindir to $libexecdir/systemtap.
  You should use the new stap-server script or the stap-server initscript
  for server management where possible. The stap-server script provides the same
  functionality as the stap-server initscript except that the servers are
  run by the invoking user by default as opposed to servers started by the
  stap-server initscript which are run by the user stap-server
  by default. See stap-server(8) for more information.

  You may continue to use these tools by adding $libexecdir/systemtap to
  your path. You would need to do this, for example, if you are not root,
  you want to start a compile server and you are not running systemtap from a
  private installation. In this case you still need to use stap-start-server.

- Any diagnostic output line that starts with "ERROR", as in
  error("foo"), will promote a "Pass 5: run failed", and the return
  code is 1.

- Systemtap now warns about global variables being referenced from other
  script files.  This aims to protect against unintended local-vs-global 
  namespace collisions such as:

     % cat some_tapset.stp
     probe baz.one = bar { foo = $foo; bar = $bar }
     % cat end_user_script.stp
     global foo # intended to be private variable
     probe timer.s(1) { foo ++ }
     probe baz.* { println(foo, pp()) }
     % stap end_user_script.stp
     WARNING: cross-file global variable reference to foo from some_tapset.stp

- Preprocessor conditional for kernel configuration testing:
  %( CONFIG_foo == "y" %? ... %) 

- ftrace(msg:string) tapset function to send strings to the system-wide
  ftrace ring-buffer (if any).

- Better support for richer DWARF debuginfo output from GCC 4.5
  (variable tracking assignments). Kernel modules are now always resolved
  against all their dependencies to find any info referring to missing
  symbols. DW_AT_const_value is now supported when no DW_AT_location
  is available.

* What's new in verson 1.0

- process().mark() probes now use an enabling semaphore to reduce the
  computation overhead of dormant probes.

- The function spec for dwarf probes now supports C++ scopes, so you can
  limit the probes to specific namespaces or classes.  Multiple scopes
  can be specified, and they will be matched progressively outward.
      probe process("foo").function("std::vector<*>::*") { }
      probe process("foo").function("::global_function") { }

- It is now possible to cross-compile systemtap scripts for foreign
  architectures, using the new '-a ARCH' and '-B OPT=VALUE' flags.
  For example, put arm-linux-gcc etc. into your $PATH, and point
  systemtap at the target kernel build tree with:
     stap -a arm -B CROSS_COMPILE=arm-linux- -r /build/tree  [...]
  The -B option is passed to kbuild make.  -r identifies the already
  configured/built kernel tree and -a its architecture (kbuild ARCH=...).
  Systemtap will infer -p4.

- Cross compilation using the systemtap client and server
  - stap-start-server now accepts the -r, -R, -I, -B and -a options in
    order to start a cross compiling server. The server will correctly
    advertise itself with respect to the kernel release and architecture
    that it compiles for.
  - When specified on stap-client, the -r and -a options will be
    considered when searching for a suitable server.

- When using the systemtap client and server udp port 5353 must be open
  in your firewall in order for the client to find servers using
  avahi-browse.  Also the systemtap server will choose a random port in
  the range 1024-63999 for accepting ssl connections.

- Support for unprivileged users:
  ***********************************************************************
  * WARNING!!!!!!!!!!                                                   *
  * This feature is EXPERIMENTAL at this time and should be used with   *
  * care. This feature allows systemtap kernel modules to be loaded by  *
  * unprivileged users. The user interface and restrictions will change *
  * as this feature evolves.                                            *
  ***********************************************************************
  - Systemtap modules generated from scripts which use a restricted
    subset of the features available may be loaded by staprun for
    unprivileged users. Previously, staprun would load modules only for
    root or for members of the groups stapdev and stapusr.
  - Using the --unprivileged option on stap enables translation-time
    checking for use by unprivileged users (see restrictions below).
  - All modules deemed suitable for use by unprivileged users will be
    signed by the systemtap server when --unprivileged is specified on
    stap-client. See module signing in release 0.9.8 and stap-server in
    release 0.9 below.
  - Modules signed by trusted signers (servers) and verified by staprun
    will be loaded by staprun regardless of the user's privilege level.
  - The system administrator asserts the trustworthiness of a signer
    (server) by running stap-authorize-signing-cert <cert-file> as root,
    where the <cert-file> can be found in
    ~<user>/.systemtap/ssl/server/stap.cert for servers started by
    ordinary users and in $sysconfdir/systemtap/ssl/server/stap.cert for
    servers started by root.
  - Restrictions are intentionally strict at this time and may be
    relaxed in the future:
     - probe points are restricted to:
         begin, begin(n), end, end(n), error, error(n), never,
         timer.{jiffies,s,sec,ms,msec,us,usec,ns,nsec}(n)*, timer.hz(n),
         process.* (for processes owned by the user).
     - use of embedded C code is not allowed.
     - use of tapset functions is restricted.
       - some tapset functions may not be used at all. A message will be
         generated at module compilation time.
       - some actions by allowed tapset functions may only be performed
         in the context of the user's own process. A runtime fault will
         occur in these situations, for example, direct memory access.
       - The is_myproc() tapset function has been provided so that
         tapset writers for unprivileged users can check that the
         context is of the users own process before attempting these
         actions.
     - accessing the kernel memory space is not allowed.
     - The following command line options may not be used by stap-client
       -g, -I, -D, -R, -B
     - The following environment variables are ignored by stap-client:
       SYSTEMTAP_RUNTIME, SYSTEMTAP_TAPSET, SYSTEMTAP_DEBUGINFO_PATH
  - nss and nss-tools are required to use this feature.

- Support output file switching by SIGUSR2. Users can command running
  stapio to switch output file by sending SIGUSR2.

- Memory consumption for scripts involving many uprobes has been
  dramatically reduced.

- The preprocessor now supports || and && in the conditions.
  e.g. %( arch == "x86_64" || arch == "ia64" %: ... %)

- The systemtap notion of "architecture" now matches the kernel's, rather
  than that of "uname -m".  This means that 32-bit i386 family are all
  known as "i386" rather than "i386" or "i686"; "ppc64" as "powerpc";
  "s390x" as "s390", and so on.  This is consistent between the new
  "-a ARCH" flag and the script-level %( arch ... %) conditional.

- It is now possible to define multiple probe aliases with the same name.
  A probe will expand to all matching aliases.
    probe foo = bar { }
    probe foo = baz { }
    probe foo { } # expands twice, once to bar and once to baz

- A new experimental transport mechanism, using ftrace's ring_buffer,
  has been added.  This may become the default transport mechanism in
  future versions of systemtap.  To test this new transport mechanism,
  define 'STP_USE_RING_BUFFER'.

- Support for recognizing DW_OP_{stack,implicit}_value DWARF expressions
  as emitted by GCC 4.5.

* What's new in version 0.9.9

- Systemwide kernel .function.return (kretprobe) maxactive defaults may
  be overridden with the -DKRETACTIVE=nnn parameter.

- Translation pass 2 is significantly faster by avoiding unnecessary
  searching through a kernel build/module directory tree.

- When compiled against elfutils 0.142 systemtap now handles the new
  DW_OP_call_frame_CFA generated by by GCC.

- uprobes and ustack() are more robust when used on applications that
  depend on prelinked/separate debuginfo shared libraries.

- User space PROBE marks are not always found with or without separate
  debuginfo. The .probes section itself is now always put in the main
  elf file and marked as allocated. When building pic code the section
  is marked writable. The selinux memory check problems seen with
  programs using STAP_PROBES is fixed.

- statement() probes can now override "address not at start of statement"
  errors in guru mode. They also provide alternative addresses to use
  in non-guru mode.

- The stapgraph application can generate graphs of data and events
  emitted by systemtap scripts in real time.  Run "stapgraph
  testsuite/systemtap.examples/general/grapher.stp" for an example of
  graphing the system load average and keyboard events.
  
- Dwarf probes now show parameters and local variables in the verbose
  listing mode (-L).

- Symbol aliases are now resolved to their canonical dwarf names.  For
  example, probing "malloc" in libc resolves to "__libc_malloc".

- The syntax for dereferencing $target variables and @cast() gained new
  capabilities:
  - Array indexes can now be arbitrary numeric expressions.
  - Array subscripts are now supported on pointer types.
  - An '&' operator before a @cast or $target returns the address of the
    final component, especially useful for nested structures.

- For reading all probe variables, kernel.mark now supports $$vars and
  $$parms, and process.syscall now supports $$vars.

- The SNMP tapset provides probes and functions for many network
  statistics.  See stapprobes.snmp(3stap) for more details.

- The dentry tapset provides functions to map kernel VFS directory entries
  to file or full path names: d_path(), d_name() and reverse_path_walk().

- SystemTap now has userspace markers in its own binaries, and the stap
  tapset provides the available probepoints and local variables.

- Miscellaneous new tapset functions:
  - pgrp() returns the process group ID of the current process
  - str_replace() performs string replacement

* What's new in version 0.9.8

- Miscellaneous new tapset functions:
  - sid() returns the session ID of the current process
  - stringat() indexes a single character from a string.

- Using %M in print formats for hex dumps can now print entire buffers,
  instead of just small numbers.

- Dwarfless syscalls: The nd_syscalls tapset is now available to probe
  system calls without requiring kernel debugging information.  All of
  the same probepoints in the normal syscalls tapset are available with
  an "nd_" prefix, e.g. syscall.open becomes nd_syscall.open.  Most
  syscall arguments are also available by name in nd_syscalls.

- Module signing: If the appropriate nss libraries are available on your
  system, stap-server will sign each compiled module using a self-generated
  certificate.  This is the first step toward extending authority to
  load certain modules to unprivileged users. For now, if the system
  administrator adds a certificate to a database of trusted signers
  (stap-authorize-signing-cert), modules signed using that certificate
  will be verified by staprun against tampering.  Otherwise, you should
  notice no difference in the operation of stap or staprun.

* What's new in version 0.9.7

- @cast can now determine its type information using an explicit header
  specification.  For example:
    @cast(tv, "timeval", "<sys/time.h>")->tv_sec
    @cast(task, "task_struct", "kernel<linux/sched.h>")->tgid

- The overlapping process.* tapsets are now separated.  Those probe points
  documented in stapprobes(3stap) remain the same.  Those that were formerly
  in stapprobes.process(3stap) have been renamed to kprocess, to reflect
  their kernel perspective on processes.

- The --skip-badvars option now also suppresses run-time error
  messages that would otherwise result from erroneous memory accesses.
  Such accesses can originate from $context expressions fueled by
  erroneous debug data, or by kernel_{long,string,...}() tapset calls.

- New probes kprobe.function(FUNCTION) and kprobe.function(FUNCTION).return
  for dwarfless probing. These postpone function address resolution to
  run-time and use the kprobe symbol-resolution mechanism.
  Probing of absolute statements can be done using the
  kprobe.statement(ADDRESS).absolute construct.

- EXPERIMENTAL support for user process unwinding. A new collection of
  tapset functions have been added to handle user space backtraces from
  probe points that support them (currently process and timer probes -
  for timer probes test whether or not in user space first with the
  already existing user_mode() function). The new tapset functions are:
    uaddr - User space address of current running task.
    usymname - Return the symbol of an address in the current task.
    usymdata - Return the symbol and module offset of an address.
    print_ustack - Print out stack for the current task from string.
    print_ubacktrace - Print stack back trace for current task.
    ubacktrace - Hex backtrace of current task stack.
  Please read http://sourceware.org/ml/systemtap/2009-q2/msg00364.html
  on the current restrictions and possible changes in the future and
  give feedback if you want to influence future developments.

* What's new in version 0.9.5

- New probes process().insn and process().insn.block that allows
  inspection of the process after each instruction or block of
  instructions executed. So to count the total number of instructions
  a process executes during a run do something like:
    $ stap -e 'global steps; probe process("/bin/ls").insn {steps++}
               probe end {printf("Total instructions: %d\n", steps);}' \
           -c /bin/ls
  This feature can slow down execution of a process somewhat.

- Systemtap probes and function man pages extracted from the tapsets
  are now available under 3stap. To show the page for probe vm.pagefault
  or the stap function pexecname do:
    $ man 3stap vm.pagefault
    $ man 3stap pexecname

- Kernel tracepoints are now supported for probing predefined kernel
  events without any debuginfo.  Tracepoints incur less overhead than
  kprobes, and context parameters are available with full type
  information.  Any kernel 2.6.28 and later should have defined
  tracepoints.  Try the following to see what's available:
    $ stap -L 'kernel.trace("*")'

- Typecasting with @cast now supports modules search paths, which is
  useful in case there are multiple places where the type definition
  may be found.  For example:
    @cast(sdev, "scsi_device", "kernel:scsi_mod")->sdev_state

- On-file flight recorder is supported. It allows stap to record huge
  trace log on the disk and to run in background.
  Passing -F option with -o option runs stap in background mode. In this
  mode, staprun is detached from console, and stap itself shows staprun's
  pid and exits.
  Specifying the max size and the max number of log files are also available
  by passing -S option. This option has one or two arguments seperated by
  a comma. The first argument is the max size of a log file in MB. If the
  size of a log file exceeds it, stap switches to the next log file
  automatically. The second is how many files are kept on the disk. If the
  number of log files exceeds it, the oldest log file is removed
  automatically. The second argument can be omitted.

  For example, this will record output on log files each of them is smaller
  than 1024MB and keep last 3 logs, in background.
    % stap -F -o /tmp/staplog -S 1024,3 script.stp

- In guru mode (-g), the kernel probing blacklist is disabled, leaving 
  only a subset - the kernel's own internal kprobe blacklist - to attempt
  to filter out areas unsafe to probe.  The differences may be enough to
  probe more interrupt handlers.

- Variables unavailable in current context may be skipped by setting a 
  session level flag with command line option --skip-badvars now available.
  This replaces any dwarf $variable expressions that could not be resolved
  with literal numeric zeros, along with a warning message.

- Both kernel markers and kernel tracepoint support argument listing
  through stap -L 'kernel.mark("*")' or stap -L 'kernel.trace("*")'

- Users can use -DINTERRUPTIBLE=0 to prevent interrupt reentrancy in
  their script, at the cost of a bit more overhead to toggle the
  interrupt mask.

- Added reentrancy debugging. If stap is run with the arguments
  "-t -DDEBUG_REENTRANCY", additional warnings will be printed for
  every reentrancy event, including the probe points of the
  resident and interloper probes.

- Default to --disable-pie for configure.
  Use --enable-pie to turn it back on.

- Improved sdt.h compatibility and test suite for static dtrace
  compatible user space markers.

- Some architectures now use syscall wrappers (HAVE_SYSCALL_WRAPPERS).
  The syscall tapset has been enhanced to take care of the syscall
  wrappers in this release.

- Security fix for CVE-2009-0784: stapusr module-path checking race.

* What's new in version 0.9

- Typecasting is now supported using the @cast operator.  A script can
  define a pointer type for a "long" value, and then access type members
  using the same syntax as with $target variables.  For example, this will
  retrieve the parent pid from a kernel task_struct:
    @cast(pointer, "task_struct", "kernel")->parent->pid

- process().mark() probes are now possible to trace static user space
  markers put in programs with the STAP_PROBE macro using the new
  sys/sdt.h include file. This also provides dtrace compatible markers
  through DTRACE_PROBE and an associated python 'dtrace' script that
  can be used in builds based on dtrace that need dtrace -h or -G
  functionality.

- For those that really want to run stap from the build tree there is
  now the 'run-stap' script in the top-level build directory that sets
  up the SYSTEMTAP_TAPSET, SYSTEMTAP_RUNTIME, SYSTEMTAP_STAPRUN, and
  SYSTEMTAP_STAPIO environment variables (installing systemtap, in a
  local prefix, is still recommended for common use).

- Systemtap now comes with a new Beginners Guide that walks the user
  through their first steps setting up stap, understanding how it all
  works, introduces some useful scripts and describes some common
  pitfalls.  It isn't created by default since it needs a Publican
  setup, but full build instructions can be found in the wiki:
  http://sourceware.org/systemtap/wiki/PublicanQuikHowto
  An online version can be found at:
  http://sourceware.org/systemtap/SystemTap_Beginners_Guide.pdf

- Standard tapsets included with Systemtap were modified to include
  extractable documentation information based on the kernel-doc
  infrastructure. When configured --enabled-docs a HTML and PDF
  version of the Tapset Reference Manual is produced explaining probes
  defined in each tapset.

- The systemtap client and compile server are now available.
  These allow you to compile a systemtap module on a host other than
  the one which it will be run, providing the client and server
  are compatible. Other than using a server for passes 1 through
  4, the client behaves like the 'stap' front end itself. This
  means, among other things, that the client will automatically
  load the resulting module on the local host unless -p[1234]
  was specified.  See stap-server(8) for more details.
  The client/server now use SSL for network connection security and
  for signing.

  The systemtap client and server are prototypes only. Interfaces, options
  and usage may change at any time.

- function("func").label("label") probes are now supported to allow matching
  the label of a function.

- Systemtap initscript is available. This initscript allows you to run
  systemtap scripts as system services (in flight recorder mode) and
  control those scripts individually.
  See README.systemtap for details.

- The stap "-r DIR" option may be used to identify a hand-made kernel
  build directory.  The tool determines the appropriate release string
  automatically from the directory.

- Serious problems associated with user-space probing in shared libraries
  were corrected, making it now possible to experiment with probe shared
  libraries.  Assuming dwarf debugging information is installed, use this
  twist on the normal syntax:

    probe process("/lib64/libc-2.8.so").function("....") { ... }

  This would probe all threads that call into that library.  Running
  "stap -c CMD" or "stap -x PID" naturally restricts this to the target
  command+descendants only.  $$vars etc. may be used.

- For scripts that sometimes terminate with excessive "skipped" probes,
  rerunning the script with "-t" (timing) will print more details about
  the skippage reasons.

- Symbol tables and unwind (backtracing) data support were formerly
  compiled in for all probed modules as identified by the script
  (kernel; module("name"); process("file")) plus those listed by the
  stap "-d BINARY" option.  Now, this data is included only if the systemtap
  script uses tapset functions like probefunc() or backtrace() that require
  such information.  This shrinks the probe modules considerably for the rest.

- Per-pass verbosity control is available with the new "--vp {N}+" option.
  "stap --vp 040" adds 4 units of -v verbosity only to pass 2.  This is useful
  for diagnosing errors from one pass without excessive verbosity from others.

- Most probe handlers now run with interrupts enabled, for improved
  system responsiveness and less probing overhead.  This may result
  in more skipped probes, for example if a reentrant probe handler
  is attempted from within an interrupt handler.  It may also make the
  systemtap overload detection facility more likely to be triggered, as
  interrupt handlers' run time would be included in the self-assessed
  overhead of running probe handlers.

* What's new in version 0.8

- Cache limiting is now available.  If the compiled module cache size is
  over a limit specified in the $SYSTEMTAP_DIR/cache/cache_mb_limit file,
  some old cache entries will be unlinked.  See man stap(1) for more.

- Error and warning messages are now followed by source context displaying
  the erroneous line/s and a handy '^' in the following line pointing to the
  appropriate column.

- A bug reporting tool "stap-report" is now available which will quickly
  retrieve much of the information requested here: 
  http://sourceware.org/systemtap/wiki/HowToReportBugs

- The translator can resolve members of anonymous structs / unions:
    given            struct { int foo; struct { int bar; }; } *p;
    this now works:  $p->bar

- The stap "-F" flag activates "flight recorder" mode, which consists of
  translating the given script as usual, but implicitly launching it into
  the background with staprun's existing "-L" (launch) option.  A user
  can later reattach to the module with "staprun -A MODULENAME".

- Additional context variables are available on user-space syscall probes.
  - $argN ($arg1, $arg2, ... $arg6) in process(PATH_OR_PID).syscall
    gives you the argument of the system call.
  - $return in process(PATH_OR_PID).syscall.return gives you the return
    value of the system call.

- Target process mode (stap -c CMD or -x PID) now implicitly restricts all
  "process.*" probes to the given child process.  (It does not affect
  kernel.* or other probe types.)  The CMD string is normally run directly,
  rather than via a /bin/sh -c subshell, since then utrace/uprobe probes
  receive a fairly "clean" event stream.  If metacharacters like
  redirection operators were present in CMD, then "sh -c CMD" is still
  used, and utrace/uprobe probes will receive events from the shell.

     % stap -e 'probe process.syscall, process.end {
                   printf("%s %d %s\n", execname(), pid(), pp())}'\
            -c ls
     ls 2323 process.syscall 
     ls 2323 process.syscall 
     ls 2323 process.end

- Probe listing mode is improved: "-L" lists available script-level variables

     % stap -L 'syscall.*open*'
     syscall.mq_open name:string name_uaddr:long filename:string mode:long u_attr_uaddr:long oflag:long argstr:string
     syscall.open name:string filename:string flags:long mode:long argstr:string
     syscall.openat name:string filename:string flags:long mode:long argstr:string

- All user-space-related probes support $PATH-resolved executable
  names, so

     probe process("ls").syscall {}
     probe process("./a.out").syscall {}

  work now, instead of just

     probe process("/bin/ls").syscall {}
     probe process("/my/directory/a.out").syscall {}

- Prototype symbolic user-space probing support:

     # stap -e 'probe process("ls").function("*").call {
                   log (probefunc()." ".$$parms)
                }' \
            -c 'ls -l'

  This requires:
  - debugging information for the named program
  - a version of utrace in the kernel that is compatible with the "uprobes"
    kernel module prototype.  This includes RHEL5 and older Fedora, but not
    yet current lkml-track utrace; a "pass 4a"-time build failure means
    your system cannot use this yet.

- Global variables which are written to but never read are now
  automatically displayed when the session does a shutdown.  For example:

      global running_tasks
      probe timer.profile {running_tasks[pid(),tid()] = execname()}
      probe timer.ms(8000) {exit()}

- A formatted string representation of the variables, parameters, or local
  variables at a probe point is now supported via the special $$vars,
  $$parms, and $$locals context variables, which expand to a string
  containing a list "var1=0xdead var2=0xbeef var3=?".  (Here, var3 exists
  but is for some reason unavailable.)  In return probes only, $$return
  expands to an empty string for a void function, or "return=0xf00".


* What's new in version 0.7

- .statement("func@file:*") and .statement("func@file:M-N") probes are now
  supported to allow matching a range of lines in a function.  This allows
  tracing the execution of a function.

- Scripts relying on probe point wildcards like "syscall.*" that expand
  to distinct kprobes are processed significantly faster than before.

- The vector of script command line arguments is available in a
  tapset-provided global array argv[].  It is indexed 1 ... argc,
  another global.  This can substitute for of preprocessor
  directives @NNN that fail at parse time if there are not
  enough arguments.

      printf("argv: %s %s %s", argv[1], argv[2], argv[3])

- .statement("func@file+line") probes are now supported to allow a
  match relative to the entry of the function incremented by line
  number.  This allows using the same systemtap script if the rest
  of the file.c source only changes slightly.

- A probe listing mode is available.
  % stap -l vm.*
  vm.brk
  vm.mmap
  vm.munmap
  vm.oom_kill
  vm.pagefault
  vm.write_shared

- More user-space probe types are added:

  probe process(PID).begin { }
  probe process("PATH").begin { }
  probe process(PID).thread.begin { }
  probe process("PATH").thread.begin { }
  probe process(PID).end { }
  probe process("PATH").end { }
  probe process(PID).thread.end { }
  probe process("PATH").thread.end { }
  probe process(PID).syscall { }
  probe process("PATH").syscall { }
  probe process(PID).syscall.return { }
  probe process("PATH").syscall.return { }

- Globals now accept ; terminators

  global odds, evens;
  global little[10], big[5];

* What's new in version 0.6

- A copy of the systemtap tutorial and language reference guide
  are now included.

- There is a new format specifier, %m, for the printf family of
  functions.  It functions like %s, except that it does not stop when
  a nul ('\0') byte is encountered.  The number of bytes output is
  determined by the precision specifier.  The default precision is 1.
  For example:

      printf ("%m", "My String") // prints one character: M
      printf ("%.5", myString)   // prints 5 bytes beginning at the start
      	     	     		 // of myString

- The %b format specifier for the printf family of functions has been enhanced
  as follows:

  1) When the width and precision are both unspecified, the default is %8.8b.
  2) When only one of the width or precision is specified, the other defaults
     to the same value.  For example, %4b == %.4b == %4.4b
  3) Nul ('\0') bytes are used for field width padding.  For example,

     printf ("%b", 0x1111deadbeef2222) // prints all eight bytes
     printf ("%4.2b", 0xdeadbeef)      // prints  \0\0\xbe\xef

- Dynamic width and precision are now supported for all printf family format
  specifiers.  For example:

     four = 4
     two = 2
     printf ("%*.*b", four, two, 0xdeadbbeef) // prints  \0\0\xbe\xef
     printf ("%*d", four, two)                // prints  <space><space><space>2

- Preprocessor conditional expressions can now include wildcard style
  matches on kernel versions.
  %( kernel_vr != "*xen" %? foo %: bar %)

- Prototype support for user-space probing is showing some progress.
  No symbolic notations are supported yet (so no probing by function names,
  file names, process names, and no access to $context variables), but at
  least it's something:

    probe process(PID).statement(ADDRESS).absolute { }

  This will set a uprobe on the given process-id and given virtual address.
  The proble handler runs in kernel-space as usual, and can generally use
  existing tapset functions.

- Crash utility can retrieve systemtap's relay buffer from a kernel dump
  image by using staplog which is a crash extension module. To use this
  feature, type commands as below from crash(8)'s command line:

    crash> extend staplog.so
    crash> help systemtaplog

  Then, you can see more precise help message.

- You can share a relay buffer amoung several scripts and merge outputs from
  several scripts by using "-DRELAY_HOST" and "-DRELAY_GUEST" options.
  For example:

    # run a host script
    % stap -ve 'probe begin{}' -o merged.out -DRELAY_HOST &
    # wait until starting the host.
    % stap -ve 'probe begin{print("hello ");exit()}' -DRELAY_GUEST
    % stap -ve 'probe begin{print("world\n");exit()}' -DRELAY_GUEST

  Then, you'll see "hello world" in merged.out.

- You can add a conditional statement for each probe point or aliase, which
  is evaluated when the probe point is hit. If the condition is false, the
  whole probe body(including aliases) is skipped. For example:

    global switch = 0;
    probe syscall.* if (switch) { ... }
    probe procfs.write {switch = strtol($value,10)} /* enable/disable ctrl */

- Systemtap will warn you if your script contains unused variables or
  functions.  This is helpful in case of misspelled variables.  If it
  doth protest too much, turn it off with "stap -w ...".

- You can add error-handling probes to a script, which are run if a
  script was stopped due to errors.  In such a case, "end" probes are
  not run, but "error" ones are.

    probe error { println ("oops, errors encountered; here's a report anyway")
                  foreach (coin in mint) { println (coin) } }

- In a related twist, one may list probe points in order of preference,
  and mark any of them as "sufficient" beyond just "optional".  Probe
  point sequence expansion stops if a sufficient-marked probe point has a hit.
  This is useful for probes on functions that may be in a module (CONFIG_FOO=m)
  or may have been compiled into the kernel (CONFIG_FOO=y), but we don't know
  which.  Instead of

    probe module("sd").function("sd_init_command") ? ,
          kernel.function("sd_init_command") ? { ... }

  which might match neither, now one can write this:

    probe module("sd").function("sd_init_command") ! , /* <-- note excl. mark */
          kernel.function("sd_init_command")  { ... }

- New security model.  To install a systemtap kernel module, a user
  must be one of the following: the root user; a member of the
  'stapdev' group; or a member of the 'stapusr' group.  Members of the
  stapusr group can only use modules located in the
  /lib/modules/VERSION/systemtap directory (where VERSION is the
  output of "uname -r").

- .statement("...@file:line") probes now apply heuristics to allow an
  approximate match for the line number.  This works similarly to gdb,
  where a breakpoint placed on an empty source line is automatically
  moved to the next statement.  A silly bug that made many $target
  variables inaccessible to .statement() probes was also fixed.

- LKET has been retired.  Please let us know on <systemtap@sourceware.org>
  if you have been a user of the tapset/tools, so we can help you find
  another way.

- New families of printing functions println() and printd() have been added.
  println() is like print() but adds a newline at the end;
  printd() is like a sequence of print()s, with a specified field delimiter.

* What's new since version 0.5.14?

- The way in which command line arguments for scripts are substituted has
  changed.  Previously, $1 etc. would interpret the corresponding command
  line argument as an numeric literal, and @1 as a string literal.  Now,
  the command line arguments are pasted uninterpreted wherever $1 etc.
  appears at the beginning of a token.  @1 is similar, but is quoted as
  a string.  This change does not modify old scripts, but has the effect
  of permitting substitution of arbitrary token sequences.

  # This worked before, and still does:
  % stap -e 'probe timer.s($1) {}'        5
  # Now this also works:
  % stap -e 'probe syscall.$1 {log(@1)}'  open
  # This won't crash, just signal a recursion error:
  % stap -e '$1'                          '$1'
  # As before, $1... is recognized only at the beginning of a token
  % stap -e 'probe begin {foo$1=5}'

* What's new since version 0.5.13?

- The way in which systemtap resolves function/inline probes has changed:
   .function(...) - now refers to all functions, inlined or not
   .inline(...)   - is deprecated, use instead:
   .function(...).inline - filters function() to only inlined instances
   .function(...).call - filters function() to only non-inlined instances
   .function(...).return - as before, but now pairs best with .function().call
   .statement() is unchanged.

* What's new since version 0.5.12?

- When running in -p4 (compile-only) mode, the compiled .ko file name
  is printed on standard output.

- An array element with a null value such as zero or an empty string
  is now preserved, and will show up in a "foreach" loop or "in" test.
  To delete such an element, the scripts needs to use an explicit
  "delete array[idx]" statement rather than something like "array[idx]=0".

- The new "-P" option controls whether prologue searching heuristics
  will be activated for function probes.  This was needed to get correct
  debugging information (dwarf location list) data for $target variables.
  Modern compilers (gcc 4.1+) tend not to need this heuristic, so it is
  no longer default.  A new configure flag (--enable-prologues) restores
  it as a default setting, and is appropriate for older compilers (gcc 3.*).

- Each systemtap module prints a one-line message to the kernel informational
  log when it starts.  This line identifies the translator version, base
  address of the probe module, a broken-down memory consumption estimate, and
  the total number of probes.  This is meant as a debugging / auditing aid.

- Begin/end probes are run with interrupts enabled (but with
  preemption disabled).  This will allow begin/end probes to be
  longer, to support generating longer reports.

- The numeric forms of kernel.statement() and kernel.function() probe points
  are now interpreted as relocatable values - treated as relative to the
  _stext symbol in that kernel binary.  Since some modern kernel images
  are relocated to a different virtual address at startup, such addresses
  may shift up or down when actually inserted into a running kernel.

     kernel.statement(0xdeadbeef): validated, interpreted relative to _stext,
                                   may map to 0xceadbeef at run time.

  In order to specify unrelocated addresses, use the new ".absolute"
  probe point suffix for such numeric addresses.  These are only
  allowed in guru mode, and provide access to no $target variables.
  They don't use debugging information at all, actually.

     kernel.statement(0xfeedface).absolute: raw, unvalidated, guru mode only

* What's new since version 0.5.10?

- Offline processing of debugging information, enabling general
  cross-compilation of probe scripts to remote hosts, without
  requiring identical module/memory layout.  This slows down
  compilation/translation somewhat.

- Kernel symbol table data is loaded by staprun at startup time
  rather than compiled into the module.

- Support the "limit" keyword for foreach iterations:
    foreach ([x,y] in ary limit 5) { ... }
  This implicitly exits after the fifth iteration.  It also enables
  more efficient key/value sorting.

- Support the "maxactive" keyword for return probes:
    probe kernel.function("sdfsdf").maxactive(848) { ... }
  This allows up to 848 concurrently outstanding entries to
  the sdfsdf function before one returns.  The default maxactive
  number is smaller, and can result in missed return probes.

- Support accessing of saved function arguments from within
  return probes.  These values are saved by a synthesized
  function-entry probe.

- Add substantial version/architecture checking in compiled probes to
  assert correct installation of debugging information and correct
  execution on a compatible kernel.

- Add probe-time checking for sufficient free stack space when probe
  handlers are invoked, as a safety improvement.

- Add an optional numeric parameter for begin/end probe specifications,
  to order their execution.
     probe begin(10) { } /* comes after */ probe begin(-10) {}

- Add an optional array size declaration, which is handy for very small
  or very large ones.
     global little[5], big[20000]

- Include some example scripts along with the documentation.

- Change the start-time allocation of probe memory to avoid causing OOM
  situations, and to abort cleanly if free kernel memory is short.

- Automatically use the kernel DWARF unwinder, if present, for stack
  tracebacks.

- Many minor bug fixes, performance, tapset, and error message
  improvements.<|MERGE_RESOLUTION|>--- conflicted
+++ resolved
@@ -1,13 +1,11 @@
 * What's new
 
-<<<<<<< HEAD
 - New stap option -G VAR=VALUE allows overriding global variables
   by passing the settings to staprun as module options.
-=======
+
 - The tapset alias 'syscall.compat_pselect7a' was misnamed.  It should
   have been 'syscall.compat_pselect7' (without the trailing 'a').
   Starting in release 1.4, the old name will be deprecated.
->>>>>>> b352f4b0
 
 - A new procfs parameter .umask(UMASK) which provides modification of file permissions 
   using the proper umask value.  Default file permissions for a read probe are 0400,
