--- conflicted
+++ resolved
@@ -1,6 +1,5 @@
 * What's new in version 1.7
 
-<<<<<<< HEAD
 - The stap-server service (initscript) now supports three new options:
     --log LOGFILE
     --port PORT-NUMBER
@@ -9,10 +8,9 @@
   NSS certificate database location respectively. These options are also
   supported within individual server configuration files. See stap-server
   and initscript/README.stap-server for details.
-=======
+
 - process("PATH").[library("PATH")].function("NAME").exported probes are now
   supported to filter function() to only exported instances.
->>>>>>> 58760021
 
 - The translator supports a new --suppress-handler-errors option, which
   causes most runtime errors to be turned into quiet skipped probes.  This
