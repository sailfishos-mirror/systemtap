# Makefile.am --- automake input file for systemtap
## process this file with automake to produce Makefile.in

# we don't maintain a ChangeLog, which makes us non-GNU -> foreign
AUTOMAKE_OPTIONS = no-dist foreign

pkglibexecdir = ${libexecdir}/${PACKAGE}
oldincludedir = ${includedir}/sys

AM_CPPFLAGS = -DBINDIR='"$(bindir)"' \
	      -DSYSCONFDIR='"$(sysconfdir)"' \
	      -DPKGDATADIR='"$(pkgdatadir)"' \
	      -DPKGLIBDIR='"$(pkglibexecdir)"' \
	      -DLOCALEDIR='"$(localedir)"' \
<<<<<<< HEAD
              -DDOCDIR='"$(docdir)"' \
              -DPYEXECDIR='"$(pyexecdir)"' \
              -DPY3EXECDIR='"$(py3execdir)"' \
=======
>>>>>>> 2cd5c938
	      -I$(srcdir)/includes -I$(builddir)/includes/sys

AM_CFLAGS = -D_GNU_SOURCE -fexceptions -Wall -Wextra -Werror -Wunused -Wformat=2 -W
AM_CXXFLAGS = -Wall -Wextra -Werror

bin_SCRIPTS = stap-report
pkglibexec_SCRIPTS = stap-env
oldinclude_HEADERS = includes/sys/sdt.h includes/sys/sdt-config.h

bin_PROGRAMS =

if BUILD_TRANSLATOR
bin_PROGRAMS += stap
bin_SCRIPTS += dtrace

pkglibexec_PROGRAMS =

if HAVE_NSS
pkglibexec_PROGRAMS += stap-sign-module stap-authorize-cert

if BUILD_SERVER
pkglibexec_PROGRAMS += stap-serverd stap-gen-cert
bin_SCRIPTS += stap-server
pkglibexec_SCRIPTS += stap-start-server stap-stop-server
endif
endif

stap_SOURCES = main.cxx session.cxx \
	parse.cxx staptree.cxx elaborate.cxx translate.cxx \
	tapsets.cxx buildrun.cxx loc2c.c hash.cxx mdfour.c \
	cache.cxx util.cxx coveragedb.cxx dwarf_wrappers.cxx \
	tapset-been.cxx tapset-procfs.cxx tapset-timers.cxx tapset-netfilter.cxx \
	tapset-perfmon.cxx tapset-mark.cxx tapset-itrace.cxx \
	tapset-utrace.cxx task_finder.cxx dwflpp.cxx rpm_finder.cxx \
	setupdwfl.cxx remote.cxx privilege.cxx cmdline.cxx \
	tapset-dynprobe.cxx tapset-method.cxx translator-output.cxx \
        stapregex.cxx stapregex-tree.cxx stapregex-parse.cxx \
	stapregex-dfa.cxx stringtable.cxx tapset-python.cxx
noinst_HEADERS = sdt_types.h
stap_LDADD = @stap_LIBS@ @sqlite3_LIBS@ @LIBINTL@ -lpthread
stap_DEPENDENCIES =

if HAVE_LIBREADLINE
stap_SOURCES += interactive.cxx
stap_LDADD += @READLINE_LIBS@
endif

if BUILD_VIRT
bin_PROGRAMS += stapvirt
stapvirt_SOURCES = stapvirt.c
stapvirt_CFLAGS = $(AM_CFLAGS)
stapvirt_CFLAGS += $(libvirt_CFLAGS) $(libxml2_CFLAGS)
stapvirt_LDFLAGS = $(AM_LDFLAGS)
stapvirt_LDADD = $(libvirt_LIBS) $(libxml2_LIBS)
endif

endif

install: all
	$(MAKE) $(AM_MAKEFLAGS) install-recursive

BUILT_SOURCES =
CLEANFILES =

# Arrange for git_version.h to be regenerated at every "make".
# Code fragment is based upon RadeonHD.am.

# The stamp file which is never created ensures that git_version.h is updated
# before every build. Having git_version.h in foo_SOURCES ensures a recompile
# of foo-bar.c if it is newer than the foo-bar.o file. Using noinst_foo_SOURCES
# instead of foo_SOURCES prevents shipping git_version.h in dist tarballs,
# which may cause false GIT_FOO readings.
BUILT_SOURCES += git_version.stamp
CLEANFILES += git_version.h
GIT_VERSION_CMD = $(SHELL) $(top_srcdir)/git_version.sh
git_version.stamp:
	@if test -f "$(srcdir)/git_version.h"; then \
		if test -f "git_version.h"; then :; \
		else \
			cp "$(srcdir)/git_version.h" "git_version.h"; \
		fi; \
	fi
	$(GIT_VERSION_CMD) -k -s $(top_srcdir) -o git_version.h
	@if test -s "$(srcdir)/git_version.h"; then \
		if cmp "$(srcdir)/git_version.h" "git_version.h"; then :; \
		else \
			echo "Error: $(srcdir)/git_version.h and git_version.h differ."; \
			echo "       You probably want to remove the former."; \
			exit 1; \
		fi; \
	fi

git_version.h:
	$(srcdir)/git_version.sh -k --srcdir $(srcdir) -o git_version.h

cscope:
	cd $(srcdir) && \
	(echo -q ; git ls-files '*.cxx' '*.c' '*.h' | grep -v '^testsuite' ) > cscope.files && \
	cscope -b -q @DYNINST_CXXFLAGS@

PHONIES =
if BUILD_TRANSLATOR
stap_CFLAGS = $(AM_CFLAGS) @PIECFLAGS@
stap_CXXFLAGS = $(AM_CXXFLAGS) @PIECXXFLAGS@
stap_CPPFLAGS = $(AM_CPPFLAGS) -DSTAP_SDT_V2
stap_LDFLAGS = $(AM_LDFLAGS) @PIELDFLAGS@

if HAVE_AVAHI
stap_CXXFLAGS += $(avahi_CFLAGS)
stap_CPPFLAGS += $(avahi_CFLAGS)
stap_LDADD += $(avahi_LIBS)
endif

if HAVE_NSS
stap_SOURCES += nsscommon.cxx csclient.cxx cscommon.cxx 
stap_CFLAGS += $(nss_CFLAGS) -DSTAP
stap_CXXFLAGS += $(nss_CFLAGS)
stap_CPPFLAGS += $(nss_CFLAGS)
stap_LDADD += $(nss_LIBS)

install-exec-local: install-scripts

PHONIES += install-scripts
# scripts must be installed before this rule is run
install-scripts: install-binSCRIPTS install-pkglibexecSCRIPTS
	for f in $(bin_SCRIPTS); do \
	   sed -i -e "s,\$${PKGLIBEXECDIR},$(pkglibexecdir)/," $(DESTDIR)$(bindir)/$$f; \
	done
	for f in $(pkglibexec_SCRIPTS); do \
	   sed -i -e "/INSTALL-HOOK/d;s,sysconfdir=.*,sysconfdir=$(sysconfdir),;s,pkglibexecdir=.*,pkglibexecdir=$(pkglibexecdir)/,;s,localstatedir=.*,localstatedir=$(localstatedir),;s,\$${PKGLIBEXECDIR},$(pkglibexecdir)/," $(DESTDIR)$(pkglibexecdir)/$$f; \
	done
endif

if BUILD_ELFUTILS
stap_CPPFLAGS += -Iinclude-elfutils
stap_LDFLAGS += -Llib-elfutils -Wl,-rpath-link,lib-elfutils \
		-Wl,--enable-new-dtags,-rpath,$(pkglibdir)


BUILT_SOURCES += stamp-elfutils
CLEANFILES += stamp-elfutils
stamp-elfutils: config.status
	$(MAKE) $(AM_MAKEFLAGS) -C build-elfutils all bin_PROGRAMS=
	for dir in libelf libebl libdw libdwfl backends; do \
	  $(MAKE) $(AM_MAKEFLAGS) -j1 -C build-elfutils/$$dir bin_PROGRAMS= install; \
	done
	$(MAKE) $(AM_MAKEFLAGS) -j1 -C build-elfutils install-pkgincludeHEADERS;
	touch $@
stap_DEPENDENCIES += lib-elfutils/libdw.so
lib-elfutils/libdw.so: stamp-elfutils ;

PHONIES += install-elfutils
install-elfutils:
	mkdir -p $(DESTDIR)$(pkglibdir)
	for file in lib-elfutils/*.so* lib-elfutils/${PACKAGE_NAME}/*.so*; do \
	   $(INSTALL_PROGRAM) $$file $(DESTDIR)$(pkglibdir); \
	done
install-exec-local: install-elfutils
endif
endif

CLEANFILES +=  $(pkglibexec_PROGRAMS)

if BUILD_TRANSLATOR
if HAVE_NSS
stap_sign_module_SOURCES = stap-sign-module.cxx nsscommon.cxx util.cxx
stap_sign_module_CPPFLAGS = $(AM_CPPFLAGS)
stap_sign_module_CXXFLAGS = $(AM_CXXFLAGS) @PIECXXFLAGS@ $(nss_CFLAGS)
stap_sign_module_CFLAGS = $(AM_CFLAGS) @PIECFLAGS@ $(nss_CFLAGS)
stap_sign_module_LDFLAGS = $(AM_LDFLAGS) @PIELDFLAGS@
stap_sign_module_LDADD = $(nss_LIBS)

stap_authorize_cert_SOURCES = stap-authorize-cert.cxx nsscommon.cxx util.cxx
stap_authorize_cert_CPPFLAGS = $(AM_CPPFLAGS)
stap_authorize_cert_CXXFLAGS = $(AM_CXXFLAGS) @PIECXXFLAGS@ $(nss_CFLAGS)
stap_authorize_cert_CFLAGS = $(AM_CFLAGS) @PIECFLAGS@ $(nss_CFLAGS)
stap_authorize_cert_LDFLAGS = $(AM_LDFLAGS) @PIELDFLAGS@
stap_authorize_cert_LDADD = $(nss_LIBS)

if BUILD_SERVER
stap_serverd_SOURCES = stap-serverd.cxx cscommon.cxx util.cxx privilege.cxx nsscommon.cxx cmdline.cxx
stap_serverd_CXXFLAGS = $(AM_CXXFLAGS) @PIECXXFLAGS@ $(nss_CFLAGS)
stap_serverd_CFLAGS = $(AM_CFLAGS) @PIECFLAGS@ $(nss_CFLAGS)
stap_serverd_LDFLAGS = $(AM_LDFLAGS) @PIELDFLAGS@
stap_serverd_LDADD = $(nss_LIBS) -lpthread
if HAVE_AVAHI
stap_serverd_CFLAGS += $(avahi_CFLAGS)
stap_serverd_CXXFLAGS += $(avahi_CFLAGS)
stap_serverd_LDADD += $(avahi_LIBS)
endif

stap_gen_cert_SOURCES = stap-gen-cert.cxx util.cxx nsscommon.cxx
stap_gen_cert_CXXFLAGS = $(AM_CXXFLAGS) @PIECXXFLAGS@ $(nss_CFLAGS)
stap_gen_cert_CFLAGS = $(AM_CFLAGS) @PIECFLAGS@ $(nss_CFLAGS)
stap_gen_cert_LDFLAGS = $(AM_LDFLAGS) @PIELDFLAGS@
stap_gen_cert_LDADD = $(nss_LIBS)
endif
endif

noinst_PROGRAMS = loc2c-test
loc2c_test_SOURCES = loc2c-test.c loc2c.c
loc2c_test_CFLAGS = $(stap_CFLAGS)
loc2c_test_CPPFLAGS = $(stap_CPPFLAGS)
loc2c_test_LDFLAGS = $(stap_LDFLAGS)
loc2c_test_LDADD = $(stap_LDADD)
endif

# crash(8) extension
if BUILD_CRASHMOD
STAPLOG=staplog.so

$(STAPLOG): staplog.c
	$(CC) $(staplog_CPPFLAGS) $(AM_CFLAGS) $(CFLAGS) -shared -rdynamic \
		$(AM_LDFLAGS) $(LDFLAGS) -fPIC -o $@ $<
all-local: $(STAPLOG) example_index
install-exec-local: $(STAPLOG)
	$(MKDIR_P) $(DESTDIR)$(pkglibdir)
	$(INSTALL) $(STAPLOG) $(DESTDIR)$(pkglibdir)
else
all-local: example_index
endif

# Get extra libs as needed
LDADD =

EXAMPLE_SOURCE_DIR = $(srcdir)/testsuite/systemtap.examples
EXAMPLE_META_FILES = $(EXAMPLE_SOURCE_DIR)/*/*.meta

example_index: $(EXAMPLE_SOURCE_DIR)/index.html

$(EXAMPLE_SOURCE_DIR)/index.html: $(EXAMPLE_META_FILES) $(EXAMPLE_INDEX_GEN)
	@echo "The script example index is outdated, run"
	@echo "    cd $(EXAMPLE_SOURCE_DIR) && \\ "
	@echo "    perl examples-index-gen.pl"
	@echo "to regenerate it."

install-data-local:
	(cd $(srcdir)/runtime; for f in *.[ch]; do $(INSTALL_DATA) -D $$f $(DESTDIR)$(pkgdatadir)/runtime/$$f; done)
if HAVE_DYNINST
	(cd $(srcdir)/runtime/dyninst; find . \( -name '*.[ch]' \) -print \
		| while read f; do $(INSTALL_DATA) -D $$f $(DESTDIR)$(pkgdatadir)/runtime/dyninst/$$f; done)
endif
	(cd $(srcdir)/runtime/unwind; find . \( -name '*.[ch]' \) -print \
		| while read f; do $(INSTALL_DATA) -D $$f $(DESTDIR)$(pkgdatadir)/runtime/unwind/$$f; done)
	(cd $(srcdir)/runtime/transport; for f in *.[ch]; \
		do $(INSTALL_DATA) -D $$f $(DESTDIR)$(pkgdatadir)/runtime/transport/$$f; done)
	(cd $(srcdir)/runtime/linux; for f in *.[ch]; \
		do $(INSTALL_DATA) -D $$f $(DESTDIR)$(pkgdatadir)/runtime/linux/$$f; done)
	(cd $(srcdir)/runtime/linux/uprobes; for f in Makefile *.[ch]; \
		do $(INSTALL_DATA) -D $$f $(DESTDIR)$(pkgdatadir)/runtime/linux/uprobes/$$f; done)
	(cd $(srcdir)/runtime/linux/uprobes2; for f in *.[ch]; \
		do $(INSTALL_DATA) -D $$f $(DESTDIR)$(pkgdatadir)/runtime/linux/uprobes2/$$f; done)
	(cd $(srcdir)/tapset; find . \( -name '*.stp' -o -name '*.stpm' -o -name README \) -print \
		| while read f; do $(INSTALL_DATA) -D $$f $(DESTDIR)$(pkgdatadir)/tapset/$$f; done)
	(cd $(srcdir)/testsuite/systemtap.examples; find . -type f -print \
		| egrep -v 'check.exp|ChangeLog|examples-index-gen.pl|html/.*\.tmpl|metadatabase.dbq$$' \
		| while read f; do if test -x $$f; then \
			i_cmd="$(INSTALL_PROGRAM)"; else \
			i_cmd="$(INSTALL_DATA)"; fi; \
			$$i_cmd -D $$f $(DESTDIR)$(pkgdatadir)/examples/$$f; done)
	test -e $(DESTDIR)$(sysconfdir)/systemtap || mkdir -p $(DESTDIR)$(sysconfdir)/systemtap
if BUILD_SERVER
	test -e $(DESTDIR)$(localstatedir)/run/stap-server || mkdir -p $(DESTDIR)$(localstatedir)/run/stap-server
	test -e $(DESTDIR)$(localstatedir)/log || mkdir -p $(DESTDIR)$(localstatedir)/log
endif


TEST_COV_DIR = coverage

gcov:
	find . -name '*.gc*' | xargs rm -f
	$(MAKE) clean CXXFLAGS="-g -fprofile-arcs -ftest-coverage" CFLAGS="-g -fprofile-arcs -ftest-coverage" all install
	-sudo $(MAKE) installcheck $${RUNTESTFLAGS+RUNTESTFLAGS=$${RUNTESTFLAGS}}
	for dir in $(SUBDIRS); do \
		(cd $$dir; gcov *.gcno > SUMMARY.gcov 2>&1 || true); \
	done
	find . -name '*.gcov'

clean-local:
	rm -rf ${PACKAGE_TARNAME}-*.tar.gz
	rm -rf ${PACKAGE_TARNAME}-${PACKAGE_VERSION}
	rm -rf $(TEST_COV_DIR)
	rm -rf stap.info
	rm -rf staplog.so

distclean-local:
	rm -rf build-elfutils include-elfutils lib-elfutils
	rm -f doc/beginners/en-US doc/beginners/build/en-US/testsuite

uninstall-local:
	rm -rf $(DESTDIR)$(pkgdatadir)
	rm -rf $(DESTDIR)$(libdir)/$(PACKAGE)
	-rm -rf $(DESTDIR)$(localstatedir)/cache/$(PACKAGE)
	@list='$(EXAMPLE_SRC)'; for f in $$list; do p=`basename $$f`; \
	  echo " rm -f '$(EXAMPLE_INSTALL_DIR)/$$p'"; \
	  rm -f "$(EXAMPLE_INSTALL_DIR)/$$p"; \
	done
	@list='$(DEMO_SRC)'; for f in $$list; do p=`basename $$f`; \
	  echo " rm -f '$(DEMO_INSTALL_DIR)/$$p'"; \
	  rm -f "$(DEMO_INSTALL_DIR)/$$p"; \
	done
	@list='$(SAMPLE_SRC)'; for f in $$list; do p=`basename $$f`; \
	  echo " rm -f '$(SAMPLE_INSTALL_DIR)/$$p'"; \
	  rm -f "$(SAMPLE_INSTALL_DIR)/$$p"; \
	done
	rm -rf $(DESTDIR)$(sysconfdir)/systemtap
	rm -rf $(DESTDIR)$(docdir)/examples
if BUILD_SERVER
	rm -rf $(DESTDIR)$(localstatedir)/run/stap-server
	rm -f $(DESTDIR)$(localstatedir)/log/stap-server/log
endif

SUBDIRS = . java python stapdyn staprun doc man po
# NB: the gcov target above uses this to enumarate linked binaries' build directories
DIST_SUBDIRS = testsuite $(SUBDIRS)
EXTRA_DIST = m4/ChangeLog

check-local:
	SRCDIR=`cd $(srcdir); pwd`; \
        PWD=`pwd`; \
	$(MAKE) -C testsuite check SYSTEMTAP_RUNTIME=$$SRCDIR/runtime SYSTEMTAP_TAPSET=$$SRCDIR/tapset LD_LIBRARY_PATH=$$LD_LIBRARY_PATH$${LD_LIBRARY_PATH:+:}$$PWD/lib-elfutils:$$PWD/lib-elfutils/systemtap SYSTEMTAP_PATH=$$PWD SYSTEMTAP_INCLUDES=$$PWD/includes RUNTESTFLAGS="$(RUNTESTFLAGS)" PKGLIBDIR="$(pkglibexecdir)";

installcheck:
	if test \! -e $(DESTDIR)$(bindir)/stap; then \
	  echo $(DESTDIR)$(bindir)/stap doesn\'t exist, run make install; \
	  exit -1; \
	fi; \
	if test $(builddir)/stap -nt $(DESTDIR)$(bindir)/stap; then \
	  echo "$(DESTDIR)$(bindir)/stap is not recent, run make install"; \
	  exit -1; \
	fi;
	$(MAKE) -C testsuite installcheck RUNTESTFLAGS="$(RUNTESTFLAGS)"

installcheck-parallel:
	if test \! -e $(DESTDIR)$(bindir)/stap; then \
	  echo $(DESTDIR)$(bindir)/stap doesn\'t exist, run make install; \
	  exit -1; \
	fi; \
	if test $(builddir)/stap -nt $(DESTDIR)$(bindir)/stap; then \
	  echo "$(DESTDIR)$(bindir)/stap is not recent, run make install"; \
	  exit -1; \
	fi;
	$(MAKE) -C testsuite installcheck-parallel RUNTESTFLAGS="$(RUNTESTFLAGS)"

list-unfinished:
	if test \! -e $(DESTDIR)$(bindir)/stap; then \
	  echo $(DESTDIR)$(bindir)/stap doesn\'t exist, run make install; \
	  exit -1; \
	fi; \
	if test $(builddir)/stap -nt $(DESTDIR)$(bindir)/stap; then \
	  echo "$(DESTDIR)$(bindir)/stap is not recent, run make install"; \
	  exit -1; \
	fi;
	$(MAKE) -C testsuite list-unfinished RUNTESTFLAGS="$(RUNTESTFLAGS)"

PHONIES += runcheck
# All the variables are overridden by run-stap, but SYSTEMTAP_RUNTIME
# is used by the testsuite scripts themselves.
runcheck: testsuite/stap testsuite/dtrace
	$(MAKE) -C testsuite installcheck RUNTESTFLAGS="$(RUNTESTFLAGS)" \
		SYSTEMTAP_PATH="`cd testsuite; pwd`" \
		SYSTEMTAP_RUNTIME="`cd $(srcdir)/runtime; pwd`"
testsuite/stap: run-stap
	(echo '#!/bin/sh'; echo "exec `pwd`/run-stap" '$${1+"$$@"}') > $@.new
	chmod 555 $@.new
	mv -f $@.new $@
testsuite/dtrace: dtrace
	(echo '#!/bin/sh'; echo "exec `pwd`/dtrace" '$${1+"$$@"}') > $@.new
	chmod 555 $@.new
	mv -f $@.new $@

PHONIES += update-po
update-po:
	(cd $(srcdir); ls -1d *.c *.cxx *.h staprun/*.c staprun/*.h) \
	| grep -v loc2c-test.c \
	| grep -v config.h \
	| grep -v git_version.h \
	| grep -v staprun/config.h \
	| sort > $(srcdir)/po/POTFILES.in
	$(MAKE) -C po update-po
	@echo
	@echo if systemtam.pot is shown as modified ...
	@echo
	(cd $(srcdir)/po; git status *.pot)
	@echo
	@echo ... then check in with zanata ...
	@echo
	@echo % cd $(srcdir)
	@echo % zanata-cli -B push -s po -t po
	@echo % zanata-cli -B pull -s po -t po
	@echo
	@echo if the .po files are shown as modified ...
	@echo
	(cd $(srcdir)/po; git status *.po)
	@echo
	@echo ... regenerate just once ...
	@echo
	@echo % $(MAKE) -C `pwd` update-po


# Any extra flags, such as:
#     --define "with_docs 0"
#     --define "with_bundled_elfutils 1" --define "elfutils_version 0.135"
RPMBUILDFLAGS=

PHONIES += dist-gzip rpm srpm

PHONIES += uprobes install-uprobes
uprobes:
	$(MAKE) -C $(srcdir)/runtime/uprobes clean default
install-uprobes:
	$(MAKE) -C $(DESTDIR)$(pkgdatadir)/runtime/uprobes clean default

.PHONY: $(PHONIES)

dist-gzip:
	cd $(srcdir); git status | grep working.directory.clean || (echo "You should commit your changes before 'make rpm'.")
	(cd $(srcdir); git archive --prefix=systemtap-$(VERSION)/ --format=tar HEAD) | gzip > systemtap-$(VERSION).tar.gz

rpm: dist-gzip
	if [ `id -u` = 0 ]; then echo NOTE: do not run this as root; exit 1; fi
	if [ ! -w `rpm --eval %_topdir` ]; then \
	  echo WARNING: you do not have access to `rpm --eval %_topdir`; \
	  echo WARNING: you may receive a permission denied error; \
	  echo WARNING: consider adding \'%_topdir $(HOME)/rpmbuild\' to $(HOME)/.rpmmacros; \
	fi
	mkdir -p `rpm --eval %_specdir`
	mkdir -p `rpm --eval %_srcrpmdir`
	mkdir -p `rpm --eval %_rpmdir`
	mkdir -p `rpm --eval %_builddir`
	mkdir -p `rpm --eval %_buildroot`
	rpmbuild --define "_sourcedir $(PWD)/" -ta systemtap-$(VERSION).tar.gz $(RPMBUILDFLAGS)

srpm: dist-gzip
	mkdir -p `rpm --eval %_srcrpmdir`
	rpmbuild --define "_sourcedir $(PWD)/" -ts systemtap-$(VERSION).tar.gz $(RPMBUILDFLAGS)

ACLOCAL_AMFLAGS = -I m4<|MERGE_RESOLUTION|>--- conflicted
+++ resolved
@@ -12,12 +12,9 @@
 	      -DPKGDATADIR='"$(pkgdatadir)"' \
 	      -DPKGLIBDIR='"$(pkglibexecdir)"' \
 	      -DLOCALEDIR='"$(localedir)"' \
-<<<<<<< HEAD
               -DDOCDIR='"$(docdir)"' \
               -DPYEXECDIR='"$(pyexecdir)"' \
               -DPY3EXECDIR='"$(py3execdir)"' \
-=======
->>>>>>> 2cd5c938
 	      -I$(srcdir)/includes -I$(builddir)/includes/sys
 
 AM_CFLAGS = -D_GNU_SOURCE -fexceptions -Wall -Wextra -Werror -Wunused -Wformat=2 -W
