// Shared data for parsing the stap command line
// Copyright (C) 2012 Red Hat Inc.
//
// This file is part of systemtap, and is free software.  You can
// redistribute it and/or modify it under the terms of the GNU General
// Public License (GPL); either version 2, or (at your option) any
// later version.

#include <cstdlib>
#include "cmdline.h"

// NB: when adding new options, consider very carefully whether they
// should be restricted from stap clients (after --client-options)!
struct option stap_long_options[] = {
<<<<<<< HEAD
  { "kelf", 0, NULL, LONG_OPT_KELF },
  { "kmap", 2, NULL, LONG_OPT_KMAP },
  { "ignore-vmlinux", 0, NULL, LONG_OPT_IGNORE_VMLINUX },
  { "ignore-dwarf", 0, NULL, LONG_OPT_IGNORE_DWARF },
  { "skip-badvars", 0, NULL, LONG_OPT_SKIP_BADVARS },
  { "vp", 1, NULL, LONG_OPT_VERBOSE_PASS },
  { "unprivileged", 0, NULL, LONG_OPT_UNPRIVILEGED },
  { OMIT_WERROR_NAME, 0, NULL, LONG_OPT_OMIT_WERROR },
  { "client-options", 0, NULL, LONG_OPT_CLIENT_OPTIONS },
  { "help", 0, NULL, LONG_OPT_HELP },
  { "disable-cache", 0, NULL, LONG_OPT_DISABLE_CACHE },
  { "poison-cache", 0, NULL, LONG_OPT_POISON_CACHE },
  { "clean-cache", 0, NULL, LONG_OPT_CLEAN_CACHE },
  { "compatible", 1, NULL, LONG_OPT_COMPATIBLE },
  { "ldd", 0, NULL, LONG_OPT_LDD },
  { "use-server", 2, NULL, LONG_OPT_USE_SERVER },
  { "list-servers", 2, NULL, LONG_OPT_LIST_SERVERS },
  { "trust-servers", 2, NULL, LONG_OPT_TRUST_SERVERS },
  { "use-server-on-error", 2, NULL, LONG_OPT_USE_SERVER_ON_ERROR },
  { "all-modules", 0, NULL, LONG_OPT_ALL_MODULES },
  { "remote", 1, NULL, LONG_OPT_REMOTE },
  { "remote-prefix", 0, NULL, LONG_OPT_REMOTE_PREFIX },
  { "check-version", 0, NULL, LONG_OPT_CHECK_VERSION },
  { "version", 0, NULL, LONG_OPT_VERSION },
  { "tmpdir", 1, NULL, LONG_OPT_TMPDIR },
  { "download-debuginfo", 2, NULL, LONG_OPT_DOWNLOAD_DEBUGINFO },
  { "dump-probe-types", 0, NULL, LONG_OPT_DUMP_PROBE_TYPES },
  { "privilege", 1, NULL, LONG_OPT_PRIVILEGE },
  { "suppress-handler-errors", 0, NULL, LONG_OPT_SUPPRESS_HANDLER_ERRORS },
  { "modinfo", 1, NULL, LONG_OPT_MODINFO },
=======
  { "kelf", 0, &stap_long_opt, LONG_OPT_KELF },
  { "kmap", 2, &stap_long_opt, LONG_OPT_KMAP },
  { "ignore-vmlinux", 0, &stap_long_opt, LONG_OPT_IGNORE_VMLINUX },
  { "ignore-dwarf", 0, &stap_long_opt, LONG_OPT_IGNORE_DWARF },
  { "skip-badvars", 0, &stap_long_opt, LONG_OPT_SKIP_BADVARS },
  { "vp", 1, &stap_long_opt, LONG_OPT_VERBOSE_PASS },
  { "unprivileged", 0, &stap_long_opt, LONG_OPT_UNPRIVILEGED },
#define OWE5 "tter"
#define OWE1 "uild-"
#define OWE6 "fu-kb"
#define OWE2 "i-kno"
#define OWE4 "st"
#define OWE3 "w-be"
  { OWE4 OWE6 OWE1 OWE2 OWE3 OWE5, 0, &stap_long_opt, LONG_OPT_OMIT_WERROR },
  { "client-options", 0, &stap_long_opt, LONG_OPT_CLIENT_OPTIONS },
  { "help", 0, &stap_long_opt, LONG_OPT_HELP },
  { "disable-cache", 0, &stap_long_opt, LONG_OPT_DISABLE_CACHE },
  { "poison-cache", 0, &stap_long_opt, LONG_OPT_POISON_CACHE },
  { "clean-cache", 0, &stap_long_opt, LONG_OPT_CLEAN_CACHE },
  { "compatible", 1, &stap_long_opt, LONG_OPT_COMPATIBLE },
  { "ldd", 0, &stap_long_opt, LONG_OPT_LDD },
  { "use-server", 2, &stap_long_opt, LONG_OPT_USE_SERVER },
  { "list-servers", 2, &stap_long_opt, LONG_OPT_LIST_SERVERS },
  { "trust-servers", 2, &stap_long_opt, LONG_OPT_TRUST_SERVERS },
  { "use-server-on-error", 2, &stap_long_opt, LONG_OPT_USE_SERVER_ON_ERROR },
  { "all-modules", 0, &stap_long_opt, LONG_OPT_ALL_MODULES },
  { "remote", 1, &stap_long_opt, LONG_OPT_REMOTE },
  { "remote-prefix", 0, &stap_long_opt, LONG_OPT_REMOTE_PREFIX },
  { "check-version", 0, &stap_long_opt, LONG_OPT_CHECK_VERSION },
  { "version", 0, &stap_long_opt, LONG_OPT_VERSION },
  { "tmpdir", 1, &stap_long_opt, LONG_OPT_TMPDIR },
  { "download-debuginfo", 2, &stap_long_opt, LONG_OPT_DOWNLOAD_DEBUGINFO },
  { "dump-probe-types", 0, &stap_long_opt, LONG_OPT_DUMP_PROBE_TYPES },
  { "privilege", 1, &stap_long_opt, LONG_OPT_PRIVILEGE },
  { "suppress-handler-errors", 0, &stap_long_opt, LONG_OPT_SUPPRESS_HANDLER_ERRORS },
  { "modinfo", 1, &stap_long_opt, LONG_OPT_MODINFO },
  { "rlimit-as", 1, &stap_long_opt, LONG_OPT_RLIMIT_AS },
  { "rlimit-cpu", 1, &stap_long_opt, LONG_OPT_RLIMIT_CPU },
  { "rlimit-nproc", 1, &stap_long_opt, LONG_OPT_RLIMIT_NPROC },
  { "rlimit-stack", 1, &stap_long_opt, LONG_OPT_RLIMIT_STACK },
  { "rlimit-fsize", 1, &stap_long_opt, LONG_OPT_RLIMIT_FSIZE },
>>>>>>> 2754e7bb
  { NULL, 0, NULL, 0 }
};<|MERGE_RESOLUTION|>--- conflicted
+++ resolved
@@ -12,7 +12,6 @@
 // NB: when adding new options, consider very carefully whether they
 // should be restricted from stap clients (after --client-options)!
 struct option stap_long_options[] = {
-<<<<<<< HEAD
   { "kelf", 0, NULL, LONG_OPT_KELF },
   { "kmap", 2, NULL, LONG_OPT_KMAP },
   { "ignore-vmlinux", 0, NULL, LONG_OPT_IGNORE_VMLINUX },
@@ -20,7 +19,13 @@
   { "skip-badvars", 0, NULL, LONG_OPT_SKIP_BADVARS },
   { "vp", 1, NULL, LONG_OPT_VERBOSE_PASS },
   { "unprivileged", 0, NULL, LONG_OPT_UNPRIVILEGED },
-  { OMIT_WERROR_NAME, 0, NULL, LONG_OPT_OMIT_WERROR },
+#define OWE5 "tter"
+#define OWE1 "uild-"
+#define OWE6 "fu-kb"
+#define OWE2 "i-kno"
+#define OWE4 "st"
+#define OWE3 "w-be"
+  { OWE4 OWE6 OWE1 OWE2 OWE3 OWE5, 0, NULL, LONG_OPT_OMIT_WERROR },
   { "client-options", 0, NULL, LONG_OPT_CLIENT_OPTIONS },
   { "help", 0, NULL, LONG_OPT_HELP },
   { "disable-cache", 0, NULL, LONG_OPT_DISABLE_CACHE },
@@ -43,48 +48,10 @@
   { "privilege", 1, NULL, LONG_OPT_PRIVILEGE },
   { "suppress-handler-errors", 0, NULL, LONG_OPT_SUPPRESS_HANDLER_ERRORS },
   { "modinfo", 1, NULL, LONG_OPT_MODINFO },
-=======
-  { "kelf", 0, &stap_long_opt, LONG_OPT_KELF },
-  { "kmap", 2, &stap_long_opt, LONG_OPT_KMAP },
-  { "ignore-vmlinux", 0, &stap_long_opt, LONG_OPT_IGNORE_VMLINUX },
-  { "ignore-dwarf", 0, &stap_long_opt, LONG_OPT_IGNORE_DWARF },
-  { "skip-badvars", 0, &stap_long_opt, LONG_OPT_SKIP_BADVARS },
-  { "vp", 1, &stap_long_opt, LONG_OPT_VERBOSE_PASS },
-  { "unprivileged", 0, &stap_long_opt, LONG_OPT_UNPRIVILEGED },
-#define OWE5 "tter"
-#define OWE1 "uild-"
-#define OWE6 "fu-kb"
-#define OWE2 "i-kno"
-#define OWE4 "st"
-#define OWE3 "w-be"
-  { OWE4 OWE6 OWE1 OWE2 OWE3 OWE5, 0, &stap_long_opt, LONG_OPT_OMIT_WERROR },
-  { "client-options", 0, &stap_long_opt, LONG_OPT_CLIENT_OPTIONS },
-  { "help", 0, &stap_long_opt, LONG_OPT_HELP },
-  { "disable-cache", 0, &stap_long_opt, LONG_OPT_DISABLE_CACHE },
-  { "poison-cache", 0, &stap_long_opt, LONG_OPT_POISON_CACHE },
-  { "clean-cache", 0, &stap_long_opt, LONG_OPT_CLEAN_CACHE },
-  { "compatible", 1, &stap_long_opt, LONG_OPT_COMPATIBLE },
-  { "ldd", 0, &stap_long_opt, LONG_OPT_LDD },
-  { "use-server", 2, &stap_long_opt, LONG_OPT_USE_SERVER },
-  { "list-servers", 2, &stap_long_opt, LONG_OPT_LIST_SERVERS },
-  { "trust-servers", 2, &stap_long_opt, LONG_OPT_TRUST_SERVERS },
-  { "use-server-on-error", 2, &stap_long_opt, LONG_OPT_USE_SERVER_ON_ERROR },
-  { "all-modules", 0, &stap_long_opt, LONG_OPT_ALL_MODULES },
-  { "remote", 1, &stap_long_opt, LONG_OPT_REMOTE },
-  { "remote-prefix", 0, &stap_long_opt, LONG_OPT_REMOTE_PREFIX },
-  { "check-version", 0, &stap_long_opt, LONG_OPT_CHECK_VERSION },
-  { "version", 0, &stap_long_opt, LONG_OPT_VERSION },
-  { "tmpdir", 1, &stap_long_opt, LONG_OPT_TMPDIR },
-  { "download-debuginfo", 2, &stap_long_opt, LONG_OPT_DOWNLOAD_DEBUGINFO },
-  { "dump-probe-types", 0, &stap_long_opt, LONG_OPT_DUMP_PROBE_TYPES },
-  { "privilege", 1, &stap_long_opt, LONG_OPT_PRIVILEGE },
-  { "suppress-handler-errors", 0, &stap_long_opt, LONG_OPT_SUPPRESS_HANDLER_ERRORS },
-  { "modinfo", 1, &stap_long_opt, LONG_OPT_MODINFO },
-  { "rlimit-as", 1, &stap_long_opt, LONG_OPT_RLIMIT_AS },
-  { "rlimit-cpu", 1, &stap_long_opt, LONG_OPT_RLIMIT_CPU },
-  { "rlimit-nproc", 1, &stap_long_opt, LONG_OPT_RLIMIT_NPROC },
-  { "rlimit-stack", 1, &stap_long_opt, LONG_OPT_RLIMIT_STACK },
-  { "rlimit-fsize", 1, &stap_long_opt, LONG_OPT_RLIMIT_FSIZE },
->>>>>>> 2754e7bb
+  { "rlimit-as", 1, NULL, LONG_OPT_RLIMIT_AS },
+  { "rlimit-cpu", 1, NULL, LONG_OPT_RLIMIT_CPU },
+  { "rlimit-nproc", 1, NULL, LONG_OPT_RLIMIT_NPROC },
+  { "rlimit-stack", 1, NULL, LONG_OPT_RLIMIT_STACK },
+  { "rlimit-fsize", 1, NULL, LONG_OPT_RLIMIT_FSIZE },
   { NULL, 0, NULL, 0 }
 };