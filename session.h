--- conflicted
+++ resolved
@@ -178,11 +178,8 @@
   bool unprivileged;
   bool systemtap_v_check;
   bool tmpdir_opt_set;
-<<<<<<< HEAD
   bool dump_probe_types;
-=======
   int download_dbinfo;
->>>>>>> ef9333b5
 
   // NB: It is very important for all of the above (and below) fields
   // to be cleared in the systemtap_session ctor (session.cxx).
