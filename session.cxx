--- conflicted
+++ resolved
@@ -518,14 +518,11 @@
     "              prefix each line of remote output with a host index.\n"
     "   --tmpdir=NAME\n"
     "              specify name of temporary directory to be used."
-<<<<<<< HEAD
-    "   --dump-probe-types\n"
-    "              show a list of available probe types.\n"
-=======
     "   --download-debuginfo[=OPTION]\n"
     "              automatically download debuginfo."
     "              yes,no,ask,<timeout value>\n"
->>>>>>> ef9333b5
+    "   --dump-probe-types\n"
+    "              show a list of available probe types.\n"
     , compatible.c_str()) << endl
   ;
 
@@ -574,11 +571,8 @@
 #define LONG_OPT_VERSION 23
 #define LONG_OPT_REMOTE_PREFIX 24
 #define LONG_OPT_TMPDIR 25
-<<<<<<< HEAD
-#define LONG_OPT_DUMP_PROBE_TYPES 26
-=======
 #define LONG_OPT_DOWNLOAD_DEBUGINFO 26
->>>>>>> ef9333b5
+#define LONG_OPT_DUMP_PROBE_TYPES 27
       // NB: also see find_hash(), usage(), switch stmt below, stap.1 man page
       static struct option long_options[] = {
         { "kelf", 0, &long_opt, LONG_OPT_KELF },
@@ -612,11 +606,8 @@
         { "check-version", 0, &long_opt, LONG_OPT_CHECK_VERSION },
         { "version", 0, &long_opt, LONG_OPT_VERSION },
         { "tmpdir", 1, &long_opt, LONG_OPT_TMPDIR },
-<<<<<<< HEAD
+        { "download-debuginfo", 2, &long_opt, LONG_OPT_DOWNLOAD_DEBUGINFO },
         { "dump-probe-types", 0, &long_opt, LONG_OPT_DUMP_PROBE_TYPES },
-=======
-        { "download-debuginfo", 2, &long_opt, LONG_OPT_DOWNLOAD_DEBUGINFO },
->>>>>>> ef9333b5
         { NULL, 0, NULL, 0 }
       };
       int grc = getopt_long (argc, argv, "hVvtp:I:e:o:R:r:a:m:kgPc:x:D:bs:uqwl:d:L:FS:B:WG:",
