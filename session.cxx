// session functions
// Copyright (C) 2010-2012 Red Hat Inc.
//
// This file is part of systemtap, and is free software.  You can
// redistribute it and/or modify it under the terms of the GNU General
// Public License (GPL); either version 2, or (at your option) any
// later version.

#include "config.h"
#include "session.h"
#include "cache.h"
#include "elaborate.h"
#include "translate.h"
#include "buildrun.h"
#include "coveragedb.h"
#include "hash.h"
#include "task_finder.h"
#include "csclient.h"
#include "rpm_finder.h"
#include "util.h"
#include "cmdline.h"
#include "git_version.h"

#include <cerrno>
#include <cstdlib>

extern "C" {
#include <getopt.h>
#include <limits.h>
#include <grp.h>
#include <sys/stat.h>
#include <sys/utsname.h>
#include <sys/resource.h>
#include <elfutils/libdwfl.h>
#include <unistd.h>
}

#if HAVE_NSS
extern "C" {
#include <nspr.h>
}
#endif

#include <string>

using namespace std;

/* getopt variables */
extern int optind;

#define PATH_TBD string("__TBD__")

#if HAVE_NSS
bool systemtap_session::NSPR_Initialized = false;
#endif

systemtap_session::systemtap_session ():
  // NB: pointer members must be manually initialized!
  // NB: don't forget the copy constructor too!
  base_hash(0),
  pattern_root(new match_node),
  user_file (0),
  be_derived_probes(0),
  dwarf_derived_probes(0),
  kprobe_derived_probes(0),
  hwbkpt_derived_probes(0),
  perf_derived_probes(0),
  uprobe_derived_probes(0),
  utrace_derived_probes(0),
  itrace_derived_probes(0),
  task_finder_derived_probes(0),
  timer_derived_probes(0),
  profile_derived_probes(0),
  mark_derived_probes(0),
  tracepoint_derived_probes(0),
  hrtimer_derived_probes(0),
  procfs_derived_probes(0),
  op (0), up (0),
  sym_kprobes_text_start (0),
  sym_kprobes_text_end (0),
  sym_stext (0),
  module_cache (0),
  last_token (0)
{
  struct utsname buf;
  (void) uname (& buf);
  kernel_release = string (buf.release);
  release = kernel_release;
  kernel_build_tree = "/lib/modules/" + kernel_release + "/build";
  architecture = machine = normalize_machine(buf.machine);

  for (unsigned i=0; i<5; i++) perpass_verbose[i]=0;
  verbose = 0;

  have_script = false;
  runtime_specified = false;
  include_arg_start = -1;
  timing = false;
  guru_mode = false;
  bulk_mode = false;
  unoptimized = false;
  suppress_warnings = false;
  panic_warnings = false;
  listing_mode = false;
  listing_mode_vars = false;
  dump_probe_types = false;

#ifdef ENABLE_PROLOGUES
  prologue_searching = true;
#else
  prologue_searching = false;
#endif

  buffer_size = 0;
  last_pass = 5;
  module_name = "stap_" + lex_cast(getpid());
  stapconf_name = "stapconf_" + lex_cast(getpid()) + ".h";
  output_file = ""; // -o FILE
  tmpdir_opt_set = false;
  save_module = false;
  modname_given = false;
  keep_tmpdir = false;
  cmd = "";
  target_pid = 0;
  use_cache = true;
  use_script_cache = true;
  poison_cache = false;
  tapset_compile_coverage = false;
  need_uprobes = false;
  need_unwind = false;
  need_symbols = false;
  uprobes_path = "";
  consult_symtab = false;
  ignore_vmlinux = false;
  ignore_dwarf = false;
  load_only = false;
  skip_badvars = false;
  privilege = pr_stapdev;
  privilege_set = false;
  omit_werror = false;
  compatible = VERSION; // XXX: perhaps also process GIT_SHAID if available?
  unwindsym_ldd = false;
  client_options = false;
  server_cache = NULL;
  automatic_server_mode = false;
  use_server_on_error = false;
  try_server_status = try_server_unset;
  use_remote_prefix = false;
  systemtap_v_check = false;
  download_dbinfo = 0;
  suppress_handler_errors = false;
  native_build = true; // presumed
  sysroot = "";
  update_release_sysroot = false;

  /*  adding in the XDG_DATA_DIRS variable path,
   *  this searches in conjunction with SYSTEMTAP_TAPSET
   *  to locate stap scripts, either can be disabled if 
   *  needed using env $PATH=/dev/null where $PATH is the 
   *  path you want disabled
   */  
  const char* s_p1 = getenv ("XDG_DATA_DIRS");
  if ( s_p1 != NULL )
  {
    vector<string> dirs;
    tokenize(s_p1, dirs, ":");
    for(vector<string>::iterator i = dirs.begin(); i != dirs.end(); ++i)
    {
      include_path.push_back(*i + "/systemtap/tapset");
    }
  }

  const char* s_p = getenv ("SYSTEMTAP_TAPSET");
  if (s_p != NULL)
  {
    include_path.push_back (s_p);
  }
  else
  {
    include_path.push_back (string(PKGDATADIR) + "/tapset");
  }

  const char* s_r = getenv ("SYSTEMTAP_RUNTIME");
  if (s_r != NULL)
    runtime_path = s_r;
  else
    runtime_path = string(PKGDATADIR) + "/runtime";

  const char* s_d = getenv ("SYSTEMTAP_DIR");
  if (s_d != NULL)
    data_path = s_d;
  else
    data_path = get_home_directory() + string("/.systemtap");
  if (create_dir(data_path.c_str()) == 1)
    {
      const char* e = strerror (errno);
        print_warning("failed to create systemtap data directory \"" + data_path + "\" " + e + ", disabling cache support.");
      use_cache = use_script_cache = false;
    }

  if (use_cache)
    {
      cache_path = data_path + "/cache";
      if (create_dir(cache_path.c_str()) == 1)
        {
	  const char* e = strerror (errno);
            print_warning("failed to create cache directory (\" " + cache_path + " \") " + e + ", disabling cache support.");
	  use_cache = use_script_cache = false;
	}
    }

  const char* s_tc = getenv ("SYSTEMTAP_COVERAGE");
  if (s_tc != NULL)
    tapset_compile_coverage = true;

  const char* s_kr = getenv ("SYSTEMTAP_RELEASE");
  if (s_kr != NULL) {
    setup_kernel_release(s_kr);
  }
}

systemtap_session::systemtap_session (const systemtap_session& other,
                                      const string& arch,
                                      const string& kern):
  // NB: pointer members must be manually initialized!
  // NB: this needs to consider everything that the base ctor does,
  //     plus copying any wanted implicit fields (strings, vectors, etc.)
  base_hash(0),
  pattern_root(new match_node),
  user_file (other.user_file),
  be_derived_probes(0),
  dwarf_derived_probes(0),
  kprobe_derived_probes(0),
  hwbkpt_derived_probes(0),
  perf_derived_probes(0),
  uprobe_derived_probes(0),
  utrace_derived_probes(0),
  itrace_derived_probes(0),
  task_finder_derived_probes(0),
  timer_derived_probes(0),
  profile_derived_probes(0),
  mark_derived_probes(0),
  tracepoint_derived_probes(0),
  hrtimer_derived_probes(0),
  procfs_derived_probes(0),
  op (0), up (0),
  sym_kprobes_text_start (0),
  sym_kprobes_text_end (0),
  sym_stext (0),
  module_cache (0),
  last_token (0)
{
  release = kernel_release = kern;
  kernel_build_tree = "/lib/modules/" + kernel_release + "/build";
  architecture = machine = normalize_machine(arch);
  setup_kernel_release(kern.c_str());
  native_build = false; // assumed; XXX: could be computed as in check_options()

  // These are all copied in the same order as the default ctor did above.

  copy(other.perpass_verbose, other.perpass_verbose + 5, perpass_verbose);
  verbose = other.verbose;

  have_script = other.have_script;
  runtime_specified = other.runtime_specified;
  include_arg_start = other.include_arg_start;
  timing = other.timing;
  guru_mode = other.guru_mode;
  bulk_mode = other.bulk_mode;
  unoptimized = other.unoptimized;
  suppress_warnings = other.suppress_warnings;
  panic_warnings = other.panic_warnings;
  listing_mode = other.listing_mode;
  listing_mode_vars = other.listing_mode_vars;
  dump_probe_types = other.dump_probe_types;

  prologue_searching = other.prologue_searching;

  buffer_size = other.buffer_size;
  last_pass = other.last_pass;
  module_name = other.module_name;
  stapconf_name = other.stapconf_name;
  output_file = other.output_file; // XXX how should multiple remotes work?
  tmpdir_opt_set = false;
  save_module = other.save_module;
  modname_given = other.modname_given;
  keep_tmpdir = other.keep_tmpdir;
  cmd = other.cmd;
  target_pid = other.target_pid; // XXX almost surely nonsense for multiremote
  use_cache = other.use_cache;
  use_script_cache = other.use_script_cache;
  poison_cache = other.poison_cache;
  tapset_compile_coverage = other.tapset_compile_coverage;
  need_uprobes = false;
  need_unwind = false;
  need_symbols = false;
  uprobes_path = "";
  consult_symtab = other.consult_symtab;
  ignore_vmlinux = other.ignore_vmlinux;
  ignore_dwarf = other.ignore_dwarf;
  load_only = other.load_only;
  skip_badvars = other.skip_badvars;
  privilege = other.privilege;
  privilege_set = other.privilege_set;
  omit_werror = other.omit_werror;
  compatible = other.compatible;
  unwindsym_ldd = other.unwindsym_ldd;
  client_options = other.client_options;
  server_cache = NULL;
  use_server_on_error = other.use_server_on_error;
  try_server_status = other.try_server_status;
  use_remote_prefix = other.use_remote_prefix;
  systemtap_v_check = other.systemtap_v_check;
  download_dbinfo = other.download_dbinfo;
  suppress_handler_errors = other.suppress_handler_errors;
  sysroot = other.sysroot;
  update_release_sysroot = other.update_release_sysroot;
  sysenv = other.sysenv;

  include_path = other.include_path;
  runtime_path = other.runtime_path;

  // NB: assuming that "other" created these already
  data_path = other.data_path;
  cache_path = other.cache_path;

  tapset_compile_coverage = other.tapset_compile_coverage;


  // These are fields that were left to their default ctor, but now we want to
  // copy them from "other".  In the same order as declared...
  script_file = other.script_file;
  cmdline_script = other.cmdline_script;
  macros = other.macros;
  args = other.args;
  kbuildflags = other.kbuildflags;
  globalopts = other.globalopts;
  modinfos = other.modinfos;

  client_options_disallowed_for_unprivileged = other.client_options_disallowed_for_unprivileged;
  server_status_strings = other.server_status_strings;
  specified_servers = other.specified_servers;
  server_trust_spec = other.server_trust_spec;
  server_args = other.server_args;

  unwindsym_modules = other.unwindsym_modules;
  automatic_server_mode = other.automatic_server_mode;
}

systemtap_session::~systemtap_session ()
{
  delete_map(subsessions);
  delete pattern_root;
}

#if HAVE_NSS
void
systemtap_session::NSPR_init ()
{
  if (! NSPR_Initialized)
    {
      PR_Init (PR_SYSTEM_THREAD, PR_PRIORITY_NORMAL, 1);
      NSPR_Initialized = true;
    }
}
#endif // HAVE_NSS

systemtap_session*
systemtap_session::clone(const string& arch, const string& release)
{
  const string norm_arch = normalize_machine(arch);
  if (this->architecture == norm_arch && this->kernel_release == release)
    return this;

  systemtap_session*& s = subsessions[make_pair(norm_arch, release)];
  if (!s)
    s = new systemtap_session(*this, norm_arch, release);
  return s;
}

void
systemtap_session::version ()
{
  clog << _F("Systemtap translator/driver (version %s/%s %s)\n"
             "Copyright (C) 2005-2012 Red Hat, Inc. and others\n"
             "This is free software; see the source for copying conditions.",
             VERSION, dwfl_version(NULL), GIT_MESSAGE) << endl;
  clog << _("enabled features:")
#ifdef HAVE_AVAHI
       << " AVAHI"
#endif
#ifdef HAVE_LIBRPM
       << " LIBRPM"
#endif
#ifdef HAVE_LIBSQLITE3
       << " LIBSQLITE3"
#endif
#ifdef HAVE_NSS
       << " NSS"
#endif
#ifdef HAVE_BOOST_SHARED_PTR_HPP
       << " BOOST_SHARED_PTR"
#endif
#ifdef HAVE_TR1_UNORDERED_MAP
       << " TR1_UNORDERED_MAP"
#endif
#ifdef ENABLE_PROLOGUES
       << " PROLOGUES"
#endif
#ifdef ENABLE_NLS
       << " NLS"
#endif
       << endl;
}

void
systemtap_session::usage (int exitcode)
{
  version ();
  clog
    << endl
    << _F("Usage: stap [options] FILE         Run script in file.\n"
     "   or: stap [options] -            Run script on stdin.\n"
     "   or: stap [options] -e SCRIPT    Run given script.\n"
     "   or: stap [options] -l PROBE     List matching probes.\n"
     "   or: stap [options] -L PROBE     List matching probes and local variables.\n\n"
     "Options (in %s/rc and on command line):\n"
     "   --         end of translator options, script options follow\n"
     "   -h --help  show help\n"
     "   -V --version  show version\n"
     "   -p NUM     stop after pass NUM 1-5, instead of %d\n"
     "              (parse, elaborate, translate, compile, run)\n"
     "   -v         add verbosity to all passes\n"
     "   --vp {N}+  add per-pass verbosity [", data_path.c_str(), last_pass);
  for (unsigned i=0; i<5; i++)
    clog << (perpass_verbose[i] <= 9 ? perpass_verbose[i] : 9);
  clog 
    << "]" << endl;
    clog << _F("   -k         keep temporary directory\n"
     "   -u         unoptimized translation %s\n"
     "   -w         suppress warnings %s\n"
     "   -W         turn warnings into errors %s\n"
     "   -g         guru mode %s\n"
     "   -P         prologue-searching for function probes %s\n"
     "   -b         bulk (percpu file) mode %s\n"
     "   -s NUM     buffer size in megabytes, instead of %d\n"
     "   -I DIR     look in DIR for additional .stp script files", (unoptimized ? _(" [set]") : ""),
         (suppress_warnings ? _(" [set]") : ""), (panic_warnings ? _(" [set]") : ""),
         (guru_mode ? _(" [set]") : ""), (prologue_searching ? _(" [set]") : ""),
         (bulk_mode ? _(" [set]") : ""), buffer_size);
  if (include_path.size() == 0)
    clog << endl;
  else
    clog << _(", in addition to") << endl;
  for (unsigned i=0; i<include_path.size(); i++)
    clog << "              " << include_path[i].c_str() << endl;
  clog
    << _F("   -D NM=VAL  emit macro definition into generated C code\n"
    "   -B NM=VAL  pass option to kbuild make\n"
    "   --modinfo NM=VAL\n"
    "              include a MODULE_INFO(NM,VAL) in the generated C code\n"
    "   -G VAR=VAL set global variable to value\n"
    //TRANSLATORS: translating 'runtime' is not advised 
    "   -R DIR     look in DIR for runtime, instead of\n"
    "              %s\n"
    "   -r DIR     cross-compile to kernel with given build tree; or else\n"
    "   -r RELEASE cross-compile to kernel /lib/modules/RELEASE/build, instead of\n"
    "              %s\n" 
    "   -a ARCH    cross-compile to given architecture, instead of %s\n"
    "   -m MODULE  set probe module name, instead of \n"
    "              %s\n"
    "   -o FILE    send script output to file, instead of stdout. This supports\n" 
    "              strftime(3) formats for FILE\n"
    "   -c CMD     start the probes, run CMD, and exit when it finishes\n"
    "   -x PID     sets target() to PID\n"
    "   -F         run as on-file flight recorder with -o.\n"
    "              run as on-memory flight recorder without -o.\n"
    "   -S size[,n] set maximum of the size and the number of files.\n"
    "   -d OBJECT  add unwind/symbol data for OBJECT file", runtime_path.c_str(), kernel_build_tree.c_str(), architecture.c_str(), module_name.c_str());
  if (unwindsym_modules.size() == 0)
    clog << endl;
  else
    clog << _(", in addition to") << endl;
  {
    vector<string> syms (unwindsym_modules.begin(), unwindsym_modules.end());
    for (unsigned i=0; i<syms.size(); i++)
      clog << "              " << syms[i].c_str() << endl;
  }
  clog
    << _F("   --ldd      add unwind/symbol data for all referenced object files.\n"
    "   --all-modules\n"
    "              add unwind/symbol data for all loaded kernel objects.\n"
    "   -t         collect probe timing information\n"
#ifdef HAVE_LIBSQLITE3
    "   -q         generate information on tapset coverage\n"
#endif /* HAVE_LIBSQLITE3 */
    "   --privilege=PRIVILEGE_LEVEL\n"
    "              check the script for constructs not allowed at the given privilege level\n"
    "   --unprivileged\n"
    "              equivalent to --privilege=stapusr\n"
#if 0 /* PR6864: disable temporarily; should merge with -d somehow */
    "   --kelf     make do with symbol table from vmlinux\n"
    "   --kmap[=FILE]\n"
    "              make do with symbol table from nm listing\n"
#endif
  // Formerly present --ignore-{vmlinux,dwarf} options are for testsuite use
  // only, and don't belong in the eyesight of a plain user.
    "   --compatible=VERSION\n"
    "              suppress incompatible language/tapset changes beyond VERSION,\n"
    "              instead of %s\n"
    "   --check-version\n"
    "              displays warnings where a syntax element may be \n"
    "              version dependent\n"
    "   --skip-badvars\n"
    "              substitute zero for bad context $variables\n"
    "   --suppress-handler-errors\n"
    "              catch all runtime errors, quietly skip probe handlers\n"
    "   --use-server[=SERVER-SPEC]\n"
    "              specify systemtap compile-servers\n"
    "   --list-servers[=PROPERTIES]\n"
    "              report on the status of the specified compile-servers:\n"
    "              all,specified,online,trusted,signer,compatible\n"
#if HAVE_NSS
    "   --trust-servers[=TRUST-SPEC]\n"
    "              add/revoke trust of specified compile-servers:\n"
    "              ssl,signer,all-users,revoke,no-prompt\n"
    "   --use-server-on-error[=yes/no]\n"
    "              retry compilation using a compile server upon compilation error\n"
#endif
    "   --remote=HOSTNAME\n"
    "              run pass 5 on the specified ssh host.\n"
    "              may be repeated for targeting multiple hosts.\n"
    "   --remote-prefix\n"
    "              prefix each line of remote output with a host index.\n"
    "   --tmpdir=NAME\n"
    "              specify name of temporary directory to be used.\n"
    "   --download-debuginfo[=OPTION]\n"
    "              automatically download debuginfo using ABRT.\n"
    "              yes,no,ask,<timeout value>\n"
    "   --dump-probe-types\n"
    "              show a list of available probe types.\n"
    "   --sysroot=DIR\n"
    "              specify sysroot directory where target files (executables,\n"    "              libraries, etc.) are located.\n"
    "   --sysenv=VAR=VALUE\n"
    "              provide an alternate value for an environment variable\n"
    "              where the value on a remote system differs.  Path\n"
    "              variables (e.g. PATH, LD_LIBRARY_PATH) are assumed to be\n"
    "              relative to the sysroot.\n"
    , compatible.c_str()) << endl
  ;

  time_t now;
  time (& now);
  struct tm* t = localtime (& now);
  if (t && t->tm_mon*3 + t->tm_mday*173 == 0xb6)
    clog << morehelp << endl;

  exit (exitcode);
}

int
systemtap_session::parse_cmdline (int argc, char * const argv [])
{
  client_options_disallowed_for_unprivileged = "";
  struct rlimit our_rlimit;
  while (true)
    {
      char * num_endptr;
      int grc = getopt_long (argc, argv, STAP_SHORT_OPTIONS, stap_long_options, NULL);

      // NB: when adding new options, consider very carefully whether they
      // should be restricted from stap clients (after --client-options)!

      if (grc < 0)
        break;
      switch (grc)
        {
        case 'V':
          version ();
          exit (0);

        case 'v':
	  server_args.push_back (string ("-") + (char)grc);
          for (unsigned i=0; i<5; i++)
            perpass_verbose[i] ++;
	  verbose ++;
	  break;

        case 'G':
          // Make sure the global option is only composed of the
          // following chars: [_=a-zA-Z0-9]
          assert_regexp_match("-G parameter", optarg, "^[a-z_][a-z0-9_]*=[a-z0-9_-]+$");
          globalopts.push_back (string(optarg));
          break;

        case 't':
	  server_args.push_back (string ("-") + (char)grc);
	  timing = true;
	  break;

        case 'w':
	  server_args.push_back (string ("-") + (char)grc);
	  suppress_warnings = true;
	  break;

        case 'W':
	  server_args.push_back (string ("-") + (char)grc);
	  panic_warnings = true;
	  break;

        case 'p':
          last_pass = (int)strtoul(optarg, &num_endptr, 10);
          if (*num_endptr != '\0' || last_pass < 1 || last_pass > 5)
            {
              cerr << _("Invalid pass number (should be 1-5).") << endl;
              return 1;
            }
          if (listing_mode && last_pass != 2)
            {
              cerr << _("Listing (-l) mode implies pass 2.") << endl;
              return 1;
            }
	  server_args.push_back (string ("-") + (char)grc + optarg);
          break;

        case 'I':
	  if (client_options)
	    client_options_disallowed_for_unprivileged += client_options_disallowed_for_unprivileged.empty () ? "-I" : ", -I";
	  if (include_arg_start == -1)
	    include_arg_start = include_path.size ();
          include_path.push_back (string (optarg));
          break;

        case 'd':
	  server_args.push_back (string ("-") + (char)grc + optarg);
          {
            // At runtime user module names are resolved through their
            // canonical (absolute) path.
            const char *mpath = canonicalize_file_name (optarg);
            if (mpath == NULL) // Must be a kernel module name
              mpath = optarg;
            unwindsym_modules.insert (string (mpath));
            // PR10228: trigger vma tracker logic early if -d /USER-MODULE/
            // given. XXX This is actually too early. Having a user module
            // is a good indicator that something will need vma tracking.
            // But it is not 100%, this really should only trigger through
            // a user mode tapset /* pragma:vma */ or a probe doing a
            // variable lookup through a dynamic module.
            if (mpath[0] == '/')
              enable_vma_tracker (*this);
            break;
          }

        case 'e':
	  if (have_script)
	    {
	      cerr << _("Only one script can be given on the command line.")
		   << endl;
              return 1;
	    }
	  server_args.push_back (string ("-") + (char)grc + optarg);
          cmdline_script = string (optarg);
          have_script = true;
          break;

        case 'o':
          // NB: client_options not a problem, since pass 1-4 does not use output_file.
	  server_args.push_back (string ("-") + (char)grc + optarg);
          output_file = string (optarg);
          break;

        case 'R':
          if (client_options) { cerr << _F("ERROR: %s invalid with %s", "-R", "--client-options") << endl; return 1; }
	  runtime_specified = true;
          runtime_path = string (optarg);
          break;

        case 'm':
	  if (client_options)
	    client_options_disallowed_for_unprivileged += client_options_disallowed_for_unprivileged.empty () ? "-m" : ", -m";
          module_name = string (optarg);
	  save_module = true;
	  modname_given = true;
	  {
	    // If the module name ends with '.ko', chop it off since
	    // modutils doesn't like modules named 'foo.ko.ko'.
	    if (endswith(module_name, ".ko"))
	      {
		module_name.erase(module_name.size() - 3);
		cerr << _F("Truncating module name to '%s'", module_name.c_str()) << endl;
	      }

	    // Make sure an empty module name wasn't specified (-m "")
	    if (module_name.empty())
	    {
		cerr << _("Module name cannot be empty.") << endl;
		return 1;
	    }

	    // Make sure the module name is only composed of the
	    // following chars: [a-z0-9_]
            assert_regexp_match("-m parameter", module_name, "^[a-z0-9_]+$");

	    // Make sure module name isn't too long.
	    if (module_name.size() >= (MODULE_NAME_LEN - 1))
	      {
		module_name.resize(MODULE_NAME_LEN - 1);
		cerr << _F("Truncating module name to '%s'", module_name.c_str()) << endl;
	      }
	  }

	  server_args.push_back (string ("-") + (char)grc + optarg);
	  use_script_cache = false;
          break;

        case 'r':
          if (client_options) // NB: no paths!
            assert_regexp_match("-r parameter from client", optarg, "^[a-z0-9_.-]+$");
	  server_args.push_back (string ("-") + (char)grc + optarg);
          setup_kernel_release(optarg);
          break;

        case 'a':
          assert_regexp_match("-a parameter", optarg, "^[a-z0-9_-]+$");
	  server_args.push_back (string ("-") + (char)grc + optarg);
          architecture = string(optarg);
          break;

        case 'k':
          if (client_options) { cerr << _F("ERROR: %s invalid with %s", "-k", "--client-options") << endl; return 1; } 
          keep_tmpdir = true;
          use_script_cache = false; /* User wants to keep a usable build tree. */
          break;

        case 'g':
	  server_args.push_back (string ("-") + (char)grc);
          guru_mode = true;
          break;

        case 'P':
	  server_args.push_back (string ("-") + (char)grc);
          prologue_searching = true;
          break;

        case 'b':
	  server_args.push_back (string ("-") + (char)grc);
          bulk_mode = true;
          break;

	case 'u':
	  server_args.push_back (string ("-") + (char)grc);
	  unoptimized = true;
	  break;

        case 's':
          buffer_size = (int) strtoul (optarg, &num_endptr, 10);
          if (*num_endptr != '\0' || buffer_size < 1 || buffer_size > 4095)
            {
              cerr << _("Invalid buffer size (should be 1-4095).") << endl;
	      return 1;
            }
	  server_args.push_back (string ("-") + (char)grc + optarg);
          break;

	case 'c':
	  cmd = string (optarg);
          if (cmd == "")
            {
              // This would mess with later code deciding to pass -c
              // through to staprun
              cerr << _("Empty CMD string invalid.") << endl;
              return 1;
            }
	  server_args.push_back (string ("-") + (char)grc + optarg);
	  break;

	case 'x':
	  target_pid = (int) strtoul(optarg, &num_endptr, 10);
	  if (*num_endptr != '\0')
	    {
	      cerr << _("Invalid target process ID number.") << endl;
	      return 1;
	    }
	  server_args.push_back (string ("-") + (char)grc + optarg);
	  break;

	case 'D':
          assert_regexp_match ("-D parameter", optarg, "^[a-z_][a-z_0-9]*(=-?[a-z_0-9]+)?$");
	  if (client_options)
	    client_options_disallowed_for_unprivileged += client_options_disallowed_for_unprivileged.empty () ? "-D" : ", -D";
	  server_args.push_back (string ("-") + (char)grc + optarg);
	  macros.push_back (string (optarg));
	  break;

	case 'S':
          assert_regexp_match ("-S parameter", optarg, "^[0-9]+(,[0-9]+)?$");
	  server_args.push_back (string ("-") + (char)grc + optarg);
	  size_option = string (optarg);
	  break;

	case 'q':
          if (client_options) { cerr << _F("ERROR: %s invalid with %s", "-q", "--client-options") << endl; return 1; } 
	  server_args.push_back (string ("-") + (char)grc);
	  tapset_compile_coverage = true;
	  break;

        case 'h':
          usage (0);
          break;

        case 'L':
          listing_mode_vars = true;
          unoptimized = true; // This causes retention of variables for listing_mode
          // fallthrough
        case 'l':
	  suppress_warnings = true;
          listing_mode = true;
          last_pass = 2;
          if (have_script)
            {
	      cerr << _("Only one script can be given on the command line.")
		   << endl;
	      return 1;
            }
	  server_args.push_back (string ("-") + (char)grc + optarg);
          cmdline_script = string("probe ") + string(optarg) + " {}";
          have_script = true;
          break;

        case 'F':
	  server_args.push_back (string ("-") + (char)grc);
          load_only = true;
	  break;

	case 'B':
          if (client_options) { cerr << _F("ERROR: %s invalid with %s", "-B", "--client-options") << endl; return 1; } 
	  server_args.push_back (string ("-") + (char)grc + optarg);
          kbuildflags.push_back (string (optarg));
	  break;

	case LONG_OPT_VERSION:
	  version ();
	  exit (0);
	  break;

	case LONG_OPT_KELF:
	  server_args.push_back ("--kelf");
	  consult_symtab = true;
	  break;

	case LONG_OPT_KMAP:
	  // Leave consult_symtab unset for now, to ease error checking.
	  if (!kernel_symtab_path.empty())
	    {
	      cerr << _("You can't specify multiple --kmap options.") << endl;
	      return 1;
	    }
	  if (optarg) {
	    kernel_symtab_path = optarg;
	    server_args.push_back ("--kmap=" + string(optarg));
	  }
	  else {
	    kernel_symtab_path = PATH_TBD;
	    server_args.push_back ("--kmap");
	  }
	  break;

	case LONG_OPT_IGNORE_VMLINUX:
	  server_args.push_back ("--ignore-vmlinux");
	  ignore_vmlinux = true;
	  break;

	case LONG_OPT_IGNORE_DWARF:
	  server_args.push_back ("--ignore-dwarf");
	  ignore_dwarf = true;
	  break;

	case LONG_OPT_VERBOSE_PASS:
	  {
	    bool ok = true;
	    if (strlen(optarg) < 1 || strlen(optarg) > 5)
	      ok = false;
	    if (ok)
	      for (unsigned i=0; i<strlen(optarg); i++)
		if (isdigit (optarg[i]))
		  perpass_verbose[i] += optarg[i]-'0';
		else
		  ok = false;
                
	    if (! ok)
	      {
		cerr << _("Invalid --vp argument: it takes 1 to 5 digits.") << endl;
		return 1;
	      }
	    // NB: we don't do this: last_pass = strlen(optarg);
	    server_args.push_back ("--vp=" + string(optarg));
	    break;
	  }

	case LONG_OPT_SKIP_BADVARS:
	  server_args.push_back ("--skip-badvars");
	  skip_badvars = true;
	  break;

	case LONG_OPT_PRIVILEGE:
	  {
	    // We allow only multiple privilege-setting options if they all specify the same
	    // privilege level. The server also expects and depends on this behaviour when
	    // examining the client-side options passed to it.
	    privilege_t newPrivilege;
	    if (strcmp (optarg, "stapdev") == 0)
	      newPrivilege = pr_stapdev;
	    else if (strcmp (optarg, "stapsys") == 0)
	      newPrivilege = pr_stapsys;
	    else if (strcmp (optarg, "stapusr") == 0)
	      newPrivilege = pr_stapusr;
	    else
	      {
		cerr << _F("Invalid argument '%s' for --privilege.", optarg) << endl;
		return 1;
	      }
	    if (privilege_set && newPrivilege != privilege)
	      {
		cerr << _("Privilege level may be set only once.") << endl;
		return 1;
	      }
	    privilege = newPrivilege;
	    privilege_set = true;
	    server_args.push_back ("--privilege=" + string(optarg));
	  }
	  /* NB: for server security, it is essential that once this flag is
	     set, no future flag be able to unset it. */
	  break;

	case LONG_OPT_UNPRIVILEGED:
	  // We allow only multiple privilege-setting options if they all specify the same
	  // privilege level. The server also expects and depends on this behaviour when
	  // examining the client-side options passed to it.
	  if (privilege_set && pr_unprivileged != privilege)
	    {
	      cerr << _("Privilege level may be set only once.") << endl;
	      return 1;
	    }
	  privilege = pr_unprivileged;
	  privilege_set = true;
	  server_args.push_back ("--unprivileged");
	  /* NB: for server security, it is essential that once this flag is
	     set, no future flag be able to unset it. */
	  break;

	case LONG_OPT_OMIT_WERROR:
	  server_args.push_back (OMIT_WERROR_NAME);
	  omit_werror = true;
	  break;

	case LONG_OPT_CLIENT_OPTIONS:
	  client_options = true;
	  break;

	case LONG_OPT_TMPDIR:
	  if (client_options) {
	    cerr << _F("ERROR: %s is invalid with %s", "--tmpdir", "--client-options") << endl;
	    return 1;
	  }
	  tmpdir_opt_set = true;
	  tmpdir = optarg;
	  break;

	case LONG_OPT_DOWNLOAD_DEBUGINFO:
	  if(optarg)
	    {
	      if(strcmp(optarg, "no") == 0)
		download_dbinfo = 0; //Disable feature
	      else if (strcmp(optarg, "yes") == 0)
		download_dbinfo = INT_MAX; //Enable, No Timeout
	      /* NOTE: Timeout and Asking for Confirmation features below are not supported yet by abrt
	       * in version abrt-2.0.3-1.fc15.x86_64, Bugzilla: BZ730107 (timeout), BZ726192 ('-y') */
	      else if(atoi(optarg) > 0)
		download_dbinfo = atoi(optarg); //Enable, Set timeout to optarg
	      else if (strcmp(optarg, "ask") == 0)
		download_dbinfo = -1; //Enable, Ask for confirmation
	      else
		{
		  cerr << _F("ERROR: %s is not a valid value. Use 'yes', 'no', 'ask' or a timeout value.", optarg) << endl;
		  return 1;
		}
	    }
	  else
	    download_dbinfo = INT_MAX; //Enable, No Timeout
	  break;

	case LONG_OPT_USE_SERVER:
	  if (client_options) {
	    cerr << _F("ERROR: %s is invalid with %s", "--use-server", "--client-options") << endl;
	    return 1;
	  }
	  if (optarg)
	    specified_servers.push_back (optarg);
	  else
	    specified_servers.push_back ("");
	  break;

	case LONG_OPT_USE_SERVER_ON_ERROR:
	  if (client_options) {
	    cerr << _F("ERROR: %s is invalid with %s", "--use-server-on-error", "--client-options") << endl;
	    return 1;
	  }
	  if (optarg)
	    {
	      string arg = optarg;
	      for (unsigned i = 0; i < arg.size (); ++i)
		arg[i] = tolower (arg[i]);
	      if (arg == "yes" || arg == "ye" || arg == "y")
		use_server_on_error = true;
	      else if (arg == "no" || arg == "n")
		use_server_on_error = false;
	      else
<<<<<<< HEAD
		cerr << _F("Invalid argument '%s' for --use-server-on-error.", optarg) << endl;
	    }
	  else
	    use_server_on_error = true;
	  break;

	case LONG_OPT_LIST_SERVERS:
	  if (client_options) {
	    cerr << _F("ERROR: %s is invalid with %s", "--list-servers", "--client-options") << endl;
	    return 1;
	  }
	  if (optarg)
	    server_status_strings.push_back (optarg);
	  else
	    server_status_strings.push_back ("");
	  break;

	case LONG_OPT_TRUST_SERVERS:
	  if (client_options) {
	    cerr << _F("ERROR: %s is invalid with %s", "--trust-servers", "--client-options") << endl;
	    return 1;
	  }
	  if (optarg)
	    server_trust_spec = optarg;
	  else
	    server_trust_spec = "ssl";
	  break;

	case LONG_OPT_HELP:
	  usage (0);
	  break;

	  // The caching options should not be available to server clients
	case LONG_OPT_DISABLE_CACHE:
	  if (client_options) {
	    cerr << _F("ERROR: %s is invalid with %s", "--disable-cache", "--client-options") << endl;
	    return 1;
	  }
	  use_cache = use_script_cache = false;
	  break;

	case LONG_OPT_POISON_CACHE:
	  if (client_options) {
	    cerr << _F("ERROR: %s is invalid with %s", "--poison-cache", "--client-options") << endl;
	    return 1;
	  }
	  poison_cache = true;
	  break;

	case LONG_OPT_CLEAN_CACHE:
	  if (client_options) {
	    cerr << _F("ERROR: %s is invalid with %s", "--clean-cache", "--client-options") << endl;
	    return 1;
	  }
	  clean_cache(*this);
	  exit(0);

	case LONG_OPT_COMPATIBLE:
	  server_args.push_back ("--compatible=" + string(optarg));
	  compatible = optarg;
	  break;

	case LONG_OPT_LDD:
	  if (client_options) {
	    cerr << _F("ERROR: %s is invalid with %s", "--ldd", "--client-options") << endl;
	    return 1;
	  }
	  unwindsym_ldd = true;
	  break;

	case LONG_OPT_ALL_MODULES:
	  if (client_options) {
	    cerr << _F("ERROR: %s is invalid with %s", "--all-modules", "--client-options") << endl;
	    return 1;
	  }
	  insert_loaded_modules();
	  break;

	case LONG_OPT_REMOTE:
	  if (client_options) {
	    cerr << _F("ERROR: %s is invalid with %s", "--remote", "--client-options") << endl;
	    return 1;
	  }

	  remote_uris.push_back(optarg);
	  break;

	case LONG_OPT_REMOTE_PREFIX:
	  if (client_options) {
	    cerr << _F("ERROR: %s is invalid with %s", "--remote-prefix", "--client-options") << endl;
	    return 1;
	  }

	  use_remote_prefix = true;
	  break;

	case LONG_OPT_CHECK_VERSION:
	  server_args.push_back ("--check-version");
	  systemtap_v_check = true;
	  break;

	case LONG_OPT_DUMP_PROBE_TYPES:
	  server_args.push_back ("--dump-probe-types");
	  dump_probe_types = true;
	  break;

	case LONG_OPT_SUPPRESS_HANDLER_ERRORS:
	  suppress_handler_errors = true;
	  break;

	case LONG_OPT_MODINFO:
	  // Make sure the global option is only composed of the
	  // following chars: [_=a-zA-Z0-9]
	  if (client_options) {
	    cerr << _F("ERROR: %s is invalid with %s", "--modinfo", "--client-options") << endl;
	    return 1;
	  }
	  assert_regexp_match("--modinfo parameter", optarg, "^[a-z_][a-z0-9_]*=.+$");
	  modinfos.push_back (string(optarg));
	  break;

	case LONG_OPT_RLIMIT_AS:
	  if(getrlimit(RLIMIT_AS, & our_rlimit))
	    cerr << _F("Unable to obtain resource limits for rlimit_as : %s", strerror (errno)) << endl;
	  our_rlimit.rlim_max = our_rlimit.rlim_cur = strtoul (optarg, &num_endptr, 0);
	  if(*num_endptr || setrlimit (RLIMIT_AS, & our_rlimit))
	    cerr << _F("Unable to set resource limits for rlimit_as : %s", strerror (errno)) << endl;
          /* Disable core dumps, since exhaustion results in uncaught bad_alloc etc. exceptions */
	  our_rlimit.rlim_max = our_rlimit.rlim_cur = 0;
	  (void) setrlimit (RLIMIT_CORE, & our_rlimit);
	  break;

	case LONG_OPT_RLIMIT_CPU:
	  if(getrlimit(RLIMIT_CPU, & our_rlimit))
	    cerr << _F("Unable to obtain resource limits for rlimit_cpu : %s", strerror (errno)) << endl;
	  our_rlimit.rlim_max = our_rlimit.rlim_cur = strtoul (optarg, &num_endptr, 0);
	  if(*num_endptr || setrlimit (RLIMIT_CPU, & our_rlimit))
	    cerr << _F("Unable to set resource limits for rlimit_cpu : %s", strerror (errno)) << endl;
	  break;

	case LONG_OPT_RLIMIT_NPROC:
	  if(getrlimit(RLIMIT_NPROC, & our_rlimit))
	    cerr << _F("Unable to obtain resource limits for rlimit_nproc : %s", strerror (errno)) << endl;
	  our_rlimit.rlim_max = our_rlimit.rlim_cur = strtoul (optarg, &num_endptr, 0);
	  if(*num_endptr || setrlimit (RLIMIT_NPROC, & our_rlimit))
	    cerr << _F("Unable to set resource limits for rlimit_nproc : %s", strerror (errno)) << endl;
	  break;

	case LONG_OPT_RLIMIT_STACK:
	  if(getrlimit(RLIMIT_STACK, & our_rlimit))
	    cerr << _F("Unable to obtain resource limits for rlimit_stack : %s", strerror (errno)) << endl;
	  our_rlimit.rlim_max = our_rlimit.rlim_cur = strtoul (optarg, &num_endptr, 0);
	  if(*num_endptr || setrlimit (RLIMIT_STACK, & our_rlimit))
	    cerr << _F("Unable to set resource limits for rlimit_stack : %s", strerror (errno)) << endl;
          /* Disable core dumps, since exhaustion results in SIGSEGV */
	  our_rlimit.rlim_max = our_rlimit.rlim_cur = 0;
	  (void) setrlimit (RLIMIT_CORE, & our_rlimit);
	  break;

	case LONG_OPT_RLIMIT_FSIZE:
	  if(getrlimit(RLIMIT_FSIZE, & our_rlimit))
	    cerr << _F("Unable to obtain resource limits for rlimit_fsize : %s", strerror (errno)) << endl;
	  our_rlimit.rlim_max = our_rlimit.rlim_cur = strtoul (optarg, &num_endptr, 0);
	  if(*num_endptr || setrlimit (RLIMIT_FSIZE, & our_rlimit))
	    cerr << _F("Unable to set resource limits for rlimit_fsize : %s", strerror (errno)) << endl;
	  break;
=======
		server_trust_spec = "ssl";
	      break;
	    case LONG_OPT_HELP:
	      usage (0);
	      break;

            // The caching options should not be available to server clients
            case LONG_OPT_DISABLE_CACHE:
              if (client_options) {
                  cerr << _F("ERROR: %s is invalid with %s", "--disable-cache", "--client-options") << endl;
                  return 1;
              }
              use_cache = use_script_cache = false;
              break;
            case LONG_OPT_POISON_CACHE:
              if (client_options) {
                  cerr << _F("ERROR: %s is invalid with %s", "--poison-cache", "--client-options") << endl;
                  return 1;
              }
              poison_cache = true;
              break;
            case LONG_OPT_CLEAN_CACHE:
              if (client_options) {
                  cerr << _F("ERROR: %s is invalid with %s", "--clean-cache", "--client-options") << endl;
                  return 1;
              }
              clean_cache(*this);
              exit(0);

            case LONG_OPT_COMPATIBLE:
	      push_server_opt = true;
              compatible = optarg;
              break;

            case LONG_OPT_LDD:
              if (client_options) {
                  cerr << _F("ERROR: %s is invalid with %s", "--ldd", "--client-options") << endl;
                  return 1;
              }
	      push_server_opt = true;
              unwindsym_ldd = true;
              break;

            case LONG_OPT_ALL_MODULES:
              if (client_options) {
                  cerr << _F("ERROR: %s is invalid with %s", "--all-modules", "--client-options") << endl;
                  return 1;
              }
              insert_loaded_modules();
              break;

            case LONG_OPT_REMOTE:
              if (client_options) {
                  cerr << _F("ERROR: %s is invalid with %s", "--remote", "--client-options") << endl;
                  return 1;
              }

              remote_uris.push_back(optarg);
              break;

            case LONG_OPT_REMOTE_PREFIX:
              if (client_options) {
                  cerr << _F("ERROR: %s is invalid with %s", "--remote-prefix", "--client-options") << endl;
                  return 1;
              }

              use_remote_prefix = true;
              break;

            case LONG_OPT_CHECK_VERSION:
              push_server_opt = true;
              systemtap_v_check = true;
              break;

	    case LONG_OPT_DUMP_PROBE_TYPES:
	      push_server_opt = true;
	      dump_probe_types = true;
	      break;

	    case LONG_OPT_SUPPRESS_HANDLER_ERRORS:
	      suppress_handler_errors = true;
	      break;

            case LONG_OPT_MODINFO:
              // Make sure the global option is only composed of the
              // following chars: [_=a-zA-Z0-9]
              if (client_options) {
                  cerr << _F("ERROR: %s is invalid with %s", "--modinfo", "--client-options") << endl;
                  return 1;
              }
              assert_regexp_match("--modinfo parameter", optarg, "^[a-z_][a-z0-9_]*=.+$");
              modinfos.push_back (string(optarg));
              break;

            case LONG_OPT_RLIMIT_AS:
              if(getrlimit(RLIMIT_AS, & our_rlimit))
                cerr << _F("Unable to obtain resource limits for rlimit_as : %s", strerror (errno)) << endl;
              our_rlimit.rlim_cur = strtoul (optarg, &num_endptr, 0);
              if(*num_endptr || setrlimit (RLIMIT_AS, & our_rlimit))
                cerr << _F("Unable to set resource limits for rlimit_as : %s", strerror (errno)) << endl;
              break;

            case LONG_OPT_RLIMIT_CPU:
              if(getrlimit(RLIMIT_CPU, & our_rlimit))
                cerr << _F("Unable to obtain resource limits for rlimit_cpu : %s", strerror (errno)) << endl;
              our_rlimit.rlim_cur = strtoul (optarg, &num_endptr, 0);
              if(*num_endptr || setrlimit (RLIMIT_CPU, & our_rlimit))
                cerr << _F("Unable to set resource limits for rlimit_cpu : %s", strerror (errno)) << endl;
              break;

            case LONG_OPT_RLIMIT_NPROC:
              if(getrlimit(RLIMIT_NPROC, & our_rlimit))
                cerr << _F("Unable to obtain resource limits for rlimit_nproc : %s", strerror (errno)) << endl;
              our_rlimit.rlim_cur = strtoul (optarg, &num_endptr, 0);
              if(*num_endptr || setrlimit (RLIMIT_NPROC, & our_rlimit))
                cerr << _F("Unable to set resource limits for rlimit_nproc : %s", strerror (errno)) << endl;
              break;

            case LONG_OPT_RLIMIT_STACK:
              if(getrlimit(RLIMIT_STACK, & our_rlimit))
                cerr << _F("Unable to obtain resource limits for rlimit_stack : %s", strerror (errno)) << endl;
              our_rlimit.rlim_cur = strtoul (optarg, &num_endptr, 0);
              if(*num_endptr || setrlimit (RLIMIT_STACK, & our_rlimit))
                cerr << _F("Unable to set resource limits for rlimit_stack : %s", strerror (errno)) << endl;
              break;

            case LONG_OPT_RLIMIT_FSIZE:
              if(getrlimit(RLIMIT_FSIZE, & our_rlimit))
                cerr << _F("Unable to obtain resource limits for rlimit_fsize : %s", strerror (errno)) << endl;
              our_rlimit.rlim_cur = strtoul (optarg, &num_endptr, 0);
              if(*num_endptr || setrlimit (RLIMIT_FSIZE, & our_rlimit))
                cerr << _F("Unable to set resource limits for rlimit_fsize : %s", strerror (errno)) << endl;
              break;

            case LONG_OPT_SYSROOT:
              if (client_options) {
                  cerr << _F("ERROR: %s invalid with %s", "--sysroot", "--client-options") << endl;
                  return 1;
              } else if (!sysroot.empty()) {
                  cerr << "ERROR: multiple --sysroot options not supported" << endl;
                  return 1;
              } else {
                  const char *spath = canonicalize_file_name (optarg);
                  if (spath == NULL) {
                      cerr << _F("ERROR: %s is an invalid directory for --sysroot", optarg) << endl;
                      return 1;
                  }

                  sysroot = string(spath);
                  if (sysroot[sysroot.size() - 1] != '/')
                      sysroot.append("/");

                  break;
              }

            case LONG_OPT_SYSENV:
              if (client_options) {
                  cerr << _F("ERROR: %s invalid with %s", "--sysenv", "--client-options") << endl;
                  return 1;
              } else {
                  string sysenv_str = optarg;
                  string value;
                  size_t pos;
                  if (sysroot.empty()) {
                      cerr << "ERROR: --sysenv must follow --sysroot" << endl;
                      return 1;
                  }

                  pos = sysenv_str.find("=");
                  if (pos == string::npos) {
                      cerr << _F("ERROR: %s is an invalid argument for --sysenv", optarg) << endl;
                      return 1;
                  }

                  value = sysenv_str.substr(pos + 1);
                  sysenv[sysenv_str.substr(0, pos)] = value;

                  break;
              }

            default:
              // NOTREACHED unless one added a getopt option but not a corresponding switch/case:
              cerr << _F("Unhandled long argument id %d", stap_long_opt) << endl;
              return 1;
            }
          break;
>>>>>>> 77c59b0d

	case '?':
	  // Invalid/unrecognized option given or argument required, but
	  // not given. In both cases getopt_long() will have printed the
	  // appropriate error message to stderr already.
	  return 1;
	  break;

        default:
          // NOTREACHED unless one added a getopt option but not a corresponding case:
          cerr << _F("Unhandled argument code %d", (char)grc) << endl;
          return 1;
          break;
        }
    }

  return 0;
}

void
systemtap_session::check_options (int argc, char * const argv [])
{
  for (int i = optind; i < argc; i++)
    {
      if (! have_script)
        {
          script_file = string (argv[i]);
          have_script = true;
        }
      else
        args.push_back (string (argv[i]));
    }

  // need a user file
  // NB: this is also triggered if stap is invoked with no arguments at all
  if (! have_script)
    {
      // We don't need a script if --list-servers, --trust-servers or --dump-probe-types was
      // specified.
      if (server_status_strings.empty () && server_trust_spec.empty () && ! dump_probe_types)
	{
	  cerr << _("A script must be specified.") << endl;
	  usage(1);
	}
    }

#if ! HAVE_NSS
  if (client_options)
    print_warning("--client-options is not supported by this version of systemtap");

  if (! server_trust_spec.empty ())
    {
      print_warning("--trust-servers is not supported by this version of systemtap");
      server_trust_spec.clear ();
    }
#endif

  if (runtime_specified && ! specified_servers.empty ())
    {
      print_warning("Ignoring --use-server due to the use of -R");
      specified_servers.clear ();
    }

  if (client_options && last_pass > 4)
    {
      last_pass = 4; /* Quietly downgrade.  Server passed through -p5 naively. */
    }

  // If phase 5 has been requested, automatically adjust the --privilege setting to match the
  // user's actual privilege level and add --use-server, if necessary.
  // Do this only if we have a script and we are not the server.
  // XXX Eventually we could check remote hosts, but disable that case for now.
  if (last_pass > 4 && have_script && ! client_options && remote_uris.empty())
    {
      // What is the user's privilege level?
      privilege_t credentials = get_privilege_credentials ();
      // Don't alter specifically-requested privilege levels
      if (! privilege_set && ! pr_contains (credentials, privilege))
	{
	  // We do not have the default privilege credentials (stapdev). Lower
	  // the privilege level to match our credentials.
	  if (pr_contains (credentials, pr_stapsys))
	    {
	      if (perpass_verbose[0] > 1)
		cerr << _("Using --privilege=stapsys for member of the group stapsys") << endl;
	      privilege = pr_stapsys;
	      server_args.push_back ("--privilege=stapsys");
	    }
	  else if (pr_contains (credentials, pr_stapusr))
	    {
	      if (perpass_verbose[0] > 1)
		cerr << _("Using --privilege=stapusr for member of the group stapusr") << endl;
	      privilege = pr_stapusr;
	      server_args.push_back ("--privilege=stapusr");
	    }
	  else
	    {
	      // Completely unprivileged user.
	      cerr << _("You are trying to run systemtap as a normal user.\n"
			"You should either be root, or be part of "
			"the group \"stapusr\" and possibly one of the groups \"stapsys\" or \"stapdev\".\n");
	      usage (1); // does not return.
	    }
	}
      // Add --use-server if not already specified and the user's (lack of) credentials require
      // it for pass 5.
      if (! pr_contains (credentials, pr_stapdev))
	{
	  if (specified_servers.empty ())
	    {
	      if (perpass_verbose[0] > 1)
		cerr << _F("Using --use-server for user with privilege level %s",
			   pr_name (privilege))
		     << endl;
	      specified_servers.push_back ("");
	    }
	}
    }

  if (client_options && ! pr_contains (privilege, pr_stapdev) && ! client_options_disallowed_for_unprivileged.empty ())
    {
      cerr << _F("You can't specify %s when --privilege=%s is specified.",
                 client_options_disallowed_for_unprivileged.c_str(),
		 pr_name (privilege))
	   << endl;
      usage (1);
    }
  if ((cmd != "") && (target_pid))
    {
      cerr << _F("You can't specify %s and %s together.", "-c", "-x") << endl;
      usage (1);
    }
  if (! pr_contains (privilege, pr_stapdev) && guru_mode)
    {
      cerr << _F("You can't specify %s and --privilege=%s together.", "-g", pr_name (privilege))
	   << endl;
      usage (1);
    }
  if (!kernel_symtab_path.empty())
    {
      if (consult_symtab)
      {
        cerr << _F("You can't specify %s and %s together.", "--kelf", "--kmap") << endl;
        usage (1);
      }
      consult_symtab = true;
      if (kernel_symtab_path == PATH_TBD)
        kernel_symtab_path = string("/boot/System.map-") + kernel_release;
    }
  // Can't use --remote and --tmpdir together because with --remote,
  // there may be more than one tmpdir needed.
  if (!remote_uris.empty() && tmpdir_opt_set)
    {
      cerr << _F("You can't specify %s and %s together.", "--remote", "--tmpdir") << endl;
      usage(1);
    }
  // Warn in case the target kernel release doesn't match the running one.
  native_build = (release == kernel_release &&
                  machine == architecture); // NB: squashed ARCH by PR4186 logic

  // Non-native builds can't be loaded locally, but may still work on remotes
  if (last_pass > 4 && !native_build && remote_uris.empty())
    {
      print_warning("kernel release/architecture mismatch with host forces last-pass 4.");
      last_pass = 4;
    }
  if(download_dbinfo != 0 && access ("/usr/bin/abrt-action-install-debuginfo-to-abrt-cache", X_OK) < 0
                          && access ("/usr/libexec/abrt-action-install-debuginfo-to-abrt-cache", X_OK) < 0)
    {
      print_warning("abrt-action-install-debuginfo-to-abrt-cache is not installed. Continuing without downloading debuginfo.");
      download_dbinfo = 0;
    }

  // translate path of runtime to absolute path
  if (runtime_path[0] != '/')
    {
      char cwd[PATH_MAX];
      if (getcwd(cwd, sizeof(cwd)))
        {
          runtime_path = string(cwd) + "/" + runtime_path;
        }
    }

  // Abnormal characters in our temp path can break us, including parts out
  // of our control like Kbuild.  Let's enforce nice, safe characters only.
  const char *tmpdir = getenv("TMPDIR");
  if (tmpdir != NULL)
    assert_regexp_match("TMPDIR", tmpdir, "^[-/._0-9a-z]+$");
}


void
systemtap_session::init_try_server ()
{
#if HAVE_NSS
  // If the option is disabled or we are a server or we are already using a
  // server, then never retry compilation using a server.
  if (! use_server_on_error || client_options || ! specified_servers.empty ())
    try_server_status = dont_try_server;
  else
    try_server_status = try_server_unset;
#else
  // No client, so don't bother.
  try_server_status = dont_try_server;
#endif
}

void
systemtap_session::set_try_server (int t)
{
  if (try_server_status != dont_try_server)
    try_server_status = t;
}


void systemtap_session::insert_loaded_modules()
{
  char line[1024];
  ifstream procmods ("/proc/modules");
  while (procmods.good()) {
    procmods.getline (line, sizeof(line));
    strtok(line, " \t");
    if (line[0] == '\0')
      break;  // maybe print a warning?
    unwindsym_modules.insert (string (line));
  }
  procmods.close();
  unwindsym_modules.insert ("kernel");
}

void
systemtap_session::setup_kernel_release (const char* kstr) 
{
  // Sometimes we may get dupes here... e.g. a server may have a full
  // -r /path/to/kernel followed by a client's -r kernel.
  if (kernel_release == kstr)
    return; // nothing new here...

  kernel_release = kernel_build_tree = kernel_source_tree = "";
  if (kstr[0] == '/') // fully specified path
    {
      kernel_build_tree = kstr;
      kernel_release = kernel_release_from_build_tree (kernel_build_tree, verbose);

      // PR10745
      // Maybe it's a full kernel source tree, for purposes of PR10745.
      // In case CONFIG_DEBUG_INFO was set, we'd find it anyway with the
      // normal search in tapsets.cxx.  Without CONFIG_DEBUG_INFO, we'd
      // need heuristics such as this one:

      string some_random_source_only_file = kernel_build_tree + "/COPYING";
      ifstream epic (some_random_source_only_file.c_str());
      if (! epic.fail())
        {
          kernel_source_tree = kernel_build_tree;
          if (verbose > 2)
            clog << _F("Located kernel source tree (COPYING) at '%s'", kernel_source_tree.c_str()) << endl;
        }
    }
  else
    {
      update_release_sysroot = true;
      kernel_release = string (kstr);
      if (!kernel_release.empty())
        kernel_build_tree = "/lib/modules/" + kernel_release + "/build";

      // PR10745
      // Let's not look for the kernel_source_tree; it's definitely
      // not THERE.  tapsets.cxx might try to find it later if tracepoints
      // need it.
    }
}


// Register all the aliases we've seen in library files, and the user
// file, as patterns.
void
systemtap_session::register_library_aliases()
{
  vector<stapfile*> files(library_files);
  files.push_back(user_file);

  for (unsigned f = 0; f < files.size(); ++f)
    {
      stapfile * file = files[f];
      for (unsigned a = 0; a < file->aliases.size(); ++a)
	{
	  probe_alias * alias = file->aliases[a];
          try
            {
              for (unsigned n = 0; n < alias->alias_names.size(); ++n)
                {
                  probe_point * name = alias->alias_names[n];
                  match_node * mn = pattern_root;
                  for (unsigned c = 0; c < name->components.size(); ++c)
                    {
                      probe_point::component * comp = name->components[c];
                      // XXX: alias parameters
                      if (comp->arg)
                        throw semantic_error(_F("alias component %s contains illegal parameter",
                                                comp->functor.c_str()));
                      mn = mn->bind(comp->functor);
                    }
		  // PR 12916: All probe aliases are OK for all users. The actual
		  // referenced probe points will be checked when the alias is resolved.
		  mn->bind_privilege (pr_all);
                  mn->bind(new alias_expansion_builder(alias));
                }
            }
          catch (const semantic_error& e)
            {
              semantic_error* er = new semantic_error (e); // copy it
              stringstream msg;
              msg << e.msg2;
              msg << _(" while registering probe alias ");
              alias->printsig(msg);
              er->msg2 = msg.str();
              print_error (* er);
              delete er;
            }
	}
    }
}


// Print this given token, but abbreviate it if the last one had the
// same file name.
void
systemtap_session::print_token (ostream& o, const token* tok)
{
  assert (tok);

  if (last_token && last_token->location.file == tok->location.file)
    {
      stringstream tmpo;
      tmpo << *tok;
      string ts = tmpo.str();
      // search & replace the file name with nothing
      size_t idx = ts.find (tok->location.file->name);
      if (idx != string::npos)
          ts.replace (idx, tok->location.file->name.size(), "");

      o << ts;
    }
  else
    o << *tok;

  last_token = tok;
}



void
systemtap_session::print_error (const semantic_error& e)
{
  string message_str[2];
  string align_semantic_error ("        ");

  // We generate two messages.  The second one ([1]) is printed
  // without token compression, for purposes of duplicate elimination.
  // This way, the same message that may be generated once with a
  // compressed and once with an uncompressed token still only gets
  // printed once.
  for (int i=0; i<2; i++)
    {
      stringstream message;

      message << _F("semantic error: %s", e.what ());
      if (e.tok1 || e.tok2)
        message << ": ";
      if (e.tok1)
        {
          if (i == 0) print_token (message, e.tok1);
          else message << *e.tok1;
        }
      message << e.msg2;
      if (e.tok2)
        {
          if (i == 0) print_token (message, e.tok2);
          else message << *e.tok2;
        }
      message << endl;
      message_str[i] = message.str();
    }

  // Duplicate elimination
  if (seen_errors.find (message_str[1]) == seen_errors.end())
    {
      seen_errors.insert (message_str[1]);
      cerr << message_str[0];

      if (e.tok1)
        print_error_source (cerr, align_semantic_error, e.tok1);

      if (e.tok2)
        print_error_source (cerr, align_semantic_error, e.tok2);
    }

  if (e.chain)
    print_error (* e.chain);
}

void
systemtap_session::print_error_source (std::ostream& message,
                                       std::string& align, const token* tok)
{
  unsigned i = 0;

  assert (tok);
  if (!tok->location.file)
    //No source to print, silently exit
    return;

  unsigned line = tok->location.line;
  unsigned col = tok->location.column;
  const string &file_contents = tok->location.file->file_contents;

  size_t start_pos = 0, end_pos = 0;
  //Navigate to the appropriate line
  while (i != line && end_pos != std::string::npos)
    {
      start_pos = end_pos;
      end_pos = file_contents.find ('\n', start_pos) + 1;
      i++;
    }
  //TRANSLATORS:  Here were are printing the source string of the error
  message << align << _("source: ") << file_contents.substr (start_pos, end_pos-start_pos-1) << endl;
  message << align << "        ";
  //Navigate to the appropriate column
  for (i=start_pos; i<start_pos+col-1; i++)
    {
      if(isspace(file_contents[i]))
	message << file_contents[i];
      else
	message << ' ';
    }
  message << "^" << endl;
}

void
systemtap_session::print_warning (const string& message_str, const token* tok)
{
  if(suppress_warnings)
    return;

  // Duplicate elimination
  string align_warning (" ");
  if (seen_warnings.find (message_str) == seen_warnings.end())
    {
      seen_warnings.insert (message_str);
      clog << _("WARNING: ") << message_str;
      if (tok) { clog << ": "; print_token (clog, tok); }
      clog << endl;
      if (tok) { print_error_source (clog, align_warning, tok); }
    }
}


translator_output* systemtap_session::op_create_auxiliary()
{
  static int counter = 0;
  string tmpname = this->tmpdir + "/" + this->module_name + "_aux_" + lex_cast(counter++) + ".c";
  translator_output* n = new translator_output (tmpname);
  auxiliary_outputs.push_back (n);
  return n;
}



// --------------------------------------------------------------------------

/*
Perngrq sebz fzvyrlgnc.fit, rkcbegrq gb n 1484k1110 fzvyrlgnc.cat,
gurapr  catgbcnz | cazfpnyr -jvqgu 160 | 
cczqvgure -qvz 4 -erq 2 -terra 2 -oyhr 2  | cczgbnafv -2k4 | bq -i -j19 -g k1 | 
phg -s2- -q' ' | frq -r 'f,^,\\k,' -r 'f, ,\\k,t' -r 'f,^,",'  -r 'f,$,",'
*/
const char*
systemtap_session::morehelp =
"\x1b\x5b\x30\x6d\x1b\x5b\x33\x37\x6d\x20\x20\x20\x20\x20\x20\x20\x20\x20\x20"
"\x20\x20\x20\x20\x20\x20\x20\x20\x20\x20\x20\x20\x20\x20\x20\x20\x20\x20\x20"
"\x20\x20\x20\x20\x20\x20\x20\x20\x20\x20\x20\x20\x20\x20\x20\x20\x20\x20\x20"
"\x20\x20\x20\x60\x20\x20\x2e\x60\x20\x20\x20\x20\x20\x20\x20\x20\x20\x20\x20"
"\x20\x20\x20\x20\x20\x20\x20\x20\x20\x20\x20\x20\x20\x0a\x20\x20\x20\x20\x20"
"\x20\x20\x20\x20\x20\x20\x20\x20\x20\x20\x20\x20\x20\x20\x20\x20\x20\x20\x20"
"\x20\x20\x20\x20\x20\x20\x20\x20\x20\x20\x20\x20\x20\x20\x20\x20\x20\x20\x20"
"\x20\x20\x60\x20\x60\x20\x60\x20\x60\x20\x60\x20\x60\x20\x60\x20\x60\x1b\x5b"
"\x33\x33\x6d\x20\x1b\x5b\x33\x37\x6d\x20\x20\x20\x20\x20\x20\x20\x20\x20\x20"
"\x20\x20\x20\x20\x20\x20\x20\x20\x20\x0a\x20\x20\x20\x20\x20\x20\x20\x20\x20"
"\x20\x20\x20\x20\x20\x20\x20\x20\x20\x20\x20\x20\x20\x20\x20\x20\x20\x20\x20"
"\x20\x20\x20\x20\x20\x20\x20\x20\x20\x20\x20\x20\x1b\x5b\x33\x33\x6d\x20\x60"
"\x2e\x60\x1b\x5b\x33\x37\x6d\x20\x3a\x2c\x3a\x2e\x60\x20\x60\x20\x60\x20\x60"
"\x2c\x3b\x2c\x3a\x20\x1b\x5b\x33\x33\x6d\x60\x2e\x60\x20\x1b\x5b\x33\x37\x6d"
"\x20\x20\x20\x20\x20\x20\x20\x20\x20\x20\x20\x20\x20\x20\x20\x0a\x20\x20\x20"
"\x20\x20\x20\x20\x20\x20\x20\x20\x20\x20\x20\x20\x20\x20\x20\x20\x20\x20\x20"
"\x20\x20\x20\x20\x20\x20\x20\x20\x20\x20\x20\x20\x20\x20\x20\x20\x1b\x5b\x33"
"\x33\x6d\x20\x60\x20\x60\x20\x3a\x27\x60\x1b\x5b\x33\x37\x6d\x20\x60\x60\x60"
"\x20\x20\x20\x60\x20\x60\x60\x60\x20\x1b\x5b\x33\x33\x6d\x60\x3a\x60\x20\x60"
"\x20\x60\x20\x1b\x5b\x33\x37\x6d\x20\x20\x20\x20\x20\x20\x20\x20\x20\x20\x20"
"\x20\x20\x0a\x20\x20\x20\x20\x20\x20\x20\x20\x20\x20\x20\x20\x20\x20\x20\x20"
"\x20\x20\x20\x20\x20\x20\x20\x20\x20\x20\x20\x20\x20\x20\x20\x20\x20\x20\x20"
"\x20\x2e\x1b\x5b\x33\x33\x6d\x60\x2e\x60\x20\x60\x20\x60\x20\x20\x1b\x5b\x33"
"\x37\x6d\x20\x3a\x20\x20\x20\x60\x20\x20\x20\x60\x20\x20\x2e\x1b\x5b\x33\x33"
"\x6d\x60\x20\x60\x2e\x60\x20\x60\x2e\x60\x20\x1b\x5b\x33\x37\x6d\x20\x20\x20"
"\x20\x20\x20\x20\x20\x20\x20\x20\x0a\x20\x20\x20\x20\x20\x20\x2e\x3a\x20\x20"
"\x20\x20\x20\x20\x20\x20\x2e\x20\x20\x20\x20\x20\x20\x20\x20\x20\x20\x20\x20"
"\x20\x20\x2e\x76\x53\x1b\x5b\x33\x34\x6d\x53\x1b\x5b\x33\x37\x6d\x53\x1b\x5b"
"\x33\x31\x6d\x2b\x1b\x5b\x33\x33\x6d\x60\x20\x60\x20\x60\x20\x20\x20\x20\x1b"
"\x5b\x33\x31\x6d\x3f\x1b\x5b\x33\x30\x6d\x53\x1b\x5b\x33\x33\x6d\x2b\x1b\x5b"
"\x33\x37\x6d\x20\x20\x20\x20\x20\x20\x20\x2e\x1b\x5b\x33\x30\x6d\x24\x1b\x5b"
"\x33\x37\x6d\x3b\x1b\x5b\x33\x31\x6d\x7c\x1b\x5b\x33\x33\x6d\x20\x60\x20\x60"
"\x20\x60\x20\x60\x1b\x5b\x33\x31\x6d\x2c\x1b\x5b\x33\x32\x6d\x53\x1b\x5b\x33"
"\x37\x6d\x53\x53\x3e\x2c\x2e\x20\x20\x20\x20\x20\x0a\x20\x20\x20\x20\x20\x2e"
"\x3b\x27\x20\x20\x20\x20\x20\x20\x20\x20\x20\x60\x3c\x20\x20\x20\x20\x20\x20"
"\x20\x20\x20\x2e\x2e\x3a\x1b\x5b\x33\x30\x6d\x26\x46\x46\x46\x48\x46\x1b\x5b"
"\x33\x33\x6d\x60\x2e\x60\x20\x60\x20\x60\x20\x60\x1b\x5b\x33\x30\x6d\x4d\x4d"
"\x46\x1b\x5b\x33\x33\x6d\x20\x20\x1b\x5b\x33\x37\x6d\x20\x20\x20\x20\x1b\x5b"
"\x33\x33\x6d\x20\x3a\x1b\x5b\x33\x30\x6d\x4d\x4d\x46\x1b\x5b\x33\x33\x6d\x20"
"\x20\x20\x60\x20\x60\x2e\x60\x1b\x5b\x33\x31\x6d\x3c\x1b\x5b\x33\x30\x6d\x46"
"\x46\x46\x24\x53\x46\x1b\x5b\x33\x37\x6d\x20\x20\x20\x20\x20\x0a\x20\x20\x20"
"\x20\x2e\x3c\x3a\x60\x20\x20\x20\x20\x2e\x3a\x2e\x3a\x2e\x2e\x3b\x27\x20\x20"
"\x20\x20\x20\x20\x2e\x60\x2e\x3a\x60\x60\x3c\x27\x1b\x5b\x33\x31\x6d\x3c\x27"
"\x1b\x5b\x33\x33\x6d\x20\x60\x20\x60\x20\x60\x20\x20\x20\x60\x3c\x1b\x5b\x33"
"\x30\x6d\x26\x1b\x5b\x33\x31\x6d\x3f\x1b\x5b\x33\x33\x6d\x20\x1b\x5b\x33\x37"
"\x6d\x20\x1b\x5b\x33\x33\x6d\x20\x20\x20\x20\x20\x1b\x5b\x33\x37\x6d\x60\x1b"
"\x5b\x33\x30\x6d\x2a\x46\x1b\x5b\x33\x37\x6d\x27\x1b\x5b\x33\x33\x6d\x20\x60"
"\x20\x60\x20\x60\x20\x60\x20\x1b\x5b\x33\x31\x6d\x60\x3a\x1b\x5b\x33\x37\x6d"
"\x27\x3c\x1b\x5b\x33\x30\x6d\x23\x1b\x5b\x33\x37\x6d\x3c\x60\x3a\x20\x20\x20"
"\x0a\x20\x20\x20\x20\x3a\x60\x3a\x60\x20\x20\x20\x60\x3a\x2e\x2e\x2e\x2e\x3c"
"\x3c\x20\x20\x20\x20\x20\x20\x3a\x2e\x60\x3a\x60\x20\x20\x20\x60\x1b\x5b\x33"
"\x33\x6d\x3a\x1b\x5b\x33\x31\x6d\x60\x1b\x5b\x33\x33\x6d\x20\x60\x2e\x60\x20"
"\x60\x20\x60\x20\x60\x20\x60\x1b\x5b\x33\x37\x6d\x20\x20\x1b\x5b\x33\x33\x6d"
"\x20\x60\x20\x20\x20\x60\x1b\x5b\x33\x37\x6d\x20\x60\x20\x60\x1b\x5b\x33\x33"
"\x6d\x20\x60\x2e\x60\x20\x60\x2e\x60\x20\x60\x3a\x1b\x5b\x33\x37\x6d\x20\x20"
"\x20\x60\x3a\x2e\x60\x2e\x20\x0a\x20\x20\x20\x60\x3a\x60\x3a\x60\x20\x20\x20"
"\x20\x20\x60\x60\x60\x60\x20\x3a\x2d\x20\x20\x20\x20\x20\x60\x20\x60\x20\x20"
"\x20\x20\x20\x60\x1b\x5b\x33\x33\x6d\x3a\x60\x2e\x60\x20\x60\x20\x60\x20\x60"
"\x20\x60\x20\x20\x2e\x3b\x1b\x5b\x33\x31\x6d\x76\x1b\x5b\x33\x30\x6d\x24\x24"
"\x24\x1b\x5b\x33\x31\x6d\x2b\x53\x1b\x5b\x33\x33\x6d\x2c\x60\x20\x60\x20\x60"
"\x20\x60\x20\x60\x20\x60\x2e\x1b\x5b\x33\x31\x6d\x60\x1b\x5b\x33\x33\x6d\x3a"
"\x1b\x5b\x33\x37\x6d\x20\x20\x20\x20\x60\x2e\x60\x20\x20\x0a\x20\x20\x20\x60"
"\x3a\x3a\x3a\x3a\x20\x20\x20\x20\x3a\x60\x60\x60\x60\x3a\x53\x20\x20\x20\x20"
"\x20\x20\x3a\x2e\x60\x2e\x20\x20\x20\x20\x20\x1b\x5b\x33\x33\x6d\x3a\x1b\x5b"
"\x33\x31\x6d\x3a\x1b\x5b\x33\x33\x6d\x2e\x60\x2e\x60\x20\x60\x2e\x60\x20\x60"
"\x20\x3a\x1b\x5b\x33\x30\x6d\x24\x46\x46\x48\x46\x46\x46\x46\x46\x1b\x5b\x33"
"\x31\x6d\x53\x1b\x5b\x33\x33\x6d\x2e\x60\x20\x60\x2e\x60\x20\x60\x2e\x60\x2e"
"\x1b\x5b\x33\x31\x6d\x3a\x1b\x5b\x33\x33\x6d\x3a\x1b\x5b\x33\x37\x6d\x20\x20"
"\x20\x2e\x60\x2e\x3a\x20\x20\x0a\x20\x20\x20\x60\x3a\x3a\x3a\x60\x20\x20\x20"
"\x60\x3a\x20\x2e\x20\x3b\x27\x3a\x20\x20\x20\x20\x20\x20\x3a\x2e\x60\x3a\x20"
"\x20\x20\x20\x20\x3a\x1b\x5b\x33\x33\x6d\x3c\x3a\x1b\x5b\x33\x31\x6d\x60\x1b"
"\x5b\x33\x33\x6d\x2e\x60\x20\x60\x20\x60\x20\x60\x2e\x1b\x5b\x33\x30\x6d\x53"
"\x46\x46\x46\x53\x46\x46\x46\x53\x46\x46\x1b\x5b\x33\x33\x6d\x20\x60\x20\x60"
"\x20\x60\x2e\x60\x2e\x60\x3a\x1b\x5b\x33\x31\x6d\x3c\x1b\x5b\x33\x37\x6d\x20"
"\x20\x20\x20\x3a\x60\x3a\x60\x20\x20\x0a\x20\x20\x20\x20\x60\x3c\x3b\x3c\x20"
"\x20\x20\x20\x20\x60\x60\x60\x20\x3a\x3a\x20\x20\x20\x20\x20\x20\x20\x3a\x3a"
"\x2e\x60\x20\x20\x20\x20\x20\x3a\x1b\x5b\x33\x33\x6d\x3b\x1b\x5b\x33\x31\x6d"
"\x3c\x3a\x60\x1b\x5b\x33\x33\x6d\x2e\x60\x2e\x60\x20\x60\x3a\x1b\x5b\x33\x30"
"\x6d\x53\x46\x53\x46\x46\x46\x53\x46\x46\x46\x53\x1b\x5b\x33\x33\x6d\x2e\x60"
"\x20\x60\x2e\x60\x2e\x60\x3a\x1b\x5b\x33\x31\x6d\x3c\x1b\x5b\x33\x33\x6d\x3b"
"\x1b\x5b\x33\x37\x6d\x27\x20\x20\x20\x60\x3a\x3a\x60\x20\x20\x20\x0a\x20\x20"
"\x20\x20\x20\x60\x3b\x3c\x20\x20\x20\x20\x20\x20\x20\x3a\x3b\x60\x20\x20\x20"
"\x20\x20\x20\x20\x20\x20\x60\x3a\x60\x2e\x20\x20\x20\x20\x20\x3a\x1b\x5b\x33"
"\x33\x6d\x3c\x3b\x1b\x5b\x33\x31\x6d\x3c\x1b\x5b\x33\x33\x6d\x3a\x1b\x5b\x33"
"\x31\x6d\x3a\x1b\x5b\x33\x33\x6d\x2e\x60\x2e\x60\x20\x1b\x5b\x33\x31\x6d\x3a"
"\x1b\x5b\x33\x30\x6d\x46\x53\x46\x53\x46\x53\x46\x53\x46\x1b\x5b\x33\x31\x6d"
"\x3f\x1b\x5b\x33\x33\x6d\x20\x60\x2e\x60\x2e\x3a\x3a\x1b\x5b\x33\x31\x6d\x3c"
"\x1b\x5b\x33\x33\x6d\x3b\x1b\x5b\x33\x31\x6d\x3c\x1b\x5b\x33\x37\x6d\x60\x20"
"\x20\x20\x3a\x3a\x3a\x60\x20\x20\x20\x20\x0a\x20\x20\x20\x20\x20\x20\x53\x3c"
"\x20\x20\x20\x20\x20\x20\x3a\x53\x3a\x20\x20\x20\x20\x20\x20\x20\x20\x20\x20"
"\x20\x60\x3a\x3a\x60\x2e\x20\x20\x20\x20\x60\x3a\x1b\x5b\x33\x31\x6d\x3c\x1b"
"\x5b\x33\x33\x6d\x3b\x1b\x5b\x33\x31\x6d\x3c\x3b\x3c\x1b\x5b\x33\x33\x6d\x3a"
"\x60\x2e\x60\x3c\x1b\x5b\x33\x30\x6d\x53\x46\x53\x24\x53\x46\x53\x24\x1b\x5b"
"\x33\x33\x6d\x60\x3a\x1b\x5b\x33\x31\x6d\x3a\x1b\x5b\x33\x33\x6d\x3a\x1b\x5b"
"\x33\x31\x6d\x3a\x3b\x3c\x1b\x5b\x33\x33\x6d\x3b\x1b\x5b\x33\x31\x6d\x3c\x1b"
"\x5b\x33\x33\x6d\x3a\x1b\x5b\x33\x37\x6d\x60\x20\x20\x2e\x60\x3a\x3a\x60\x20"
"\x20\x20\x20\x20\x0a\x20\x20\x20\x20\x20\x20\x3b\x3c\x2e\x2e\x2c\x2e\x2e\x20"
"\x3a\x3c\x3b\x20\x20\x20\x20\x20\x20\x20\x20\x20\x20\x20\x20\x60\x3a\x3a\x3a"
"\x60\x20\x20\x20\x20\x20\x60\x3a\x1b\x5b\x33\x33\x6d\x3c\x3b\x1b\x5b\x33\x31"
"\x6d\x3c\x3b\x3c\x1b\x5b\x33\x33\x6d\x3b\x1b\x5b\x33\x31\x6d\x3c\x1b\x5b\x33"
"\x33\x6d\x3b\x1b\x5b\x33\x31\x6d\x3c\x3c\x1b\x5b\x33\x30\x6d\x53\x24\x53\x1b"
"\x5b\x33\x31\x6d\x53\x1b\x5b\x33\x37\x6d\x27\x1b\x5b\x33\x33\x6d\x2e\x3a\x3b"
"\x1b\x5b\x33\x31\x6d\x3c\x3b\x3c\x1b\x5b\x33\x33\x6d\x3a\x1b\x5b\x33\x31\x6d"
"\x3c\x1b\x5b\x33\x33\x6d\x3a\x1b\x5b\x33\x37\x6d\x60\x20\x20\x20\x60\x2e\x3a"
"\x3a\x20\x20\x20\x20\x20\x20\x20\x0a\x20\x20\x2e\x3a\x3a\x3c\x53\x3c\x3a\x60"
"\x3a\x3a\x3a\x3a\x53\x1b\x5b\x33\x32\x6d\x53\x1b\x5b\x33\x37\x6d\x3b\x27\x3a"
"\x3c\x2c\x2e\x20\x20\x20\x20\x20\x20\x20\x20\x20\x60\x3a\x3a\x3a\x3a\x2e\x60"
"\x2e\x60\x2e\x60\x3a\x1b\x5b\x33\x33\x6d\x3c\x3a\x1b\x5b\x33\x31\x6d\x3c\x1b"
"\x5b\x33\x33\x6d\x53\x1b\x5b\x33\x31\x6d\x3c\x1b\x5b\x33\x33\x6d\x3b\x1b\x5b"
"\x33\x31\x6d\x3c\x2c\x1b\x5b\x33\x33\x6d\x3c\x3b\x3a\x1b\x5b\x33\x31\x6d\x2c"
"\x1b\x5b\x33\x33\x6d\x3c\x3b\x1b\x5b\x33\x31\x6d\x3c\x1b\x5b\x33\x33\x6d\x53"
"\x1b\x5b\x33\x31\x6d\x3c\x1b\x5b\x33\x33\x6d\x3b\x3c\x1b\x5b\x33\x37\x6d\x3a"
"\x60\x2e\x60\x2e\x3b\x1b\x5b\x33\x34\x6d\x53\x1b\x5b\x33\x37\x6d\x53\x3f\x27"
"\x20\x20\x20\x20\x20\x20\x20\x20\x0a\x2e\x60\x3a\x60\x3a\x3c\x53\x53\x3b\x3c"
"\x3a\x60\x3a\x3a\x53\x53\x53\x3c\x3a\x60\x3a\x1b\x5b\x33\x30\x6d\x53\x1b\x5b"
"\x33\x37\x6d\x2b\x20\x20\x20\x20\x20\x20\x60\x20\x20\x20\x3a\x1b\x5b\x33\x34"
"\x6d\x53\x1b\x5b\x33\x30\x6d\x53\x46\x24\x1b\x5b\x33\x37\x6d\x2c\x60\x3a\x3a"
"\x3a\x3c\x3a\x3c\x1b\x5b\x33\x33\x6d\x53\x1b\x5b\x33\x37\x6d\x3c\x1b\x5b\x33"
"\x33\x6d\x53\x1b\x5b\x33\x31\x6d\x53\x1b\x5b\x33\x33\x6d\x3b\x1b\x5b\x33\x31"
"\x6d\x53\x3b\x53\x1b\x5b\x33\x33\x6d\x3b\x1b\x5b\x33\x31\x6d\x53\x1b\x5b\x33"
"\x33\x6d\x53\x1b\x5b\x33\x37\x6d\x3c\x1b\x5b\x33\x33\x6d\x53\x1b\x5b\x33\x37"
"\x6d\x3c\x53\x3c\x3a\x3a\x3a\x3a\x3f\x1b\x5b\x33\x30\x6d\x53\x24\x48\x1b\x5b"
"\x33\x37\x6d\x27\x60\x20\x60\x20\x20\x20\x20\x20\x20\x0a\x2e\x60\x3a\x60\x2e"
"\x60\x3a\x60\x2e\x60\x3a\x60\x2e\x60\x3a\x60\x2e\x60\x3a\x60\x2e\x1b\x5b\x33"
"\x30\x6d\x53\x46\x1b\x5b\x33\x37\x6d\x20\x20\x20\x20\x60\x20\x20\x20\x60\x20"
"\x60\x3a\x1b\x5b\x33\x30\x6d\x3c\x46\x46\x46\x1b\x5b\x33\x37\x6d\x3f\x2e\x60"
"\x3a\x60\x3a\x60\x3a\x60\x3a\x60\x3a\x3c\x3a\x60\x3a\x27\x3a\x60\x3a\x60\x3a"
"\x60\x3a\x60\x3b\x1b\x5b\x33\x30\x6d\x53\x46\x48\x46\x1b\x5b\x33\x37\x6d\x27"
"\x20\x60\x20\x60\x20\x60\x20\x20\x20\x20\x0a\x20\x3c\x3b\x3a\x2e\x60\x20\x60"
"\x2e\x60\x20\x60\x2e\x60\x20\x60\x2e\x60\x2c\x53\x1b\x5b\x33\x32\x6d\x53\x1b"
"\x5b\x33\x30\x6d\x53\x1b\x5b\x33\x37\x6d\x20\x20\x20\x20\x20\x20\x20\x20\x20"
"\x20\x20\x60\x20\x60\x3c\x1b\x5b\x33\x30\x6d\x46\x46\x46\x1b\x5b\x33\x34\x6d"
"\x2b\x1b\x5b\x33\x37\x6d\x3a\x20\x60\x20\x60\x20\x60\x2e\x60\x20\x60\x2e\x60"
"\x20\x60\x2e\x60\x20\x60\x20\x60\x2c\x1b\x5b\x33\x30\x6d\x24\x46\x48\x46\x1b"
"\x5b\x33\x37\x6d\x27\x20\x60\x20\x20\x20\x60\x20\x20\x20\x20\x20\x20\x0a\x20"
"\x60\x3a\x1b\x5b\x33\x30\x6d\x53\x24\x1b\x5b\x33\x37\x6d\x53\x53\x53\x3b\x3c"
"\x2c\x60\x2c\x3b\x3b\x53\x3f\x53\x1b\x5b\x33\x30\x6d\x24\x46\x3c\x1b\x5b\x33"
"\x37\x6d\x20\x20\x20\x20\x20\x20\x20\x20\x20\x20\x20\x20\x20\x20\x60\x20\x60"
"\x3c\x1b\x5b\x33\x30\x6d\x48\x46\x46\x46\x1b\x5b\x33\x37\x6d\x3f\x2e\x60\x20"
"\x60\x20\x60\x20\x60\x20\x60\x20\x60\x20\x60\x20\x3b\x76\x1b\x5b\x33\x30\x6d"
"\x48\x46\x48\x46\x1b\x5b\x33\x37\x6d\x27\x20\x60\x20\x20\x20\x60\x20\x20\x20"
"\x20\x20\x20\x20\x20\x0a\x20\x20\x20\x60\x3c\x1b\x5b\x33\x30\x6d\x46\x24\x1b"
"\x5b\x33\x37\x6d\x53\x53\x53\x53\x53\x53\x1b\x5b\x33\x30\x6d\x53\x24\x53\x46"
"\x46\x46\x1b\x5b\x33\x37\x6d\x27\x20\x20\x20\x20\x20\x20\x20\x20\x20\x20\x20"
"\x20\x20\x20\x20\x20\x20\x20\x20\x60\x3c\x1b\x5b\x33\x30\x6d\x23\x46\x46\x46"
"\x24\x1b\x5b\x33\x37\x6d\x76\x2c\x2c\x20\x2e\x20\x2e\x20\x2c\x2c\x76\x1b\x5b"
"\x33\x30\x6d\x26\x24\x46\x46\x48\x3c\x1b\x5b\x33\x37\x6d\x27\x20\x20\x20\x20"
"\x20\x20\x20\x20\x20\x20\x20\x20\x20\x20\x20\x20\x0a\x20\x20\x20\x20\x20\x60"
"\x3c\x1b\x5b\x33\x30\x6d\x53\x46\x46\x24\x46\x24\x46\x46\x48\x46\x53\x1b\x5b"
"\x33\x37\x6d\x20\x20\x20\x20\x20\x20\x20\x20\x2e\x60\x20\x60\x2e\x60\x2e\x60"
"\x2e\x60\x2e\x60\x3a\x3a\x3a\x3a\x3a\x1b\x5b\x33\x30\x6d\x2a\x46\x46\x46\x48"
"\x46\x48\x46\x48\x46\x46\x46\x48\x46\x48\x46\x48\x1b\x5b\x33\x37\x6d\x3c\x22"
"\x2e\x60\x2e\x60\x2e\x60\x2e\x60\x2e\x60\x20\x20\x20\x20\x20\x20\x20\x20\x0a"
"\x20\x20\x20\x20\x20\x20\x20\x60\x3a\x1b\x5b\x33\x30\x6d\x48\x46\x46\x46\x48"
"\x46\x46\x46\x1b\x5b\x33\x37\x6d\x27\x20\x20\x20\x60\x20\x60\x2e\x60\x20\x60"
"\x2e\x60\x2e\x60\x3a\x60\x3a\x60\x3a\x60\x3a\x60\x3a\x3a\x3a\x60\x3a\x3c\x3c"
"\x1b\x5b\x33\x30\x6d\x3c\x46\x48\x46\x46\x46\x48\x46\x46\x46\x1b\x5b\x33\x37"
"\x6d\x27\x3a\x60\x3a\x60\x3a\x60\x3a\x60\x2e\x60\x2e\x60\x20\x60\x2e\x60\x20"
"\x60\x20\x60\x20\x20\x0a\x20\x20\x20\x20\x20\x20\x20\x20\x20\x60\x22\x1b\x5b"
"\x33\x30\x6d\x2a\x46\x48\x46\x1b\x5b\x33\x37\x6d\x3f\x20\x20\x20\x60\x20\x60"
"\x2e\x60\x20\x60\x2e\x60\x2e\x60\x3a\x60\x2e\x60\x3a\x60\x3a\x60\x3a\x60\x3a"
"\x60\x3a\x60\x3a\x60\x3a\x60\x3a\x1b\x5b\x33\x30\x6d\x46\x46\x48\x46\x48\x46"
"\x1b\x5b\x33\x37\x6d\x27\x3a\x60\x3a\x60\x3a\x60\x3a\x60\x2e\x60\x3a\x60\x2e"
"\x60\x2e\x60\x20\x60\x2e\x60\x20\x60\x20\x60\x0a\x20\x20\x20\x20\x20\x20\x20"
"\x20\x20\x20\x20\x60\x3c\x1b\x5b\x33\x30\x6d\x48\x46\x46\x1b\x5b\x33\x37\x6d"
"\x2b\x60\x20\x20\x20\x60\x20\x60\x20\x60\x20\x60\x20\x60\x20\x60\x2e\x60\x20"
"\x60\x2e\x60\x20\x60\x2e\x60\x20\x60\x3a\x60\x2e\x60\x3b\x1b\x5b\x33\x30\x6d"
"\x48\x46\x46\x46\x1b\x5b\x33\x37\x6d\x27\x2e\x60\x2e\x60\x20\x60\x2e\x60\x20"
"\x60\x2e\x60\x20\x60\x20\x60\x20\x60\x20\x60\x20\x20\x20\x60\x20\x20\x0a\x20"
"\x20\x20\x20\x20\x20\x20\x20\x20\x20\x20\x20\x20\x22\x1b\x5b\x33\x30\x6d\x3c"
"\x48\x46\x53\x1b\x5b\x33\x37\x6d\x2b\x3a\x20\x20\x20\x60\x20\x60\x20\x60\x20"
"\x60\x20\x60\x20\x60\x20\x60\x20\x60\x20\x60\x20\x60\x20\x60\x20\x60\x2c\x1b"
"\x5b\x33\x30\x6d\x24\x46\x48\x46\x1b\x5b\x33\x37\x6d\x3f\x20\x60\x20\x60\x20"
"\x60\x20\x60\x20\x60\x20\x60\x20\x60\x20\x60\x20\x60\x20\x60\x20\x20\x20\x60"
"\x20\x20\x20\x20\x0a\x20\x20\x20\x20\x20\x20\x20\x20\x20\x20\x20\x20\x20\x20"
"\x60\x22\x3c\x1b\x5b\x33\x30\x6d\x48\x24\x46\x46\x1b\x5b\x33\x37\x6d\x3e\x2c"
"\x2e\x2e\x20\x20\x20\x20\x20\x20\x20\x20\x60\x20\x20\x20\x60\x20\x20\x20\x3b"
"\x2c\x2c\x1b\x5b\x33\x30\x6d\x24\x53\x46\x46\x46\x1b\x5b\x33\x37\x6d\x27\x22"
"\x20\x20\x60\x20\x20\x20\x60\x20\x20\x20\x60\x20\x20\x20\x20\x20\x20\x20\x20"
"\x20\x20\x20\x20\x20\x20\x20\x20\x20\x20\x0a\x20\x20\x20\x20\x20\x20\x20\x20"
"\x20\x20\x20\x20\x20\x20\x20\x20\x20\x60\x22\x1b\x5b\x33\x30\x6d\x2a\x3c\x48"
"\x46\x46\x24\x53\x24\x1b\x5b\x33\x37\x6d\x53\x53\x53\x3e\x3e\x3e\x3e\x3e\x53"
"\x3e\x53\x1b\x5b\x33\x30\x6d\x24\x53\x24\x46\x24\x48\x46\x23\x1b\x5b\x33\x37"
"\x6d\x27\x22\x20\x20\x20\x20\x20\x20\x20\x20\x20\x20\x20\x20\x20\x20\x20\x20"
"\x20\x20\x20\x20\x20\x20\x20\x20\x20\x20\x20\x20\x20\x20\x20\x20\x0a\x20\x20"
"\x20\x20\x20\x20\x20\x20\x20\x20\x20\x20\x20\x20\x20\x20\x20\x20\x20\x20\x20"
"\x60\x60\x22\x3c\x1b\x5b\x33\x30\x6d\x2a\x3c\x3c\x3c\x48\x46\x46\x46\x48\x46"
"\x46\x46\x23\x3c\x1b\x5b\x33\x36\x6d\x3c\x1b\x5b\x33\x37\x6d\x3c\x27\x22\x22"
"\x20\x20\x20\x20\x20\x20\x20\x20\x20\x20\x20\x20\x20\x20\x20\x20\x20\x20\x20"
"\x20\x20\x20\x20\x20\x20\x20\x20\x20\x20\x20\x20\x20\x20\x20\x20\x20\x0a\x1b"
                                                                "\x5b\x30\x6d";

/* vim: set sw=2 ts=8 cino=>4,n-2,{2,^-2,t0,(0,u0,w1,M1 : */<|MERGE_RESOLUTION|>--- conflicted
+++ resolved
@@ -1015,7 +1015,6 @@
 	      else if (arg == "no" || arg == "n")
 		use_server_on_error = false;
 	      else
-<<<<<<< HEAD
 		cerr << _F("Invalid argument '%s' for --use-server-on-error.", optarg) << endl;
 	    }
 	  else
@@ -1182,194 +1181,52 @@
 	  if(*num_endptr || setrlimit (RLIMIT_FSIZE, & our_rlimit))
 	    cerr << _F("Unable to set resource limits for rlimit_fsize : %s", strerror (errno)) << endl;
 	  break;
-=======
-		server_trust_spec = "ssl";
+
+	case LONG_OPT_SYSROOT:
+	  if (client_options) {
+	      cerr << _F("ERROR: %s invalid with %s", "--sysroot", "--client-options") << endl;
+	      return 1;
+	  } else if (!sysroot.empty()) {
+	      cerr << "ERROR: multiple --sysroot options not supported" << endl;
+	      return 1;
+	  } else {
+	      const char *spath = canonicalize_file_name (optarg);
+	      if (spath == NULL) {
+		  cerr << _F("ERROR: %s is an invalid directory for --sysroot", optarg) << endl;
+		  return 1;
+	      }
+
+	      sysroot = string(spath);
+	      if (sysroot[sysroot.size() - 1] != '/')
+		  sysroot.append("/");
+
 	      break;
-	    case LONG_OPT_HELP:
-	      usage (0);
+	  }
+
+	case LONG_OPT_SYSENV:
+	  if (client_options) {
+	      cerr << _F("ERROR: %s invalid with %s", "--sysenv", "--client-options") << endl;
+	      return 1;
+	  } else {
+	      string sysenv_str = optarg;
+	      string value;
+	      size_t pos;
+	      if (sysroot.empty()) {
+		  cerr << "ERROR: --sysenv must follow --sysroot" << endl;
+		  return 1;
+	      }
+
+	      pos = sysenv_str.find("=");
+	      if (pos == string::npos) {
+		  cerr << _F("ERROR: %s is an invalid argument for --sysenv", optarg) << endl;
+		  return 1;
+	      }
+
+	      value = sysenv_str.substr(pos + 1);
+	      sysenv[sysenv_str.substr(0, pos)] = value;
+
 	      break;
-
-            // The caching options should not be available to server clients
-            case LONG_OPT_DISABLE_CACHE:
-              if (client_options) {
-                  cerr << _F("ERROR: %s is invalid with %s", "--disable-cache", "--client-options") << endl;
-                  return 1;
-              }
-              use_cache = use_script_cache = false;
-              break;
-            case LONG_OPT_POISON_CACHE:
-              if (client_options) {
-                  cerr << _F("ERROR: %s is invalid with %s", "--poison-cache", "--client-options") << endl;
-                  return 1;
-              }
-              poison_cache = true;
-              break;
-            case LONG_OPT_CLEAN_CACHE:
-              if (client_options) {
-                  cerr << _F("ERROR: %s is invalid with %s", "--clean-cache", "--client-options") << endl;
-                  return 1;
-              }
-              clean_cache(*this);
-              exit(0);
-
-            case LONG_OPT_COMPATIBLE:
-	      push_server_opt = true;
-              compatible = optarg;
-              break;
-
-            case LONG_OPT_LDD:
-              if (client_options) {
-                  cerr << _F("ERROR: %s is invalid with %s", "--ldd", "--client-options") << endl;
-                  return 1;
-              }
-	      push_server_opt = true;
-              unwindsym_ldd = true;
-              break;
-
-            case LONG_OPT_ALL_MODULES:
-              if (client_options) {
-                  cerr << _F("ERROR: %s is invalid with %s", "--all-modules", "--client-options") << endl;
-                  return 1;
-              }
-              insert_loaded_modules();
-              break;
-
-            case LONG_OPT_REMOTE:
-              if (client_options) {
-                  cerr << _F("ERROR: %s is invalid with %s", "--remote", "--client-options") << endl;
-                  return 1;
-              }
-
-              remote_uris.push_back(optarg);
-              break;
-
-            case LONG_OPT_REMOTE_PREFIX:
-              if (client_options) {
-                  cerr << _F("ERROR: %s is invalid with %s", "--remote-prefix", "--client-options") << endl;
-                  return 1;
-              }
-
-              use_remote_prefix = true;
-              break;
-
-            case LONG_OPT_CHECK_VERSION:
-              push_server_opt = true;
-              systemtap_v_check = true;
-              break;
-
-	    case LONG_OPT_DUMP_PROBE_TYPES:
-	      push_server_opt = true;
-	      dump_probe_types = true;
-	      break;
-
-	    case LONG_OPT_SUPPRESS_HANDLER_ERRORS:
-	      suppress_handler_errors = true;
-	      break;
-
-            case LONG_OPT_MODINFO:
-              // Make sure the global option is only composed of the
-              // following chars: [_=a-zA-Z0-9]
-              if (client_options) {
-                  cerr << _F("ERROR: %s is invalid with %s", "--modinfo", "--client-options") << endl;
-                  return 1;
-              }
-              assert_regexp_match("--modinfo parameter", optarg, "^[a-z_][a-z0-9_]*=.+$");
-              modinfos.push_back (string(optarg));
-              break;
-
-            case LONG_OPT_RLIMIT_AS:
-              if(getrlimit(RLIMIT_AS, & our_rlimit))
-                cerr << _F("Unable to obtain resource limits for rlimit_as : %s", strerror (errno)) << endl;
-              our_rlimit.rlim_cur = strtoul (optarg, &num_endptr, 0);
-              if(*num_endptr || setrlimit (RLIMIT_AS, & our_rlimit))
-                cerr << _F("Unable to set resource limits for rlimit_as : %s", strerror (errno)) << endl;
-              break;
-
-            case LONG_OPT_RLIMIT_CPU:
-              if(getrlimit(RLIMIT_CPU, & our_rlimit))
-                cerr << _F("Unable to obtain resource limits for rlimit_cpu : %s", strerror (errno)) << endl;
-              our_rlimit.rlim_cur = strtoul (optarg, &num_endptr, 0);
-              if(*num_endptr || setrlimit (RLIMIT_CPU, & our_rlimit))
-                cerr << _F("Unable to set resource limits for rlimit_cpu : %s", strerror (errno)) << endl;
-              break;
-
-            case LONG_OPT_RLIMIT_NPROC:
-              if(getrlimit(RLIMIT_NPROC, & our_rlimit))
-                cerr << _F("Unable to obtain resource limits for rlimit_nproc : %s", strerror (errno)) << endl;
-              our_rlimit.rlim_cur = strtoul (optarg, &num_endptr, 0);
-              if(*num_endptr || setrlimit (RLIMIT_NPROC, & our_rlimit))
-                cerr << _F("Unable to set resource limits for rlimit_nproc : %s", strerror (errno)) << endl;
-              break;
-
-            case LONG_OPT_RLIMIT_STACK:
-              if(getrlimit(RLIMIT_STACK, & our_rlimit))
-                cerr << _F("Unable to obtain resource limits for rlimit_stack : %s", strerror (errno)) << endl;
-              our_rlimit.rlim_cur = strtoul (optarg, &num_endptr, 0);
-              if(*num_endptr || setrlimit (RLIMIT_STACK, & our_rlimit))
-                cerr << _F("Unable to set resource limits for rlimit_stack : %s", strerror (errno)) << endl;
-              break;
-
-            case LONG_OPT_RLIMIT_FSIZE:
-              if(getrlimit(RLIMIT_FSIZE, & our_rlimit))
-                cerr << _F("Unable to obtain resource limits for rlimit_fsize : %s", strerror (errno)) << endl;
-              our_rlimit.rlim_cur = strtoul (optarg, &num_endptr, 0);
-              if(*num_endptr || setrlimit (RLIMIT_FSIZE, & our_rlimit))
-                cerr << _F("Unable to set resource limits for rlimit_fsize : %s", strerror (errno)) << endl;
-              break;
-
-            case LONG_OPT_SYSROOT:
-              if (client_options) {
-                  cerr << _F("ERROR: %s invalid with %s", "--sysroot", "--client-options") << endl;
-                  return 1;
-              } else if (!sysroot.empty()) {
-                  cerr << "ERROR: multiple --sysroot options not supported" << endl;
-                  return 1;
-              } else {
-                  const char *spath = canonicalize_file_name (optarg);
-                  if (spath == NULL) {
-                      cerr << _F("ERROR: %s is an invalid directory for --sysroot", optarg) << endl;
-                      return 1;
-                  }
-
-                  sysroot = string(spath);
-                  if (sysroot[sysroot.size() - 1] != '/')
-                      sysroot.append("/");
-
-                  break;
-              }
-
-            case LONG_OPT_SYSENV:
-              if (client_options) {
-                  cerr << _F("ERROR: %s invalid with %s", "--sysenv", "--client-options") << endl;
-                  return 1;
-              } else {
-                  string sysenv_str = optarg;
-                  string value;
-                  size_t pos;
-                  if (sysroot.empty()) {
-                      cerr << "ERROR: --sysenv must follow --sysroot" << endl;
-                      return 1;
-                  }
-
-                  pos = sysenv_str.find("=");
-                  if (pos == string::npos) {
-                      cerr << _F("ERROR: %s is an invalid argument for --sysenv", optarg) << endl;
-                      return 1;
-                  }
-
-                  value = sysenv_str.substr(pos + 1);
-                  sysenv[sysenv_str.substr(0, pos)] = value;
-
-                  break;
-              }
-
-            default:
-              // NOTREACHED unless one added a getopt option but not a corresponding switch/case:
-              cerr << _F("Unhandled long argument id %d", stap_long_opt) << endl;
-              return 1;
-            }
-          break;
->>>>>>> 77c59b0d
+	  }
 
 	case '?':
 	  // Invalid/unrecognized option given or argument required, but
