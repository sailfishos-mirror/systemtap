// systemtap cache manager
// Copyright (C) 2006-2009 Red Hat Inc.
//
// This file is part of systemtap, and is free software.  You can
// redistribute it and/or modify it under the terms of the GNU General
// Public License (GPL); either version 2, or (at your option) any
// later version.

#include "config.h"
#include "session.h"
#include "cache.h"
#include "util.h"
#include "sys/sdt.h"
#include <cerrno>
#include <string>
#include <fstream>
#include <cstring>
#include <cassert>

extern "C" {
#include <sys/types.h>
#include <sys/stat.h>
#include <fcntl.h>
#include <glob.h>
}

using namespace std;


#define SYSTEMTAP_CACHE_MAX_FILENAME "cache_mb_limit"
#define SYSTEMTAP_CACHE_DEFAULT_MB 64

struct cache_ent_info {
  string path;
  bool is_module;
  size_t size;
  long weight;  //lower == removed earlier

  cache_ent_info(const string& path, bool is_module);
  bool operator<(const struct cache_ent_info& other) const
  { return weight < other.weight; }
  void unlink() const;
};

static void clean_cache(systemtap_session& s);


void
add_to_cache(systemtap_session& s)
{
  string stapconf_src_path = s.tmpdir + "/" + s.stapconf_name;
  if (s.verbose > 1)
    clog << "Copying " << stapconf_src_path << " to " << s.stapconf_path << endl;
  if (copy_file(stapconf_src_path.c_str(), s.stapconf_path.c_str()) != 0)
    {
      cerr << "Copy failed (\"" << stapconf_src_path << "\" to \""
	   << s.stapconf_path << "\"): " << strerror(errno) << endl;
      s.use_cache = false;
      return;
    }

  string module_src_path = s.tmpdir + "/" + s.module_name + ".ko";
  STAP_PROBE2(stap, cache__add__module, module_src_path.c_str(), s.hash_path.c_str());
  if (s.verbose > 1)
    clog << "Copying " << module_src_path << " to " << s.hash_path << endl;
  if (copy_file(module_src_path.c_str(), s.hash_path.c_str()) != 0)
    {
      cerr << "Copy failed (\"" << module_src_path << "\" to \""
	   << s.hash_path << "\"): " << strerror(errno) << endl;
      s.use_cache = false;
      return;
    }

#if HAVE_NSS
  // This is the name of the cached module signature.
  string module_signature_dest_path = s.hash_path;
  module_signature_dest_path += ".sgn";

  // Copy the module signature.
  assert (! s.cert_db_path.empty());
  string module_signature_src_path = module_src_path;
  module_signature_src_path += ".sgn";

<<<<<<< HEAD
  if (file_exists (module_signature_src_path))
=======
  STAP_PROBE2(stap, cache__add__nss, module_signature_src_path.c_str(), module_signature_dest_path.c_str());

  if (s.verbose > 1)
    clog << "Copying " << module_signature_src_path << " to " << module_signature_dest_path << endl;
  if (copy_file(module_signature_src_path.c_str(), module_signature_dest_path.c_str()) != 0)
>>>>>>> 8b095b45
    {
      if (s.verbose > 1)
	clog << "Copying " << module_signature_src_path << " to " << module_signature_dest_path << endl;
      if (copy_file(module_signature_src_path.c_str(), module_signature_dest_path.c_str()) != 0)
	{
	  cerr << "Copy failed (\"" << module_signature_src_path << "\" to \""
	       << module_signature_dest_path << "\"): " << strerror(errno) << endl;
	  // NB: this is not so severe as to prevent reuse of the .ko
	  // already copied.
	  //
	  // s.use_cache = false;
	}
    }
#endif /* HAVE_NSS */

  string c_dest_path = s.hash_path;
  if (c_dest_path.rfind(".ko") == (c_dest_path.size() - 3))
    c_dest_path.resize(c_dest_path.size() - 3);
  c_dest_path += ".c";

  STAP_PROBE2(stap, cache__add__source, s.translated_source.c_str(), c_dest_path.c_str());
  if (s.verbose > 1)
    clog << "Copying " << s.translated_source << " to " << c_dest_path
	 << endl;
  if (copy_file(s.translated_source.c_str(), c_dest_path.c_str()) != 0)
    {
      if (s.verbose > 1)
        cerr << "Copy failed (\"" << s.translated_source << "\" to \""
             << c_dest_path << "\"): " << strerror(errno) << endl;
      // NB: this is not so severe as to prevent reuse of the .ko
      // already copied.
      //
      // s.use_cache = false;
    }

  clean_cache(s);
}


bool
get_from_cache(systemtap_session& s)
{
  string stapconf_dest_path = s.tmpdir + "/" + s.stapconf_name;
  string module_dest_path = s.tmpdir + "/" + s.module_name + ".ko";
  string c_src_path = s.hash_path;
  int fd_stapconf, fd_module, fd_c;
#if HAVE_NSS
  string hash_signature_path = s.hash_path + ".sgn";
  int fd_signature;
#endif

  if (c_src_path.rfind(".ko") == (c_src_path.size() - 3))
    c_src_path.resize(c_src_path.size() - 3);
  c_src_path += ".c";

  // See if stapconf exists
  fd_stapconf = open(s.stapconf_path.c_str(), O_RDONLY);
  if (fd_stapconf == -1)
    {
      // It isn't in cache.
      return false;
    }

  // Copy the stapconf header file to the destination
  if (copy_file(s.stapconf_path.c_str(), stapconf_dest_path.c_str()) != 0)
    {
      cerr << "Copy failed (\"" << s.stapconf_path << "\" to \""
	   << stapconf_dest_path << "\"): " << strerror(errno) << endl;
      close(fd_stapconf);
      return false;
    }

  // We're done with this file handle.
  close(fd_stapconf);

  if (s.verbose > 1)
    clog << "Pass 3: using cached " << s.stapconf_path << endl;

  // See if module exists
  fd_module = open(s.hash_path.c_str(), O_RDONLY);
  if (fd_module == -1)
    {
      // It isn't in cache.
      return false;
    }

  // See if C file exists.
  fd_c = open(c_src_path.c_str(), O_RDONLY);
  if (fd_c == -1)
    {
      // The module is there, but the C file isn't.  Cleanup and
      // return.
      close(fd_module);
      unlink(s.hash_path.c_str());
      return false;
    }

  // Copy the cached C file to the destination
  if (copy_file(c_src_path.c_str(), s.translated_source.c_str()) != 0)
    {
      cerr << "Copy failed (\"" << c_src_path << "\" to \""
	   << s.translated_source << "\"): " << strerror(errno) << endl;
      close(fd_module);
      close(fd_c);
      return false;
    }

  // Copy the cached module to the destination (if needed)
  if (s.last_pass != 3)
    {
      if (copy_file(s.hash_path.c_str(), module_dest_path.c_str()) != 0)
        {
	  cerr << "Copy failed (\"" << s.hash_path << "\" to \""
	       << module_dest_path << "\"): " << strerror(errno) << endl;
	  unlink(c_src_path.c_str());
	  close(fd_module);
	  close(fd_c);
	  return false;
	}
#if HAVE_NSS
      // See if module signature exists. It's not an error if it doesn't. It just
      // means that the module is unsigned.
      fd_signature = open(hash_signature_path.c_str(), O_RDONLY);
      if (fd_signature != -1) {
	string signature_dest_path = module_dest_path + ".sgn";
	close(fd_signature);
	if (copy_file(hash_signature_path.c_str(), signature_dest_path.c_str()) != 0)
	  {
	    cerr << "Copy failed (\"" << hash_signature_path << "\" to \""
		 << signature_dest_path << "\"): " << strerror(errno) << endl;
	    unlink(c_src_path.c_str());
	    close(fd_module);
	    close(fd_c);
	    return false;
	  }
      }
#endif
    }

  // We're done with these file handles.
  close(fd_module);
  close(fd_c);

  // To preserve semantics (since this will happen if we're not
  // caching), display the C source if the last pass is 3.
  if (s.last_pass == 3)
    {
      ifstream i (s.translated_source.c_str());
      cout << i.rdbuf();
    }
  // And similarly, display probe module name for -p4.
  if (s.last_pass == 4)
    cout << s.hash_path << endl;

  // If everything worked, tell the user.  We need to do this here,
  // since if copying the cached C file works, but copying the cached
  // module fails, we remove the cached C file and let the C file get
  // regenerated.
  if (s.verbose)
    {
      clog << "Pass 3: using cached " << c_src_path << endl;
      if (s.last_pass != 3)
	clog << "Pass 4: using cached " << s.hash_path << endl;
    }

  STAP_PROBE2(stap, cache__get, c_src_path.c_str(), s.hash_path.c_str());

  return true;
}


static void
clean_cache(systemtap_session& s)
{
  if (s.cache_path != "")
    {
      /* Get cache size limit from file in the stap cache dir */
      string cache_max_filename = s.cache_path + "/";
      cache_max_filename += SYSTEMTAP_CACHE_MAX_FILENAME;
      ifstream cache_max_file(cache_max_filename.c_str(), ios::in);
      unsigned long cache_mb_max;

      if (cache_max_file.is_open())
        {
          cache_max_file >> cache_mb_max;
          cache_max_file.close();
        }
      else
        {
          //file doesnt exist, create a default size
    	  ofstream default_cache_max(cache_max_filename.c_str(), ios::out);
    	  default_cache_max << SYSTEMTAP_CACHE_DEFAULT_MB << endl;
    	  cache_mb_max = SYSTEMTAP_CACHE_DEFAULT_MB;

          if (s.verbose > 1)
            clog << "Cache limit file " << s.cache_path << "/"
              << SYSTEMTAP_CACHE_MAX_FILENAME
              << " missing, creating default." << endl;
        }

      //glob for all kernel modules in the cache dir
      glob_t cache_glob;
      string glob_str = s.cache_path + "/*/*.ko";
      glob(glob_str.c_str(), 0, NULL, &cache_glob);


      set<struct cache_ent_info> cache_contents;
      unsigned long cache_size_b = 0;

      //grab info for each cache entry (.ko and .c)
      for (unsigned int i = 0; i < cache_glob.gl_pathc; i++)
        {
          string cache_ent_path = cache_glob.gl_pathv[i];
          cache_ent_path.resize(cache_ent_path.length() - 3);

          struct cache_ent_info cur_info(cache_ent_path, true);
          if (cur_info.size != 0 && cur_info.weight != 0)
            {
              cache_size_b += cur_info.size;
              cache_contents.insert(cur_info);
            }
        }

      globfree(&cache_glob);

      //grab info for each typequery user module (.so)
      glob_str = s.cache_path + "/*/*.so";
      glob(glob_str.c_str(), 0, NULL, &cache_glob);
      for (unsigned int i = 0; i < cache_glob.gl_pathc; i++)
        {
          string cache_ent_path = cache_glob.gl_pathv[i];
          struct cache_ent_info cur_info(cache_ent_path, false);
          if (cur_info.size != 0 && cur_info.weight != 0)
            {
              cache_size_b += cur_info.size;
              cache_contents.insert(cur_info);
            }
        }

      globfree(&cache_glob);

      //grab info for each stapconf cache entry (.h)
      glob_str = s.cache_path + "/*/*.h";
      glob(glob_str.c_str(), 0, NULL, &cache_glob);
      for (unsigned int i = 0; i < cache_glob.gl_pathc; i++)
        {
          string cache_ent_path = cache_glob.gl_pathv[i];
          struct cache_ent_info cur_info(cache_ent_path, false);
          if (cur_info.size != 0 && cur_info.weight != 0)
            {
              cache_size_b += cur_info.size;
              cache_contents.insert(cur_info);
            }
        }

      globfree(&cache_glob);

      set<struct cache_ent_info>::iterator i;
      unsigned long r_cache_size = cache_size_b;
      string removed_dirs = "";

      //unlink .ko and .c until the cache size is under the limit
      for (i = cache_contents.begin(); i != cache_contents.end(); ++i)
        {
          if ( (r_cache_size / 1024 / 1024) < cache_mb_max)    //convert r_cache_size to MiB
            break;

          STAP_PROBE1(stap, cache__clean, (i->path).c_str());
          //remove this (*i) cache_entry, add to removed list
          i->unlink();
          r_cache_size -= i->size;
          removed_dirs += i->path + ", ";
        }

      cache_contents.clear();

      if (s.verbose > 1 && removed_dirs != "")
        {
          //remove trailing ", "
          removed_dirs = removed_dirs.substr(0, removed_dirs.length() - 2);
          clog << "Cache cleaning successful, removed entries: " 
               << removed_dirs << endl;
        }
    }
  else
    {
      if (s.verbose > 1)
        clog << "Cache cleaning skipped, no cache path." << endl;
    }
}

//Assign a weight for a particular file. A lower weight
// will be removed before a higher weight.
//TODO: for now use system mtime... later base a
// weighting on size, ctime, atime etc..
static long
get_file_weight(const string &path)
{
  time_t dir_mtime = 0;
  struct stat dir_stat_info;

  if (stat(path.c_str(), &dir_stat_info) == 0)
    //GNU struct stat defines st_atime as st_atim.tv_sec
    // but it doesnt seem to work properly in practice
    // so use st_atim.tv_sec -- bad for portability?
    dir_mtime = dir_stat_info.st_mtim.tv_sec;

  return dir_mtime;
}


cache_ent_info::cache_ent_info(const string& path, bool is_module):
  path(path), is_module(is_module)
{
  if (is_module)
    {
      string mod_path    = path + ".ko";
      string source_path = path + ".c";
      size = get_file_size(mod_path) + get_file_size(source_path);
      weight = get_file_weight(mod_path);
    }
  else
    {
      size = get_file_size(path);
      weight = get_file_weight(path);
    }
}


void
cache_ent_info::unlink() const
{
  if (is_module)
    {
      string mod_path    = path + ".ko";
      string source_path = path + ".c";
      ::unlink(mod_path.c_str());
      ::unlink(source_path.c_str());
    }
  else
    ::unlink(path.c_str());
}

/* vim: set sw=2 ts=8 cino=>4,n-2,{2,^-2,t0,(0,u0,w1,M1 : */<|MERGE_RESOLUTION|>--- conflicted
+++ resolved
@@ -81,16 +81,9 @@
   string module_signature_src_path = module_src_path;
   module_signature_src_path += ".sgn";
 
-<<<<<<< HEAD
   if (file_exists (module_signature_src_path))
-=======
-  STAP_PROBE2(stap, cache__add__nss, module_signature_src_path.c_str(), module_signature_dest_path.c_str());
-
-  if (s.verbose > 1)
-    clog << "Copying " << module_signature_src_path << " to " << module_signature_dest_path << endl;
-  if (copy_file(module_signature_src_path.c_str(), module_signature_dest_path.c_str()) != 0)
->>>>>>> 8b095b45
-    {
+    {
+      STAP_PROBE2(stap, cache__add__nss, module_signature_src_path.c_str(), module_signature_dest_path.c_str());
       if (s.verbose > 1)
 	clog << "Copying " << module_signature_src_path << " to " << module_signature_dest_path << endl;
       if (copy_file(module_signature_src_path.c_str(), module_signature_dest_path.c_str()) != 0)
