// elaboration functions
// Copyright (C) 2005-2008 Red Hat Inc.
//
// This file is part of systemtap, and is free software.  You can
// redistribute it and/or modify it under the terms of the GNU General
// Public License (GPL); either version 2, or (at your option) any
// later version.

#include "config.h"
#include "elaborate.h"
#include "parse.h"
#include "tapsets.h"
#include "session.h"
#include "util.h"

extern "C" {
#include <sys/utsname.h>
#include <fnmatch.h>
}

#include <algorithm>
#include <fstream>
#include <map>
#include <cassert>
#include <set>
#include <vector>
#include <algorithm>
#include <iterator>


using namespace std;


// ------------------------------------------------------------------------

// Used in probe_point condition construction.  Either argument may be
// NULL; if both, return NULL too.  Resulting expression is a deep
// copy for symbol resolution purposes.
expression* add_condition (expression* a, expression* b)
{
  if (!a && !b) return 0;
  if (! a) return deep_copy_visitor::deep_copy(b);
  if (! b) return deep_copy_visitor::deep_copy(a);
  logical_and_expr la;
  la.op = "&&";
  la.left = a;
  la.right = b;
  la.tok = a->tok; // or could be b->tok
  return deep_copy_visitor::deep_copy(& la);
}

// ------------------------------------------------------------------------



derived_probe::derived_probe (probe *p):
  base (p)
{
  assert (p);
  this->locations = p->locations;
  this->tok = p->tok;
  this->privileged = p->privileged;
  this->body = deep_copy_visitor::deep_copy(p->body);
}


derived_probe::derived_probe (probe *p, probe_point *l):
  base (p)
{
  assert (p);
  this->tok = p->tok;
  this->privileged = p->privileged;
  this->body = deep_copy_visitor::deep_copy(p->body);

  assert (l);
  this->locations.push_back (l);
}


void
derived_probe::printsig (ostream& o) const
{
  probe::printsig (o);
  printsig_nested (o);
}

void
derived_probe::printsig_nested (ostream& o) const
{
  // We'd like to enclose the probe derivation chain in a /* */
  // comment delimiter.  But just printing /* base->printsig() */ is
  // not enough, since base might itself be a derived_probe.  So we,
  // er, "cleverly" encode our nesting state as a formatting flag for
  // the ostream.
  ios::fmtflags f = o.flags (ios::internal);
  if (f & ios::internal)
    {
      // already nested
      o << " <- ";
      base->printsig (o);
    }
  else
    {
      // outermost nesting
      o << " /* <- ";
      base->printsig (o);
      o << " */";
    }
  // restore flags
  (void) o.flags (f);
}


void
derived_probe::collect_derivation_chain (std::vector<probe*> &probes_list)
{
  probes_list.push_back(this);
  base->collect_derivation_chain(probes_list);
}


probe_point*
derived_probe::sole_location () const
{
  if (locations.size() == 0)
    throw semantic_error ("derived_probe with no locations", this->tok);
  else if (locations.size() > 1)
    throw semantic_error ("derived_probe with too many locations", this->tok);
  else 
    return locations[0];
}



// ------------------------------------------------------------------------
// Members of derived_probe_builder

bool
derived_probe_builder::get_param (std::map<std::string, literal*> const & params,
                                  const std::string& key,
                                  std::string& value)
{
  map<string, literal *>::const_iterator i = params.find (key);
  if (i == params.end())
    return false;
  literal_string * ls = dynamic_cast<literal_string *>(i->second);
  if (!ls)
    return false;
  value = ls->value;
  return true;
}


bool
derived_probe_builder::get_param (std::map<std::string, literal*> const & params,
                                  const std::string& key,
                                  int64_t& value)
{
  map<string, literal *>::const_iterator i = params.find (key);
  if (i == params.end())
    return false;
  if (i->second == NULL)
    return false;
  literal_number * ln = dynamic_cast<literal_number *>(i->second);
  if (!ln)
    return false;
  value = ln->value;
  return true;
}


bool
derived_probe_builder::has_null_param (std::map<std::string, literal*> const & params,
                                       const std::string& key)
{
  map<string, literal *>::const_iterator i = params.find(key);
  return (i != params.end() && i->second == NULL);
}



// ------------------------------------------------------------------------
// Members of match_key.

match_key::match_key(string const & n) 
  : name(n), 
    have_parameter(false), 
    parameter_type(pe_unknown)
{
}

match_key::match_key(probe_point::component const & c)
  : name(c.functor),
    have_parameter(c.arg != NULL),
    parameter_type(c.arg ? c.arg->type : pe_unknown)
{
}

match_key &
match_key::with_number() 
{
  have_parameter = true;
  parameter_type = pe_long;
  return *this;
}

match_key &
match_key::with_string() 
{
  have_parameter = true;
  parameter_type = pe_string;
  return *this;
}

string 
match_key::str() const
{
  if (have_parameter)
    switch (parameter_type)
      {
      case pe_string: return name + "(string)";
      case pe_long: return name + "(number)";
      default: return name + "(...)";
      }
  return name;
}

bool 
match_key::operator<(match_key const & other) const
{
  return ((name < other.name)
	  
	  || (name == other.name 
	      && have_parameter < other.have_parameter)
	  
	  || (name == other.name 
	      && have_parameter == other.have_parameter 
	      && parameter_type < other.parameter_type));
}

static bool
isglob(string const & str)
{
  return(str.find('*') != str.npos);
}

bool
match_key::globmatch(match_key const & other) const
{
  const char *other_str = other.name.c_str();
  const char *name_str = name.c_str();

  return ((fnmatch(name_str, other_str, FNM_NOESCAPE) == 0)
	  && have_parameter == other.have_parameter 
	  && parameter_type == other.parameter_type);
}

// ------------------------------------------------------------------------
// Members of match_node
// ------------------------------------------------------------------------

match_node::match_node()
  : end(NULL)
{}

match_node *
match_node::bind(match_key const & k) 
{
  if (k.name == "*")
    throw semantic_error("invalid use of wildcard probe point component");

  map<match_key, match_node *>::const_iterator i = sub.find(k);
  if (i != sub.end())
    return i->second;
  match_node * n = new match_node();
  sub.insert(make_pair(k, n));
  return n;
}

void 
match_node::bind(derived_probe_builder * e)
{
  if (end)
    throw semantic_error("duplicate probe point pattern");
  end = e;
}

match_node * 
match_node::bind(string const & k)
{
  return bind(match_key(k));
}

match_node *
match_node::bind_str(string const & k)
{
  return bind(match_key(k).with_string());
}

match_node * 
match_node::bind_num(string const & k)
{
  return bind(match_key(k).with_number());
}


void
match_node::find_and_build (systemtap_session& s,
                            probe* p, probe_point *loc, unsigned pos,
                            vector<derived_probe *>& results)
{
  assert (pos <= loc->components.size());
  if (pos == loc->components.size()) // matched all probe point components so far 
    {
      derived_probe_builder *b = end; // may be 0 if only nested names are bound

      if (! b)
        {
          string alternatives;
          for (sub_map_iterator_t i = sub.begin(); i != sub.end(); i++)
            alternatives += string(" ") + i->first.str();

          throw semantic_error (string("probe point truncated at position ") + 
                                lex_cast<string> (pos) +
                                " (follow:" + alternatives + ")", loc->tok);
        }

      map<string, literal *> param_map;
      for (unsigned i=0; i<pos; i++)
        param_map[loc->components[i]->functor] = loc->components[i]->arg;
      // maybe 0

      b->build (s, p, loc, param_map, results);
    }
  else if (isglob(loc->components[pos]->functor)) // wildcard?
    {
      match_key match (* loc->components[pos]);

      // Call find_and_build for each possible match.  Ignore errors -
      // unless we don't find any match.
      unsigned int num_results = results.size();
      for (sub_map_iterator_t i = sub.begin(); i != sub.end(); i++)
        {
	  const match_key& subkey = i->first;
	  match_node* subnode = i->second;

          if (pending_interrupts) break;

	  if (match.globmatch(subkey))
	    {
	      if (s.verbose > 2)
		clog << "wildcard '" << loc->components[pos]->functor
		     << "' matched '" << subkey.name << "'" << endl;

	      // When we have a wildcard, we need to create a copy of
	      // the probe point.  Then we'll create a copy of the
	      // wildcard component, and substitute the non-wildcard
	      // functor.
	      probe_point *non_wildcard_pp = new probe_point(*loc);
	      probe_point::component *non_wildcard_component
		= new probe_point::component(*loc->components[pos]);
	      non_wildcard_component->functor = subkey.name;
	      non_wildcard_pp->components[pos] = non_wildcard_component;

              // NB: probe conditions are not attached at the wildcard
              // (component/functor) level, but at the overall
              // probe_point level.

	      // recurse (with the non-wildcard probe point)
	      try
	        {
		  subnode->find_and_build (s, p, non_wildcard_pp, pos+1,
					   results);
	        }
	      catch (const semantic_error& e)
	        {
		  // Ignore semantic_errors while expanding wildcards.
		  // If we get done and nothing was expanded, the code
		  // following the loop will complain.

		  // If this wildcard didn't match, cleanup.
		  delete non_wildcard_pp;
		  delete non_wildcard_component;
		}
	    }
	}
      if (! loc->optional && num_results == results.size())
        {
	  // We didn't find any wildcard matches (since the size of
	  // the result vector didn't change).  Throw an error.
          string alternatives;
          for (sub_map_iterator_t i = sub.begin(); i != sub.end(); i++)
            alternatives += string(" ") + i->first.str();
          
	  throw semantic_error(string("probe point mismatch at position ") +
			       lex_cast<string> (pos) +
			       " (alternatives:" + alternatives + ")",
                               loc->tok);
	}
    }
  else 
    {
      match_key match (* loc->components[pos]);
      sub_map_iterator_t i = sub.find (match);
      if (i == sub.end()) // no match
        {
          string alternatives;
          for (sub_map_iterator_t i = sub.begin(); i != sub.end(); i++)
            alternatives += string(" ") + i->first.str();
          
          throw semantic_error (string("probe point mismatch at position ") + 
                                lex_cast<string> (pos) +
                                " (alternatives:" + alternatives + ")",
                                loc->tok);
        }

      match_node* subnode = i->second;
      // recurse
      subnode->find_and_build (s, p, loc, pos+1, results);
    }
}


void
match_node::build_no_more (systemtap_session& s)
{
  for (sub_map_iterator_t i = sub.begin(); i != sub.end(); i++)
    i->second->build_no_more (s);
  if (end) end->build_no_more (s);
}


// ------------------------------------------------------------------------
// Alias probes
// ------------------------------------------------------------------------

struct alias_derived_probe: public derived_probe
{
  alias_derived_probe (probe* base, probe_point *l, const probe_alias *a):
    derived_probe (base, l), alias(a) {}

  void upchuck () { throw semantic_error ("inappropriate", this->tok); }

  // Alias probes are immediately expanded to other derived_probe
  // types, and are not themselves emitted or listed in
  // systemtap_session.probes

  void join_group (systemtap_session&) { upchuck (); }

  virtual const probe_alias *get_alias () const { return alias; }

private:
  const probe_alias *alias; // Used to check for recursion
};


struct
alias_expansion_builder 
  : public derived_probe_builder
{
  probe_alias * alias;

  alias_expansion_builder(probe_alias * a) 
    : alias(a)
  {}

  virtual void build(systemtap_session & sess,
		     probe * use, 
		     probe_point * location,
		     std::map<std::string, literal *> const &,
		     vector<derived_probe *> & finished_results)
  {
    // Don't build the alias expansion if infinite recursion is detected.
    if (checkForRecursiveExpansion (use)) {
      stringstream msg;
      msg << "Recursive loop in alias expansion of " << *location  << " at " << location->tok->location;
      // semantic_errors thrown here are ignored.
      sess.print_error (semantic_error (msg.str()));
      return;
    }

    // We're going to build a new probe and wrap it up in an
    // alias_expansion_probe so that the expansion loop recognizes it as
    // such and re-expands its expansion.
    
    alias_derived_probe * n = new alias_derived_probe (use, location /* soon overwritten */, this->alias);
    n->body = new block();

    // The new probe gets the location list of the alias (with incoming condition joined)
    n->locations = alias->locations;
    for (unsigned i=0; i<n->locations.size(); i++)
      n->locations[i]->condition = add_condition (n->locations[i]->condition,
                                                  location->condition);

    // the token location of the alias,
    n->tok = location->tok;

    // and statements representing the concatenation of the alias'
    // body with the use's. 
    //
    // NB: locals are *not* copied forward, from either alias or
    // use. The expansion should have its locals re-inferred since
    // there's concatenated code here and we only want one vardecl per
    // resulting variable.

    if (alias->epilogue_style)
      n->body = new block (use->body, alias->body);
    else
      n->body = new block (alias->body, use->body);
    
    derive_probes (sess, n, finished_results, location->optional);
  }

  bool checkForRecursiveExpansion (probe *use)
  {
    // Collect the derivation chain of this probe.
    vector<probe*>derivations;
    use->collect_derivation_chain (derivations);

    // Check all probe points in the alias expansion against the currently-being-expanded probe point
    // of each of the probes in the derivation chain, looking for a match. This
    // indicates infinite recursion.
    // The first element of the derivation chain will be the derived_probe representing 'use', so
    // start the search with the second element.
    assert (derivations.size() > 0);
    assert (derivations[0] == use);
    for (unsigned d = 1; d < derivations.size(); ++d) {
      if (use->get_alias() == derivations[d]->get_alias())
	return true; // recursion detected
    }
    return false;
  }
};


// ------------------------------------------------------------------------
// Pattern matching
// ------------------------------------------------------------------------


// Register all the aliases we've seen in library files, and the user
// file, as patterns.

void
systemtap_session::register_library_aliases()
{
  vector<stapfile*> files(library_files);
  files.push_back(user_file);

  for (unsigned f = 0; f < files.size(); ++f)
    {
      stapfile * file = files[f];
      for (unsigned a = 0; a < file->aliases.size(); ++a)
	{
	  probe_alias * alias = file->aliases[a];
          try 
            {
              for (unsigned n = 0; n < alias->alias_names.size(); ++n)
                {
                  probe_point * name = alias->alias_names[n];
                  match_node * n = pattern_root;
                  for (unsigned c = 0; c < name->components.size(); ++c)
                    {
                      probe_point::component * comp = name->components[c];
                      // XXX: alias parameters
                      if (comp->arg)
                        throw semantic_error("alias component " 
                                             + comp->functor 
                                             + " contains illegal parameter");
                      n = n->bind(comp->functor);
                    }
                  n->bind(new alias_expansion_builder(alias));
                }
            }
          catch (const semantic_error& e)
            {
              semantic_error* er = new semantic_error (e); // copy it
              stringstream msg;
              msg << e.msg2;
              msg << " while registering probe alias ";
              alias->printsig(msg);
              er->msg2 = msg.str();
              print_error (* er);
              delete er;
            }
	}
    }
}


static unsigned max_recursion = 100;

struct 
recursion_guard
{
  unsigned & i;
  recursion_guard(unsigned & i) : i(i)
    {
      if (i > max_recursion)
	throw semantic_error("recursion limit reached");
      ++i;
    }
  ~recursion_guard() 
    {
      --i;
    }
};

// The match-and-expand loop.
void
derive_probes (systemtap_session& s,
               probe *p, vector<derived_probe*>& dps,
               bool optional)
{
  for (unsigned i = 0; i < p->locations.size(); ++i)
    {
      if (pending_interrupts) break;

      probe_point *loc = p->locations[i];

      try
        {
          unsigned num_atbegin = dps.size();

          // Pass down optional flag from e.g. alias reference to each
          // probe_point instance.  We do this by temporarily overriding
          // the probe_point optional flag.  We could instead deep-copy
          // and set a flag on the copy permanently.
          bool old_loc_opt = loc->optional;
          loc->optional = loc->optional || optional;
          s.pattern_root->find_and_build (s, p, loc, 0, dps); // <-- actual derivation!
          loc->optional = old_loc_opt;
          unsigned num_atend = dps.size();

          if (! (loc->optional||optional) && // something required, but
              num_atbegin == num_atend) // nothing new derived!
            throw semantic_error ("no match");

          if (loc->sufficient && (num_atend > num_atbegin))
            {
              if (s.verbose > 1)
                {
                  clog << "Probe point ";
                  p->locations[i]->print(clog);
                  clog << " sufficient, skipped";
                  for (unsigned j = i+1; j < p->locations.size(); ++j)
                    {
                      clog << " ";
                      p->locations[j]->print(clog);
                    }
                  clog << endl;
                }
              break; // we need not try to derive for any other locations
            }
        }
      catch (const semantic_error& e)
        {
          // XXX: prefer not to print_error at every nest/unroll level

          semantic_error* er = new semantic_error (e); // copy it
          stringstream msg;
          msg << e.msg2;
          msg << " while resolving probe point " << *loc;
          er->msg2 = msg.str();
          s.print_error (* er);
          delete er;
        }

    }
}



// ------------------------------------------------------------------------
//
// Indexable usage checks
//

struct symbol_fetcher
  : public throwing_visitor
{
  symbol *&sym;

  symbol_fetcher (symbol *&sym): sym(sym) 
  {}

  void visit_symbol (symbol* e)
  {
    sym = e;
  }

  void visit_target_symbol (target_symbol* e)
  {
    sym = e;
  }

  void visit_arrayindex (arrayindex* e)
  {
    e->base->visit_indexable (this);
  }

  void throwone (const token* t)
  {
    throw semantic_error ("Expecting symbol or array index expression", t);
  }
};

symbol *
get_symbol_within_expression (expression *e)
{
  symbol *sym = NULL;
  symbol_fetcher fetcher(sym);
  e->visit (&fetcher);
  return sym; // NB: may be null!
}

static symbol *
get_symbol_within_indexable (indexable *ix)
{
  symbol *array = NULL;
  hist_op *hist = NULL;
  classify_indexable(ix, array, hist);
  if (array)
    return array;
  else
    return get_symbol_within_expression (hist->stat);
}

struct mutated_var_collector
  : public traversing_visitor
{
  set<vardecl *> * mutated_vars;

  mutated_var_collector (set<vardecl *> * mm) 
    : mutated_vars (mm)
  {}

  void visit_assignment(assignment* e)
  {
    if (e->type == pe_stats && e->op == "<<<")
      {
	vardecl *vd = get_symbol_within_expression (e->left)->referent;
	if (vd)
	  mutated_vars->insert (vd);
      }
    traversing_visitor::visit_assignment(e);
  }

  void visit_arrayindex (arrayindex *e)
  {
    if (is_active_lvalue (e))
      {
	symbol *sym;
	if (e->base->is_symbol (sym))
	  mutated_vars->insert (sym->referent);
	else
	  throw semantic_error("Assignment to read-only histogram bucket", e->tok);
      }
    traversing_visitor::visit_arrayindex (e);
  }
};


struct no_var_mutation_during_iteration_check
  : public traversing_visitor
{
  systemtap_session & session;
  map<functiondecl *,set<vardecl *> *> & function_mutates_vars;
  vector<vardecl *> vars_being_iterated;
  
  no_var_mutation_during_iteration_check 
  (systemtap_session & sess,
   map<functiondecl *,set<vardecl *> *> & fmv)
    : session(sess), function_mutates_vars (fmv)
  {}

  void visit_arrayindex (arrayindex *e)
  {
    if (is_active_lvalue(e))
      {
	vardecl *vd = get_symbol_within_indexable (e->base)->referent;
	if (vd)
	  {
	    for (unsigned i = 0; i < vars_being_iterated.size(); ++i)
	      {
		vardecl *v = vars_being_iterated[i];
		if (v == vd)
		  {
		    string err = ("variable '" + v->name +
				  "' modified during 'foreach' iteration");
		    session.print_error (semantic_error (err, e->tok));
		  }
	      }
	  }
      }
    traversing_visitor::visit_arrayindex (e);
  }

  void visit_functioncall (functioncall* e)
  {
    map<functiondecl *,set<vardecl *> *>::const_iterator i 
      = function_mutates_vars.find (e->referent);

    if (i != function_mutates_vars.end())
      {
	for (unsigned j = 0; j < vars_being_iterated.size(); ++j)
	  {
	    vardecl *m = vars_being_iterated[j];
	    if (i->second->find (m) != i->second->end())
	      {
		string err = ("function call modifies var '" + m->name +
			      "' during 'foreach' iteration");
		session.print_error (semantic_error (err, e->tok));
	      }
	  }
      }

    traversing_visitor::visit_functioncall (e);
  }

  void visit_foreach_loop(foreach_loop* s)
  {
    vardecl *vd = get_symbol_within_indexable (s->base)->referent;

    if (vd)
      vars_being_iterated.push_back (vd);
    
    traversing_visitor::visit_foreach_loop (s);

    if (vd)
      vars_being_iterated.pop_back();
  }
};


// ------------------------------------------------------------------------

struct stat_decl_collector
  : public traversing_visitor
{
  systemtap_session & session;
  
  stat_decl_collector(systemtap_session & sess)
    : session(sess)
  {}

  void visit_stat_op (stat_op* e)
  {
    symbol *sym = get_symbol_within_expression (e->stat);
    if (session.stat_decls.find(sym->name) == session.stat_decls.end())
      session.stat_decls[sym->name] = statistic_decl();
  }

  void visit_assignment (assignment* e)
  {
    if (e->op == "<<<")
      {
	symbol *sym = get_symbol_within_expression (e->left);
	if (session.stat_decls.find(sym->name) == session.stat_decls.end())
	  session.stat_decls[sym->name] = statistic_decl();
      }
    else
      traversing_visitor::visit_assignment(e);
  }

  void visit_hist_op (hist_op* e)
  {
    symbol *sym = get_symbol_within_expression (e->stat);
    statistic_decl new_stat;

    if (e->htype == hist_linear)
      {
	new_stat.type = statistic_decl::linear;
	assert (e->params.size() == 3);
	new_stat.linear_low = e->params[0];
	new_stat.linear_high = e->params[1];
	new_stat.linear_step = e->params[2];
      }
    else
      {
	assert (e->htype == hist_log);
	new_stat.type = statistic_decl::logarithmic;
	assert (e->params.size() == 0);
      }

    map<string, statistic_decl>::iterator i = session.stat_decls.find(sym->name);
    if (i == session.stat_decls.end())
      session.stat_decls[sym->name] = new_stat;
    else
      {
	statistic_decl & old_stat = i->second;
	if (!(old_stat == new_stat))
	  {
	    if (old_stat.type == statistic_decl::none)
	      i->second = new_stat;
	    else
	      {
		// FIXME: Support multiple co-declared histogram types
		semantic_error se("multiple histogram types declared on '" + sym->name + "'", 
				  e->tok);
		session.print_error (se);
	      }
	  }
      }    
  }

};

static int
semantic_pass_stats (systemtap_session & sess)
{
  stat_decl_collector sdc(sess);

  for (unsigned i = 0; i < sess.functions.size(); ++i)    
    sess.functions[i]->body->visit (&sdc);

  for (unsigned i = 0; i < sess.probes.size(); ++i)    
    sess.probes[i]->body->visit (&sdc);

  for (unsigned i = 0; i < sess.globals.size(); ++i)
    {
      vardecl *v = sess.globals[i];
      if (v->type == pe_stats)
	{
	  
	  if (sess.stat_decls.find(v->name) == sess.stat_decls.end())
	    {
	      semantic_error se("unable to infer statistic parameters for global '" + v->name + "'");
	      sess.print_error (se);
	    }
	}
    }
  
  return sess.num_errors();
}

// ------------------------------------------------------------------------

// Enforce variable-related invariants: no modification of
// a foreach()-iterated array.
static int
semantic_pass_vars (systemtap_session & sess)
{
  
  map<functiondecl *, set<vardecl *> *> fmv;
  no_var_mutation_during_iteration_check chk(sess, fmv);
  
  for (unsigned i = 0; i < sess.functions.size(); ++i)
    {
      functiondecl * fn = sess.functions[i];
      if (fn->body)
	{
	  set<vardecl *> * m = new set<vardecl *>();
	  mutated_var_collector mc (m);
	  fn->body->visit (&mc);
	  fmv[fn] = m;
	}
    }

  for (unsigned i = 0; i < sess.functions.size(); ++i)
    {
      if (sess.functions[i]->body)
	sess.functions[i]->body->visit (&chk);
    }

  for (unsigned i = 0; i < sess.probes.size(); ++i)
    {
      if (sess.probes[i]->body)
	sess.probes[i]->body->visit (&chk);
    }  

  return sess.num_errors();
}


// ------------------------------------------------------------------------

// Rewrite probe condition expressions into probe bodies.  Tricky and
// exciting business, this.  This:
//
// probe foo if (g1 || g2) { ... }
// probe bar { ... g1 ++ ... }
//
// becomes:
//
// probe begin(MAX) { if (! (g1 || g2)) %{ disable_probe_foo %} }
// probe foo { if (! (g1 || g2)) next; ... }
// probe bar { ... g1 ++ ...; 
//             if (g1 || g2) %{ enable_probe_foo %} else %{ disable_probe_foo %}
//           }
//
// XXX: As a first cut, do only the "inline probe condition" part of the
// transform.

static int
semantic_pass_conditions (systemtap_session & sess)
{
  for (unsigned i = 0; i < sess.probes.size(); ++i)
    {
      derived_probe* p = sess.probes[i];
      expression* e = p->sole_location()->condition;
      if (e)
        {
          varuse_collecting_visitor vut;
          e->visit (& vut);

          if (! vut.written.empty())
            {
              string err = ("probe condition must not modify any variables");
              sess.print_error (semantic_error (err, e->tok));
            }
          else if (vut.embedded_seen)
            {
              sess.print_error (semantic_error ("probe condition must not include impure embedded-C", e->tok));
            }

          // Add the condition expression to the front of the
          // derived_probe body.
          if_statement *ifs = new if_statement ();
          ifs->tok = e->tok;
          ifs->thenblock = new next_statement ();
          ifs->thenblock->tok = e->tok;
          ifs->elseblock = NULL;
          unary_expression *notex = new unary_expression ();
          notex->op = "!";
          notex->tok = e->tok;
          notex->operand = e;
          ifs->condition = notex;
          p->body = new block (ifs, p->body);
        }
    }  

  return sess.num_errors();
}


// ------------------------------------------------------------------------


static int semantic_pass_symbols (systemtap_session&);
static int semantic_pass_optimize1 (systemtap_session&);
static int semantic_pass_optimize2 (systemtap_session&);
static int semantic_pass_types (systemtap_session&);
static int semantic_pass_vars (systemtap_session&);
static int semantic_pass_stats (systemtap_session&);
static int semantic_pass_conditions (systemtap_session&);


// Link up symbols to their declarations.  Set the session's
// files/probes/functions/globals vectors from the transitively
// reached set of stapfiles in s.library_files, starting from
// s.user_file.  Perform automatic tapset inclusion and probe
// alias expansion.
static int
semantic_pass_symbols (systemtap_session& s)
{
  symresolution_info sym (s);

  // NB: s.files can grow during this iteration, so size() can
  // return gradually increasing numbers.
  s.files.push_back (s.user_file);
  for (unsigned i = 0; i < s.files.size(); i++)
    {
      if (pending_interrupts) break;
      stapfile* dome = s.files[i];

      // Pass 1: add globals and functions to systemtap-session master list,
      //         so the find_* functions find them

      for (unsigned i=0; i<dome->globals.size(); i++)
        s.globals.push_back (dome->globals[i]);

      for (unsigned i=0; i<dome->functions.size(); i++)
        s.functions.push_back (dome->functions[i]);

      for (unsigned i=0; i<dome->embeds.size(); i++)
        s.embeds.push_back (dome->embeds[i]);

      // Pass 2: process functions

      for (unsigned i=0; i<dome->functions.size(); i++)
        {
          if (pending_interrupts) break;
          functiondecl* fd = dome->functions[i];

          try 
            {
              sym.current_function = fd;
              sym.current_probe = 0;
              fd->body->visit (& sym);
            }
          catch (const semantic_error& e)
            {
              s.print_error (e);
            }
        }

      // Pass 3: derive probes and resolve any further symbols in the
      // derived results. 

      for (unsigned i=0; i<dome->probes.size(); i++)
        {
          if (pending_interrupts) break;
          probe* p = dome->probes [i];
          vector<derived_probe*> dps;

          // much magic happens here: probe alias expansion, wildcard
          // matching, low-level derived_probe construction.
          derive_probes (s, p, dps);

          for (unsigned j=0; j<dps.size(); j++)
            {
              if (pending_interrupts) break;
              derived_probe* dp = dps[j];
              s.probes.push_back (dp);
              dp->join_group (s);

              try 
                {
                  sym.current_function = 0;
                  sym.current_probe = dp;
                  dp->body->visit (& sym);

                  // Process the probe-point condition expression.
                  sym.current_function = 0;
                  sym.current_probe = 0;
                  if (dp->sole_location()->condition)
                    dp->sole_location()->condition->visit (& sym);
                }
              catch (const semantic_error& e)
                {
                  s.print_error (e);
                }
            }
        }
    }

  // Inform all derived_probe builders that we're done with
  // all resolution, so it's time to release caches.
  s.pattern_root->build_no_more (s);
  
  return s.num_errors(); // all those print_error calls
}



int
semantic_pass (systemtap_session& s)
{
  int rc = 0;

  try 
    {
      s.register_library_aliases();
      register_standard_tapsets(s);
      
      if (rc == 0) rc = semantic_pass_symbols (s);
      if (rc == 0) rc = semantic_pass_conditions (s);
      if (rc == 0 && ! s.unoptimized) rc = semantic_pass_optimize1 (s);
      if (rc == 0) rc = semantic_pass_types (s);
      if (rc == 0 && ! s.unoptimized) rc = semantic_pass_optimize2 (s);
      if (rc == 0) rc = semantic_pass_vars (s);
      if (rc == 0) rc = semantic_pass_stats (s);
      
      if (s.probes.size() == 0 && !s.listing_mode)
        throw semantic_error ("no probes found");
    }
  catch (const semantic_error& e)
    {
      s.print_error (e);
      rc ++;
    }
  
  return rc;
}


// ------------------------------------------------------------------------


systemtap_session::systemtap_session ():
  // NB: pointer members must be manually initialized!
  pattern_root(new match_node),
  user_file (0),
  be_derived_probes(0), 
  dwarf_derived_probes(0), 
  uprobe_derived_probes(0), 
  utrace_derived_probes(0), 
  task_finder_derived_probes(0), 
  timer_derived_probes(0), 
  profile_derived_probes(0), 
  mark_derived_probes(0), 
  hrtimer_derived_probes(0), 
  perfmon_derived_probes(0), 
  procfs_derived_probes(0), 
  op (0), up (0),
  sym_kprobes_text_start (0),
  sym_kprobes_text_end (0),
  sym_stext (0),
  last_token (0)
{
}


// Print this given token, but abbreviate it if the last one had the
// same file name.
void
systemtap_session::print_token (ostream& o, const token* tok)
{
  assert (tok);

  if (last_token && last_token->location.file == tok->location.file)
    {
      stringstream tmpo;
      tmpo << *tok;
      string ts = tmpo.str();
      // search & replace the file name with nothing
      size_t idx = ts.find (tok->location.file);
      if (idx != string::npos)
          ts.replace (idx, tok->location.file.size(), "");
      
      o << ts;
    }
  else
    o << *tok;

  last_token = tok;
}



void
systemtap_session::print_error (const semantic_error& e)
{
  string message_str;
  stringstream message;

  // NB: we don't print error messages during listing mode.
  if (listing_mode) return;

  message << "semantic error: " << e.what ();
  if (e.tok1 || e.tok2)
    message << ": ";
  if (e.tok1) print_token (message, e.tok1);
  message << e.msg2;
  if (e.tok2) print_token (message, e.tok2);
  message << endl;
  message_str = message.str();

  // Duplicate elimination
  if (seen_errors.find (message_str) == seen_errors.end())
    {
      seen_errors.insert (message_str);
      cerr << message_str;
    }

  if (e.chain)
    print_error (* e.chain);
}

void
<<<<<<< HEAD
systemtap_session::print_warning (const string& message_str, const token* tok)
=======
systemtap_session::print_warning (const string& message_str,
				  const string& optional_str = "")
>>>>>>> 50446916
{
  // Duplicate elimination
  if (seen_warnings.find (message_str) == seen_warnings.end())
    {
      seen_warnings.insert (message_str);
      clog << "WARNING: " << message_str;
      if (tok) { clog << ": "; print_token (clog, tok); }
      clog << endl;
    }
}


// ------------------------------------------------------------------------
// semantic processing: symbol resolution


symresolution_info::symresolution_info (systemtap_session& s):
  session (s), current_function (0), current_probe (0)
{
}


void
symresolution_info::visit_block (block* e)
{
  for (unsigned i=0; i<e->statements.size(); i++)
    {
      try 
	{
	  e->statements[i]->visit (this);
	}
      catch (const semantic_error& e)
	{
	  session.print_error (e);
        }
    }
}


void
symresolution_info::visit_foreach_loop (foreach_loop* e)
{
  for (unsigned i=0; i<e->indexes.size(); i++)
    e->indexes[i]->visit (this);

  symbol *array = NULL;  
  hist_op *hist = NULL;
  classify_indexable (e->base, array, hist);

  if (array)
    {
      if (!array->referent)
	{	  
	  vardecl* d = find_var (array->name, e->indexes.size ());
	  if (d)
	    array->referent = d;
	  else
            {
              stringstream msg;
              msg << "unresolved arity-" << e->indexes.size()
                  << " global array " << array->name;
              throw semantic_error (msg.str(), e->tok);
            }
	}
    }
  else 
    {
      assert (hist);
      hist->visit (this);
    }

  if (e->limit)
    e->limit->visit (this);

  e->block->visit (this);
}


struct 
delete_statement_symresolution_info:
  public traversing_visitor
{
  symresolution_info *parent;

  delete_statement_symresolution_info (symresolution_info *p):
    parent(p)
  {}

  void visit_arrayindex (arrayindex* e)
  {
    parent->visit_arrayindex (e);
  }
  void visit_functioncall (functioncall* e)
  {
    parent->visit_functioncall (e);
  }

  void visit_symbol (symbol* e)
  {
    if (e->referent)
      return;
    
    vardecl* d = parent->find_var (e->name, -1);
    if (d)
      e->referent = d;
    else
      throw semantic_error ("unresolved array in delete statement", e->tok);
  }
};

void 
symresolution_info::visit_delete_statement (delete_statement* s)
{
  delete_statement_symresolution_info di (this);
  s->value->visit (&di);
}


void
symresolution_info::visit_symbol (symbol* e)
{
  if (e->referent)
    return;

  vardecl* d = find_var (e->name, 0);
  if (d)
    e->referent = d;
  else
    {
      // new local
      vardecl* v = new vardecl;
      v->name = e->name;
      v->tok = e->tok;
      if (current_function)
        current_function->locals.push_back (v);
      else if (current_probe)
        current_probe->locals.push_back (v);
      else
        // must be probe-condition expression
        throw semantic_error ("probe condition must not reference undeclared global", e->tok);
      e->referent = v;
    }
}


void
symresolution_info::visit_arrayindex (arrayindex* e)
{
  for (unsigned i=0; i<e->indexes.size(); i++)
    e->indexes[i]->visit (this);

  symbol *array = NULL;  
  hist_op *hist = NULL;
  classify_indexable(e->base, array, hist);

  if (array)
    {
      if (array->referent)
	return;

      vardecl* d = find_var (array->name, e->indexes.size ());
      if (d)
	array->referent = d;
      else
	{
	  // new local
	  vardecl* v = new vardecl;
	  v->set_arity(e->indexes.size());
	  v->name = array->name;
	  v->tok = array->tok;
	  if (current_function)
	    current_function->locals.push_back (v);
	  else if (current_probe)
	    current_probe->locals.push_back (v);
	  else
	    // must not happen
	    throw semantic_error ("no current probe/function", e->tok);
	  array->referent = v;
	}      
    }
  else
    {
      assert (hist);
      hist->visit (this);
    }
}


void
symresolution_info::visit_functioncall (functioncall* e)
{
  // XXX: we could relax this, if we're going to examine the
  // vartracking data recursively.  See testsuite/semko/fortytwo.stp.
  if (! (current_function || current_probe))
    {
      // must be probe-condition expression
      throw semantic_error ("probe condition must not reference function", e->tok);
    }

  for (unsigned i=0; i<e->args.size(); i++)
    e->args[i]->visit (this);

  if (e->referent)
    return;

  functiondecl* d = find_function (e->function, e->args.size ());
  if (d)
    e->referent = d;
  else
    {
      stringstream msg;
      msg << "unresolved arity-" << e->args.size()
          << " function";
      throw semantic_error (msg.str(), e->tok);
    }
}


vardecl* 
symresolution_info::find_var (const string& name, int arity)
{
  if (current_function || current_probe)
    {
      // search locals
      vector<vardecl*>& locals = (current_function ? 
                                  current_function->locals :
                                  current_probe->locals);
      
      
      for (unsigned i=0; i<locals.size(); i++)
        if (locals[i]->name == name 
            && locals[i]->compatible_arity(arity))
          {
            locals[i]->set_arity (arity);
            return locals[i];
          }
    }

  // search function formal parameters (for scalars)
  if (arity == 0 && current_function)
    for (unsigned i=0; i<current_function->formal_args.size(); i++)
      if (current_function->formal_args[i]->name == name)
	{
	  // NB: no need to check arity here: formal args always scalar
	  current_function->formal_args[i]->set_arity (0);
	  return current_function->formal_args[i];
	}

  // search processed globals
  for (unsigned i=0; i<session.globals.size(); i++)
    if (session.globals[i]->name == name
	&& session.globals[i]->compatible_arity(arity))  
      {
	session.globals[i]->set_arity (arity);
	return session.globals[i];
      }
  
  // search library globals
  for (unsigned i=0; i<session.library_files.size(); i++)
    {
      stapfile* f = session.library_files[i];
      for (unsigned j=0; j<f->globals.size(); j++)
        {
          vardecl* g = f->globals[j];
          if (g->name == name && g->compatible_arity (arity))
            {
	      g->set_arity (arity);
              
              // put library into the queue if not already there	    
              if (find (session.files.begin(), session.files.end(), f) 
                  == session.files.end())
                session.files.push_back (f);
              
              return g;
            }
        }
    }

  return 0;
}


functiondecl* 
symresolution_info::find_function (const string& name, unsigned arity)
{
  for (unsigned j = 0; j < session.functions.size(); j++)
    {
      functiondecl* fd = session.functions[j];
      if (fd->name == name &&
          fd->formal_args.size() == arity)
        return fd;
    }

  // search library globals
  for (unsigned i=0; i<session.library_files.size(); i++)
    {
      stapfile* f = session.library_files[i];
      for (unsigned j=0; j<f->functions.size(); j++)
        if (f->functions[j]->name == name &&
            f->functions[j]->formal_args.size() == arity)
          {
            // put library into the queue if not already there
            if (0) // session.verbose_resolution
              cerr << "      function " << name << " "
                   << "is defined from " << f->name << endl;

            if (find (session.files.begin(), session.files.end(), f) 
                == session.files.end())
              session.files.push_back (f);
            // else .. print different message?

            return f->functions[j];
          }
    }

  return 0;
}



// ------------------------------------------------------------------------
// optimization


// Do away with functiondecls that are never (transitively) called
// from probes.
void semantic_pass_opt1 (systemtap_session& s, bool& relaxed_p)
{
  functioncall_traversing_visitor ftv;
  for (unsigned i=0; i<s.probes.size(); i++)
    {
      s.probes[i]->body->visit (& ftv);
      if (s.probes[i]->sole_location()->condition)
        s.probes[i]->sole_location()->condition->visit (& ftv);
    }
  for (unsigned i=0; i<s.functions.size(); /* see below */)
    {
      if (ftv.traversed.find(s.functions[i]) == ftv.traversed.end())
        {
          if (s.functions[i]->tok->location.file == s.user_file->name && // !tapset
              ! s.suppress_warnings)
	    s.print_warning ("eliding unused function '" + s.functions[i]->name + "'", s.functions[i]->tok);
          else if (s.verbose>2)
            clog << "Eliding unused function " << s.functions[i]->name
                 << endl;
	  if (s.tapset_compile_coverage) {
	    s.unused_functions.push_back (s.functions[i]);
	  }
          s.functions.erase (s.functions.begin() + i);
          relaxed_p = false;
          // NB: don't increment i
        }
      else
        i++;
    }
}


// ------------------------------------------------------------------------

// Do away with local & global variables that are never
// written nor read.
void semantic_pass_opt2 (systemtap_session& s, bool& relaxed_p, unsigned iterations)
{
  varuse_collecting_visitor vut;

  for (unsigned i=0; i<s.probes.size(); i++)
    {
      s.probes[i]->body->visit (& vut);

      if (s.probes[i]->sole_location()->condition)
        s.probes[i]->sole_location()->condition->visit (& vut);
    }

  // NB: Since varuse_collecting_visitor also traverses down
  // actually called functions, we don't need to explicitly
  // iterate over them.  Uncalled ones should have been pruned
  // in _opt1 above.
  //
  // for (unsigned i=0; i<s.functions.size(); i++)
  //   s.functions[i]->body->visit (& vut);
  
  // Now in vut.read/written, we have a mixture of all locals, globals
  
  for (unsigned i=0; i<s.probes.size(); i++) 
    for (unsigned j=0; j<s.probes[i]->locals.size(); /* see below */)
      {
        vardecl* l = s.probes[i]->locals[j];

        if (vut.read.find (l) == vut.read.end() &&
            vut.written.find (l) == vut.written.end())
          {
            if (l->tok->location.file == s.user_file->name && // !tapset
                ! s.suppress_warnings)
	      s.print_warning ("eliding unused variable '" + l->name + "'", l->tok);
            else if (s.verbose>2)
              clog << "Eliding unused local variable "
                   << l->name << " in " << s.probes[i]->name << endl;
	    if (s.tapset_compile_coverage) {
	      s.probes[i]->unused_locals.push_back
		      (s.probes[i]->locals[j]);
	    }
            s.probes[i]->locals.erase(s.probes[i]->locals.begin() + j);
            relaxed_p = false;
            // don't increment j
          }
        else
          {
            if (vut.written.find (l) == vut.written.end())
              if (iterations == 0 && ! s.suppress_warnings)
		  {
		    stringstream o;
		    vector<vardecl*>::iterator it;
<<<<<<< HEAD
		    for (it = s.probes[i]->locals.begin(); it != s.probes[i]->locals.end(); it++)
		      if (l->name != (*it)->name)
			o << " " <<  (*it)->name;
		    for (it = s.globals.begin(); it != s.globals.end(); it++)
		      if (l->name != (*it)->name)
			o << " " <<  (*it)->name;

		    s.print_warning ("read-only local variable '" + l->name + "' " +
                                     (o.str() == "" ? "" : ("(alternatives:" + o.str() + ")")), l->tok);
=======
		    for ( it = s.probes[i]->locals.begin() ;
			  it != s.probes[i]->locals.end(); it++ )
		      if (l->name != ((vardecl*)*it)->name)
			o << " " <<  ((vardecl*)*it)->name;
		    for ( it = s.globals.begin() ;
			  it != s.globals.end() ; it++ )
		      if (l->name != ((vardecl*)*it)->name)
			o << " " <<  ((vardecl*)*it)->name;

		    s.print_warning ("read-only local variable "
				     + stringify(*l->tok),
				     " (alternatives: " + o.str () + ")");
>>>>>>> 50446916
		  }
            j++;
          }
      }
  
  for (unsigned i=0; i<s.functions.size(); i++)
    for (unsigned j=0; j<s.functions[i]->locals.size(); /* see below */)
      {
        vardecl* l = s.functions[i]->locals[j];
        if (vut.read.find (l) == vut.read.end() &&
            vut.written.find (l) == vut.written.end())
          {
            if (l->tok->location.file == s.user_file->name && // !tapset
                ! s.suppress_warnings)
              s.print_warning ("eliding unused variable '" + l->name + "'", l->tok);
            else if (s.verbose>2)
              clog << "Eliding unused local variable "
                   << l->name << " in function " << s.functions[i]->name
                   << endl;
	    if (s.tapset_compile_coverage) {
              s.functions[i]->unused_locals.push_back
		    (s.functions[i]->locals[j]);
	    }
            s.functions[i]->locals.erase(s.functions[i]->locals.begin() + j);
            relaxed_p = false;
            // don't increment j
          }
        else
<<<<<<< HEAD
          {
            if (vut.written.find (l) == vut.written.end())
              if (iterations == 0 && ! s.suppress_warnings)
                {
                  stringstream o;
                  vector<vardecl*>::iterator it;
                  for ( it = s.functions[i]->formal_args.begin() ;
                        it != s.functions[i]->formal_args.end(); it++)
                    if (l->name != (*it)->name)
                      o << " " << (*it)->name;
                  for (it = s.functions[i]->locals.begin(); it != s.functions[i]->locals.end(); it++)
                    if (l->name != (*it)->name)
                      o << " " << (*it)->name;
                  for (it = s.globals.begin(); it != s.globals.end(); it++)
                    if (l->name != (*it)->name)
                      o << " " << (*it)->name;

                  s.print_warning ("read-only local variable '" + l->name + "' " +
                                   (o.str() == "" ? "" : ("(alternatives:" + o.str() + ")")), l->tok);
                }

            j++;
          }
=======
	  {
	    if (vut.written.find (l) == vut.written.end())
	      if (! s.suppress_warnings)
		{
		  stringstream o;
		  vector<vardecl*>::iterator it;
		  for ( it = s.functions[i]->formal_args.begin() ;
			it != s.functions[i]->formal_args.end(); it++ )
		    if (l->name != ((vardecl*)*it)->name)
		      o << " " <<  ((vardecl*)*it)->name;
		  for ( it = s.functions[i]->locals.begin() ;
			it != s.functions[i]->locals.end(); it++ )
		    if (l->name != ((vardecl*)*it)->name)
		      o << " " <<  ((vardecl*)*it)->name;
		  for ( it = s.globals.begin() ;
			it != s.globals.end() ; it++ )
		    if (l->name != ((vardecl*)*it)->name)
		      o << " " <<  ((vardecl*)*it)->name;

		  s.print_warning ("read-only local variable "
				   + stringify(*l->tok),
				   " (alternatives:" + o.str () + ")");
		}
	    j++;
	  }
>>>>>>> 50446916
      }
  for (unsigned i=0; i<s.globals.size(); /* see below */)
    {
      vardecl* l = s.globals[i];
      if (vut.read.find (l) == vut.read.end() &&
          vut.written.find (l) == vut.written.end())
        {
          if (l->tok->location.file == s.user_file->name && // !tapset
              ! s.suppress_warnings)
            s.print_warning ("eliding unused variable '" + l->name + "'", l->tok);
          else if (s.verbose>2)
            clog << "Eliding unused global variable "
                 << l->name << endl;
	  if (s.tapset_compile_coverage) {
            s.unused_globals.push_back(s.globals[i]);
	  }
          s.globals.erase(s.globals.begin() + i);
          relaxed_p = false;
          // don't increment i
        }
      else
        {
          if (vut.written.find (l) == vut.written.end() && ! l->init) // no initializer
            if (iterations == 0 && ! s.suppress_warnings)
              {
                stringstream o;
                vector<vardecl*>::iterator it;
                for (it = s.globals.begin(); it != s.globals.end(); it++)
                  if (l->name != (*it)->name)
                    o << " " << (*it)->name;
                
                s.print_warning ("read-only global variable '" + l->name + "' " +
                                 (o.str() == "" ? "" : ("(alternatives:" + o.str() + ")")), l->tok);
              }

          i++;
        }
    }
}


// ------------------------------------------------------------------------

struct dead_assignment_remover: public traversing_visitor
{
  systemtap_session& session;
  bool& relaxed_p;
  const varuse_collecting_visitor& vut;
  expression** current_expr;

  dead_assignment_remover(systemtap_session& s, bool& r,
                          const varuse_collecting_visitor& v): 
    session(s), relaxed_p(r), vut(v), current_expr(0) {}

  void visit_expr_statement (expr_statement* s);
  // XXX: other places where an assignment may be nested should be
  // handled too (e.g., loop/if conditionals, array indexes, function
  // parameters).  Until then, they result in visit_assignment() being
  // called with null current_expr.

  void visit_assignment (assignment* e);
  void visit_binary_expression (binary_expression* e);
  void visit_arrayindex (arrayindex* e);
  void visit_functioncall (functioncall* e);
  void visit_if_statement (if_statement* e);
  void visit_for_loop (for_loop* e);
};


void
dead_assignment_remover::visit_expr_statement (expr_statement* s)
{
  expression** last_expr = current_expr;
  current_expr = & s->value;
  s->value->visit (this);
  s->tok = s->value->tok; // in case it was replaced
  current_expr = last_expr;
}


void
dead_assignment_remover::visit_assignment (assignment* e)
{
  symbol* left = get_symbol_within_expression (e->left);
  vardecl* leftvar = left->referent; // NB: may be 0 for unresolved $target
  if (current_expr && // see XXX above: this case represents a missed
                      // optimization opportunity
      *current_expr == e && // we're not nested any deeper than expected 
      leftvar) // not unresolved $target; intended sideeffect cannot be elided
    {
      expression** last_expr = current_expr;
      e->left->visit (this);
      current_expr = &e->right;
      e->right->visit (this);
      current_expr = last_expr;
      if (vut.read.find(leftvar) == vut.read.end()) // var never read?
        {
          // NB: Not so fast!  The left side could be an array whose
          // index expressions may have side-effects.  This would be
          // OK if we could replace the array assignment with a 
          // statement-expression containing all the index expressions
          // and the rvalue... but we can't.

          varuse_collecting_visitor vut;
          e->left->visit (& vut);
          if (vut.side_effect_free ()) // XXX: use _wrt() once we track focal_vars
            {
              /* PR 1119: NB: This is not necessary here.  A write-only
                 variable will also be elided soon at the next _opt2 iteration.
              if (e->left->tok->location.file == session.user_file->name && // !tapset
                  ! session.suppress_warnings)
                clog << "WARNING: eliding write-only " << *e->left->tok << endl;
              else
              */
              if (session.verbose>2)
                clog << "Eliding assignment to " << leftvar->name 
                     << " at " << *e->tok << endl;
              
              *current_expr = e->right; // goodbye assignment*
              relaxed_p = false;
            }
        }
    }
}

void
dead_assignment_remover::visit_binary_expression (binary_expression* e)
{
  expression** last_expr = current_expr;
  current_expr = &e->left;
  e->left->visit (this);
  current_expr = &e->right;
  e->right->visit (this);
  current_expr = last_expr;
}

void
dead_assignment_remover::visit_arrayindex (arrayindex *e)
{
  symbol *array = NULL;
  hist_op *hist = NULL;
  classify_indexable(e->base, array, hist);

  if (array)
    {
      expression** last_expr = current_expr;
      for (unsigned i=0; i < e->indexes.size(); i++)
	{
	  current_expr = & e->indexes[i];
	  e->indexes[i]->visit (this);
	}
      current_expr = last_expr;
    }
}

void
dead_assignment_remover::visit_functioncall (functioncall* e)
{
  expression** last_expr = current_expr;
  for (unsigned i=0; i<e->args.size(); i++)
    {
      current_expr = & e->args[i];
      e->args[i]->visit (this);
    }
  current_expr = last_expr;
}

void
dead_assignment_remover::visit_if_statement (if_statement* s)
{
  expression** last_expr = current_expr;
  current_expr = & s->condition;
  s->condition->visit (this);
  s->thenblock->visit (this);
  if (s->elseblock)
    s->elseblock->visit (this);
  current_expr = last_expr;
}

void
dead_assignment_remover::visit_for_loop (for_loop* s)
{
  expression** last_expr = current_expr;
  if (s->init) s->init->visit (this);
  current_expr = & s->cond;
  s->cond->visit (this);
  if (s->incr) s->incr->visit (this);
  s->block->visit (this);
  current_expr = last_expr;
}

// Let's remove assignments to variables that are never read.  We
// rewrite "(foo = expr)" as "(expr)".  This makes foo a candidate to
// be optimized away as an unused variable, and expr a candidate to be
// removed as a side-effect-free statement expression.  Wahoo!
void semantic_pass_opt3 (systemtap_session& s, bool& relaxed_p)
{
  // Recompute the varuse data, which will probably match the opt2
  // copy of the computation, except for those totally unused
  // variables that opt2 removed.
  varuse_collecting_visitor vut;
  for (unsigned i=0; i<s.probes.size(); i++)
    s.probes[i]->body->visit (& vut); // includes reachable functions too

  dead_assignment_remover dar (s, relaxed_p, vut);
  // This instance may be reused for multiple probe/function body trims.

  for (unsigned i=0; i<s.probes.size(); i++)
    s.probes[i]->body->visit (& dar);
  for (unsigned i=0; i<s.functions.size(); i++)
    s.functions[i]->body->visit (& dar);
  // The rewrite operation is performed within the visitor.

  // XXX: we could also zap write-only globals here
}


// ------------------------------------------------------------------------

struct dead_stmtexpr_remover: public traversing_visitor
{
  systemtap_session& session;
  bool& relaxed_p;
  statement** current_stmt; // pointer to current stmt* being iterated
  set<vardecl*> focal_vars; // vars considered subject to side-effects

  dead_stmtexpr_remover(systemtap_session& s, bool& r): 
    session(s), relaxed_p(r), current_stmt(0) {}

  void visit_block (block *s);
  void visit_null_statement (null_statement *s);
  void visit_if_statement (if_statement* s);
  void visit_foreach_loop (foreach_loop *s);
  void visit_for_loop (for_loop *s);
  // XXX: and other places where stmt_expr's might be nested

  void visit_expr_statement (expr_statement *s);
};


void
dead_stmtexpr_remover::visit_null_statement (null_statement *s)
{
  // easy!
  if (session.verbose>2)
    clog << "Eliding side-effect-free null statement " << *s->tok << endl;
  *current_stmt = 0;
}


void
dead_stmtexpr_remover::visit_block (block *s)
{
  vector<statement*> new_stmts;
  for (unsigned i=0; i<s->statements.size(); i++ )
    {
      statement** last_stmt = current_stmt;
      current_stmt = & s->statements[i];
      s->statements[i]->visit (this);
      if (*current_stmt != 0) 
        new_stmts.push_back (*current_stmt);
      current_stmt = last_stmt;
    }
  if (new_stmts.size() == 0)
    {
      if (session.verbose>2)
        clog << "Eliding side-effect-free empty block " << *s->tok << endl;
      *current_stmt = 0;
    }
  else if (new_stmts.size() == 1)
    {
      if (session.verbose>2)
        clog << "Eliding side-effect-free singleton block " << *s->tok << endl;
      *current_stmt = new_stmts[0];
    }
  else
    {
      s->statements = new_stmts;
    }
}

void
dead_stmtexpr_remover::visit_if_statement (if_statement *s)
{
  statement** last_stmt = current_stmt;
  current_stmt = & s->thenblock;
  s->thenblock->visit (this);

  if (s->elseblock)
    {
      current_stmt = & s->elseblock;
      s->elseblock->visit (this);
      // null *current_stmt is OK here.
    }
  current_stmt = last_stmt;

  if (s->elseblock == 0 && s->thenblock == 0)
    {
      // We may be able to elide this statement, if the condition
      // expression is side-effect-free.
      varuse_collecting_visitor vct;
      s->condition->visit(& vct);
      if (vct.side_effect_free ())
        {
          if (session.verbose>2)
            clog << "Eliding side-effect-free if statement " << *s->tok << endl;
          *current_stmt = 0; // yeah, baby
          return;
        }
    }

  if (s->thenblock == 0)
    {
      // Can't elide this whole if/else statement; put a null in there.
      s->thenblock = new null_statement();
      s->thenblock->tok = s->tok;
    }
}

void
dead_stmtexpr_remover::visit_foreach_loop (foreach_loop *s)
{
  statement** last_stmt = current_stmt;
  current_stmt = & s->block;
  s->block->visit (this);
  current_stmt = last_stmt;

  if (s->block == 0)
    {
      if (session.verbose>2)
        clog << "Eliding side-effect-free foreach statement " << *s->tok << endl;
      *current_stmt = 0; // yeah, baby
    }
}

void
dead_stmtexpr_remover::visit_for_loop (for_loop *s)
{
  statement** last_stmt = current_stmt;
  current_stmt = & s->block;
  s->block->visit (this);
  current_stmt = last_stmt;

  if (s->block == 0)
    {
      // We may be able to elide this statement, if the condition
      // expression is side-effect-free.
      varuse_collecting_visitor vct;
      if (s->init) s->init->visit(& vct);
      s->cond->visit(& vct);
      if (s->incr) s->incr->visit(& vct);
      if (vct.side_effect_free ())
        {
          if (session.verbose>2)
            clog << "Eliding side-effect-free for statement " << *s->tok << endl;
          *current_stmt = 0; // yeah, baby
          return;
        }

      // Can't elide this whole statement; put a null in there.
      s->block = new null_statement();
      s->block->tok = s->tok;
    }
}



void
dead_stmtexpr_remover::visit_expr_statement (expr_statement *s)
{
  // Run a varuse query against the operand expression.  If it has no
  // side-effects, replace the entire statement expression by a null
  // statement.  This replacement is done by overwriting the
  // current_stmt pointer.
  //
  // Unlike many other visitors, we do *not* traverse this outermost
  // one into the expression subtrees.  There is no need - no
  // expr_statement nodes will be found there.  (Function bodies
  // need to be visited explicitly by our caller.)
  //
  // NB.  While we don't share nodes in the parse tree, let's not
  // deallocate *s anyway, just in case...

  varuse_collecting_visitor vut;
  s->value->visit (& vut);
  if (vut.side_effect_free_wrt (focal_vars) &&
      *current_stmt == s) // we're not nested any deeper than expected 
    {
      /* PR 1119: NB: this message is not a good idea here.  It can
         name some arbitrary RHS expression of an assignment.
      if (s->value->tok->location.file == session.user_file->name && // not tapset
          ! session.suppress_warnings)
        clog << "WARNING: eliding read-only " << *s->value->tok << endl;
      else 
      */
      if (session.verbose>2)
        clog << "Eliding side-effect-free expression "
             << *s->tok << endl;

      // NB: this 0 pointer is invalid to leave around for any length of
      // time, but the parent parse tree objects above handle it.
      * current_stmt = 0;

      relaxed_p = false;
    }
}


void semantic_pass_opt4 (systemtap_session& s, bool& relaxed_p)
{
  // Finally, let's remove some statement-expressions that have no
  // side-effect.  These should be exactly those whose private varuse
  // visitors come back with an empty "written" and "embedded" lists.
  
  dead_stmtexpr_remover duv (s, relaxed_p);
  // This instance may be reused for multiple probe/function body trims.

  for (unsigned i=0; i<s.probes.size(); i++)
    {
      derived_probe* p = s.probes[i];

      duv.focal_vars.clear ();
      duv.focal_vars.insert (s.globals.begin(),
                             s.globals.end());
      duv.focal_vars.insert (p->locals.begin(),
                             p->locals.end());

      duv.current_stmt = & p->body;
      p->body->visit (& duv);
      if (p->body == 0)
        {
          if (! s.suppress_warnings)
            s.print_warning ("side-effect-free probe '" + p->name + "'", p->tok);

          p->body = new null_statement();
          p->body->tok = p->tok;

          // XXX: possible duplicate warnings; see below
        }
    }
  for (unsigned i=0; i<s.functions.size(); i++)
    {
      functiondecl* fn = s.functions[i];
      duv.focal_vars.clear ();
      duv.focal_vars.insert (fn->locals.begin(),
                             fn->locals.end());
      duv.focal_vars.insert (fn->formal_args.begin(),
                             fn->formal_args.end());
      duv.focal_vars.insert (s.globals.begin(),
                             s.globals.end());

      duv.current_stmt = & fn->body;
      fn->body->visit (& duv);
      if (fn->body == 0)
        {
          if (! s.suppress_warnings)
            s.print_warning ("side-effect-free function '" + fn->name + "'", fn->tok);

          fn->body = new null_statement();
          fn->body->tok = fn->tok;

          // XXX: the next iteration of the outer optimization loop may
          // take this new null_statement away again, and thus give us a
          // fresh warning.  It would be better if this fixup was performed
          // only after the relaxation iterations.
          // XXX: or else see bug #6469.
        }
    }
}

struct duplicate_function_remover: public functioncall_traversing_visitor
{
  systemtap_session& s;
  map<functiondecl*, functiondecl*>& duplicate_function_map;

  duplicate_function_remover(systemtap_session& sess,
			     map<functiondecl*, functiondecl*>&dfm):
    s(sess), duplicate_function_map(dfm) {};

  void visit_functioncall (functioncall* e);
};

void
duplicate_function_remover::visit_functioncall (functioncall *e)
{
  functioncall_traversing_visitor::visit_functioncall (e);

  // If the current function call reference points to a function that
  // is a duplicate, replace it.
  if (duplicate_function_map.count(e->referent) != 0)
    {
      if (s.verbose>2)
	  clog << "Changing " << e->referent->name
	       << " reference to "
	       << duplicate_function_map[e->referent]->name
	       << " reference\n";
      e->tok = duplicate_function_map[e->referent]->tok;
      e->function = duplicate_function_map[e->referent]->name;
      e->referent = duplicate_function_map[e->referent];
    }
}

static string
get_functionsig (functiondecl* f)
{
  ostringstream s;

  // Get the "name:args body" of the function in s.  We have to
  // include the args since the function 'x1(a, b)' is different than
  // the function 'x2(b, a)' even if the bodies of the two functions
  // are exactly the same.
  f->printsig(s);
  f->body->print(s);

  // printsig puts f->name + ':' on the front.  Remove this
  // (otherwise, functions would never compare equal).
  string str = s.str().erase(0, f->name.size() + 1);

  // Return the function signature.
  return str;
}

void semantic_pass_opt5 (systemtap_session& s, bool& relaxed_p)
{
  // Walk through all the functions, looking for duplicates.
  map<string, functiondecl*> functionsig_map;
  map<functiondecl*, functiondecl*> duplicate_function_map;
  for (unsigned i=0; i < s.functions.size(); /* see below */)
    {
      string functionsig = get_functionsig(s.functions[i]);

      if (functionsig_map.count(functionsig) == 0)
	{
	  // This function is unique.  Remember it.
	  functionsig_map[functionsig] = s.functions[i];
	  i++;
	}
      else
        {
	  // This function is a duplicate.
	  duplicate_function_map[s.functions[i]]
	    = functionsig_map[functionsig];

	  // Remove the duplicate function (since we don't need it
	  // anymore).
	  s.functions.erase (s.functions.begin() + i);

	  relaxed_p = false;
          // NB: don't increment i
	}
    }

  // If we have duplicate functions, traverse down the tree, replacing
  // the appropriate function calls.
  // duplicate_function_remover::visit_functioncall() handles the
  // details of replacing the function calls.
  if (duplicate_function_map.size() != 0)
    {
      duplicate_function_remover dfr (s, duplicate_function_map);

      for (unsigned i=0; i < s.probes.size(); i++)
	s.probes[i]->body->visit(&dfr);
    }
}


static int
semantic_pass_optimize1 (systemtap_session& s)
{
  // In this pass, we attempt to rewrite probe/function bodies to
  // eliminate some blatantly unnecessary code.  This is run before
  // type inference, but after symbol resolution and derived_probe
  // creation.  We run an outer "relaxation" loop that repeats the
  // optimizations until none of them find anything to remove.

  int rc = 0;

  bool relaxed_p = false;
  unsigned iterations = 0;
  while (! relaxed_p)
    {
      if (pending_interrupts) break;

      relaxed_p = true; // until proven otherwise

      semantic_pass_opt1 (s, relaxed_p);
      semantic_pass_opt2 (s, relaxed_p, iterations); // produce some warnings only on iteration=0
      semantic_pass_opt3 (s, relaxed_p);
      semantic_pass_opt4 (s, relaxed_p);

      iterations ++;
    }

  return rc;
}


static int
semantic_pass_optimize2 (systemtap_session& s)
{
  // This is run after type inference.  We run an outer "relaxation"
  // loop that repeats the optimizations until none of them find
  // anything to remove.

  int rc = 0;

  bool relaxed_p = false;
  while (! relaxed_p)
    {
      if (pending_interrupts) break;
      relaxed_p = true; // until proven otherwise

      semantic_pass_opt5 (s, relaxed_p);
    }

  return rc;
}



// ------------------------------------------------------------------------
// type resolution


static int
semantic_pass_types (systemtap_session& s)
{
  int rc = 0;

  // next pass: type inference
  unsigned iterations = 0;
  typeresolution_info ti (s);
  
  ti.assert_resolvability = false;
  // XXX: maybe convert to exception-based error signalling
  while (1)
    {
      if (pending_interrupts) break;

      iterations ++;
      ti.num_newly_resolved = 0;
      ti.num_still_unresolved = 0;

      for (unsigned j=0; j<s.functions.size(); j++)
        {
          if (pending_interrupts) break;

          functiondecl* fn = s.functions[j];
          ti.current_probe = 0;
          ti.current_function = fn;
          ti.t = pe_unknown;
          fn->body->visit (& ti);
	  // NB: we don't have to assert a known type for
	  // functions here, to permit a "void" function.
	  // The translator phase will omit the "retvalue".
	  //
          // if (fn->type == pe_unknown)
          //   ti.unresolved (fn->tok);
        }          

      for (unsigned j=0; j<s.probes.size(); j++)
        {
          if (pending_interrupts) break;

          derived_probe* pn = s.probes[j];
          ti.current_function = 0;
          ti.current_probe = pn;
          ti.t = pe_unknown;
          pn->body->visit (& ti);

          probe_point* pp = pn->sole_location();
          if (pp->condition)
            {
              ti.current_function = 0;
              ti.current_probe = 0;
              ti.t = pe_long; // NB: expected type
              pp->condition->visit (& ti);
            }
        }

      for (unsigned j=0; j<s.globals.size(); j++)
        {
          vardecl* gd = s.globals[j];
          if (gd->type == pe_unknown)
            ti.unresolved (gd->tok);
        }
      
      if (ti.num_newly_resolved == 0) // converged
        {
          if (ti.num_still_unresolved == 0)
            break; // successfully
          else if (! ti.assert_resolvability)
            ti.assert_resolvability = true; // last pass, with error msgs
          else
            { // unsuccessful conclusion
              rc ++;
              break;
            }
        }
    }
  
  return rc + s.num_errors();
}



typeresolution_info::typeresolution_info (systemtap_session& s):
  session(s), current_function(0), current_probe(0)
{
}


void
typeresolution_info::visit_literal_number (literal_number* e)
{
  assert (e->type == pe_long);
  if ((t == e->type) || (t == pe_unknown))
    return;

  mismatch (e->tok, e->type, t);
}


void
typeresolution_info::visit_literal_string (literal_string* e)
{
  assert (e->type == pe_string);
  if ((t == e->type) || (t == pe_unknown))
    return;

  mismatch (e->tok, e->type, t);
}


void
typeresolution_info::visit_logical_or_expr (logical_or_expr *e)
{
  visit_binary_expression (e);
}


void
typeresolution_info::visit_logical_and_expr (logical_and_expr *e)
{
  visit_binary_expression (e);
}


void
typeresolution_info::visit_comparison (comparison *e)
{
  // NB: result of any comparison is an integer!
  if (t == pe_stats || t == pe_string)
    invalid (e->tok, t);

  t = (e->right->type != pe_unknown) ? e->right->type : pe_unknown;
  e->left->visit (this);
  t = (e->left->type != pe_unknown) ? e->left->type : pe_unknown;
  e->right->visit (this);
  
  if (e->left->type != pe_unknown &&
      e->right->type != pe_unknown &&
      e->left->type != e->right->type)
    mismatch (e->tok, e->left->type, e->right->type);
  
  if (e->type == pe_unknown)
    {
      e->type = pe_long;
      resolved (e->tok, e->type);
    }
}


void
typeresolution_info::visit_concatenation (concatenation *e)
{
  if (t != pe_unknown && t != pe_string)
    invalid (e->tok, t);

  t = pe_string;
  e->left->visit (this);
  t = pe_string;
  e->right->visit (this);

  if (e->type == pe_unknown)
    {
      e->type = pe_string;
      resolved (e->tok, e->type);
    }
}


void
typeresolution_info::visit_assignment (assignment *e)
{
  if (t == pe_stats)
    invalid (e->tok, t);

  if (e->op == "<<<") // stats aggregation
    {
      if (t == pe_string)
        invalid (e->tok, t);

      t = pe_stats;
      e->left->visit (this);
      t = pe_long;
      e->right->visit (this);
      if (e->type == pe_unknown ||
	  e->type == pe_stats)
        {
          e->type = pe_long;
          resolved (e->tok, e->type);
        }
    }

  else if (e->left->type == pe_stats)
    invalid (e->left->tok, e->left->type);

  else if (e->right->type == pe_stats)
    invalid (e->right->tok, e->right->type);

  else if (e->op == "+=" || // numeric only
           e->op == "-=" ||
           e->op == "*=" ||
           e->op == "/=" ||
           e->op == "%=" ||
           e->op == "&=" ||
           e->op == "^=" ||
           e->op == "|=" ||
           e->op == "<<=" ||
           e->op == ">>=" ||
           false)
    {
      visit_binary_expression (e);
    }
  else if (e->op == ".=" || // string only
           false)
    {
      if (t == pe_long || t == pe_stats)
        invalid (e->tok, t);

      t = pe_string;
      e->left->visit (this);
      t = pe_string;
      e->right->visit (this);
      if (e->type == pe_unknown)
        {
          e->type = pe_string;
          resolved (e->tok, e->type);
        }
    }
  else if (e->op == "=") // overloaded = for string & numeric operands
    {
      // logic similar to ternary_expression
      exp_type sub_type = t;

      // Infer types across the l/r values
      if (sub_type == pe_unknown && e->type != pe_unknown)
        sub_type = e->type;

      t = (sub_type != pe_unknown) ? sub_type :
        (e->right->type != pe_unknown) ? e->right->type :
        pe_unknown;
      e->left->visit (this);
      t = (sub_type != pe_unknown) ? sub_type :
        (e->left->type != pe_unknown) ? e->left->type :
        pe_unknown;
      e->right->visit (this);
      
      if ((sub_type != pe_unknown) && (e->type == pe_unknown))
        {
          e->type = sub_type;
          resolved (e->tok, e->type);
        }
      if ((sub_type == pe_unknown) && (e->left->type != pe_unknown))
        {
          e->type = e->left->type;
          resolved (e->tok, e->type);
        }

      if (e->left->type != pe_unknown &&
          e->right->type != pe_unknown &&
          e->left->type != e->right->type)
        mismatch (e->tok, e->left->type, e->right->type);

    }
  else
    throw semantic_error ("unsupported assignment operator " + e->op);
}


void
typeresolution_info::visit_binary_expression (binary_expression* e)
{
  if (t == pe_stats || t == pe_string)
    invalid (e->tok, t);

  t = pe_long;
  e->left->visit (this);
  t = pe_long;
  e->right->visit (this);

  if (e->left->type != pe_unknown &&
      e->right->type != pe_unknown &&
      e->left->type != e->right->type)
    mismatch (e->tok, e->left->type, e->right->type);
  
  if (e->type == pe_unknown)
    {
      e->type = pe_long;
      resolved (e->tok, e->type);
    }
}


void
typeresolution_info::visit_pre_crement (pre_crement *e)
{
  visit_unary_expression (e);
}


void
typeresolution_info::visit_post_crement (post_crement *e)
{
  visit_unary_expression (e);
}


void
typeresolution_info::visit_unary_expression (unary_expression* e)
{
  if (t == pe_stats || t == pe_string)
    invalid (e->tok, t);

  t = pe_long;
  e->operand->visit (this);

  if (e->type == pe_unknown)
    {
      e->type = pe_long;
      resolved (e->tok, e->type);
    }
}


void
typeresolution_info::visit_ternary_expression (ternary_expression* e)
{
  exp_type sub_type = t;

  t = pe_long;
  e->cond->visit (this);

  // Infer types across the true/false arms of the ternary expression.

  if (sub_type == pe_unknown && e->type != pe_unknown)
    sub_type = e->type;
  t = sub_type;
  e->truevalue->visit (this);
  t = sub_type;
  e->falsevalue->visit (this);

  if ((sub_type == pe_unknown) && (e->type != pe_unknown))
    ; // already resolved
  else if ((sub_type != pe_unknown) && (e->type == pe_unknown))
    {
      e->type = sub_type;
      resolved (e->tok, e->type);
    }
  else if ((sub_type == pe_unknown) && (e->truevalue->type != pe_unknown))
    {
      e->type = e->truevalue->type;
      resolved (e->tok, e->type);
    }
  else if ((sub_type == pe_unknown) && (e->falsevalue->type != pe_unknown))
    {
      e->type = e->falsevalue->type;
      resolved (e->tok, e->type);
    }
  else if (e->type != sub_type)
    mismatch (e->tok, sub_type, e->type);
}


template <class Referrer, class Referent>
void resolve_2types (Referrer* referrer, Referent* referent,
                    typeresolution_info* r, exp_type t, bool accept_unknown = false)
{
  exp_type& re_type = referrer->type;
  const token* re_tok = referrer->tok;
  exp_type& te_type = referent->type;
  const token* te_tok = referent->tok;

  if (t != pe_unknown && re_type == t && re_type == te_type)
    ; // do nothing: all three e->types in agreement
  else if (t == pe_unknown && re_type != pe_unknown && re_type == te_type)
    ; // do nothing: two known e->types in agreement
  else if (re_type != pe_unknown && te_type != pe_unknown && re_type != te_type)
    r->mismatch (re_tok, re_type, te_type);
  else if (re_type != pe_unknown && t != pe_unknown && re_type != t)
    r->mismatch (re_tok, re_type, t);
  else if (te_type != pe_unknown && t != pe_unknown && te_type != t)
    r->mismatch (te_tok, te_type, t);
  else if (re_type == pe_unknown && t != pe_unknown)
    {
      // propagate from upstream
      re_type = t;
      r->resolved (re_tok, re_type);
      // catch re_type/te_type mismatch later
    }
  else if (re_type == pe_unknown && te_type != pe_unknown)
    {
      // propagate from referent
      re_type = te_type;
      r->resolved (re_tok, re_type);
      // catch re_type/t mismatch later
    }
  else if (re_type != pe_unknown && te_type == pe_unknown)
    {
      // propagate to referent
      te_type = re_type;
      r->resolved (te_tok, te_type);
      // catch re_type/t mismatch later
    }
  else if (! accept_unknown)
    r->unresolved (re_tok);
}


void
typeresolution_info::visit_symbol (symbol* e)
{
  assert (e->referent != 0);
  resolve_2types (e, e->referent, this, t);
}


void
typeresolution_info::visit_target_symbol (target_symbol* e)
{
  // This occurs only if a target symbol was not resolved over in
  // tapset.cxx land, that error was properly suppressed, and the
  // later unused-expression-elimination pass didn't get rid of it
  // either.  So we have a target symbol that is believed to be of
  // genuine use, yet unresolved by the provider.

  if (session.verbose > 2)
    {
      clog << "Resolution problem with ";
      if (current_function)
        {
          clog << "function " << current_function->name << endl;
          current_function->body->print (clog);
          clog << endl;
        }
      else if (current_probe)
        {
          clog << "probe " << current_probe->name << endl;
          current_probe->body->print (clog);
          clog << endl;
        }
      else 
        clog << "other" << endl;
    }

  if (e->saved_conversion_error)
    throw (* (e->saved_conversion_error));
  else
    throw semantic_error("unresolved target-symbol expression", e->tok);
}


void
typeresolution_info::visit_arrayindex (arrayindex* e)
{

  symbol *array = NULL;
  hist_op *hist = NULL;
  classify_indexable(e->base, array, hist);
  
  // Every hist_op has type [int]:int, that is to say, every hist_op
  // is a pseudo-one-dimensional integer array type indexed by
  // integers (bucket numbers).

  if (hist)
    {
      if (e->indexes.size() != 1)
	unresolved (e->tok);
      t = pe_long;
      e->indexes[0]->visit (this);
      if (e->indexes[0]->type != pe_long)
	unresolved (e->tok);
      hist->visit (this);
      if (e->type != pe_long)
	{
	  e->type = pe_long;
	  resolved (e->tok, pe_long);
	}
      return;
    }

  // Now we are left with "normal" map inference and index checking.

  assert (array);
  assert (array->referent != 0);
  resolve_2types (e, array->referent, this, t);

  // now resolve the array indexes

  // if (e->referent->index_types.size() == 0)
  //   // redesignate referent as array
  //   e->referent->set_arity (e->indexes.size ());

  if (e->indexes.size() != array->referent->index_types.size())
    unresolved (e->tok); // symbol resolution should prevent this
  else for (unsigned i=0; i<e->indexes.size(); i++)
    {
      expression* ee = e->indexes[i];
      exp_type& ft = array->referent->index_types [i];
      t = ft;
      ee->visit (this);
      exp_type at = ee->type;

      if ((at == pe_string || at == pe_long) && ft == pe_unknown)
        {
          // propagate to formal type
          ft = at;
          resolved (array->referent->tok, ft);
          // uses array decl as there is no token for "formal type"
        }
      if (at == pe_stats)
        invalid (ee->tok, at);
      if (ft == pe_stats)
        invalid (ee->tok, ft);
      if (at != pe_unknown && ft != pe_unknown && ft != at)
        mismatch (e->tok, at, ft);
      if (at == pe_unknown)
	  unresolved (ee->tok);
    }
}


void
typeresolution_info::visit_functioncall (functioncall* e)
{
  assert (e->referent != 0);

  resolve_2types (e, e->referent, this, t, true); // accept unknown type 

  if (e->type == pe_stats)
    invalid (e->tok, e->type);

  // now resolve the function parameters
  if (e->args.size() != e->referent->formal_args.size())
    unresolved (e->tok); // symbol resolution should prevent this
  else for (unsigned i=0; i<e->args.size(); i++)
    {
      expression* ee = e->args[i];
      exp_type& ft = e->referent->formal_args[i]->type;
      const token* fe_tok = e->referent->formal_args[i]->tok;
      t = ft;
      ee->visit (this);
      exp_type at = ee->type;
      
      if (((at == pe_string) || (at == pe_long)) && ft == pe_unknown)
        {
          // propagate to formal arg
          ft = at;
          resolved (e->referent->formal_args[i]->tok, ft);
        }
      if (at == pe_stats)
        invalid (e->tok, at);
      if (ft == pe_stats)
        invalid (fe_tok, ft);
      if (at != pe_unknown && ft != pe_unknown && ft != at)
        mismatch (e->tok, at, ft);
      if (at == pe_unknown)
        unresolved (e->tok);
    }
}


void
typeresolution_info::visit_block (block* e)
{
  for (unsigned i=0; i<e->statements.size(); i++)
    {
      try 
	{
	  t = pe_unknown;
	  e->statements[i]->visit (this);
	}
      catch (const semantic_error& e)
	{
	  session.print_error (e);
        }
    }
}


void
typeresolution_info::visit_embeddedcode (embeddedcode*)
{
}


void
typeresolution_info::visit_if_statement (if_statement* e)
{
  t = pe_long;
  e->condition->visit (this);

  t = pe_unknown;
  e->thenblock->visit (this);

  if (e->elseblock)
    {
      t = pe_unknown;
      e->elseblock->visit (this);
    }
}


void
typeresolution_info::visit_for_loop (for_loop* e)
{
  t = pe_unknown;
  if (e->init) e->init->visit (this);
  t = pe_long;
  e->cond->visit (this);
  t = pe_unknown;
  if (e->incr) e->incr->visit (this);  
  t = pe_unknown;
  e->block->visit (this);  
}


void
typeresolution_info::visit_foreach_loop (foreach_loop* e)
{
  // See also visit_arrayindex.
  // This is different in that, being a statement, we can't assign
  // a type to the outer array, only propagate to/from the indexes

  // if (e->referent->index_types.size() == 0)
  //   // redesignate referent as array
  //   e->referent->set_arity (e->indexes.size ());

  symbol *array = NULL;
  hist_op *hist = NULL;
  classify_indexable(e->base, array, hist);

  if (hist)
    {      
      if (e->indexes.size() != 1)
	unresolved (e->tok);
      t = pe_long;
      e->indexes[0]->visit (this);
      if (e->indexes[0]->type != pe_long)
	unresolved (e->tok);
      hist->visit (this);
    }
  else
    {
      assert (array);  
      if (e->indexes.size() != array->referent->index_types.size())
	unresolved (e->tok); // symbol resolution should prevent this
      else for (unsigned i=0; i<e->indexes.size(); i++)
	{
	  expression* ee = e->indexes[i];
	  exp_type& ft = array->referent->index_types [i];
	  t = ft;
	  ee->visit (this);
	  exp_type at = ee->type;
	  
	  if ((at == pe_string || at == pe_long) && ft == pe_unknown)
	    {
	      // propagate to formal type
	      ft = at;
	      resolved (array->referent->tok, ft);
	      // uses array decl as there is no token for "formal type"
	    }
	  if (at == pe_stats)
	    invalid (ee->tok, at);
	  if (ft == pe_stats)
	    invalid (ee->tok, ft);
	  if (at != pe_unknown && ft != pe_unknown && ft != at)
	    mismatch (e->tok, at, ft);
	  if (at == pe_unknown)
	    unresolved (ee->tok);
	}
    }

  if (e->limit)
    {
      t = pe_long;
      e->limit->visit (this);
    }

  t = pe_unknown;
  e->block->visit (this);  
}


void
typeresolution_info::visit_null_statement (null_statement*)
{
}


void
typeresolution_info::visit_expr_statement (expr_statement* e)
{
  t = pe_unknown;
  e->value->visit (this);
}


struct delete_statement_typeresolution_info: 
  public throwing_visitor
{
  typeresolution_info *parent;
  delete_statement_typeresolution_info (typeresolution_info *p):
    throwing_visitor ("invalid operand of delete expression"),
    parent (p)
  {}

  void visit_arrayindex (arrayindex* e)
  {
    parent->visit_arrayindex (e);
  }
  
  void visit_symbol (symbol* e)
  {
    exp_type ignored = pe_unknown;
    assert (e->referent != 0);    
    resolve_2types (e, e->referent, parent, ignored);
  }
};


void
typeresolution_info::visit_delete_statement (delete_statement* e)
{
  delete_statement_typeresolution_info di (this);
  t = pe_unknown;
  e->value->visit (&di);
}


void
typeresolution_info::visit_next_statement (next_statement*)
{
}


void
typeresolution_info::visit_break_statement (break_statement*)
{
}


void
typeresolution_info::visit_continue_statement (continue_statement*)
{
}


void
typeresolution_info::visit_array_in (array_in* e)
{
  // all unary operators only work on numerics
  exp_type t1 = t;
  t = pe_unknown; // array value can be anything
  e->operand->visit (this);

  if (t1 == pe_unknown && e->type != pe_unknown)
    ; // already resolved
  else if (t1 == pe_string || t1 == pe_stats)
    mismatch (e->tok, t1, pe_long);
  else if (e->type == pe_unknown)
    {
      e->type = pe_long;
      resolved (e->tok, e->type);
    }
}


void
typeresolution_info::visit_return_statement (return_statement* e)
{
  // This is like symbol, where the referent is
  // the return value of the function.

  // translation pass will print error 
  if (current_function == 0)
    return;

  exp_type& e_type = current_function->type;
  t = current_function->type;
  e->value->visit (this);

  if (e_type != pe_unknown && e->value->type != pe_unknown
      && e_type != e->value->type)
    mismatch (current_function->tok, e_type, e->value->type);
  if (e_type == pe_unknown && 
      (e->value->type == pe_long || e->value->type == pe_string))
    {
      // propagate non-statistics from value
      e_type = e->value->type;
      resolved (current_function->tok, e->value->type);
    }
  if (e->value->type == pe_stats)
    invalid (e->value->tok, e->value->type);
}

void 
typeresolution_info::visit_print_format (print_format* e)
{
  size_t unresolved_args = 0;

  if (e->hist)
    {
      e->hist->visit(this);
    }

  else if (e->print_with_format)
    {
      // If there's a format string, we can do both inference *and*
      // checking.

      // First we extract the subsequence of formatting components
      // which are conversions (not just literal string components)

      unsigned expected_num_args = 0;
      std::vector<print_format::format_component> components;
      for (size_t i = 0; i < e->components.size(); ++i)
	{
	  if (e->components[i].type == print_format::conv_unspecified)
	    throw semantic_error ("Unspecified conversion in print operator format string",
				  e->tok);
	  else if (e->components[i].type == print_format::conv_literal 
		   || e->components[i].type == print_format::conv_size)
	    continue;
	  components.push_back(e->components[i]);
	  ++expected_num_args;
	  if (e->components[i].widthtype == print_format::width_dynamic)
	    ++expected_num_args;
	  if (e->components[i].prectype == print_format::prec_dynamic)
	    ++expected_num_args;
	}

      // Then we check that the number of conversions and the number
      // of args agree.

      if (expected_num_args != e->args.size())
	throw semantic_error ("Wrong number of args to formatted print operator",
			      e->tok);

      // Then we check that the types of the conversions match the types
      // of the args.
      unsigned argno = 0;
      for (size_t i = 0; i < components.size(); ++i)
	{
	  // Check the dynamic width, if specified
	  if (components[i].widthtype == print_format::width_dynamic)
	    {
	      check_arg_type (pe_long, e->args[argno]);
	      ++argno;
	    }

	  // Check the dynamic precision, if specified
	  if (components[i].prectype == print_format::prec_dynamic)
	    {
	      check_arg_type (pe_long, e->args[argno]);
	      ++argno;
	    }

	  exp_type wanted = pe_unknown;

	  switch (components[i].type)
	    {
	    case print_format::conv_unspecified:
	    case print_format::conv_literal:
	    case print_format::conv_size:
	      assert (false);
	      break;

	    case print_format::conv_signed_decimal:
	    case print_format::conv_unsigned_decimal:
	    case print_format::conv_unsigned_octal:
	    case print_format::conv_unsigned_ptr:
	    case print_format::conv_unsigned_uppercase_hex:
	    case print_format::conv_unsigned_lowercase_hex:
	    case print_format::conv_binary:
	    case print_format::conv_memory:
	      wanted = pe_long;
	      break;

	    case print_format::conv_string:
	      wanted = pe_string;
	      break;
	    }

	  assert (wanted != pe_unknown);
	  check_arg_type (wanted, e->args[argno]);
	  ++argno;
	}
    }
  else
    {
      // Without a format string, the best we can do is require that
      // each argument resolve to a concrete type.
      for (size_t i = 0; i < e->args.size(); ++i)
	{
	  t = pe_unknown;
	  e->args[i]->visit (this);
	  if (e->args[i]->type == pe_unknown)
	    {
	      unresolved (e->args[i]->tok);
	      ++unresolved_args;
	    }
	}
    }
  
  if (unresolved_args == 0)
    {
      if (e->type == pe_unknown)
	{
	  if (e->print_to_stream)
	    e->type = pe_long;
	  else
	    e->type = pe_string;      
	  resolved (e->tok, e->type);
	}
    }
  else
    {
      e->type = pe_unknown;
      unresolved (e->tok);
    }
}


void 
typeresolution_info::visit_stat_op (stat_op* e)
{
  t = pe_stats;
  e->stat->visit (this);
  if (e->type == pe_unknown)
    {
      e->type = pe_long;
      resolved (e->tok, e->type);
    }
  else if (e->type != pe_long)
    mismatch (e->tok, e->type, pe_long);
}

void 
typeresolution_info::visit_hist_op (hist_op* e)
{
  t = pe_stats;
  e->stat->visit (this);
}


void
typeresolution_info::check_arg_type (exp_type wanted, expression* arg)
{
  t = wanted;
  arg->visit (this);

  if (arg->type == pe_unknown)
    {
      arg->type = wanted;
      resolved (arg->tok, wanted);
    }
  else if (arg->type != wanted)
    {
      mismatch (arg->tok, arg->type, wanted);
    }
}


void
typeresolution_info::unresolved (const token* tok)
{
  num_still_unresolved ++;

  if (assert_resolvability)
    {
      stringstream msg;
      string nm = (current_function ? current_function->name :
                   current_probe ? current_probe->name :
                   "probe condition");
      msg << nm + " with unresolved type";
      session.print_error (semantic_error (msg.str(), tok));
    }
}


void
typeresolution_info::invalid (const token* tok, exp_type pe)
{
  num_still_unresolved ++;

  if (assert_resolvability)
    {
      stringstream msg;
      string nm = (current_function ? current_function->name :
                   current_probe ? current_probe->name :
                   "probe condition");
      if (tok && tok->type == tok_operator)
        msg << nm + " uses invalid operator";
      else
        msg << nm + " with invalid type " << pe;
      session.print_error (semantic_error (msg.str(), tok));
    }
}


void
typeresolution_info::mismatch (const token* tok, exp_type t1, exp_type t2)
{
  num_still_unresolved ++;

  if (assert_resolvability)
    {
      stringstream msg;
      string nm = (current_function ? current_function->name :
                   current_probe ? current_probe->name :
                   "probe condition");
      msg << nm + " with type mismatch (" << t1 << " vs. " << t2 << ")";
      session.print_error (semantic_error (msg.str(), tok));
    }
}


void
typeresolution_info::resolved (const token*, exp_type)
{
  num_newly_resolved ++;
}
<|MERGE_RESOLUTION|>--- conflicted
+++ resolved
@@ -1259,12 +1259,7 @@
 }
 
 void
-<<<<<<< HEAD
 systemtap_session::print_warning (const string& message_str, const token* tok)
-=======
-systemtap_session::print_warning (const string& message_str,
-				  const string& optional_str = "")
->>>>>>> 50446916
 {
   // Duplicate elimination
   if (seen_warnings.find (message_str) == seen_warnings.end())
@@ -1678,7 +1673,6 @@
 		  {
 		    stringstream o;
 		    vector<vardecl*>::iterator it;
-<<<<<<< HEAD
 		    for (it = s.probes[i]->locals.begin(); it != s.probes[i]->locals.end(); it++)
 		      if (l->name != (*it)->name)
 			o << " " <<  (*it)->name;
@@ -1688,20 +1682,6 @@
 
 		    s.print_warning ("read-only local variable '" + l->name + "' " +
                                      (o.str() == "" ? "" : ("(alternatives:" + o.str() + ")")), l->tok);
-=======
-		    for ( it = s.probes[i]->locals.begin() ;
-			  it != s.probes[i]->locals.end(); it++ )
-		      if (l->name != ((vardecl*)*it)->name)
-			o << " " <<  ((vardecl*)*it)->name;
-		    for ( it = s.globals.begin() ;
-			  it != s.globals.end() ; it++ )
-		      if (l->name != ((vardecl*)*it)->name)
-			o << " " <<  ((vardecl*)*it)->name;
-
-		    s.print_warning ("read-only local variable "
-				     + stringify(*l->tok),
-				     " (alternatives: " + o.str () + ")");
->>>>>>> 50446916
 		  }
             j++;
           }
@@ -1730,7 +1710,6 @@
             // don't increment j
           }
         else
-<<<<<<< HEAD
           {
             if (vut.written.find (l) == vut.written.end())
               if (iterations == 0 && ! s.suppress_warnings)
@@ -1754,33 +1733,6 @@
 
             j++;
           }
-=======
-	  {
-	    if (vut.written.find (l) == vut.written.end())
-	      if (! s.suppress_warnings)
-		{
-		  stringstream o;
-		  vector<vardecl*>::iterator it;
-		  for ( it = s.functions[i]->formal_args.begin() ;
-			it != s.functions[i]->formal_args.end(); it++ )
-		    if (l->name != ((vardecl*)*it)->name)
-		      o << " " <<  ((vardecl*)*it)->name;
-		  for ( it = s.functions[i]->locals.begin() ;
-			it != s.functions[i]->locals.end(); it++ )
-		    if (l->name != ((vardecl*)*it)->name)
-		      o << " " <<  ((vardecl*)*it)->name;
-		  for ( it = s.globals.begin() ;
-			it != s.globals.end() ; it++ )
-		    if (l->name != ((vardecl*)*it)->name)
-		      o << " " <<  ((vardecl*)*it)->name;
-
-		  s.print_warning ("read-only local variable "
-				   + stringify(*l->tok),
-				   " (alternatives:" + o.str () + ")");
-		}
-	    j++;
-	  }
->>>>>>> 50446916
       }
   for (unsigned i=0; i<s.globals.size(); /* see below */)
     {
