--- conflicted
+++ resolved
@@ -362,9 +362,6 @@
 #define LONG_OPT_IGNORE_VMLINUX 3
 #define LONG_OPT_IGNORE_DWARF 4
       // NB: also see find_hash(), usage(), switch stmt below, stap.1 man page
-<<<<<<< HEAD
-      int grc = getopt (argc, argv, "hVMvtp:I:e:o:R:r:m:kgPc:x:D:bs:uqwl:");
-=======
       static struct option long_options[] = {
         { "kelf", 0, &long_opt, LONG_OPT_KELF },
         { "kmap", 2, &long_opt, LONG_OPT_KMAP },
@@ -372,9 +369,8 @@
         { "ignore-dwarf", 0, &long_opt, LONG_OPT_IGNORE_DWARF },
         { NULL, 0, NULL, 0 }
       };
-      int grc = getopt_long (argc, argv, "hVMvtp:I:e:o:R:r:m:kgPc:x:D:bs:uqw",
+      int grc = getopt_long (argc, argv, "hVMvtp:I:e:o:R:r:m:kgPc:x:D:bs:uqwl:",
                                                           long_options, NULL);
->>>>>>> da3fe5fe
       if (grc < 0)
         break;
       switch (grc)
@@ -537,7 +533,6 @@
           usage (s, 0);
           break;
 
-<<<<<<< HEAD
         case 'l':
 	  s.suppress_warnings = true;
           s.listing_mode = true;
@@ -550,7 +545,8 @@
             }
           cmdline_script = string("probe ") + string(optarg) + " {}";
           have_script = true;
-=======
+          break;
+
         case 0:
           switch (long_opt)
             {
@@ -580,7 +576,6 @@
               cerr << "Internal error parsing command arguments." << endl;
               usage(s, 1);
             }
->>>>>>> da3fe5fe
           break;
 
         default:
