--- conflicted
+++ resolved
@@ -490,12 +490,7 @@
   s.ignore_dwarf = false;
   s.load_only = false;
   s.skip_badvars = false;
-<<<<<<< HEAD
   s.unprivileged = false;
-  s.gcc_flags = "-O0";
-  s.unprivileged = false;
-=======
->>>>>>> 01116596
 
   // Location of our signing certificate.
   // If we're root, use the database in SYSCONFDIR, otherwise
