--- conflicted
+++ resolved
@@ -172,12 +172,7 @@
     # Start the server with the random port as the 'stap-server' user.
     set http_server_path "$env(PKGLIBDIR)/stap-httpd"
     set cmd "$http_server_path --port=$port --log=$systemtap_http_server_logfile"
-<<<<<<< HEAD
-    lassign [as_root_with_output $cmd 1] rc output
-    catch { exec sleep 1 }
-=======
     lassign [as_user_with_output "stap-server" $cmd 1] rc output
->>>>>>> df2c1370
     if {$rc != 0 || [string length $output] == 0
 	|| [catch {expr int($output)}]} {
 	verbose -log "Cannot start an http server: $output"
