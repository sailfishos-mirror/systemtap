--- conflicted
+++ resolved
@@ -1,12 +1,10 @@
-<<<<<<< HEAD
 2008-12-03  Frank Ch. Eigler  <fche@elastic.org>
 
 	* systemtap.base/debugpath.exp: Correct test case for new -r behavior.
-=======
+
 2008-12-02  Wenji Huang  <wenji.huang@oracle.com>
 	PR7053.
 	* systemtap.base/global_stat.exp: New test.
->>>>>>> 271d408e
 
 2008-11-29  Frank Ch. Eigler  <fche@elastic.org>
 
