--- conflicted
+++ resolved
@@ -1,4 +1,3 @@
-<<<<<<< HEAD
 2008-05-20  Frank Ch. Eigler  <fche@elastic.org>
 
 	PR 6538
@@ -6,18 +5,12 @@
 	* buildok/eleven.stp, systemtap.examples/disktop.stp,
 	transok/three.stp: Adapt to new warnings.
 
-2008-05-20  Frank Ch. Eigler  <fche@elastic.org>
-
-	PR 5001
-	* buildok/aux_syscalls-embedded.stp: Grieve for *utimbuf_u.
-=======
 2008-05-21  Mark Wielaard  <mwielaard@redhat.com>
 
 	* buildok/aux_syscalls-embedded.stp: Don't check _struct_utimbuf_u
 	and _struct_compat_utimbuf_u. Check new _struct_utimbuf_actime,
 	_struct_utimbuf_modtime, _struct_compat_utimbuf_actime and
 	_struct_compat_utimbuf_modtime.
->>>>>>> aa215f04
 
 2008-05-20  Mark Wielaard  <mwielaard@redhat.com>
 
