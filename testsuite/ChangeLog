2008-02-23  Frank Ch. Eigler  <fche@elastic.org>

<<<<<<< HEAD
=======
	* systemtap.printf/*.exp: Canonicalize pass/fail messages.

2008-02-23  Frank Ch. Eigler  <fche@elastic.org>

	* systemtap.samples/args.exp: Remove installation-specific paths from
	pass/fail judgements.

2008-02-23  Frank Ch. Eigler  <fche@elastic.org>

>>>>>>> 8a0dc35e
	* */*.exp: Change all "send \003" to "exec kill -INT -<pgrp>" in order
	to more reliably kill an inferior stap/stapio/staprun process group.

2008-02-22  Frank Ch. Eigler  <fche@elastic.org>

	* semko/fortyfive.stp: Add ".call" to exclude false (?) positives
	from inlined instances defined in header files.

2008-02-22  Frank Ch. Eigler  <fche@elastic.org>

	* systemtap.base/stmtvars.exp: New test for PR 5787.

2008-02-21  Will Cohen  <wcohen@redhat.com>

	* systemtap.base/beginenderror.exp: Increase timeout for slow machines.

2008-02-20  David Smith  <dsmith@redhat.com>

	* systemtap.base/marker.exp: Added tests for marker probe
	".format" component.

2008-02-19  Frank Ch. Eigler  <fche@elastic.org>

	PR5766.
	* semko/fortyfive.stp: New test.

2008-02-19  Frank Ch. Eigler  <fche@elastic.org>

	PR5771.
	* transko/one.stp: Remove, or rather, move to this ...
	* semko/zero.stp: new file.

2008-02-12  Frank Ch. Eigler  <fche@elastic.org>

	* systemtap.context/context.exp: Build temporary modules under
	build tree, to tolerate read-only source trees.
	* {args,backtrace,pid}.tcl: Corresponding changes.
	* systemtap_test_module2.c: Add a bunch of asm("")'s to prevent
	inlining even better than noinline does.

2008-02-12  Frank Ch. Eigler  <fche@elastic.org>

	* systemtap.pass1-4/buildok.exp: No longer kfail buildok/seventeen.

2008-02-07  Martin Hunt  <hunt@redhat.com>

	* systemtap.base/debugpath.exp: Remove explicit closes.
	Stap will terminate without help, and cleanup after itself.

2008-02-06  Masami Hiramatsu  <mhiramat@redhat.com>

	* systemtap.context/backtrace.tcl: Fixed regular expressions and Added
	new expression for checking return probe's stacktrace on ia64.
	* systemtap.context/backtrace.stp (print_all_trace_info): Added
	trace point output before calling print_stack().

2008-02-06  Masami Hiramatsu  <mhiramat@redhat.com>

	* systemtap.base/cmd_parse.exp: Added 'wait' between tests for
	preventing unexpected EOF.

2008-02-06  Masami Hiramatsu  <mhiramat@redhat.com>

	* systemtap.base/procfs.exp: Added PROCFS.ko cleanup.
	* systemtap.context/context.exp: Added cleanup call.
	* systemtap.printf/end1b.exp: Passed evaluated command string to
	as_root.
	* systemtap.printf/mixed_outb.exp: Ditto.
	* systemtap.printf/out1b.exp: Ditto.
	* systemtap.printf/out2b.exp: Ditto.
	* systemtap.printf/out3b.exp: Ditto.

2008-02-04  David Smith  <dsmith@redhat.com>

	PR 4446.
	* systemtap.base/marker.exp: Added tests for marker "$format"
	variable.

2008-02-01  Martin Hunt  <hunt@redhat.com>
	PR4736
	* systemtap.printf/stap_merge.tcl: Copied here so
	it will always be available.

2008-01-31  Will Cohen <wcohen@redhat.com>

	* systemtap.pass1-4/buildok.exp: Add some kfails.

2008-01-29  Frank Ch. Eigler  <fche@elastic.org>

	* Makefile.am (clean-local): Allow "rm -rf" to fail due to
	root-owned .ko files in the local cache.
	* Makefile.in: Regenerated.

2008-01-26  Frank Ch. Eigler  <fche@elastic.org>

	PR 5673.
	* testsuite/parseko/maxactive{04,05}.stp: New tests.

2008-01-24  Frank Ch. Eigler  <fche@elastic.org>

	crash(8) tests, based on Masami Hiramatsu <mhiramat@redhat.com>:
	* Makefile.am (CRASH_LIBDIR): Pass in $(RUNTEST).
	* lib/systemtap.exp (as_root): Trace command string, output, and
	result.
	* systemtap.samples/crash.*, testlog.stp: New test case.
	* Makefile.in: Regenerated.

2008-01-23  Frank Ch. Eigler  <fche@elastic.org>

	PR 2521.
	* systemtap.base/debugpath.exp: New test.

2008-01-18  Frank Ch. Eigler  <fche@elastic.org>

	* configure.ac: Bump version to 0.6.1.
	* configure: Regenerated.

2008-01-17  Frank Ch. Eigler  <fche@elastic.org>

	PR 4935.
	* semko/forty.stp, fortyone.stp, fortytwo.stp: New tests.
	* semok/twentynine.stp: Weaken test since condition expressions have
	become more tightly constrained.

2008-01-17  David Smith  <dsmith@redhat.com>

	* semko/procfs11.stp: Added test for invalid use of procfs probe
	'$value' target variable.
	* semko/procfs12.stp: Ditto.

2008-01-16  David Smith  <dsmith@redhat.com>

	PR 5608.
	* systemtap.base/marker.exp:  Added 2 tests for treating marker
	arguments incorrectly.

2008-01-16  Eugene Teo  <eteo@redhat.com>

	* buildok/signal-embedded.stp: Add all new embedded C functions
	in signal.

2008-01-14  Frank Ch. Eigler  <fche@elastic.org>

	PR 4935.
	* systemtap.base/onoffprobe.*: Toughen test.

2008-01-12  Frank Ch. Eigler  <fche@elastic.org>

	* lib/systemtap.exp (get_system_info): Look for $builddir/SNAPSHOT too.

2008-01-09  Masami Hiramatsu  <mhiramat@redhat.com>

	PR5554
	* systemtap.syscall/alarm.c: Fix expected output patterns on ia64.
	* systemtap.syscall/stat.c: Ditto.

2008-01-09  Masami Hiramatsu  <mhiramat@redhat.com>

	PR5544
	* lib/stap_run.exp (stap_run): Support warning before ending probe.

2008-01-07  William Cohen  <wcohen@redhat.com>
	* lib/systemtap.exp (as_root): new proc.
	* systemtap.context/context.exp:
	* systemtap.printf/end1b.exp: 
	* systemtap.printf/mixed_outb.exp:
	* systemtap.printf/out1b.exp:
	* systemtap.printf/out2b.exp:
	* systemtap.printf/out3b.exp: Use as_root proc.

2008-01-04  David Smith  <dsmith@redhat.com>

	* systemtap.base/marker.exp: Improved regexp that finds markers
	with arguments.

2007-12-12  Martin Hunt  <hunt@redhat.com>
	Detect crashing stap and report as a test failure.
	* lib/systemtap.exp (stap_run_batch): Return -1 if stap
	crashed.
	* systemtap.pass1-4/buildko.exp: If stap_run_batch returned
	-1 then mark test as failed.
	* systemtap.pass1-4/parseko.exp: Ditto.
	* systemtap.pass1-4/semko.exp: Ditto.
	* systemtap.pass1-4/transko.exp: Ditto.

2007-12-05  Masami Hiramatsu  <mhiramat@redhat.com>

	PR 4935
	* parseok/five.stp: Add an example of conditional probe point.
	* parseko/probepoint04.stp: New test for conditional probe point.
	* parseko/probepoint05.stp: Ditto.
	* parseko/probepoint06.stp: Ditto.
	* parseko/probepoint07.stp: Ditto.
	* parseko/probepoint08.stp: Ditto.
	* parseko/probepoint09.stp: Ditto.
	* semok/twentynine.stp: Ditto.
	* semko/thirtynine.stp: Ditto.
	* systemtap.base/onoffprobe.*: Ditto.

2007-12-03  Masami Hiramatsu  <mhiramat@redhat.com>

	PR 5376
	* perseko/twentytwo.stp: Change testcase to the wildcarded probe
	points with spaces.

2007-11-29  David Smith  <dsmith@redhat.com>

	* systemtap.base/marker.exp: Gets marker list from
	Module.markers.  K_MARKER03 is always run since it is designed to
	fail.

2007-11-27  David Smith  <dsmith@redhat.com>

	* semok/twentyeight.stp: Tests wildcarded probe points.

2007-11-19  Frank Ch. Eigler  <fche@elastic.org>

	* parseok/five.stp, semok/twentyseven.stp: Test "!" probe point flag.

2007-11-15  David Smith  <dsmith@redhat.com>

	* systemtap.base/marker.exp: Removed 'module("foo").mark("bar")'
	tests since that facility was removed.

2007-11-12  Martin Hunt  <hunt@redhat.com>
	 
	* systemtap.base/*.stp: Replace log() calls with
	println() (or printf() if formatting would help.)
	* systemtap.maps/*.stp: Ditto.
	* systemtap.samples/*.stp: Ditto.	
	* systemtap.stress/*.stp: Ditto.		

2007-11-09  Masami Hiramatsu  <mhiramat@redhat.com>

	PR3858
	* systemtap.printf/sharedbuf.exp: New test for buffer sharing option.
	* systemtap.printf/sharedbuf.stp: Ditto.
	* systemtap.printf/hello.stp: Ditto.
	* systemtap.printf/hello2.stp: Ditto.

2007-10-25  Martin Hunt  <hunt@redhat.com>

	* systemtap.printf/printd.exp: New.
	Runs printd.stp and printdln.stp.
	* systemtap.printf/printdln.stp: Removed bad tests.	
	* systemtap.printf/printd.stp: Ditto.

2007-10-25  Martin Hunt  <hunt@redhat.com>
	
	* systemtap.printf/print_char.*: New test. 
	* systemtap.printf/print.*: New test.
	* systemtap.printf/println.*: New test.
	
	* systemtap.maps/elision.*: New tests.

	* config/unix.exp: Added stap_run_exact.
	* lib/stap_run_exact.exp: New. Like stap_run2 but
	takes a seperate test name. 

2007-10-25  Martin Hunt  <hunt@redhat.com>
	
	* systemtap.printf/printd.stp: New
	* systemtap.printf/printdln.stp: New	

2007-10-16  Martin Hunt  <hunt@redhat.com>

	PR 5000
	* systemtap.printf/bin3.stp. Removed.
	* systemtap.printf/bin3a.stp. Renamed bin3.stp.	
	* systemtap.printf/bin4.stp. Removed.
	* systemtap.printf/bin4a.stp. Renamed bin4.stp.	
	* systemtap.printf/bin5.stp. Removed.
	* systemtap.printf/bin5a.stp. Renamed bin5.stp.	
	* systemtap.printf/bin3.exp: Don't run bin3a.stp.	
	* systemtap.printf/bin4.exp: Don't run bin4a.stp.
	* systemtap.printf/bin5.exp: Don't run bin5a.stp.

	Increase reliability under loads.
	* systemtap.samples/pfaults.exp: Increase MAXACTION.
	* systemtap.context/backtrace.tcl: Handle just
	a single userspace address.

2007-10-05  Frank Ch. Eigler  <fche@elastic.org>

	PR 1119.
	* systemtap.base/warnings.*: New test.

2007-10-05  Martin Hunt  <hunt@redhat.com>

	* buildok/aux_syscalls-embedded.stp: Add all embedded
	C function in aux_syscalls.

2007-10-04  Frank Ch. Eigler  <fche@elastic.org>

	* buildok/inet-embedded.stp: Test inet.stp functions.

2007-10-04  Mike Mason <mmlnx@us.ibm.com>

	* buildok/memory-all-probes.stp: New test that uses wildcarding to
	  determine if all probes are resolvable. 
	* buildok/nfs-all-probes.stp: Ditto
	* buildok/nfsd-all-probes.stp: Ditto
	* buildok/process-all-probes.stp: Ditto
	* buildok/rpc-all-probes.stp: Ditto
	* buildok/scheduler-all-probes.stp: Ditto
	* buildok/scsi-all-probes.stp: Ditto
	* buildok/signal-all-probes.stp: Ditto
	* buildok/socket-all-probes.stp: Ditto
	* buildok/tcp-all-probes.stp: Ditto
	* buildok/udp-all-probes.stp: Ditto
	* buildok/vfs-all-probes.stp: Ditto

2007-10-03  Frank Ch. Eigler  <fche@elastic.org>

	* systemtap.syscall/test.tcl: Don't list PASS on stdout.

2007-10-02  Frank Ch. Eigler  <fche@redhat.com>

	PR 5078
	* semok/twentysix.stp, systemtap.base/beginenderror.*: New tests.

2007-10-02  William Cohen  <wcohen@redhat.com>

	* systemtap.syscall/signal.c:
	* systemtap.syscall/uid16.c: Compilation regardless of defines.
	* systemtap.syscall/test.tcl: Handle UNSUPP tests correctly.
	
2007-09-28  Wenji Huang <wenji.huang@oracle.com>

	* lib/systemtap.exp: New proc get_system_info.
	* lib/stap_run.exp: New proc print_system_info.

2007-09-27  Masami Hiramatsu <mhiramat@redhat.com>

	PR3916
	* systemtap.sample/gtod.*: New test for gettimeofday accuracy.

2007-09-25  Martin Hunt  <hunt@redhat.com>

	* systemtap.context/backtrace.tcl: Handle single line timer.profile
	backtraces.

2007-09-25  David Smith  <dsmith@redhat.com>

	* systemtap.base/marker.exp: Improved regexp to work correctly on
	kernels with no markers.
	
	* systemtap.base/marker.exp: Updated for the 9/18/2007 markers
	patch.

2007-09-24  Frank Ch. Eigler  <fche@elastic.org>

	* systemtap.samples/examples.exp: New file, replacing
	* buildok/examples.stp: Removed.

2007-09-24  Frank Ch. Eigler  <fche@elastic.org>

	* buildok/*-embedded.stp: New test case for every embedded-C 
	function in the tapsets.

2007-09-22  Frank Ch. Eigler  <fche@elastic.org>

	* systemtap.maps/linear_overunder.exp: Correct for actual data.

2007-09-22  Frank Ch. Eigler  <fche@elastic.org>

	PR 5057.
	* systemtap.maps/linear_nearlyempty.*: New test for
	histogram printing elision.

2007-09-22  Frank Ch. Eigler  <fche@elastic.org>

	* systemtap.base/optim.exp: Wait for both result lines.

2007-09-21  Martin Hunt  <hunt@redhat.com>

	* systemtap.maps/linear*: Updated linear histogram tests.

	* lib/stap_run2.exp (stap_run2): Use send_log()
	instead of puts to save failure context in the log.

2007-09-21  Frank Ch. Eigler  <fche@elastic.org>

	* systemtap.base/optim.exp/stp: New test for rhbz# 300121.

2007-09-18  David Smith  <dsmith@redhat.com>

	* systemtap.base/procfs.exp: New test case.
	* lib/stap_run.exp (stap_run): Handles the case where the stap
	'-m' option was used.

2007-09-17  David Smith  <dsmith@redhat.com>

	* semko/procfs06.stp: New test case.
	* semko/procfs07.stp: Ditto.
	* semko/procfs08.stp: Ditto.
	* semko/procfs09.stp: Ditto.
	* semko/procfs10.stp: Ditto.

2007-09-15  Wenji Huang <wenji.huang@oracle.com>

	PR 4930
        * buildok/examples.stp: New test case.

2007-09-14  David Smith  <dsmith@redhat.com>

	PR 1154
	* buildok/procfs01.stp: New test case.
	* semko/procfs01.stp: Ditto.
	* semko/procfs02.stp: Ditto.
	* semko/procfs03.stp: Ditto.
	* semko/procfs04.stp: Ditto.
	* semko/procfs05.stp: Ditto.

2007-09-13  Martin Hunt  <hunt@redhat.com>

	* systemtap.base/limits.exp: New. Test 32 and 64-bit integer
	extremes.

2007-09-12  Frank Ch. Eigler  <fche@elastic.org>

	* buildok/print_histograms.stp: Test println(@hist*()).

2007-09-12  Frank Ch. Eigler  <fche@elastic.org>

	PR 5023.
	* buildok/ten.stp: Extend some more.
	
2007-09-12  Martin Hunt  <hunt@redhat.com>

	* systemtap.maps/foreach_limit.stp: Clean up the aggregates
	section.

	* systemtap.maps/foreach_limit2.stp: Remove newline that was 
	confusing the output match.

	* systemtap.maps/linear_bad.exp: Fix expected output.	
	* systemtap.maps/linear_neg.exp: Ditto.

	* systemtap.maps/log.*: New files.
	* systemtap.maps/log_edge.*: New files.
	
	* lib/stap_run2.exp (stap_run2): Rewrite. Previous version
	was too complex and buggy.

2007-09-12  Masami Hiramatsu <mhiramat@redhat.com>

	PR 4633
	* systemtap.context/backtrace.stp: Add testcases for the return
	probe and the profile probe.
	* systemtap.context/backtrace.tcl: Ditto.
	* systemtap.context/systemtap_test_module2.c: Ditto.

2007-09-12  Frank Ch. Eigler  <fche@elastic.org>

	PR 5023.
	* buildok/ten.stp: Reactivate and extend.

2007-09-11  Josh Stone  <joshua.i.stone@intel.com>

	PR 5014
	* systemtap.maps/pmap_agg_overflow.stp: Ensure that the percpu arrays
	don't overflow before we get the chance to test aggregation overflow.
	Also use a more optimal overflow limit (MAXMAPENTRIES + 1).

2007-09-10 Wenji Huang  <wenji.huang@oracle.com>

	* systemtap.stress/current.stp: Make module probe optional.
	* buildok/four.stp: Ditto.
	* buildok/twentyfive.stp: Ditto.
	* semok/twelve.stp: Ditto.

2007-09-06  Masami Hiramatsu <mhiramat@redhat.com>

	PR 4542
	* systemtap.stress/current.stp: Don't probe the return of __switch_to
	on i686.

2007-08-27  Martin Hunt  <hunt@redhat.com>

	* systemtap.context/context.exp (build_modules): Change
	build order to prevent messages about no version for yyy_int64.

2007-08-24  Frank Ch. Eigler  <fche@redhat.com>

	PR 4899
	* buildok/fortytwo.stp: New test.
	* semko/thirtynine.stp: Removed test, now that bug #1305 has become
	mooted/undone.

2007-08-21  David Smith  <dsmith@redhat.com>

	* foreach_limit.stp: Added test for sorting numeric arrays by
	value.
	* foreach_limit.exp: Ditto.

	PR 2305
	* foreach_limit2.stp: New file.  Tests sorting aggregate arrays by
	value.
	* foreach_limit2.exp: Ditto.

2007-08-21  Frank Ch. Eigler  <fche@elastic.org>

	PR 4942
	* systemtap.base/kmodule.stp: Add "never" probe for type inference.

2007-08-20  Martin Hunt  <hunt@redhat.com>

	* systemtap.base/cmd_parse.exp: New file.  Test
	command parsing for "-c".

2007-08-20  David Smith  <dsmith@redhat.com>

	* parseko/cmdline15.stp: Added new test to make sure options '-c
	cmd' and '-x pid' are mutually exclusive.
	* parseko/cmdline16.stp: Ditto.

2007-08-16  Frank Ch. Eigler  <fche@elastic.org>

	PR 1315.
	* buildok/fortyfive.stp: New test.

2007-08-16  Josh Stone  <joshua.i.stone@intel.com>

	PR 4591
	* lib/stap_run.exp: Make sure to match the entire output, in case
	there are multiple pass/fail messages.
	* buildok/printf.stp: Add lines for new print variants.
	* parseko/printd01.stp: Make sure that bad printd calls are handled.
	* parseko/printd02.stp: Ditto.
	* parseko/printd03.stp: Ditto.
	* parseko/printd04.stp: Ditto.
	* systemtap.base/print.stp: Try a bunch of different print calls.
	* systemtap.base/print.exp: Driver for above.

2007-08-15  Martin Hunt  <hunt@redhat.com>

	* systemtap.printf/*b.exp: Use stap_merge.tcl.

2007-08-14  David Smith  <dsmith@redhat.com>

	Merge from setuid-branch.
	* configure.ac: Version increase to 0.6.
	* configure: Regenerated.

	* parseko/cmdline09.stp: Added new test for staprun command line
	options.
	* parseko/cmdline10.stp: Ditto.
	* parseko/cmdline11.stp: Ditto.
	* parseko/cmdline12.stp: Ditto.
	* parseko/cmdline13.stp: Ditto.
	* parseko/cmdline14.stp: Ditto.

	* systemtap.samples/args.exp: No longer necessary to use "sudo" to
	run staprun.

2007-08-07  Frank Ch. Eigler  <fche@redhat.com>

	PR 4846
	* parseko/preprocess13.stp, parseok/nineteen.stp,
	semok/twentyfive.stp: New tests.

2007-08-07  David Smith  <dsmith@redhat.com>

	PR 4736 (partial fix)
	* systemtap.printf/end1b.exp: Changed 'FAIL' to 'fail', so
	the rest of the testsuite will continue.
	* systemtap.printf/mixed_outb.exp: Ditto.
	* systemtap.printf/out1b.exp: Ditto.
	* systemtap.printf/out2b.exp: Ditto.
	* systemtap.printf/out3b.exp: Ditto.

2007-08-02  Mike Mason <mmlnx@us.ibm.com>

	* systemtap.samples/profile.stp: Changed limit check in
	foreach loop.

2007-08-01  Mike Mason <mmlnx@us.ibm.com>

	* systemtap.samples/profile.stp: Changed pid to tid throughout.
	Changed delete method in decumulate().

2007-07-26  David Smith  <dsmith@redhat.com>

	PR 4295
	* systemtap.samples/args.exp: Tests to make sure the '-m' option
	leaves a module in the current directory.
	* systemtap.base/cache.exp (stap_compile): Added cleanup.

2007-07-25  Mike Mason <mmlnx@us.ibm.com>

	PR 4836
	* systemtap.samples/pfault.stp: Changed to
	use memory tapset pagefault probes.

2007-07-25  Mike Mason <mmlnx@us.ibm.com>

	PR 4836
	* buildok/twentytwo.stp, buildok/twentythree.stp:
	Changed free_task() probes to deactivate_super() probes.  Changed 
	references to timestamp in task_struct to s_maxbytes in super_block.
	timestamp was removed from task_struct in 2.6.23.  s_maxbytes is an
	unsigned long long in every kernel I checked back to 2.4.18. 

2007-07-12  David Smith  <dsmith@redhat.com>

	* systemtap.maps/pmap_agg_overflow.exp: On single processor
	systems, this test reported an unsupported test and a test failure
	when it should have only reported an unsupported test.  Fixed.

2007-07-10  Martin Hunt  <hunt@localhost.localdomain>

	* systemtap.context/context.exp: Copy modules to
	/lib/modules/`uname -r`/kernel for debug info.
	
2007-07-10  Martin Hunt  <hunt@redhat.com>

	* systemtap.context/pid.tcl: Don't try to get real ppid,
	just match pattern.

2007-07-09  Martin Hunt  <hunt@redhat.com>

	* systemtap.context/systemtap_test_module1.c (stm_write_cmd): 
	Set pointer type to "char *" so get_user() fetches a char.

2007-07-06  Martin Hunt  <hunt@redhat.com>

	* systemtap.maps/linear*: New tests of linear histograms.

2007-07-03  Frank Ch. Eigler  <fche@elastic.org>

	* configure.ac: Bumped version to 0.5.15.
	* configure: Regenerated.

2007-07-03  Martin Hunt  <hunt@redhat.com>

	* systemtap.context/pid.tcl: Better error reporting.
	* systemtap.context/args.*: Ditto.
	* systemtap.context/context.exp: Build in temp dir.

2007-07-02  Martin Hunt  <hunt@redhat.com>

	* systemtap.context/context.exp: Add pid tests.
	* systemtap.context/pid.*: New tests. 

2007-07-02  Martin Hunt  <hunt@redhat.com>	

	* systemtap.context/*: New context tests.

2007-06-25  Martin Hunt  <hunt@redhat.com>

	* systemtap.maps/pmap_agg_overflow.exp: Rewrite
	so order of error messages is not important.

2007-06-22  Frank Ch. Eigler  <fche@elastic.org>

	* systemtap.syscall/readwrite.c: Tweak for new default string truncation width.

2007-06-21  David Smith  <dsmith@redhat.com>

	* Makefile.in: Regenerated with automake 1.10.
	* aclocal.m4: Regenerated with aclocal 1.10.
	* configure: Regenerated.

2007-06-20  Martin Hunt  <hunt@redhat.com>

	* systemtap.string/dot.exp: New test.
	* systemtap.string/sprint.exp: New test.

	* systemtap.samples/transport*: Removed.
	
2007-06-20  Martin Hunt  <hunt@redhat.com>
	
	* systemtap.printf/*b.exp: Add code to look in the
	toplevel directory for stap_merge.

2007-06-18  Martin Hunt  <hunt@redhat.com>
	 From Quentin Barnes.
	* lib/stap_run.exp, lib/stap_run2.exp, lib/systemtap.exp,
	systemtap.base/cache.exp, systemtap.base/optim.exp,
	systemtap.base/overload.exp, systemtap.base/prologues.exp,
	systemtap.maps/absentstats.exp, systemtap.maps/foreach_fail.exp,
	systemtap.maps/ix_clear*.exp, systemtap.maps/pmap_agg_overflow.exp,
	systemtap.samples/args.exp, systemtap.samples/arith.exp,
	systemtap.samples/arith_limits.exp, 
	systemtap.samples/control_limits.exp, systemtap.samples/lket.exp,
	systemtap.samples/pfaults.exp, systemtap.samples/poll_map.exp,
	systemtap.samples/primes.exp, systemtap.samples/profile.exp,
	systemtap.samples/queue_demo.exp, systemtap.samples/symbols.exp,
	systemtap.samples/syscalls1.exp, systemtap.samples/syscalls2.exp,
	systemtap.samples/transport.exp: Small fixes to patterns, plus
	fix timeouts for slower systems.

2007-06-15  Frank Ch. Eigler  <fche@elastic.org>

	* lib/systemtap.exp (stap_run_batch): Detect crashing stap and
	represent this as failing return code.

2007-06-14  Martin Hunt  <hunt@redhat.com>

	* systemtap.samples/syscalls.stp: Use printf
	for output to avoid problems with long paths.

	 From Quentin Barnes.
	* systemtap.samples/system_func.exp: Change expect matching.
	
2007-06-14  David Smith  <dsmith@redhat.com>

	* systemtap.samples/profile.stp: Change output to avoid problems
	when kernel source path is long.

2007-06-05  Frank Ch. Eigler  <fche@elastic.org>

	PR 3331.
	* systemtap.base/deref2.*: New test, disabled.

2007-06-04  Frank Ch. Eigler  <fche@elastic.org>

	PR 4589.
	* systemtap.base/optim.*: Rewritten, simplified.

2007-05-30  Frank Ch. Eigler  <fche@redhat.com>

	PR 4567.
	* systemtap.base/optim.stp, optim.exp: New test.
	
2007-05-29  Will Cohen  <wcohen@redhat.com>

	PR4540
	* systemtap.stress/conversions.exp: Adjust for ia64 address space.

2007-05-25  Martin Hunt  <hunt@redhat.com>

	* systemtap.samples/lket.exp (cleanfiles): Set timeout inside expect.
	* systemtap.maps/absentstats.exp: Set timeout inside expect.
	* lib/stap_run2.exp (stap_run2): Set timeout to 180 inside expect.
	* lib/stap_run.exp (stap_run): Set timeout to 180 for slower machines.
	Remove $ anchor on output. Fix a few minor nits in patterns.

2007-05-24  David Smith  <dsmith@redhat.com>

	PR4446
	* systemtap.base/marker.exp: Renumbered tests and added new tests
	for invalid argument name ("$foo1") and writing to marker
	arguments.

2007-05-23  David Smith  <dsmith@redhat.com>

	PR4446
	* systemtap.base/marker.exp: Added new marker test.
	* buildok/marker.stp: Removed old marker test.
	
2007-05-08  Will Cohen  <wcohen@redhat.com>
	PR4470
	* testsuite/systemtap.syscall/syscall.exp: Build correct sizes for
	32-bit and 64-bit machines.

2007-05-07  Martin Hunt  <hunt@redhat.com>
	PR4466   
	* systemtap.samples/system_func.stp: Rewrite test to account 
	for probes not being placed until after begin.
	* systemtap.samples/system_func.exp: Only expect 1 sys_open.

2007-05-06  Frank Ch. Eigler  <fche@elastic.org>

	* semko/thirtynine.stp: New test.

2007-05-01  Martin Hunt  <hunt@redhat.com>

	* systemtap.samples/system_func.*: New test.

2007-05-01  Martin Hunt  <hunt@redhat.com>
	
	* systemtap.samples/sysopen*: Deleted.

2007-04-29  Frank Ch. Eigler  <fche@elastic.org>

	* Makefile.am (EXTRA_DIST): Add dejagnu subdirectories.
	* configure.ac: Bump version to match parent directory.
	* Makefile.in, configure: Regenerated.

2007-04-25 David Wilder <dwilder@ibm.com>

	* systemtap.samples/profile.exp Increased timeout from 30 to 60 sec
	to fix intermittent failures on s390x.

2007-04-25  Mike Mason <mmlnx@us.ibm.com>

	* buildok/socket.stp: Adapted to changes in 2.6.19 socket routines.

2007-04-24  Will Cohen  <wcohen@redhat.com>

	* buildok/memory.stp: Test vm.pagefault.return.

2007-04-23  Frank Ch. Eigler  <fche@elastic.org>

	* systemtap.pass1-4/buildok.exp: Add some kfails.

2007-04-10  Martin Hunt  <hunt@redhat.com>

	* systemtap.printf/out*: New output tests to stress output 
	buffering and transport.
	* systemtap.printf/mixed*: More output tests mixing print, 
	printf, and print_char.
	* systemtap.printf/end*: Test that output from end probes 
	is all sent.
	
2007-04-05  Martin Hunt  <hunt@redhat.com>

	* systemtap.samples/arith_limits.exp: Set test name correctly.

2007-04-04  Pierre Peiffer  <pierre.peiffer@bull.net>

	* parseok/fourteen.stp: Add test about $# and @# usage during
	the preprocessing.
	* parseko/preprocess10.stp: New test.
	* parseko/preprocess11.stp: New test.
	* parseko/preprocess12.stp: New test.

2007-04-02  Frank Ch. Eigler  <fche@elastic.org>

	* systemtap.samples/poll_map.stp, profile.stp, syscalls.stp:
	Continue adopting to .inline -> .function change.
	* systemtap.samples/topsys.stp, systemtap.stress/current.stp: Ditto.
	* semko/twentyone.stp: Ditto.

2007-03-30  Frank Ch. Eigler  <fche@elastic.org>

	PR 1570
	* */*.stp: Adapt to .inline -> .function change.
	* lib/stap_run.exp, stap_run2.exp, stap_run_binary.exp: Shorten
	pass/fail dejagnu log lines.
	* systemtap.syscall/sys.stp, test.tcl: Make slightly more
	compatible and failure more verbose.

2007-03-29  Frank Ch. Eigler  <fche@elastic.org>

	* systemtap.maps/ix_*.exp: Add catch around close.

2007-03-29  Frank Ch. Eigler  <fche@elastic.org>

	* systemtap.maps/pmap_agg_overflow.exp: Robustify with respect
	to expected error messages and early quitting.

2007-03-29  David Smith  <dsmith@redhat.com>

	PR 4281
	* parseko/cmdline07.stp: New test.
	* parseko/cmdline08.stp: New test.

2007-03-22  Frank Ch. Eigler  <fche@elastic.org>

	PR 4224.
	* systemtap.base/probefunc.exp: Use kernel.statement().absolute
	instead with grep-found schedule_tick address.
	* semko/thirtyseven.stp, thirtyeight.stp: New tests.
	* buildok/twentyeight.stp: New test.

2007-03-22  David Smith  <dsmith@redhat.com>

	* systemtap.stress/conversions.exp: Fixed test case bug that only
	affected s390x.

2007-03-21  David Smith  <dsmith@redhat.com>

	PR 4146
	* systemtap.samples/control_limits.exp: Begin/end probes use
	MAXACTION_INTERRUPTIBLE instead of MAXACTION.

2007-03-09  Pierre Peiffer  <pierre.peiffer@bull.net>

	* buildok/twenty.stp, semok/seventeen.stp: Adapt to kernel 2.6.20.

2007-03-19  David Smith  <dsmith@redhat.com>

	* .cvsignore: Added systemtap.syscall test programs.

2007-03-16  David Smith  <dsmith@redhat.com>

	* systemtap.base/overload.exp: New test.

2007-03-15  David Smith  <dsmith@redhat.com>

	* .cvsignore: Added "config.log" and "config.status".

2007-03-14  Frank Ch. Eigler  <fche@redhat.com>

	PR 4171.
	* configure.ac, configure, aclocal.m4: New files to permit
	testsuite-only build tree.
	* Makefile.am (RUNTEST): Arrange a crazy concoction of
	environment/make variable for runtest.
	* Makefile.in: Regenerated.
	* */*.stp: Switch test cases from "./stap" to "stap" throughout.
	* lib/systemtap.exp: Assume/trace environment variables.
	(stap_run_batch): Add "#! stap"-handling hack.

2007-03-14  Martin Hunt  <hunt@redhat.com>

	* systemtap.base/div0.stp: Fix so output
	won't possibly have the error message before the printed
	output.
	* systemtap.base/maxactive.exp: Ditto.
	* systemtap.maps/ix_clear.stp: Ditto.
	* systemtap.maps/ix_clear2.stp: Ditto.
	* systemtap.samples/args.exp: Remove obsolete "-r" option 
	to staprun.

2007-03-07  Frank Ch. Eigler  <fche@elastic.org>

	PR 4116.
	* buildok/twentyseven.stp: New test.
	* systemtap.pass1-4/buildok.exp: kfail it.

2007-03-06  David Smith  <dsmith@redhat.com>

	* systemtap.base/alternatives.exp: Changed the probed kernel
	function from 'signal_wake_up' (which wasn't present on some
	kernels) to 'sys_getrlimit'.

2007-03-02  Frank Ch. Eigler  <fche@elastic.org>

	PR 4121
	* systemtap.stress/conversions.exp: Fix & improve below patch.

2007-03-01  Frank Ch. Eigler  <fche@redhat.com>

	PR 4121
	* systemtap.stress/conversions.exp: Bypass address=0 test for s390x.

2007-02-27  Frank Ch. Eigler  <fche@redhat.com>

	PR 4105
	* buildok/twentysix.stp: New test.
	* systemtap.pass1-4/buildok.exp: kfail it.

2007-02-19  David Smith  <dsmith@redhat.com>

	PR 4081
	* Makefile.am: The symbolic link that the Makefile creates to stap
	now points to the installed version of stap when "make
	installcheck" is run.
	* Makefile.in: Regenerated.

2007-02-16  David Smith  <dsmith@redhat.com>

	* systemtap.base/alternatives.exp: New test case.

2007-02-09  Frank Ch. Eigler  <fche@elastic.org>

	* systemtap.base/prologue.*: New test case.

2007-02-06  Josh Stone  <joshua.i.stone@intel.com>

	* systemtap.base/deref.stp: Test kread with const sources.

2007-02-06  Frank Ch. Eigler  <fche@elastic.org>

	* buildok/conversions.stp: Build-test all conversions.stp functions.
	* systemtap.stress/conversions.*: New test.

2007-01-29  Frank Ch. Eigler  <fche@elastic.org>

	* systemtap.base/cache.exp (stap_compile): Accept new -p4 output.

2007-01-24  Will Cohen  <wcohen@redhat.com>

	* systemtap.syscall/syscall.exp: Increase timeout for slow machines.
	
2007-01-23  Frank Ch. Eigler  <fche@elastic.org>

	* systemtap.pass1-4/buildok.exp: Remove most kfail designations.

2007-01-23  Mike Mason <mmlnx@us.ibm.com>

	* buildok/socket.stp: Added sockets tapset build test.

2007-01-23  Mike Mason <mmlnx@us.ibm.com>

	* systemtap.string/tokenize.exp, systemtap.string/tokenize.stp,
	systemtap.string/strtol.exp, systemtap.string/strtol.stp:
	Tests for new tokenize and strtol functions.

2007-01-22  Josh Stone  <joshua.i.stone@intel.com>

	* systemtap.base/deref.stp: Rewrite test, and now also check the ability
	to read/write pointers.

2007-01-22  Frank Ch. Eigler  <fche@redhat.com>

	* config/unix.exp: New file as a master load_lib repository.
	* */*.exp: Removed load_lib calls.
	* parseko/cmdline01.stp: Swallow expected stap ERROR: message.
	* systemtap.syscall/syscall.exp: Added installmode_p checks.

2007-01-22  Martin Hunt  <hunt@redhat.com>

	* systemtap.maps/exists.stp: New test to see if
	array elements exist using the "in" keyword.

2007-01-20  Mike Mason <mmlnx@us.ibm.com>

	PR 3899
	* systemtap.base/kmodule.stp: Added probes for other
	modules that allow the test to pass when ext3 isn't 
	built as a module.

2007-01-19  Josh Stone  <joshua.i.stone@intel.com>

	PR 3079
	* systemtap.base/deref.stp: Use the new kread macro that should work
	fine with 64-bit numbers on i386 platforms.  Also expand the test to
	include writes with kwrite.
	* systemtap.base/deref.exp: Remove the setup_kfail.

2007-01-16  Mike Mason <mmlnx@us.ibm.com>

	* buildok/eighteen.stp: changed to find __audit_getname or
	audit_getname without checking kernel version to support
	audit code backports

2007-01-13  Mike Mason <mmlnx@us.ibm.com>

	PR 3867
	* systemtap.samples/ioblocktest.stp: Fixed so only
	checks bit 0 (Read/Write bit) of bio->bi_rw. Also merged
	ioblock.request and ioblock.end probes. They do the same
	thing.

2007-01-10  Martin Hunt  <hunt@redhat.com>

	* systemtap.maps/foreach_foreach.exp: Update for new delete func.
	* systemtap.maps/ii.exp: Ditto.
	* systemtap.maps/ii.stp: Ditto.
	* systemtap.maps/iiiiii.exp: Ditto.
	* systemtap.maps/iiiiii.stp: Ditto.
	* systemtap.maps/is.stp: Ditto.
	* systemtap.maps/si.exp: Ditto.
	* systemtap.maps/si.stp: Ditto.
	* systemtap.maps/ss.stp: Ditto.

2006-12-29  Frank Ch. Eigler  <fche@redhat.com>

	PR 3523.
	* buildok/fourteen.stp, fourteen-plus.stp: Tweak & add a test.
	* systemtap.base/bench.stp: Work around randomized-ordered probes.
	* systemtap.base/bench.exp: Tighten output requirements.

2006-12-22  Josh Stone  <joshua.i.stone@intel.com>

	* buildok/array_size.stp, parseko/array01.stp, parseko/array02.stp,
	parseko/array03.stp, parseko/array04.stp, transko/array01.stp,
	systemtap.base/array_size.exp, systemtap.base/array_size.stp:
	Tests for specifying the size of global arrays.

2006-12-22  David Smith  <dsmith@redhat.com>

	* systemtap.base/cache.exp: Added test to ensure that using '-M'
	and '-t' changes the hash.  The '-t' test is commented out until
	PR3523 is fixed.

2006-12-21  David Smith  <dsmith@redhat.com>

	* systemtap.base/cache.exp: Added test to ensure that using '-b'
	changes the hash.

2006-12-19  Frank Ch. Eigler  <fche@redhat.com>

	PR 3522.
	* buildok/twentyfive.stp: New test for static $var access.

2006-12-18  Josh Stone  <joshua.i.stone@intel.com>	

	* systemtap.base/deref.exp, systemtap.base/deref.exp: Add a test for
	successfully dereferencing pointers of various sizes.  This is known to
	fail on x86 for 64-bit values -- PR 3079.

2006-12-18  David Smith  <dsmith@redhat.com>

	* systemtap.samples/pfaults.stp: Since PR 1132 has been fixed,
	updated to use "$return".

2006-12-08  Josh Stone  <joshua.i.stone@intel.com>

	PR 3681.
	* systemtap.base/global_init.exp, systemtap.base/global_init.stp: New
	test for checking the timeliness of global initialization.

2006-12-07  Josh Stone  <joshua.i.stone@intel.com>

	PR 3624.
	* systemtap.base/be_order.exp, systemtap.base/be_order.stp,
	semok/beginend.stp:  New tests for begin/end priorities.

	* lib/stap_run.exp: Anchor OUTPUT_CHECK_STRING to the end of output.
	* systemtap.base/maxactive.exp: Fix to compare output to the end.
	* systemtap.base/probefunc.exp: Ditto.
	* systemtap.samples/ioblocktest.exp: Ditto.
	* systemtap.samples/ioblocktest.stp: Ditto.
	* systemtap.samples/tcptest.exp: Ditto.

2006-11-30  Martin Hunt  <hunt@redhat.com>

	* systemtap.samples/pfaults.exp: Fix regular expression
	to handle buffering issues that broke on MP systems.

2006-11-29  Li Guanglei <guanglei@cn.ibm.com>
	
	From Gui Jian <guijian@cn.ibm.com>

	* systemtap.samples/lket.exp: Increase MAXSKIPPED
	and timeout thresholds; Fix the code of cleaning 
	temporary files

	* systemtap.stress/whitelist.stp: New testcase to generate
	safe probes.

2006-11-28  David Smith  <dsmith@redhat.com>

	* semko/thirtyfour.stp: Checks for writing to target variable in
	.return probe.
	* semok/twentyfour.stp: Tests read access to target variable in
	.return probe.

2006-11-21  Li Guanglei <guanglei@cn.ibm.com>
	
	From Gui Jian <guijian@cn.ibm.com>
	* systemtap.samples/lket.exp, systemtap.samples/lket.stp: add
	testcase for LKET

2006-11-19  Frank Ch. Eigler  <fche@elastic.org>

	* parseko/twentythree.stp: New test for running tapset file.

2006-11-17  Frank Ch. Eigler  <fche@redhat.com>

	* semko/thirtysix.stp, transko/three.stp: New tests.

2006-11-16  Li Guanglei <guanglei@cn.ibm.com>
	
	* buildok/lket.stp: check for all available LKET trace hooks.

2006-11-10  David Smith  <dsmith@redhat.com>

	* semko/maxactive03.stp: Stop on pass2 instead of on pass1.

	* lib/stap_run.exp: As a side-effect, stap_run() sets global
	'probe_errors' and 'skipped_probes' to the number of probe errors
	and skipped probes seen while running the probe.
	* systemtap.base/maxactive.exp: Uses extended stap_run() to find
	number of skipped probes instead of using private stap_run()
	variant.

2006-11-09  David Smith  <dsmith@redhat.com>

	* buildok/maxactive01.stp: Added test for "maxactive(N)"
	return probe processing.
	* parseko/maxactive01.stp: Ditto.
	* parseko/maxactive02.stp: Ditto.
	* parseko/maxactive03.stp: Ditto.
	* parseko/maxactive04.stp: Ditto.
	* semko/maxactive01.stp: Ditto.
	* semko/maxactive02.stp: Ditto.
	* semko/maxactive03.stp: Ditto.
	* systemtap.base/maxactive.exp: Ditto.

2006-11-06  David Smith  <dsmith@redhat.com>

	* systemtap.maps/foreach_limit.exp: Added new test for foreach
	"limit" keyword.
	* systemtap.maps/foreach_limit.stp: Ditto.

	* parseko/foreachstmt06.stp: Added new test for foreach "limit"
	keyword.
	* parseko/foreachstmt07.stp: Ditto.
	* parseok/foreachstmt01.stp: Ditto.
	* semko/foreachstmt01.stp: Ditto.
	* semko/foreachstmt02.stp: Ditto.

2006-11-02  Thang Nguyen <thang.p.nguyen@intel.com>

	* systemtap.samples/tcptest.exp:  Put TCP load gen into a
	a seperate script. 
	* systemtap.samples/tcptest.tcl:  new script for TCP load
	gen.     

2006-10-30  Josh Stone  <joshua.i.stone@intel.com>

	* systemtap.maps/pmap_agg_overflow.stp: Use
	kernel.function("scheduler_tick") instead of timer.jiffies
	so the test works on all kernels.  The test needs a probe
	that is invoked often on all cpus.
	* systemtap.base/timers.stp: Fudge the comparison a bit between
	jiffies(1) and profile to allow for slop between start/end times.

2006-10-30  Martin Hunt  <hunt@redhat.com>

	* systemtap.maps/pmap_agg_overflow.stp: Use timer.jiffies
	instead of timer.profile so the test works on xen kernels.

2006-10-30  David Smith  <dsmith@redhat.com>

	* systemtap.base/cache.exp: Saves value of SYSTEMTAP_DIR
	environment variable before starting tests and restores value at
	the end.  Without this caching was broken for the rest of the
	testsuite, since all cached files were ending up in
	testsuite/.cache_test (which gets deleted on the next run of the
	testsuite).

	* Makefile.am: The 'clean-local' target now removes the .systemtap
	and .cache_test directories.
	* Makefile.in: Regenerated.

2006-10-30  Martin Hunt  <hunt@redhat.com>

	* systemtap.base/cache.exp (stap_compile): Fix a simple 
	buffering problem with expect.

2006-10-26  David Smith  <dsmith@redhat.com>

	* systemtap.base/cache.exp: New file that tests caching
	functionality.
	* lib/systemtap.exp (setup_systemtap_environment): Use a local
	systemtap directory/cache (instead of the user's cache).
	* .cvsignore: Added .systemtap directory.

2006-10-23  David Smith  <dsmith@redhat.com>

	* lib/stap_run.exp: Handles cached module.
	* lib/stap_run2.exp: Ditto.

2006-10-23  William Cohen  <wcohen@redhat.com>

	* systemtap.maps/absentstats.exp: Increase timeout for slow machines.

2006-10-21  Thang Nguyen <thang.p.nguyen@intel.com>

	* systemtap.samples/tcptest.exp: fix bug #3404 
	* systemtap.samples/tcptest.stp: fix bug #3404

2006-10-18  David Smith  <dsmith@redhat.com>

	* systemtap.syscall/.cvsignore: Added file.

2006-09-28  Martin Hunt  <hunt@redhat.com>

	* buildok/eighteen.stp: Fix for 2.6.18.
	* buildok/two.stp: Ditto.

2006-09-27  Josh Stone  <joshua.i.stone@intel.com>

	* buildok/fourteen.stp: Test new timer functionality.

2006-09-26  David Smith  <dsmith@redhat.com>

	* systemtap.samples/args.exp: Looks for 'staprun' instead of
	'stpd'.

2006-09-20  Josh Stone  <joshua.i.stone@intel.com>

	PR 3233
	* buildok/timestamp.stp: add gettimeofday_ns test.

2006-09-12  David Smith  <dsmith@redhat.com>

	* Added .cvsignore file.

2006-09-09  Frank Ch. Eigler  <fche@elastic.org>

	* lib/systemtap.exp (stap_run_batch): New helper routine.
	* systemtap.pass1-4/*.exp: Use it instead of catch/exec/>>& hack.

2006-09-06  Frank Ch. Eigler  <fche@elastic.org>

	* parseok/eighteen.stp, semok/twentythree.stp: New files for
	testing initialized globals.

2006-08-21  Martin Hunt  <hunt@redhat.com>

	* lib/stap_run.exp: Check for existence of installtest_p
	before running it. This reenables running individual tests
	with runtest.
	* lib/stap_run2.exp: Ditto.
	* lib/stap_run_binary.exp: Ditto.	

2006-08-12  Frank Ch. Eigler  <fche@elastic.org>

	* Makefile.am (clean-local): Clean up dejagnu turds.
	* Makefile.in: Regenerated.

2006-08-12  Frank Ch. Eigler  <fche@elastic.org>

	* all: Reorganized old pass-1..4 tests one dejagnu bucket.
	Moved over old pass-5 tests, except for disabled syscalls tests.
	* Makefile (installcheck): New target for running pass-1..5
	tests against installed systemtap.<|MERGE_RESOLUTION|>--- conflicted
+++ resolved
@@ -1,7 +1,5 @@
 2008-02-23  Frank Ch. Eigler  <fche@elastic.org>
 
-<<<<<<< HEAD
-=======
 	* systemtap.printf/*.exp: Canonicalize pass/fail messages.
 
 2008-02-23  Frank Ch. Eigler  <fche@elastic.org>
@@ -11,7 +9,6 @@
 
 2008-02-23  Frank Ch. Eigler  <fche@elastic.org>
 
->>>>>>> 8a0dc35e
 	* */*.exp: Change all "send \003" to "exec kill -INT -<pgrp>" in order
 	to more reliably kill an inferior stap/stapio/staprun process group.
 
