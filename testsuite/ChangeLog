--- conflicted
+++ resolved
@@ -1,4 +1,3 @@
-<<<<<<< HEAD
 2008-12-15  Mark Wielaard  <mjw@redhat.com>
 
 	* systemtap.context/usymbols.c: Call helper library.
@@ -9,7 +8,7 @@
 
 	* systemtap.context/usymbols.c: New test program.
 	* systemtap.context/usymbols.exp: New dejagnu test.
-=======
+
 2009-01-22  Stan Cox  <scox@redhat.com>
 
 	* systemtap.base/static_uprobes.exp: Test dtrace.
@@ -55,7 +54,6 @@
 2008-12-16  Stan Cox  <scox@redhat.com>
 
 	* systemtap.base/static_uprobes.exp: Generate our own probes file.
->>>>>>> f120873c
 
 2008-12-09  Frank Ch. Eigler  <fche@elastic.org>
 
