2008-08-11  Frank Ch. Eigler  <fche@elastic.org>

	PR5049
	* semok/thirtyone.stp: New test.

<<<<<<< HEAD
=======
2008-08-08  Dave Brolley  <brolley@redhat.com>

	* lib/systemtap.exp (setup_systemtap_environment): If use_server_p,
	start or find a systemtap server.
	(systemtap_exit): If we started a server, stop it.
	* Makefile.am (EXTRA_SYSTEMTAP_PATH): Removed.
	(EXTRA_TOOL_OPTS): Removed.
	* Makefile.in: Regenerated.

2008-08-08  Stan Cox  <scox@redhat.com>

	* systemtap.base/stmt_rel.stp: Lower wildcard matching count.

2008-08-07  David Smith  <dsmith@redhat.com>

	* systemtap.base/utrace_p4.exp: Uses lib/stap_compile.exp instead
	of its own stap_compile procedure.
	* systemtap.base/cache.exp (stap_compile): Ignores warnings.
	* lib/stap_compile.exp: Ignores warnings.

2008-08-05  Mark Wielaard  <mwielaard@redhat.com>

	* systemtap.examples/README: Add meta file tag descriptions.

>>>>>>> 79640c29
2008-08-05  Stan Cox  <scox@redhat.com>

	* systemtap.base/warnings.stp: Use relative instead of absolute line.
	* systemtap.base/vars.exp: New test.

2008-08-03  Wenji Huang <wenji.huang@oracle.com>

	* buildok/seven.stp: Correct for 2.6.27.
	* buildok/seventeen.stp: Ditto.

2008-07-29  Dave Brolley  <brolley@redhat.com>

	* Makefile.am (SYSTEMTAP_PATH): Add $(EXTRA_SYSTEMTAP_PATH).
	* lib/stap_compile.exp: Revert previous change.
	* lib/stap_run.exp: Likewise.
	* lib/stap_run2.exp: Likewise.
	* lib/stap_run_binary.exp: Likewise.
	* lib/stap_run_exact.exp: Likewise.
	* lib/systemtap.exp (stap_exec): Removed.
	* Makefile.in: Regenerated.

2008-07-24  Dave Nomura  <dcnltc@us.ibm.com>

	* systemtap.base/itrace.stp: Added simple tests of itrace probe.

2008-07-14  Dave Brolley  <brolley@redhat.com>

	* Makefile.am (TOOL_OPTS): New variable.
	(installcheck): Add $(TOOL_OPTS) to --tool_opts.
	(RUNTESTDEFAULTFLAGS): Likewise.
	* Makefile.in: Regenerated.
	* lib/systemtap.exp (installtest_p): Look for 'install' as a substring
	of $TOOL_OPTIONS.
	(use_server_p): New proc.
	(stap_exec): New proc.
	* lib/stap_compile.exp: Use [stap_exec] to call systemtap.
	* lib/stap_run.exp: Likewise.
	* lib/stap_run2.exp: Likewise.
	* lib/stap_run_binary.exp: Likewise.
	* lib/stap_run_exact.exp: Likewise.

2008-07-09  Frank Ch. Eigler  <fche@elastic.org>

	From <James.Bottomley@HansenPartnership.com>:
	* systemtap.base/declaration.exp: New test.
	* lib/stap_compile.exp: New file, stap_compile moved from ...
	* systemtap.base/marker.exp: ... here.

2008-07-01  Wenji Huang <wenji.huang@oracle.com>

	* buildok/vfs_testcase.stp: Test _vfs.generic_commit_write only when
	kernel<=2.6.25.

2008-06-27  David Smith  <dsmith@redhat.com>

	* systemtap.base/utrace_p4.exp: Added tests for 'process(PID)'
	variants.

2008-06-24  Frank Ch. Eigler  <fche@elastic.org>

	rhbz 451707
	* systemtap.stress/conversions.exp: Reorder value overrides
	so $test name conveys correct tested value.

2008-06-23  Stan Cox  <scox@redhat.com>

	* systemtap.base/stmt_rel.stp: Added test for
	kernel.statement("Func@File:*")

2008-06-18  Josh Stone  <joshua.i.stone@intel.com>

	* systemtap.base/optim_voidstmt.stp: Add tests for various statement
	optimizations that we should now be eliding.

2008-06-16  Frank Ch. Eigler  <fche@elastic.org>

	* systemtap.base/warnings.exp: Adjust warning count again (me1 and
	elide were formerly duplicated).

2008-06-16  Stan Cox  <scox@redhat.com>

	* systemtap.base/warnings.stp: Added PR 6611 warning tests.
	* systemtap.base/warnings.exp: Reset warning count.

2008-06-13  Frank Ch. Eigler  <fche@elastic.org>

	* lib/stap_run.exp: Remove module/cache warning boilerplate.

2008-06-11  Mark Wielaard  <mwielaard@redhat.com>

	* systemtap.base/warnings.exp: Expect 11 warning plus 1 .ko output
	line.

2008-06-11  David Smith  <dsmith@redhat.com>

	* systemtap.base/utrace_p5.exp: Made changes to work when not
	configured in the src directory.
	* systemtap.base/utrace_p5_multi.c: Made changes to work on x86_64
	systems. 

	* systemtap.base/utrace_p5.exp: Added 'process().thread.begin' and
	'process().thread.end' tests.
	* systemtap.base/utrace_p5_multi.c: Added multi-threaded test
	program for utrace_p5.exp.
	* .gitignore: Updated.

2008-06-10  Stan Cox  <scox@redhat.com>

	* systemtap.base/warnings.exp: Adjust for duplicate warning elimination.

2008-06-10  Frank Ch. Eigler  <fche@elastic.org>

	PR 6470.
	* parseko/preprocess08.stp, ...08b.stp: Revised/new test.
	* systemtap.base/cmd_parse.exp: Added some argv[] tests.

2008-06-09  Stan Cox  <scox@redhat.com>

	* systemtap.base/stmt_rel.stp: New test.
	* systemtap.base/stmt_rel.exp: Likewise.

2008-06-06  David Smith  <dsmith@redhat.com>

	* systemtap.base/utrace_p4.exp: Updated for utrace probe changes.
	* systemtap.base/utrace_p5.exp: Ditto.

2008-06-03  Frank Ch. Eigler  <fche@elastic.org>

	* systemtap.context/backtrace.tcl: Tolerate "(inexact)" backtraces.

2008-05-30  Wenji Huang <wenji.huang@oracle.com>

	* systemtap.base/debugpath.exp: Add path for self-built kernel.

2008-05-28  Josh Stone  <joshua.i.stone@intel.com>

	PR 6529
	* systemtap.base/error_fn.*: New tests.

2008-05-28  Mark Wielaard  <mwielaard@redhat.com>

	* testsuite/Makefile.am (clean-local): Correct redirect of stderr.
	(installcheck): Don't depend on clean.

2008-05-28  Mark Wielaard  <mwielaard@redhat.com>

	* lib/systemtap.exp (setup_systemtap_environment): Create user
	based cache dir.
	* systemtap.base/cache.exp: Likewise.
	* Makefile.am (clean-local): Try to remove all .systemtap and
	.cache_test dirs.

2008-05-26  Frank Ch. Eigler  <fche@elastic.org>

	* testsuite/stmtvars.exp: Tweaked matching regexps, tested on
	f7, rhel5.

2008-05-24  Frank Ch. Eigler  <fche@elastic.org>

	* configure.ac (enable-dejazilla): Add option, default off.
	* Makefile.am (*check): Send systemtap.sum to dejazilla if enabled$a
	* execrc: New helper script for runtest rc overriding.
	* configure, Makefile.in: Regenerated.

2008-05-23  Frank Ch. Eigler  <fche@elastic.org>

	* buildok/{nfs,rpc}-all-probes.stp: Suppress warnings from empty probe
	bodies.
	* systemtap.pass1-4/buidok.exp: Mark above as kfail due to bug #4413.
	While there, also mark the process_test kfail for #1155, though even
	it fails only sporadically.

2008-05-21  Frank Ch. Eigler  <fche@elastic.org>

	PR 6538
	* buildok/ioscheduler.stp, nine.stp, scsi.stp, sixteen.stp,
	socket.stp, stat_insert.stp: Adapt to new warnings.
	* systemtap.maps/linear_empty.exp, systemtap.samples/args.exp,
	systemtap.samples/poll_map.stp, systemtap.string/strtol.stp: Ditto.

2008-05-20  Frank Ch. Eigler  <fche@elastic.org>

	PR 6538
	* systemtap.base/warnings.*: New tests.
	* buildok/eleven.stp, systemtap.examples/disktop.stp,
	transok/three.stp: Adapt to new warnings.

2008-05-21  Stan Cox  <scox@redhat.com>

	* systemtap.base/optim_arridx.stp: Test compound assignment and
	binary expression.
	* systemtap.base/optim_arridx.exp: Likewise.
	(optim_arridx_run): Don't check warnings.

2008-05-21  Mark Wielaard  <mwielaard@redhat.com>

	* buildok/aux_syscalls-embedded.stp: Don't check _struct_utimbuf_u
	and _struct_compat_utimbuf_u. Check new _struct_utimbuf_actime,
	_struct_utimbuf_modtime, _struct_compat_utimbuf_actime and
	_struct_compat_utimbuf_modtime.

2008-05-20  Mark Wielaard  <mwielaard@redhat.com>

	PR 5001
	* systemtap.syscall/futimes.c (utime): Expect new time format.
	* systemtap.syscall/stat.c (utime): Likewise.

2008-05-19  Mark Wielaard  <mwielaard@redhat.com>

	PR 6524
	* systemtap.base/ctime.stp: New test.
	* systemtap.base/ctime.exp: New expect file.

2008-05-19  Stan Cox  <scox@redhat.com>

	* systemtap.base/optim_arridx.stp: New test.
	* systemtap.base/optim_arridx.exp: New test.

2008-04-29  Frank Ch. Eigler  <fche@elastic.org>

	PR 6466.
	* semko/twelve.stp, semok/twenty.stp, systemtap.base/cache.exp,
	systemtap.base/maxactive.exp, systemtap.base/warnings.exp,
	transok/eight.stp: Adapt to new elision capabilities; add new
	side-effects or -w warning-suppression flags.
	* systemtap.pass1-4/buildok.exp: Remove two kfails.
	* semok/optimize.stp: Test new elision.

2008-04-24  Will Cohen  <wcohen@redhat.com>

	* systemtap.examples: examples moved into testsuite.

2008-04-22  David Smith  <dsmith@redhat.com>

	* systemtap.base/utrace_p5.exp: Simplfied a little.

	* systemtap.base/utrace_p5.exp: Added run-time utrace tests.

2008-04-21  David Smith  <dsmith@redhat.com>

	* parseko/utrace01.stp: Renamed from semko/utrace02.stp (since it
	received a parse error, not a semantic error).

2008-04-21  Martin Hunt  <hunt@redhat.com>

	* systemtap.samples/args.exp: Remove obsolete "-d" option.

2008-04-18  David Smith  <dsmith@redhat.com>

	* systemtap.base/utrace_p4.exp: Added exec probe test.

	* buildok/utrace01.stp: Removed.
	* buildok/utrace02.stp: Ditto.
	* buildok/utrace03.stp: Ditto.
	* systemtap.base/utrace_p4.exp: Rewrote buildok tests to check for
	kernel utrace support.

2008-04-17  David Smith  <dsmith@redhat.com>

	* buildok/utrace01.stp: New test.
	* buildok/utrace02.stp: Ditto.
	* buildok/utrace03.stp: Ditto.
	* semko/utrace01.stp: Ditto.
	* semko/utrace02.stp: Ditto.
	* semko/utrace03.stp: Ditto.
	* semko/utrace04.stp: Ditto.
	* semko/utrace05.stp: Ditto.
	* semko/utrace06.stp: Ditto.
	* semko/utrace07.stp: Ditto.
	* semko/utrace08.stp: Ditto.
	* semko/utrace09.stp: Ditto.
	* semko/utrace10.stp: Ditto.
	* semko/utrace11.stp: Ditto.
	* semko/utrace12.stp: Ditto.
	* semko/utrace13.stp: Ditto.

2008-04-10  Frank Ch. Eigler  <fche@elastic.org>

	PR 2949
	* systemtap.base/cmd_parse.exp: Add "-l" listing test.

2008-04-04  Masami Hiramatsu <mhiramat@redhat.com>

	PR 5528
	* systemtap.stress/conversions.exp: Update a script to catch up
	recently changes of conversions.stp.

2008-03-31  Frank Ch. Eigler  <fche@elastic.org>

	* configure.ac: Bump version to 0.7.
	* configure: Regenerated.

2008-03-27  Frank Ch. Eigler  <fche@elastic.org>

	* systemtap.base/cmd_parse.exp: Don't assume $SHELL=bash.

2008-03-23  Frank Ch. Eigler  <fche@elastic.org>

	* lib/stap_run.exp (stap_run): Ignore missing debuginfo warnings.
	Try harder to kill stap child in case of timeouts and errors.

2008-03-23  Frank Ch. Eigler  <fche@elastic.org>

	PR 5980.
	* lib/systemtap.exp: Set default Snapshot: value from "stap -V"
	output.

2008-03-21  Eugene Teo  <eugeneteo@kernel.sg>

	PR 5528
	* systemtap.stress/conversions.stp: Test new user_* functions.
	* buildok/conversions.stp: Test new user_* functions.
	* buildok/conversions-embedded.stp: Test new user_* functions.

2008-03-20  Frank Ch. Eigler  <fche@elastic.org>

	PR 5956.
	* semko/fortyfive.stp: New test.

2008-03-15  Frank Ch. Eigler  <fche@elastic.org>

	* systemtap.base/maxactive.exp, probefunc.exp: Standardize pass msg.

2008-03-10  Dave Brolley  <brolley@redhat.com>

	PR5189
	* systemtap.printf/memory1.{stp,exp}: Rewrite to reflect new %m safety checks.
	* systemtap.stress/conversions.exp: Add a test for invalid argument to %m.

2008-03-05  David Smith  <dsmith@redhat.com>

	PR5422
	* systemtap.samples/examples.exp: Updated.

2008-03-03  Frank Ch. Eigler  <fche@elastic.org>

	PR5516
	* buildok/twentynine.stp: New test.

2008-02-27  Dave Brolley  <brolley@redhat.com>

	PR5189
	* systemtap.printf/bin6.{exp,stp}: New test case.
	* systemtap.printf/memory1.{exp,stp}: New test case.

2008-02-27  David Smith  <dsmith@redhat.com>

	* systemtap.base/marker.exp: Added better path to Module.markers.

2008-02-25  Frank Ch. Eigler  <fche@elastic.org>

	PR5792.
	* systemtap.base/preprocessor.exp: New test.

2008-02-23  Frank Ch. Eigler  <fche@elastic.org>

	* systemtap.printf/*.exp: Canonicalize pass/fail messages.

2008-02-23  Frank Ch. Eigler  <fche@elastic.org>

	* systemtap.samples/args.exp: Remove installation-specific paths from
	pass/fail judgements.<

2008-02-23  Frank Ch. Eigler  <fche@elastic.org>

	* */*.exp: Change all "send \003" to "exec kill -INT -<pgrp>" in order
	to more reliably kill an inferior stap/stapio/staprun process group.

2008-02-22  Frank Ch. Eigler  <fche@elastic.org>

	* semko/fortyfive.stp: Add ".call" to exclude false (?) positives
	from inlined instances defined in header files.

2008-02-22  Frank Ch. Eigler  <fche@elastic.org>

	* systemtap.base/stmtvars.exp: New test for PR 5787.

2008-02-21  Will Cohen  <wcohen@redhat.com>

	* systemtap.base/beginenderror.exp: Increase timeout for slow machines.

2008-02-20  David Smith  <dsmith@redhat.com>

	* systemtap.base/marker.exp: Added tests for marker probe
	".format" component.

2008-02-19  Frank Ch. Eigler  <fche@elastic.org>

	PR5766.
	* semko/fortyfive.stp: New test.

2008-02-19  Frank Ch. Eigler  <fche@elastic.org>

	PR5771.
	* transko/one.stp: Remove, or rather, move to this ...
	* semko/zero.stp: new file.

2008-02-12  Frank Ch. Eigler  <fche@elastic.org>

	* systemtap.context/context.exp: Build temporary modules under
	build tree, to tolerate read-only source trees.
	* {args,backtrace,pid}.tcl: Corresponding changes.
	* systemtap_test_module2.c: Add a bunch of asm("")'s to prevent
	inlining even better than noinline does.

2008-02-12  Frank Ch. Eigler  <fche@elastic.org>

	* systemtap.pass1-4/buildok.exp: No longer kfail buildok/seventeen.

2008-02-07  Martin Hunt  <hunt@redhat.com>

	* systemtap.base/debugpath.exp: Remove explicit closes.
	Stap will terminate without help, and cleanup after itself.

2008-02-06  Masami Hiramatsu  <mhiramat@redhat.com>

	* systemtap.context/backtrace.tcl: Fixed regular expressions and Added
	new expression for checking return probe's stacktrace on ia64.
	* systemtap.context/backtrace.stp (print_all_trace_info): Added
	trace point output before calling print_stack().

2008-02-06  Masami Hiramatsu  <mhiramat@redhat.com>

	* systemtap.base/cmd_parse.exp: Added 'wait' between tests for
	preventing unexpected EOF.

2008-02-06  Masami Hiramatsu  <mhiramat@redhat.com>

	* systemtap.base/procfs.exp: Added PROCFS.ko cleanup.
	* systemtap.context/context.exp: Added cleanup call.
	* systemtap.printf/end1b.exp: Passed evaluated command string to
	as_root.
	* systemtap.printf/mixed_outb.exp: Ditto.
	* systemtap.printf/out1b.exp: Ditto.
	* systemtap.printf/out2b.exp: Ditto.
	* systemtap.printf/out3b.exp: Ditto.

2008-02-04  David Smith  <dsmith@redhat.com>

	PR 4446.
	* systemtap.base/marker.exp: Added tests for marker "$format"
	variable.

2008-02-01  Martin Hunt  <hunt@redhat.com>
	PR4736
	* systemtap.printf/stap_merge.tcl: Copied here so
	it will always be available.

2008-01-31  Will Cohen <wcohen@redhat.com>

	* systemtap.pass1-4/buildok.exp: Add some kfails.

2008-01-29  Frank Ch. Eigler  <fche@elastic.org>

	* Makefile.am (clean-local): Allow "rm -rf" to fail due to
	root-owned .ko files in the local cache.
	* Makefile.in: Regenerated.

2008-01-26  Frank Ch. Eigler  <fche@elastic.org>

	PR 5673.
	* testsuite/parseko/maxactive{04,05}.stp: New tests.

2008-01-24  Frank Ch. Eigler  <fche@elastic.org>

	crash(8) tests, based on Masami Hiramatsu <mhiramat@redhat.com>:
	* Makefile.am (CRASH_LIBDIR): Pass in $(RUNTEST).
	* lib/systemtap.exp (as_root): Trace command string, output, and
	result.
	* systemtap.samples/crash.*, testlog.stp: New test case.
	* Makefile.in: Regenerated.

2008-01-23  Frank Ch. Eigler  <fche@elastic.org>

	PR 2521.
	* systemtap.base/debugpath.exp: New test.

2008-01-18  Frank Ch. Eigler  <fche@elastic.org>

	* configure.ac: Bump version to 0.6.1.
	* configure: Regenerated.

2008-01-17  Frank Ch. Eigler  <fche@elastic.org>

	PR 4935.
	* semko/forty.stp, fortyone.stp, fortytwo.stp: New tests.
	* semok/twentynine.stp: Weaken test since condition expressions have
	become more tightly constrained.

2008-01-17  David Smith  <dsmith@redhat.com>

	* semko/procfs11.stp: Added test for invalid use of procfs probe
	'$value' target variable.
	* semko/procfs12.stp: Ditto.

2008-01-16  David Smith  <dsmith@redhat.com>

	PR 5608.
	* systemtap.base/marker.exp:  Added 2 tests for treating marker
	arguments incorrectly.

2008-01-16  Eugene Teo  <eteo@redhat.com>

	* buildok/signal-embedded.stp: Add all new embedded C functions
	in signal.

2008-01-14  Frank Ch. Eigler  <fche@elastic.org>

	PR 4935.
	* systemtap.base/onoffprobe.*: Toughen test.

2008-01-12  Frank Ch. Eigler  <fche@elastic.org>

	* lib/systemtap.exp (get_system_info): Look for $builddir/SNAPSHOT too.

2008-01-09  Masami Hiramatsu  <mhiramat@redhat.com>

	PR5554
	* systemtap.syscall/alarm.c: Fix expected output patterns on ia64.
	* systemtap.syscall/stat.c: Ditto.

2008-01-09  Masami Hiramatsu  <mhiramat@redhat.com>

	PR5544
	* lib/stap_run.exp (stap_run): Support warning before ending probe.

2008-01-07  William Cohen  <wcohen@redhat.com>
	* lib/systemtap.exp (as_root): new proc.
	* systemtap.context/context.exp:
	* systemtap.printf/end1b.exp: 
	* systemtap.printf/mixed_outb.exp:
	* systemtap.printf/out1b.exp:
	* systemtap.printf/out2b.exp:
	* systemtap.printf/out3b.exp: Use as_root proc.

2008-01-04  David Smith  <dsmith@redhat.com>

	* systemtap.base/marker.exp: Improved regexp that finds markers
	with arguments.

2007-12-12  Martin Hunt  <hunt@redhat.com>
	Detect crashing stap and report as a test failure.
	* lib/systemtap.exp (stap_run_batch): Return -1 if stap
	crashed.
	* systemtap.pass1-4/buildko.exp: If stap_run_batch returned
	-1 then mark test as failed.
	* systemtap.pass1-4/parseko.exp: Ditto.
	* systemtap.pass1-4/semko.exp: Ditto.
	* systemtap.pass1-4/transko.exp: Ditto.

2007-12-05  Masami Hiramatsu  <mhiramat@redhat.com>

	PR 4935
	* parseok/five.stp: Add an example of conditional probe point.
	* parseko/probepoint04.stp: New test for conditional probe point.
	* parseko/probepoint05.stp: Ditto.
	* parseko/probepoint06.stp: Ditto.
	* parseko/probepoint07.stp: Ditto.
	* parseko/probepoint08.stp: Ditto.
	* parseko/probepoint09.stp: Ditto.
	* semok/twentynine.stp: Ditto.
	* semko/thirtynine.stp: Ditto.
	* systemtap.base/onoffprobe.*: Ditto.

2007-12-03  Masami Hiramatsu  <mhiramat@redhat.com>

	PR 5376
	* perseko/twentytwo.stp: Change testcase to the wildcarded probe
	points with spaces.

2007-11-29  David Smith  <dsmith@redhat.com>

	* systemtap.base/marker.exp: Gets marker list from
	Module.markers.  K_MARKER03 is always run since it is designed to
	fail.

2007-11-27  David Smith  <dsmith@redhat.com>

	* semok/twentyeight.stp: Tests wildcarded probe points.

2007-11-19  Frank Ch. Eigler  <fche@elastic.org>

	* parseok/five.stp, semok/twentyseven.stp: Test "!" probe point flag.

2007-11-15  David Smith  <dsmith@redhat.com>

	* systemtap.base/marker.exp: Removed 'module("foo").mark("bar")'
	tests since that facility was removed.

2007-11-12  Martin Hunt  <hunt@redhat.com>
	 
	* systemtap.base/*.stp: Replace log() calls with
	println() (or printf() if formatting would help.)
	* systemtap.maps/*.stp: Ditto.
	* systemtap.samples/*.stp: Ditto.	
	* systemtap.stress/*.stp: Ditto.		

2007-11-09  Masami Hiramatsu  <mhiramat@redhat.com>

	PR3858
	* systemtap.printf/sharedbuf.exp: New test for buffer sharing option.
	* systemtap.printf/sharedbuf.stp: Ditto.
	* systemtap.printf/hello.stp: Ditto.
	* systemtap.printf/hello2.stp: Ditto.

2007-10-25  Martin Hunt  <hunt@redhat.com>

	* systemtap.printf/printd.exp: New.
	Runs printd.stp and printdln.stp.
	* systemtap.printf/printdln.stp: Removed bad tests.	
	* systemtap.printf/printd.stp: Ditto.

2007-10-25  Martin Hunt  <hunt@redhat.com>
	
	* systemtap.printf/print_char.*: New test. 
	* systemtap.printf/print.*: New test.
	* systemtap.printf/println.*: New test.
	
	* systemtap.maps/elision.*: New tests.

	* config/unix.exp: Added stap_run_exact.
	* lib/stap_run_exact.exp: New. Like stap_run2 but
	takes a seperate test name. 

2007-10-25  Martin Hunt  <hunt@redhat.com>
	
	* systemtap.printf/printd.stp: New
	* systemtap.printf/printdln.stp: New	

2007-10-16  Martin Hunt  <hunt@redhat.com>

	PR 5000
	* systemtap.printf/bin3.stp. Removed.
	* systemtap.printf/bin3a.stp. Renamed bin3.stp.	
	* systemtap.printf/bin4.stp. Removed.
	* systemtap.printf/bin4a.stp. Renamed bin4.stp.	
	* systemtap.printf/bin5.stp. Removed.
	* systemtap.printf/bin5a.stp. Renamed bin5.stp.	
	* systemtap.printf/bin3.exp: Don't run bin3a.stp.	
	* systemtap.printf/bin4.exp: Don't run bin4a.stp.
	* systemtap.printf/bin5.exp: Don't run bin5a.stp.

	Increase reliability under loads.
	* systemtap.samples/pfaults.exp: Increase MAXACTION.
	* systemtap.context/backtrace.tcl: Handle just
	a single userspace address.

2007-10-05  Frank Ch. Eigler  <fche@elastic.org>

	PR 1119.
	* systemtap.base/warnings.*: New test.

2007-10-05  Martin Hunt  <hunt@redhat.com>

	* buildok/aux_syscalls-embedded.stp: Add all embedded
	C function in aux_syscalls.

2007-10-04  Frank Ch. Eigler  <fche@elastic.org>

	* buildok/inet-embedded.stp: Test inet.stp functions.

2007-10-04  Mike Mason <mmlnx@us.ibm.com>

	* buildok/memory-all-probes.stp: New test that uses wildcarding to
	  determine if all probes are resolvable. 
	* buildok/nfs-all-probes.stp: Ditto
	* buildok/nfsd-all-probes.stp: Ditto
	* buildok/process-all-probes.stp: Ditto
	* buildok/rpc-all-probes.stp: Ditto
	* buildok/scheduler-all-probes.stp: Ditto
	* buildok/scsi-all-probes.stp: Ditto
	* buildok/signal-all-probes.stp: Ditto
	* buildok/socket-all-probes.stp: Ditto
	* buildok/tcp-all-probes.stp: Ditto
	* buildok/udp-all-probes.stp: Ditto
	* buildok/vfs-all-probes.stp: Ditto

2007-10-03  Frank Ch. Eigler  <fche@elastic.org>

	* systemtap.syscall/test.tcl: Don't list PASS on stdout.

2007-10-02  Frank Ch. Eigler  <fche@redhat.com>

	PR 5078
	* semok/twentysix.stp, systemtap.base/beginenderror.*: New tests.

2007-10-02  William Cohen  <wcohen@redhat.com>

	* systemtap.syscall/signal.c:
	* systemtap.syscall/uid16.c: Compilation regardless of defines.
	* systemtap.syscall/test.tcl: Handle UNSUPP tests correctly.
	
2007-09-28  Wenji Huang <wenji.huang@oracle.com>

	* lib/systemtap.exp: New proc get_system_info.
	* lib/stap_run.exp: New proc print_system_info.

2007-09-27  Masami Hiramatsu <mhiramat@redhat.com>

	PR3916
	* systemtap.sample/gtod.*: New test for gettimeofday accuracy.

2007-09-25  Martin Hunt  <hunt@redhat.com>

	* systemtap.context/backtrace.tcl: Handle single line timer.profile
	backtraces.

2007-09-25  David Smith  <dsmith@redhat.com>

	* systemtap.base/marker.exp: Improved regexp to work correctly on
	kernels with no markers.
	
	* systemtap.base/marker.exp: Updated for the 9/18/2007 markers
	patch.

2007-09-24  Frank Ch. Eigler  <fche@elastic.org>

	* systemtap.samples/examples.exp: New file, replacing
	* buildok/examples.stp: Removed.

2007-09-24  Frank Ch. Eigler  <fche@elastic.org>

	* buildok/*-embedded.stp: New test case for every embedded-C 
	function in the tapsets.

2007-09-22  Frank Ch. Eigler  <fche@elastic.org>

	* systemtap.maps/linear_overunder.exp: Correct for actual data.

2007-09-22  Frank Ch. Eigler  <fche@elastic.org>

	PR 5057.
	* systemtap.maps/linear_nearlyempty.*: New test for
	histogram printing elision.

2007-09-22  Frank Ch. Eigler  <fche@elastic.org>

	* systemtap.base/optim.exp: Wait for both result lines.

2007-09-21  Martin Hunt  <hunt@redhat.com>

	* systemtap.maps/linear*: Updated linear histogram tests.

	* lib/stap_run2.exp (stap_run2): Use send_log()
	instead of puts to save failure context in the log.

2007-09-21  Frank Ch. Eigler  <fche@elastic.org>

	* systemtap.base/optim.exp/stp: New test for rhbz# 300121.

2007-09-18  David Smith  <dsmith@redhat.com>

	* systemtap.base/procfs.exp: New test case.
	* lib/stap_run.exp (stap_run): Handles the case where the stap
	'-m' option was used.

2007-09-17  David Smith  <dsmith@redhat.com>

	* semko/procfs06.stp: New test case.
	* semko/procfs07.stp: Ditto.
	* semko/procfs08.stp: Ditto.
	* semko/procfs09.stp: Ditto.
	* semko/procfs10.stp: Ditto.

2007-09-15  Wenji Huang <wenji.huang@oracle.com>

	PR 4930
        * buildok/examples.stp: New test case.

2007-09-14  David Smith  <dsmith@redhat.com>

	PR 1154
	* buildok/procfs01.stp: New test case.
	* semko/procfs01.stp: Ditto.
	* semko/procfs02.stp: Ditto.
	* semko/procfs03.stp: Ditto.
	* semko/procfs04.stp: Ditto.
	* semko/procfs05.stp: Ditto.

2007-09-13  Martin Hunt  <hunt@redhat.com>

	* systemtap.base/limits.exp: New. Test 32 and 64-bit integer
	extremes.

2007-09-12  Frank Ch. Eigler  <fche@elastic.org>

	* buildok/print_histograms.stp: Test println(@hist*()).

2007-09-12  Frank Ch. Eigler  <fche@elastic.org>

	PR 5023.
	* buildok/ten.stp: Extend some more.
	
2007-09-12  Martin Hunt  <hunt@redhat.com>

	* systemtap.maps/foreach_limit.stp: Clean up the aggregates
	section.

	* systemtap.maps/foreach_limit2.stp: Remove newline that was 
	confusing the output match.

	* systemtap.maps/linear_bad.exp: Fix expected output.	
	* systemtap.maps/linear_neg.exp: Ditto.

	* systemtap.maps/log.*: New files.
	* systemtap.maps/log_edge.*: New files.
	
	* lib/stap_run2.exp (stap_run2): Rewrite. Previous version
	was too complex and buggy.

2007-09-12  Masami Hiramatsu <mhiramat@redhat.com>

	PR 4633
	* systemtap.context/backtrace.stp: Add testcases for the return
	probe and the profile probe.
	* systemtap.context/backtrace.tcl: Ditto.
	* systemtap.context/systemtap_test_module2.c: Ditto.

2007-09-12  Frank Ch. Eigler  <fche@elastic.org>

	PR 5023.
	* buildok/ten.stp: Reactivate and extend.

2007-09-11  Josh Stone  <joshua.i.stone@intel.com>

	PR 5014
	* systemtap.maps/pmap_agg_overflow.stp: Ensure that the percpu arrays
	don't overflow before we get the chance to test aggregation overflow.
	Also use a more optimal overflow limit (MAXMAPENTRIES + 1).

2007-09-10 Wenji Huang  <wenji.huang@oracle.com>

	* systemtap.stress/current.stp: Make module probe optional.
	* buildok/four.stp: Ditto.
	* buildok/twentyfive.stp: Ditto.
	* semok/twelve.stp: Ditto.

2007-09-06  Masami Hiramatsu <mhiramat@redhat.com>

	PR 4542
	* systemtap.stress/current.stp: Don't probe the return of __switch_to
	on i686.

2007-08-27  Martin Hunt  <hunt@redhat.com>

	* systemtap.context/context.exp (build_modules): Change
	build order to prevent messages about no version for yyy_int64.

2007-08-24  Frank Ch. Eigler  <fche@redhat.com>

	PR 4899
	* buildok/fortytwo.stp: New test.
	* semko/thirtynine.stp: Removed test, now that bug #1305 has become
	mooted/undone.

2007-08-21  David Smith  <dsmith@redhat.com>

	* foreach_limit.stp: Added test for sorting numeric arrays by
	value.
	* foreach_limit.exp: Ditto.

	PR 2305
	* foreach_limit2.stp: New file.  Tests sorting aggregate arrays by
	value.
	* foreach_limit2.exp: Ditto.

2007-08-21  Frank Ch. Eigler  <fche@elastic.org>

	PR 4942
	* systemtap.base/kmodule.stp: Add "never" probe for type inference.

2007-08-20  Martin Hunt  <hunt@redhat.com>

	* systemtap.base/cmd_parse.exp: New file.  Test
	command parsing for "-c".

2007-08-20  David Smith  <dsmith@redhat.com>

	* parseko/cmdline15.stp: Added new test to make sure options '-c
	cmd' and '-x pid' are mutually exclusive.
	* parseko/cmdline16.stp: Ditto.

2007-08-16  Frank Ch. Eigler  <fche@elastic.org>

	PR 1315.
	* buildok/fortyfive.stp: New test.

2007-08-16  Josh Stone  <joshua.i.stone@intel.com>

	PR 4591
	* lib/stap_run.exp: Make sure to match the entire output, in case
	there are multiple pass/fail messages.
	* buildok/printf.stp: Add lines for new print variants.
	* parseko/printd01.stp: Make sure that bad printd calls are handled.
	* parseko/printd02.stp: Ditto.
	* parseko/printd03.stp: Ditto.
	* parseko/printd04.stp: Ditto.
	* systemtap.base/print.stp: Try a bunch of different print calls.
	* systemtap.base/print.exp: Driver for above.

2007-08-15  Martin Hunt  <hunt@redhat.com>

	* systemtap.printf/*b.exp: Use stap_merge.tcl.

2007-08-14  David Smith  <dsmith@redhat.com>

	Merge from setuid-branch.
	* configure.ac: Version increase to 0.6.
	* configure: Regenerated.

	* parseko/cmdline09.stp: Added new test for staprun command line
	options.
	* parseko/cmdline10.stp: Ditto.
	* parseko/cmdline11.stp: Ditto.
	* parseko/cmdline12.stp: Ditto.
	* parseko/cmdline13.stp: Ditto.
	* parseko/cmdline14.stp: Ditto.

	* systemtap.samples/args.exp: No longer necessary to use "sudo" to
	run staprun.

2007-08-07  Frank Ch. Eigler  <fche@redhat.com>

	PR 4846
	* parseko/preprocess13.stp, parseok/nineteen.stp,
	semok/twentyfive.stp: New tests.

2007-08-07  David Smith  <dsmith@redhat.com>

	PR 4736 (partial fix)
	* systemtap.printf/end1b.exp: Changed 'FAIL' to 'fail', so
	the rest of the testsuite will continue.
	* systemtap.printf/mixed_outb.exp: Ditto.
	* systemtap.printf/out1b.exp: Ditto.
	* systemtap.printf/out2b.exp: Ditto.
	* systemtap.printf/out3b.exp: Ditto.

2007-08-02  Mike Mason <mmlnx@us.ibm.com>

	* systemtap.samples/profile.stp: Changed limit check in
	foreach loop.

2007-08-01  Mike Mason <mmlnx@us.ibm.com>

	* systemtap.samples/profile.stp: Changed pid to tid throughout.
	Changed delete method in decumulate().

2007-07-26  David Smith  <dsmith@redhat.com>

	PR 4295
	* systemtap.samples/args.exp: Tests to make sure the '-m' option
	leaves a module in the current directory.
	* systemtap.base/cache.exp (stap_compile): Added cleanup.

2007-07-25  Mike Mason <mmlnx@us.ibm.com>

	PR 4836
	* systemtap.samples/pfault.stp: Changed to
	use memory tapset pagefault probes.

2007-07-25  Mike Mason <mmlnx@us.ibm.com>

	PR 4836
	* buildok/twentytwo.stp, buildok/twentythree.stp:
	Changed free_task() probes to deactivate_super() probes.  Changed 
	references to timestamp in task_struct to s_maxbytes in super_block.
	timestamp was removed from task_struct in 2.6.23.  s_maxbytes is an
	unsigned long long in every kernel I checked back to 2.4.18. 

2007-07-12  David Smith  <dsmith@redhat.com>

	* systemtap.maps/pmap_agg_overflow.exp: On single processor
	systems, this test reported an unsupported test and a test failure
	when it should have only reported an unsupported test.  Fixed.

2007-07-10  Martin Hunt  <hunt@localhost.localdomain>

	* systemtap.context/context.exp: Copy modules to
	/lib/modules/`uname -r`/kernel for debug info.
	
2007-07-10  Martin Hunt  <hunt@redhat.com>

	* systemtap.context/pid.tcl: Don't try to get real ppid,
	just match pattern.

2007-07-09  Martin Hunt  <hunt@redhat.com>

	* systemtap.context/systemtap_test_module1.c (stm_write_cmd): 
	Set pointer type to "char *" so get_user() fetches a char.

2007-07-06  Martin Hunt  <hunt@redhat.com>

	* systemtap.maps/linear*: New tests of linear histograms.

2007-07-03  Frank Ch. Eigler  <fche@elastic.org>

	* configure.ac: Bumped version to 0.5.15.
	* configure: Regenerated.

2007-07-03  Martin Hunt  <hunt@redhat.com>

	* systemtap.context/pid.tcl: Better error reporting.
	* systemtap.context/args.*: Ditto.
	* systemtap.context/context.exp: Build in temp dir.

2007-07-02  Martin Hunt  <hunt@redhat.com>

	* systemtap.context/context.exp: Add pid tests.
	* systemtap.context/pid.*: New tests. 

2007-07-02  Martin Hunt  <hunt@redhat.com>	

	* systemtap.context/*: New context tests.

2007-06-25  Martin Hunt  <hunt@redhat.com>

	* systemtap.maps/pmap_agg_overflow.exp: Rewrite
	so order of error messages is not important.

2007-06-22  Frank Ch. Eigler  <fche@elastic.org>

	* systemtap.syscall/readwrite.c: Tweak for new default string truncation width.

2007-06-21  David Smith  <dsmith@redhat.com>

	* Makefile.in: Regenerated with automake 1.10.
	* aclocal.m4: Regenerated with aclocal 1.10.
	* configure: Regenerated.

2007-06-20  Martin Hunt  <hunt@redhat.com>

	* systemtap.string/dot.exp: New test.
	* systemtap.string/sprint.exp: New test.

	* systemtap.samples/transport*: Removed.
	
2007-06-20  Martin Hunt  <hunt@redhat.com>
	
	* systemtap.printf/*b.exp: Add code to look in the
	toplevel directory for stap_merge.

2007-06-18  Martin Hunt  <hunt@redhat.com>
	 From Quentin Barnes.
	* lib/stap_run.exp, lib/stap_run2.exp, lib/systemtap.exp,
	systemtap.base/cache.exp, systemtap.base/optim.exp,
	systemtap.base/overload.exp, systemtap.base/prologues.exp,
	systemtap.maps/absentstats.exp, systemtap.maps/foreach_fail.exp,
	systemtap.maps/ix_clear*.exp, systemtap.maps/pmap_agg_overflow.exp,
	systemtap.samples/args.exp, systemtap.samples/arith.exp,
	systemtap.samples/arith_limits.exp, 
	systemtap.samples/control_limits.exp, systemtap.samples/lket.exp,
	systemtap.samples/pfaults.exp, systemtap.samples/poll_map.exp,
	systemtap.samples/primes.exp, systemtap.samples/profile.exp,
	systemtap.samples/queue_demo.exp, systemtap.samples/symbols.exp,
	systemtap.samples/syscalls1.exp, systemtap.samples/syscalls2.exp,
	systemtap.samples/transport.exp: Small fixes to patterns, plus
	fix timeouts for slower systems.

2007-06-15  Frank Ch. Eigler  <fche@elastic.org>

	* lib/systemtap.exp (stap_run_batch): Detect crashing stap and
	represent this as failing return code.

2007-06-14  Martin Hunt  <hunt@redhat.com>

	* systemtap.samples/syscalls.stp: Use printf
	for output to avoid problems with long paths.

	 From Quentin Barnes.
	* systemtap.samples/system_func.exp: Change expect matching.
	
2007-06-14  David Smith  <dsmith@redhat.com>

	* systemtap.samples/profile.stp: Change output to avoid problems
	when kernel source path is long.

2007-06-05  Frank Ch. Eigler  <fche@elastic.org>

	PR 3331.
	* systemtap.base/deref2.*: New test, disabled.

2007-06-04  Frank Ch. Eigler  <fche@elastic.org>

	PR 4589.
	* systemtap.base/optim.*: Rewritten, simplified.

2007-05-30  Frank Ch. Eigler  <fche@redhat.com>

	PR 4567.
	* systemtap.base/optim.stp, optim.exp: New test.
	
2007-05-29  Will Cohen  <wcohen@redhat.com>

	PR4540
	* systemtap.stress/conversions.exp: Adjust for ia64 address space.

2007-05-25  Martin Hunt  <hunt@redhat.com>

	* systemtap.samples/lket.exp (cleanfiles): Set timeout inside expect.
	* systemtap.maps/absentstats.exp: Set timeout inside expect.
	* lib/stap_run2.exp (stap_run2): Set timeout to 180 inside expect.
	* lib/stap_run.exp (stap_run): Set timeout to 180 for slower machines.
	Remove $ anchor on output. Fix a few minor nits in patterns.

2007-05-24  David Smith  <dsmith@redhat.com>

	PR4446
	* systemtap.base/marker.exp: Renumbered tests and added new tests
	for invalid argument name ("$foo1") and writing to marker
	arguments.

2007-05-23  David Smith  <dsmith@redhat.com>

	PR4446
	* systemtap.base/marker.exp: Added new marker test.
	* buildok/marker.stp: Removed old marker test.
	
2007-05-08  Will Cohen  <wcohen@redhat.com>
	PR4470
	* testsuite/systemtap.syscall/syscall.exp: Build correct sizes for
	32-bit and 64-bit machines.

2007-05-07  Martin Hunt  <hunt@redhat.com>
	PR4466   
	* systemtap.samples/system_func.stp: Rewrite test to account 
	for probes not being placed until after begin.
	* systemtap.samples/system_func.exp: Only expect 1 sys_open.

2007-05-06  Frank Ch. Eigler  <fche@elastic.org>

	* semko/thirtynine.stp: New test.

2007-05-01  Martin Hunt  <hunt@redhat.com>

	* systemtap.samples/system_func.*: New test.

2007-05-01  Martin Hunt  <hunt@redhat.com>
	
	* systemtap.samples/sysopen*: Deleted.

2007-04-29  Frank Ch. Eigler  <fche@elastic.org>

	* Makefile.am (EXTRA_DIST): Add dejagnu subdirectories.
	* configure.ac: Bump version to match parent directory.
	* Makefile.in, configure: Regenerated.

2007-04-25 David Wilder <dwilder@ibm.com>

	* systemtap.samples/profile.exp Increased timeout from 30 to 60 sec
	to fix intermittent failures on s390x.

2007-04-25  Mike Mason <mmlnx@us.ibm.com>

	* buildok/socket.stp: Adapted to changes in 2.6.19 socket routines.

2007-04-24  Will Cohen  <wcohen@redhat.com>

	* buildok/memory.stp: Test vm.pagefault.return.

2007-04-23  Frank Ch. Eigler  <fche@elastic.org>

	* systemtap.pass1-4/buildok.exp: Add some kfails.

2007-04-10  Martin Hunt  <hunt@redhat.com>

	* systemtap.printf/out*: New output tests to stress output 
	buffering and transport.
	* systemtap.printf/mixed*: More output tests mixing print, 
	printf, and print_char.
	* systemtap.printf/end*: Test that output from end probes 
	is all sent.
	
2007-04-05  Martin Hunt  <hunt@redhat.com>

	* systemtap.samples/arith_limits.exp: Set test name correctly.

2007-04-04  Pierre Peiffer  <pierre.peiffer@bull.net>

	* parseok/fourteen.stp: Add test about $# and @# usage during
	the preprocessing.
	* parseko/preprocess10.stp: New test.
	* parseko/preprocess11.stp: New test.
	* parseko/preprocess12.stp: New test.

2007-04-02  Frank Ch. Eigler  <fche@elastic.org>

	* systemtap.samples/poll_map.stp, profile.stp, syscalls.stp:
	Continue adopting to .inline -> .function change.
	* systemtap.samples/topsys.stp, systemtap.stress/current.stp: Ditto.
	* semko/twentyone.stp: Ditto.

2007-03-30  Frank Ch. Eigler  <fche@elastic.org>

	PR 1570
	* */*.stp: Adapt to .inline -> .function change.
	* lib/stap_run.exp, stap_run2.exp, stap_run_binary.exp: Shorten
	pass/fail dejagnu log lines.
	* systemtap.syscall/sys.stp, test.tcl: Make slightly more
	compatible and failure more verbose.

2007-03-29  Frank Ch. Eigler  <fche@elastic.org>

	* systemtap.maps/ix_*.exp: Add catch around close.

2007-03-29  Frank Ch. Eigler  <fche@elastic.org>

	* systemtap.maps/pmap_agg_overflow.exp: Robustify with respect
	to expected error messages and early quitting.

2007-03-29  David Smith  <dsmith@redhat.com>

	PR 4281
	* parseko/cmdline07.stp: New test.
	* parseko/cmdline08.stp: New test.

2007-03-22  Frank Ch. Eigler  <fche@elastic.org>

	PR 4224.
	* systemtap.base/probefunc.exp: Use kernel.statement().absolute
	instead with grep-found schedule_tick address.
	* semko/thirtyseven.stp, thirtyeight.stp: New tests.
	* buildok/twentyeight.stp: New test.

2007-03-22  David Smith  <dsmith@redhat.com>

	* systemtap.stress/conversions.exp: Fixed test case bug that only
	affected s390x.

2007-03-21  David Smith  <dsmith@redhat.com>

	PR 4146
	* systemtap.samples/control_limits.exp: Begin/end probes use
	MAXACTION_INTERRUPTIBLE instead of MAXACTION.

2007-03-09  Pierre Peiffer  <pierre.peiffer@bull.net>

	* buildok/twenty.stp, semok/seventeen.stp: Adapt to kernel 2.6.20.

2007-03-19  David Smith  <dsmith@redhat.com>

	* .cvsignore: Added systemtap.syscall test programs.

2007-03-16  David Smith  <dsmith@redhat.com>

	* systemtap.base/overload.exp: New test.

2007-03-15  David Smith  <dsmith@redhat.com>

	* .cvsignore: Added "config.log" and "config.status".

2007-03-14  Frank Ch. Eigler  <fche@redhat.com>

	PR 4171.
	* configure.ac, configure, aclocal.m4: New files to permit
	testsuite-only build tree.
	* Makefile.am (RUNTEST): Arrange a crazy concoction of
	environment/make variable for runtest.
	* Makefile.in: Regenerated.
	* */*.stp: Switch test cases from "./stap" to "stap" throughout.
	* lib/systemtap.exp: Assume/trace environment variables.
	(stap_run_batch): Add "#! stap"-handling hack.

2007-03-14  Martin Hunt  <hunt@redhat.com>

	* systemtap.base/div0.stp: Fix so output
	won't possibly have the error message before the printed
	output.
	* systemtap.base/maxactive.exp: Ditto.
	* systemtap.maps/ix_clear.stp: Ditto.
	* systemtap.maps/ix_clear2.stp: Ditto.
	* systemtap.samples/args.exp: Remove obsolete "-r" option 
	to staprun.

2007-03-07  Frank Ch. Eigler  <fche@elastic.org>

	PR 4116.
	* buildok/twentyseven.stp: New test.
	* systemtap.pass1-4/buildok.exp: kfail it.

2007-03-06  David Smith  <dsmith@redhat.com>

	* systemtap.base/alternatives.exp: Changed the probed kernel
	function from 'signal_wake_up' (which wasn't present on some
	kernels) to 'sys_getrlimit'.

2007-03-02  Frank Ch. Eigler  <fche@elastic.org>

	PR 4121
	* systemtap.stress/conversions.exp: Fix & improve below patch.

2007-03-01  Frank Ch. Eigler  <fche@redhat.com>

	PR 4121
	* systemtap.stress/conversions.exp: Bypass address=0 test for s390x.

2007-02-27  Frank Ch. Eigler  <fche@redhat.com>

	PR 4105
	* buildok/twentysix.stp: New test.
	* systemtap.pass1-4/buildok.exp: kfail it.

2007-02-19  David Smith  <dsmith@redhat.com>

	PR 4081
	* Makefile.am: The symbolic link that the Makefile creates to stap
	now points to the installed version of stap when "make
	installcheck" is run.
	* Makefile.in: Regenerated.

2007-02-16  David Smith  <dsmith@redhat.com>

	* systemtap.base/alternatives.exp: New test case.

2007-02-09  Frank Ch. Eigler  <fche@elastic.org>

	* systemtap.base/prologue.*: New test case.

2007-02-06  Josh Stone  <joshua.i.stone@intel.com>

	* systemtap.base/deref.stp: Test kread with const sources.

2007-02-06  Frank Ch. Eigler  <fche@elastic.org>

	* buildok/conversions.stp: Build-test all conversions.stp functions.
	* systemtap.stress/conversions.*: New test.

2007-01-29  Frank Ch. Eigler  <fche@elastic.org>

	* systemtap.base/cache.exp (stap_compile): Accept new -p4 output.

2007-01-24  Will Cohen  <wcohen@redhat.com>

	* systemtap.syscall/syscall.exp: Increase timeout for slow machines.
	
2007-01-23  Frank Ch. Eigler  <fche@elastic.org>

	* systemtap.pass1-4/buildok.exp: Remove most kfail designations.

2007-01-23  Mike Mason <mmlnx@us.ibm.com>

	* buildok/socket.stp: Added sockets tapset build test.

2007-01-23  Mike Mason <mmlnx@us.ibm.com>

	* systemtap.string/tokenize.exp, systemtap.string/tokenize.stp,
	systemtap.string/strtol.exp, systemtap.string/strtol.stp:
	Tests for new tokenize and strtol functions.

2007-01-22  Josh Stone  <joshua.i.stone@intel.com>

	* systemtap.base/deref.stp: Rewrite test, and now also check the ability
	to read/write pointers.

2007-01-22  Frank Ch. Eigler  <fche@redhat.com>

	* config/unix.exp: New file as a master load_lib repository.
	* */*.exp: Removed load_lib calls.
	* parseko/cmdline01.stp: Swallow expected stap ERROR: message.
	* systemtap.syscall/syscall.exp: Added installmode_p checks.

2007-01-22  Martin Hunt  <hunt@redhat.com>

	* systemtap.maps/exists.stp: New test to see if
	array elements exist using the "in" keyword.

2007-01-20  Mike Mason <mmlnx@us.ibm.com>

	PR 3899
	* systemtap.base/kmodule.stp: Added probes for other
	modules that allow the test to pass when ext3 isn't 
	built as a module.

2007-01-19  Josh Stone  <joshua.i.stone@intel.com>

	PR 3079
	* systemtap.base/deref.stp: Use the new kread macro that should work
	fine with 64-bit numbers on i386 platforms.  Also expand the test to
	include writes with kwrite.
	* systemtap.base/deref.exp: Remove the setup_kfail.

2007-01-16  Mike Mason <mmlnx@us.ibm.com>

	* buildok/eighteen.stp: changed to find __audit_getname or
	audit_getname without checking kernel version to support
	audit code backports

2007-01-13  Mike Mason <mmlnx@us.ibm.com>

	PR 3867
	* systemtap.samples/ioblocktest.stp: Fixed so only
	checks bit 0 (Read/Write bit) of bio->bi_rw. Also merged
	ioblock.request and ioblock.end probes. They do the same
	thing.

2007-01-10  Martin Hunt  <hunt@redhat.com>

	* systemtap.maps/foreach_foreach.exp: Update for new delete func.
	* systemtap.maps/ii.exp: Ditto.
	* systemtap.maps/ii.stp: Ditto.
	* systemtap.maps/iiiiii.exp: Ditto.
	* systemtap.maps/iiiiii.stp: Ditto.
	* systemtap.maps/is.stp: Ditto.
	* systemtap.maps/si.exp: Ditto.
	* systemtap.maps/si.stp: Ditto.
	* systemtap.maps/ss.stp: Ditto.

2006-12-29  Frank Ch. Eigler  <fche@redhat.com>

	PR 3523.
	* buildok/fourteen.stp, fourteen-plus.stp: Tweak & add a test.
	* systemtap.base/bench.stp: Work around randomized-ordered probes.
	* systemtap.base/bench.exp: Tighten output requirements.

2006-12-22  Josh Stone  <joshua.i.stone@intel.com>

	* buildok/array_size.stp, parseko/array01.stp, parseko/array02.stp,
	parseko/array03.stp, parseko/array04.stp, transko/array01.stp,
	systemtap.base/array_size.exp, systemtap.base/array_size.stp:
	Tests for specifying the size of global arrays.

2006-12-22  David Smith  <dsmith@redhat.com>

	* systemtap.base/cache.exp: Added test to ensure that using '-M'
	and '-t' changes the hash.  The '-t' test is commented out until
	PR3523 is fixed.

2006-12-21  David Smith  <dsmith@redhat.com>

	* systemtap.base/cache.exp: Added test to ensure that using '-b'
	changes the hash.

2006-12-19  Frank Ch. Eigler  <fche@redhat.com>

	PR 3522.
	* buildok/twentyfive.stp: New test for static $var access.

2006-12-18  Josh Stone  <joshua.i.stone@intel.com>	

	* systemtap.base/deref.exp, systemtap.base/deref.exp: Add a test for
	successfully dereferencing pointers of various sizes.  This is known to
	fail on x86 for 64-bit values -- PR 3079.

2006-12-18  David Smith  <dsmith@redhat.com>

	* systemtap.samples/pfaults.stp: Since PR 1132 has been fixed,
	updated to use "$return".

2006-12-08  Josh Stone  <joshua.i.stone@intel.com>

	PR 3681.
	* systemtap.base/global_init.exp, systemtap.base/global_init.stp: New
	test for checking the timeliness of global initialization.

2006-12-07  Josh Stone  <joshua.i.stone@intel.com>

	PR 3624.
	* systemtap.base/be_order.exp, systemtap.base/be_order.stp,
	semok/beginend.stp:  New tests for begin/end priorities.

	* lib/stap_run.exp: Anchor OUTPUT_CHECK_STRING to the end of output.
	* systemtap.base/maxactive.exp: Fix to compare output to the end.
	* systemtap.base/probefunc.exp: Ditto.
	* systemtap.samples/ioblocktest.exp: Ditto.
	* systemtap.samples/ioblocktest.stp: Ditto.
	* systemtap.samples/tcptest.exp: Ditto.

2006-11-30  Martin Hunt  <hunt@redhat.com>

	* systemtap.samples/pfaults.exp: Fix regular expression
	to handle buffering issues that broke on MP systems.

2006-11-29  Li Guanglei <guanglei@cn.ibm.com>
	
	From Gui Jian <guijian@cn.ibm.com>

	* systemtap.samples/lket.exp: Increase MAXSKIPPED
	and timeout thresholds; Fix the code of cleaning 
	temporary files

	* systemtap.stress/whitelist.stp: New testcase to generate
	safe probes.

2006-11-28  David Smith  <dsmith@redhat.com>

	* semko/thirtyfour.stp: Checks for writing to target variable in
	.return probe.
	* semok/twentyfour.stp: Tests read access to target variable in
	.return probe.

2006-11-21  Li Guanglei <guanglei@cn.ibm.com>
	
	From Gui Jian <guijian@cn.ibm.com>
	* systemtap.samples/lket.exp, systemtap.samples/lket.stp: add
	testcase for LKET

2006-11-19  Frank Ch. Eigler  <fche@elastic.org>

	* parseko/twentythree.stp: New test for running tapset file.

2006-11-17  Frank Ch. Eigler  <fche@redhat.com>

	* semko/thirtysix.stp, transko/three.stp: New tests.

2006-11-16  Li Guanglei <guanglei@cn.ibm.com>
	
	* buildok/lket.stp: check for all available LKET trace hooks.

2006-11-10  David Smith  <dsmith@redhat.com>

	* semko/maxactive03.stp: Stop on pass2 instead of on pass1.

	* lib/stap_run.exp: As a side-effect, stap_run() sets global
	'probe_errors' and 'skipped_probes' to the number of probe errors
	and skipped probes seen while running the probe.
	* systemtap.base/maxactive.exp: Uses extended stap_run() to find
	number of skipped probes instead of using private stap_run()
	variant.

2006-11-09  David Smith  <dsmith@redhat.com>

	* buildok/maxactive01.stp: Added test for "maxactive(N)"
	return probe processing.
	* parseko/maxactive01.stp: Ditto.
	* parseko/maxactive02.stp: Ditto.
	* parseko/maxactive03.stp: Ditto.
	* parseko/maxactive04.stp: Ditto.
	* semko/maxactive01.stp: Ditto.
	* semko/maxactive02.stp: Ditto.
	* semko/maxactive03.stp: Ditto.
	* systemtap.base/maxactive.exp: Ditto.

2006-11-06  David Smith  <dsmith@redhat.com>

	* systemtap.maps/foreach_limit.exp: Added new test for foreach
	"limit" keyword.
	* systemtap.maps/foreach_limit.stp: Ditto.

	* parseko/foreachstmt06.stp: Added new test for foreach "limit"
	keyword.
	* parseko/foreachstmt07.stp: Ditto.
	* parseok/foreachstmt01.stp: Ditto.
	* semko/foreachstmt01.stp: Ditto.
	* semko/foreachstmt02.stp: Ditto.

2006-11-02  Thang Nguyen <thang.p.nguyen@intel.com>

	* systemtap.samples/tcptest.exp:  Put TCP load gen into a
	a seperate script. 
	* systemtap.samples/tcptest.tcl:  new script for TCP load
	gen.     

2006-10-30  Josh Stone  <joshua.i.stone@intel.com>

	* systemtap.maps/pmap_agg_overflow.stp: Use
	kernel.function("scheduler_tick") instead of timer.jiffies
	so the test works on all kernels.  The test needs a probe
	that is invoked often on all cpus.
	* systemtap.base/timers.stp: Fudge the comparison a bit between
	jiffies(1) and profile to allow for slop between start/end times.

2006-10-30  Martin Hunt  <hunt@redhat.com>

	* systemtap.maps/pmap_agg_overflow.stp: Use timer.jiffies
	instead of timer.profile so the test works on xen kernels.

2006-10-30  David Smith  <dsmith@redhat.com>

	* systemtap.base/cache.exp: Saves value of SYSTEMTAP_DIR
	environment variable before starting tests and restores value at
	the end.  Without this caching was broken for the rest of the
	testsuite, since all cached files were ending up in
	testsuite/.cache_test (which gets deleted on the next run of the
	testsuite).

	* Makefile.am: The 'clean-local' target now removes the .systemtap
	and .cache_test directories.
	* Makefile.in: Regenerated.

2006-10-30  Martin Hunt  <hunt@redhat.com>

	* systemtap.base/cache.exp (stap_compile): Fix a simple 
	buffering problem with expect.

2006-10-26  David Smith  <dsmith@redhat.com>

	* systemtap.base/cache.exp: New file that tests caching
	functionality.
	* lib/systemtap.exp (setup_systemtap_environment): Use a local
	systemtap directory/cache (instead of the user's cache).
	* .cvsignore: Added .systemtap directory.

2006-10-23  David Smith  <dsmith@redhat.com>

	* lib/stap_run.exp: Handles cached module.
	* lib/stap_run2.exp: Ditto.

2006-10-23  William Cohen  <wcohen@redhat.com>

	* systemtap.maps/absentstats.exp: Increase timeout for slow machines.

2006-10-21  Thang Nguyen <thang.p.nguyen@intel.com>

	* systemtap.samples/tcptest.exp: fix bug #3404 
	* systemtap.samples/tcptest.stp: fix bug #3404

2006-10-18  David Smith  <dsmith@redhat.com>

	* systemtap.syscall/.cvsignore: Added file.

2006-09-28  Martin Hunt  <hunt@redhat.com>

	* buildok/eighteen.stp: Fix for 2.6.18.
	* buildok/two.stp: Ditto.

2006-09-27  Josh Stone  <joshua.i.stone@intel.com>

	* buildok/fourteen.stp: Test new timer functionality.

2006-09-26  David Smith  <dsmith@redhat.com>

	* systemtap.samples/args.exp: Looks for 'staprun' instead of
	'stpd'.

2006-09-20  Josh Stone  <joshua.i.stone@intel.com>

	PR 3233
	* buildok/timestamp.stp: add gettimeofday_ns test.

2006-09-12  David Smith  <dsmith@redhat.com>

	* Added .cvsignore file.

2006-09-09  Frank Ch. Eigler  <fche@elastic.org>

	* lib/systemtap.exp (stap_run_batch): New helper routine.
	* systemtap.pass1-4/*.exp: Use it instead of catch/exec/>>& hack.

2006-09-06  Frank Ch. Eigler  <fche@elastic.org>

	* parseok/eighteen.stp, semok/twentythree.stp: New files for
	testing initialized globals.

2006-08-21  Martin Hunt  <hunt@redhat.com>

	* lib/stap_run.exp: Check for existence of installtest_p
	before running it. This reenables running individual tests
	with runtest.
	* lib/stap_run2.exp: Ditto.
	* lib/stap_run_binary.exp: Ditto.	

2006-08-12  Frank Ch. Eigler  <fche@elastic.org>

	* Makefile.am (clean-local): Clean up dejagnu turds.
	* Makefile.in: Regenerated.

2006-08-12  Frank Ch. Eigler  <fche@elastic.org>

	* all: Reorganized old pass-1..4 tests one dejagnu bucket.
	Moved over old pass-5 tests, except for disabled syscalls tests.
	* Makefile (installcheck): New target for running pass-1..5
	tests against installed systemtap.<|MERGE_RESOLUTION|>--- conflicted
+++ resolved
@@ -3,8 +3,6 @@
 	PR5049
 	* semok/thirtyone.stp: New test.
 
-<<<<<<< HEAD
-=======
 2008-08-08  Dave Brolley  <brolley@redhat.com>
 
 	* lib/systemtap.exp (setup_systemtap_environment): If use_server_p,
@@ -29,7 +27,6 @@
 
 	* systemtap.examples/README: Add meta file tag descriptions.
 
->>>>>>> 79640c29
 2008-08-05  Stan Cox  <scox@redhat.com>
 
 	* systemtap.base/warnings.stp: Use relative instead of absolute line.
