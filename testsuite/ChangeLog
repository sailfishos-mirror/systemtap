--- conflicted
+++ resolved
@@ -1,4 +1,3 @@
-<<<<<<< HEAD
 2008-08-08  Dave Brolley  <brolley@redhat.com>
 
 	* lib/systemtap.exp (setup_systemtap_environment): If use_server_p,
@@ -7,7 +6,7 @@
 	* Makefile.am (EXTRA_SYSTEMTAP_PATH): Removed.
 	(EXTRA_TOOL_OPTS): Removed.
 	* Makefile.in: Regenerated.
-=======
+
 2008-08-08  Stan Cox  <scox@redhat.com>
 
 	* systemtap.base/stmt_rel.stp: Lower wildcard matching count.
@@ -27,7 +26,6 @@
 
 	* systemtap.base/warnings.stp: Use relative instead of absolute line.
 	* systemtap.base/vars.exp: New test.
->>>>>>> f1118e10
 
 2008-08-03  Wenji Huang <wenji.huang@oracle.com>
 
