<<<<<<< HEAD
=======
2008-05-28  Mark Wielaard  <mwielaard@redhat.com>

	* lib/systemtap.exp (setup_systemtap_environment): Create user
	based cache dir.
	* systemtap.base/cache.exp: Likewise.
	* Makefile.am (clean-local): Try to remove all .systemtap and
	.cache_test dirs.


2008-05-27  Frank Ch. Eigler  <fche@elastic.org>

	* lib/systemtap.exp (closewait): New proc for aggressive child
	process reaping.
	ALL/*.exp: Updated to use it instead of ad-hoc catch/close/wait.

>>>>>>> 0fbf54d6
2008-05-26  Frank Ch. Eigler  <fche@elastic.org>

	* testsuite/stmtvars.exp: Tweaked matching regexps, tested on
	f7, rhel5.

2008-05-24  Frank Ch. Eigler  <fche@elastic.org>

	* configure.ac (enable-dejazilla): Add option, default off.
	* Makefile.am (*check): Send systemtap.sum to dejazilla if enabled$a
	* execrc: New helper script for runtest rc overriding.
	* configure, Makefile.in: Regenerated.

2008-05-23  Frank Ch. Eigler  <fche@elastic.org>

	* buildok/{nfs,rpc}-all-probes.stp: Suppress warnings from empty probe
	bodies.
	* systemtap.pass1-4/buidok.exp: Mark above as kfail due to bug #4413.
	While there, also mark the process_test kfail for #1155, though even
	it fails only sporadically.

2008-05-21  Frank Ch. Eigler  <fche@elastic.org>

	PR 6538
	* buildok/ioscheduler.stp, nine.stp, scsi.stp, sixteen.stp,
	socket.stp, stat_insert.stp: Adapt to new warnings.
	* systemtap.maps/linear_empty.exp, systemtap.samples/args.exp,
	systemtap.samples/poll_map.stp, systemtap.string/strtol.stp: Ditto.

2008-05-20  Frank Ch. Eigler  <fche@elastic.org>

	PR 6538
	* systemtap.base/warnings.*: New tests.
	* buildok/eleven.stp, systemtap.examples/disktop.stp,
	transok/three.stp: Adapt to new warnings.

2008-05-21  Stan Cox  <scox@redhat.com>

	* systemtap.base/optim_arridx.stp: Test compound assignment and
	binary expression.
	* systemtap.base/optim_arridx.exp: Likewise.
	(optim_arridx_run): Don't check warnings.

2008-05-21  Mark Wielaard  <mwielaard@redhat.com>

	* buildok/aux_syscalls-embedded.stp: Don't check _struct_utimbuf_u
	and _struct_compat_utimbuf_u. Check new _struct_utimbuf_actime,
	_struct_utimbuf_modtime, _struct_compat_utimbuf_actime and
	_struct_compat_utimbuf_modtime.

2008-05-20  Mark Wielaard  <mwielaard@redhat.com>

	PR 5001
	* systemtap.syscall/futimes.c (utime): Expect new time format.
	* systemtap.syscall/stat.c (utime): Likewise.

2008-05-19  Mark Wielaard  <mwielaard@redhat.com>

	PR 6524
	* systemtap.base/ctime.stp: New test.
	* systemtap.base/ctime.exp: New expect file.

2008-05-19  Stan Cox  <scox@redhat.com>

	* systemtap.base/optim_arridx.stp: New test.
	* systemtap.base/optim_arridx.exp: New test.

2008-04-29  Frank Ch. Eigler  <fche@elastic.org>

	PR 6466.
	* semko/twelve.stp, semok/twenty.stp, systemtap.base/cache.exp,
	systemtap.base/maxactive.exp, systemtap.base/warnings.exp,
	transok/eight.stp: Adapt to new elision capabilities; add new
	side-effects or -w warning-suppression flags.
	* systemtap.pass1-4/buildok.exp: Remove two kfails.
	* semok/optimize.stp: Test new elision.

2008-04-24  Will Cohen  <wcohen@redhat.com>

	* systemtap.examples: examples moved into testsuite.

2008-04-22  David Smith  <dsmith@redhat.com>

	* systemtap.base/utrace_p5.exp: Simplfied a little.

	* systemtap.base/utrace_p5.exp: Added run-time utrace tests.

2008-04-21  David Smith  <dsmith@redhat.com>

	* parseko/utrace01.stp: Renamed from semko/utrace02.stp (since it
	received a parse error, not a semantic error).

2008-04-21  Martin Hunt  <hunt@redhat.com>

	* systemtap.samples/args.exp: Remove obsolete "-d" option.

2008-04-18  David Smith  <dsmith@redhat.com>

	* systemtap.base/utrace_p4.exp: Added exec probe test.

	* buildok/utrace01.stp: Removed.
	* buildok/utrace02.stp: Ditto.
	* buildok/utrace03.stp: Ditto.
	* systemtap.base/utrace_p4.exp: Rewrote buildok tests to check for
	kernel utrace support.

2008-04-17  David Smith  <dsmith@redhat.com>

	* buildok/utrace01.stp: New test.
	* buildok/utrace02.stp: Ditto.
	* buildok/utrace03.stp: Ditto.
	* semko/utrace01.stp: Ditto.
	* semko/utrace02.stp: Ditto.
	* semko/utrace03.stp: Ditto.
	* semko/utrace04.stp: Ditto.
	* semko/utrace05.stp: Ditto.
	* semko/utrace06.stp: Ditto.
	* semko/utrace07.stp: Ditto.
	* semko/utrace08.stp: Ditto.
	* semko/utrace09.stp: Ditto.
	* semko/utrace10.stp: Ditto.
	* semko/utrace11.stp: Ditto.
	* semko/utrace12.stp: Ditto.
	* semko/utrace13.stp: Ditto.

2008-04-10  Frank Ch. Eigler  <fche@elastic.org>

	PR 2949
	* systemtap.base/cmd_parse.exp: Add "-l" listing test.

2008-04-04  Masami Hiramatsu <mhiramat@redhat.com>

	PR 5528
	* systemtap.stress/conversions.exp: Update a script to catch up
	recently changes of conversions.stp.

2008-03-31  Frank Ch. Eigler  <fche@elastic.org>

	* configure.ac: Bump version to 0.7.
	* configure: Regenerated.

2008-03-27  Frank Ch. Eigler  <fche@elastic.org>

	* systemtap.base/cmd_parse.exp: Don't assume $SHELL=bash.

2008-03-23  Frank Ch. Eigler  <fche@elastic.org>

	* lib/stap_run.exp (stap_run): Ignore missing debuginfo warnings.
	Try harder to kill stap child in case of timeouts and errors.

2008-03-23  Frank Ch. Eigler  <fche@elastic.org>

	PR 5980.
	* lib/systemtap.exp: Set default Snapshot: value from "stap -V"
	output.

2008-03-21  Eugene Teo  <eugeneteo@kernel.sg>

	PR 5528
	* systemtap.stress/conversions.stp: Test new user_* functions.
	* buildok/conversions.stp: Test new user_* functions.
	* buildok/conversions-embedded.stp: Test new user_* functions.

2008-03-20  Frank Ch. Eigler  <fche@elastic.org>

	PR 5956.
	* semko/fortyfive.stp: New test.

2008-03-15  Frank Ch. Eigler  <fche@elastic.org>

	* systemtap.base/maxactive.exp, probefunc.exp: Standardize pass msg.

2008-03-10  Dave Brolley  <brolley@redhat.com>

	PR5189
	* systemtap.printf/memory1.{stp,exp}: Rewrite to reflect new %m safety checks.
	* systemtap.stress/conversions.exp: Add a test for invalid argument to %m.

2008-03-05  David Smith  <dsmith@redhat.com>

	PR5422
	* systemtap.samples/examples.exp: Updated.

2008-03-03  Frank Ch. Eigler  <fche@elastic.org>

	PR5516
	* buildok/twentynine.stp: New test.

2008-02-27  Dave Brolley  <brolley@redhat.com>

	PR5189
	* systemtap.printf/bin6.{exp,stp}: New test case.
	* systemtap.printf/memory1.{exp,stp}: New test case.

2008-02-27  David Smith  <dsmith@redhat.com>

	* systemtap.base/marker.exp: Added better path to Module.markers.

2008-02-25  Frank Ch. Eigler  <fche@elastic.org>

	PR5792.
	* systemtap.base/preprocessor.exp: New test.

2008-02-23  Frank Ch. Eigler  <fche@elastic.org>

	* systemtap.printf/*.exp: Canonicalize pass/fail messages.

2008-02-23  Frank Ch. Eigler  <fche@elastic.org>

	* systemtap.samples/args.exp: Remove installation-specific paths from
	pass/fail judgements.<

2008-02-23  Frank Ch. Eigler  <fche@elastic.org>

	* */*.exp: Change all "send \003" to "exec kill -INT -<pgrp>" in order
	to more reliably kill an inferior stap/stapio/staprun process group.

2008-02-22  Frank Ch. Eigler  <fche@elastic.org>

	* semko/fortyfive.stp: Add ".call" to exclude false (?) positives
	from inlined instances defined in header files.

2008-02-22  Frank Ch. Eigler  <fche@elastic.org>

	* systemtap.base/stmtvars.exp: New test for PR 5787.

2008-02-21  Will Cohen  <wcohen@redhat.com>

	* systemtap.base/beginenderror.exp: Increase timeout for slow machines.

2008-02-20  David Smith  <dsmith@redhat.com>

	* systemtap.base/marker.exp: Added tests for marker probe
	".format" component.

2008-02-19  Frank Ch. Eigler  <fche@elastic.org>

	PR5766.
	* semko/fortyfive.stp: New test.

2008-02-19  Frank Ch. Eigler  <fche@elastic.org>

	PR5771.
	* transko/one.stp: Remove, or rather, move to this ...
	* semko/zero.stp: new file.

2008-02-12  Frank Ch. Eigler  <fche@elastic.org>

	* systemtap.context/context.exp: Build temporary modules under
	build tree, to tolerate read-only source trees.
	* {args,backtrace,pid}.tcl: Corresponding changes.
	* systemtap_test_module2.c: Add a bunch of asm("")'s to prevent
	inlining even better than noinline does.

2008-02-12  Frank Ch. Eigler  <fche@elastic.org>

	* systemtap.pass1-4/buildok.exp: No longer kfail buildok/seventeen.

2008-02-07  Martin Hunt  <hunt@redhat.com>

	* systemtap.base/debugpath.exp: Remove explicit closes.
	Stap will terminate without help, and cleanup after itself.

2008-02-06  Masami Hiramatsu  <mhiramat@redhat.com>

	* systemtap.context/backtrace.tcl: Fixed regular expressions and Added
	new expression for checking return probe's stacktrace on ia64.
	* systemtap.context/backtrace.stp (print_all_trace_info): Added
	trace point output before calling print_stack().

2008-02-06  Masami Hiramatsu  <mhiramat@redhat.com>

	* systemtap.base/cmd_parse.exp: Added 'wait' between tests for
	preventing unexpected EOF.

2008-02-06  Masami Hiramatsu  <mhiramat@redhat.com>

	* systemtap.base/procfs.exp: Added PROCFS.ko cleanup.
	* systemtap.context/context.exp: Added cleanup call.
	* systemtap.printf/end1b.exp: Passed evaluated command string to
	as_root.
	* systemtap.printf/mixed_outb.exp: Ditto.
	* systemtap.printf/out1b.exp: Ditto.
	* systemtap.printf/out2b.exp: Ditto.
	* systemtap.printf/out3b.exp: Ditto.

2008-02-04  David Smith  <dsmith@redhat.com>

	PR 4446.
	* systemtap.base/marker.exp: Added tests for marker "$format"
	variable.

2008-02-01  Martin Hunt  <hunt@redhat.com>
	PR4736
	* systemtap.printf/stap_merge.tcl: Copied here so
	it will always be available.

2008-01-31  Will Cohen <wcohen@redhat.com>

	* systemtap.pass1-4/buildok.exp: Add some kfails.

2008-01-29  Frank Ch. Eigler  <fche@elastic.org>

	* Makefile.am (clean-local): Allow "rm -rf" to fail due to
	root-owned .ko files in the local cache.
	* Makefile.in: Regenerated.

2008-01-26  Frank Ch. Eigler  <fche@elastic.org>

	PR 5673.
	* testsuite/parseko/maxactive{04,05}.stp: New tests.

2008-01-24  Frank Ch. Eigler  <fche@elastic.org>

	crash(8) tests, based on Masami Hiramatsu <mhiramat@redhat.com>:
	* Makefile.am (CRASH_LIBDIR): Pass in $(RUNTEST).
	* lib/systemtap.exp (as_root): Trace command string, output, and
	result.
	* systemtap.samples/crash.*, testlog.stp: New test case.
	* Makefile.in: Regenerated.

2008-01-23  Frank Ch. Eigler  <fche@elastic.org>

	PR 2521.
	* systemtap.base/debugpath.exp: New test.

2008-01-18  Frank Ch. Eigler  <fche@elastic.org>

	* configure.ac: Bump version to 0.6.1.
	* configure: Regenerated.

2008-01-17  Frank Ch. Eigler  <fche@elastic.org>

	PR 4935.
	* semko/forty.stp, fortyone.stp, fortytwo.stp: New tests.
	* semok/twentynine.stp: Weaken test since condition expressions have
	become more tightly constrained.

2008-01-17  David Smith  <dsmith@redhat.com>

	* semko/procfs11.stp: Added test for invalid use of procfs probe
	'$value' target variable.
	* semko/procfs12.stp: Ditto.

2008-01-16  David Smith  <dsmith@redhat.com>

	PR 5608.
	* systemtap.base/marker.exp:  Added 2 tests for treating marker
	arguments incorrectly.

2008-01-16  Eugene Teo  <eteo@redhat.com>

	* buildok/signal-embedded.stp: Add all new embedded C functions
	in signal.

2008-01-14  Frank Ch. Eigler  <fche@elastic.org>

	PR 4935.
	* systemtap.base/onoffprobe.*: Toughen test.

2008-01-12  Frank Ch. Eigler  <fche@elastic.org>

	* lib/systemtap.exp (get_system_info): Look for $builddir/SNAPSHOT too.

2008-01-09  Masami Hiramatsu  <mhiramat@redhat.com>

	PR5554
	* systemtap.syscall/alarm.c: Fix expected output patterns on ia64.
	* systemtap.syscall/stat.c: Ditto.

2008-01-09  Masami Hiramatsu  <mhiramat@redhat.com>

	PR5544
	* lib/stap_run.exp (stap_run): Support warning before ending probe.

2008-01-07  William Cohen  <wcohen@redhat.com>
	* lib/systemtap.exp (as_root): new proc.
	* systemtap.context/context.exp:
	* systemtap.printf/end1b.exp: 
	* systemtap.printf/mixed_outb.exp:
	* systemtap.printf/out1b.exp:
	* systemtap.printf/out2b.exp:
	* systemtap.printf/out3b.exp: Use as_root proc.

2008-01-04  David Smith  <dsmith@redhat.com>

	* systemtap.base/marker.exp: Improved regexp that finds markers
	with arguments.

2007-12-12  Martin Hunt  <hunt@redhat.com>
	Detect crashing stap and report as a test failure.
	* lib/systemtap.exp (stap_run_batch): Return -1 if stap
	crashed.
	* systemtap.pass1-4/buildko.exp: If stap_run_batch returned
	-1 then mark test as failed.
	* systemtap.pass1-4/parseko.exp: Ditto.
	* systemtap.pass1-4/semko.exp: Ditto.
	* systemtap.pass1-4/transko.exp: Ditto.

2007-12-05  Masami Hiramatsu  <mhiramat@redhat.com>

	PR 4935
	* parseok/five.stp: Add an example of conditional probe point.
	* parseko/probepoint04.stp: New test for conditional probe point.
	* parseko/probepoint05.stp: Ditto.
	* parseko/probepoint06.stp: Ditto.
	* parseko/probepoint07.stp: Ditto.
	* parseko/probepoint08.stp: Ditto.
	* parseko/probepoint09.stp: Ditto.
	* semok/twentynine.stp: Ditto.
	* semko/thirtynine.stp: Ditto.
	* systemtap.base/onoffprobe.*: Ditto.

2007-12-03  Masami Hiramatsu  <mhiramat@redhat.com>

	PR 5376
	* perseko/twentytwo.stp: Change testcase to the wildcarded probe
	points with spaces.

2007-11-29  David Smith  <dsmith@redhat.com>

	* systemtap.base/marker.exp: Gets marker list from
	Module.markers.  K_MARKER03 is always run since it is designed to
	fail.

2007-11-27  David Smith  <dsmith@redhat.com>

	* semok/twentyeight.stp: Tests wildcarded probe points.

2007-11-19  Frank Ch. Eigler  <fche@elastic.org>

	* parseok/five.stp, semok/twentyseven.stp: Test "!" probe point flag.

2007-11-15  David Smith  <dsmith@redhat.com>

	* systemtap.base/marker.exp: Removed 'module("foo").mark("bar")'
	tests since that facility was removed.

2007-11-12  Martin Hunt  <hunt@redhat.com>
	 
	* systemtap.base/*.stp: Replace log() calls with
	println() (or printf() if formatting would help.)
	* systemtap.maps/*.stp: Ditto.
	* systemtap.samples/*.stp: Ditto.	
	* systemtap.stress/*.stp: Ditto.		

2007-11-09  Masami Hiramatsu  <mhiramat@redhat.com>

	PR3858
	* systemtap.printf/sharedbuf.exp: New test for buffer sharing option.
	* systemtap.printf/sharedbuf.stp: Ditto.
	* systemtap.printf/hello.stp: Ditto.
	* systemtap.printf/hello2.stp: Ditto.

2007-10-25  Martin Hunt  <hunt@redhat.com>

	* systemtap.printf/printd.exp: New.
	Runs printd.stp and printdln.stp.
	* systemtap.printf/printdln.stp: Removed bad tests.	
	* systemtap.printf/printd.stp: Ditto.

2007-10-25  Martin Hunt  <hunt@redhat.com>
	
	* systemtap.printf/print_char.*: New test. 
	* systemtap.printf/print.*: New test.
	* systemtap.printf/println.*: New test.
	
	* systemtap.maps/elision.*: New tests.

	* config/unix.exp: Added stap_run_exact.
	* lib/stap_run_exact.exp: New. Like stap_run2 but
	takes a seperate test name. 

2007-10-25  Martin Hunt  <hunt@redhat.com>
	
	* systemtap.printf/printd.stp: New
	* systemtap.printf/printdln.stp: New	

2007-10-16  Martin Hunt  <hunt@redhat.com>

	PR 5000
	* systemtap.printf/bin3.stp. Removed.
	* systemtap.printf/bin3a.stp. Renamed bin3.stp.	
	* systemtap.printf/bin4.stp. Removed.
	* systemtap.printf/bin4a.stp. Renamed bin4.stp.	
	* systemtap.printf/bin5.stp. Removed.
	* systemtap.printf/bin5a.stp. Renamed bin5.stp.	
	* systemtap.printf/bin3.exp: Don't run bin3a.stp.	
	* systemtap.printf/bin4.exp: Don't run bin4a.stp.
	* systemtap.printf/bin5.exp: Don't run bin5a.stp.

	Increase reliability under loads.
	* systemtap.samples/pfaults.exp: Increase MAXACTION.
	* systemtap.context/backtrace.tcl: Handle just
	a single userspace address.

2007-10-05  Frank Ch. Eigler  <fche@elastic.org>

	PR 1119.
	* systemtap.base/warnings.*: New test.

2007-10-05  Martin Hunt  <hunt@redhat.com>

	* buildok/aux_syscalls-embedded.stp: Add all embedded
	C function in aux_syscalls.

2007-10-04  Frank Ch. Eigler  <fche@elastic.org>

	* buildok/inet-embedded.stp: Test inet.stp functions.

2007-10-04  Mike Mason <mmlnx@us.ibm.com>

	* buildok/memory-all-probes.stp: New test that uses wildcarding to
	  determine if all probes are resolvable. 
	* buildok/nfs-all-probes.stp: Ditto
	* buildok/nfsd-all-probes.stp: Ditto
	* buildok/process-all-probes.stp: Ditto
	* buildok/rpc-all-probes.stp: Ditto
	* buildok/scheduler-all-probes.stp: Ditto
	* buildok/scsi-all-probes.stp: Ditto
	* buildok/signal-all-probes.stp: Ditto
	* buildok/socket-all-probes.stp: Ditto
	* buildok/tcp-all-probes.stp: Ditto
	* buildok/udp-all-probes.stp: Ditto
	* buildok/vfs-all-probes.stp: Ditto

2007-10-03  Frank Ch. Eigler  <fche@elastic.org>

	* systemtap.syscall/test.tcl: Don't list PASS on stdout.

2007-10-02  Frank Ch. Eigler  <fche@redhat.com>

	PR 5078
	* semok/twentysix.stp, systemtap.base/beginenderror.*: New tests.

2007-10-02  William Cohen  <wcohen@redhat.com>

	* systemtap.syscall/signal.c:
	* systemtap.syscall/uid16.c: Compilation regardless of defines.
	* systemtap.syscall/test.tcl: Handle UNSUPP tests correctly.
	
2007-09-28  Wenji Huang <wenji.huang@oracle.com>

	* lib/systemtap.exp: New proc get_system_info.
	* lib/stap_run.exp: New proc print_system_info.

2007-09-27  Masami Hiramatsu <mhiramat@redhat.com>

	PR3916
	* systemtap.sample/gtod.*: New test for gettimeofday accuracy.

2007-09-25  Martin Hunt  <hunt@redhat.com>

	* systemtap.context/backtrace.tcl: Handle single line timer.profile
	backtraces.

2007-09-25  David Smith  <dsmith@redhat.com>

	* systemtap.base/marker.exp: Improved regexp to work correctly on
	kernels with no markers.
	
	* systemtap.base/marker.exp: Updated for the 9/18/2007 markers
	patch.

2007-09-24  Frank Ch. Eigler  <fche@elastic.org>

	* systemtap.samples/examples.exp: New file, replacing
	* buildok/examples.stp: Removed.

2007-09-24  Frank Ch. Eigler  <fche@elastic.org>

	* buildok/*-embedded.stp: New test case for every embedded-C 
	function in the tapsets.

2007-09-22  Frank Ch. Eigler  <fche@elastic.org>

	* systemtap.maps/linear_overunder.exp: Correct for actual data.

2007-09-22  Frank Ch. Eigler  <fche@elastic.org>

	PR 5057.
	* systemtap.maps/linear_nearlyempty.*: New test for
	histogram printing elision.

2007-09-22  Frank Ch. Eigler  <fche@elastic.org>

	* systemtap.base/optim.exp: Wait for both result lines.

2007-09-21  Martin Hunt  <hunt@redhat.com>

	* systemtap.maps/linear*: Updated linear histogram tests.

	* lib/stap_run2.exp (stap_run2): Use send_log()
	instead of puts to save failure context in the log.

2007-09-21  Frank Ch. Eigler  <fche@elastic.org>

	* systemtap.base/optim.exp/stp: New test for rhbz# 300121.

2007-09-18  David Smith  <dsmith@redhat.com>

	* systemtap.base/procfs.exp: New test case.
	* lib/stap_run.exp (stap_run): Handles the case where the stap
	'-m' option was used.

2007-09-17  David Smith  <dsmith@redhat.com>

	* semko/procfs06.stp: New test case.
	* semko/procfs07.stp: Ditto.
	* semko/procfs08.stp: Ditto.
	* semko/procfs09.stp: Ditto.
	* semko/procfs10.stp: Ditto.

2007-09-15  Wenji Huang <wenji.huang@oracle.com>

	PR 4930
        * buildok/examples.stp: New test case.

2007-09-14  David Smith  <dsmith@redhat.com>

	PR 1154
	* buildok/procfs01.stp: New test case.
	* semko/procfs01.stp: Ditto.
	* semko/procfs02.stp: Ditto.
	* semko/procfs03.stp: Ditto.
	* semko/procfs04.stp: Ditto.
	* semko/procfs05.stp: Ditto.

2007-09-13  Martin Hunt  <hunt@redhat.com>

	* systemtap.base/limits.exp: New. Test 32 and 64-bit integer
	extremes.

2007-09-12  Frank Ch. Eigler  <fche@elastic.org>

	* buildok/print_histograms.stp: Test println(@hist*()).

2007-09-12  Frank Ch. Eigler  <fche@elastic.org>

	PR 5023.
	* buildok/ten.stp: Extend some more.
	
2007-09-12  Martin Hunt  <hunt@redhat.com>

	* systemtap.maps/foreach_limit.stp: Clean up the aggregates
	section.

	* systemtap.maps/foreach_limit2.stp: Remove newline that was 
	confusing the output match.

	* systemtap.maps/linear_bad.exp: Fix expected output.	
	* systemtap.maps/linear_neg.exp: Ditto.

	* systemtap.maps/log.*: New files.
	* systemtap.maps/log_edge.*: New files.
	
	* lib/stap_run2.exp (stap_run2): Rewrite. Previous version
	was too complex and buggy.

2007-09-12  Masami Hiramatsu <mhiramat@redhat.com>

	PR 4633
	* systemtap.context/backtrace.stp: Add testcases for the return
	probe and the profile probe.
	* systemtap.context/backtrace.tcl: Ditto.
	* systemtap.context/systemtap_test_module2.c: Ditto.

2007-09-12  Frank Ch. Eigler  <fche@elastic.org>

	PR 5023.
	* buildok/ten.stp: Reactivate and extend.

2007-09-11  Josh Stone  <joshua.i.stone@intel.com>

	PR 5014
	* systemtap.maps/pmap_agg_overflow.stp: Ensure that the percpu arrays
	don't overflow before we get the chance to test aggregation overflow.
	Also use a more optimal overflow limit (MAXMAPENTRIES + 1).

2007-09-10 Wenji Huang  <wenji.huang@oracle.com>

	* systemtap.stress/current.stp: Make module probe optional.
	* buildok/four.stp: Ditto.
	* buildok/twentyfive.stp: Ditto.
	* semok/twelve.stp: Ditto.

2007-09-06  Masami Hiramatsu <mhiramat@redhat.com>

	PR 4542
	* systemtap.stress/current.stp: Don't probe the return of __switch_to
	on i686.

2007-08-27  Martin Hunt  <hunt@redhat.com>

	* systemtap.context/context.exp (build_modules): Change
	build order to prevent messages about no version for yyy_int64.

2007-08-24  Frank Ch. Eigler  <fche@redhat.com>

	PR 4899
	* buildok/fortytwo.stp: New test.
	* semko/thirtynine.stp: Removed test, now that bug #1305 has become
	mooted/undone.

2007-08-21  David Smith  <dsmith@redhat.com>

	* foreach_limit.stp: Added test for sorting numeric arrays by
	value.
	* foreach_limit.exp: Ditto.

	PR 2305
	* foreach_limit2.stp: New file.  Tests sorting aggregate arrays by
	value.
	* foreach_limit2.exp: Ditto.

2007-08-21  Frank Ch. Eigler  <fche@elastic.org>

	PR 4942
	* systemtap.base/kmodule.stp: Add "never" probe for type inference.

2007-08-20  Martin Hunt  <hunt@redhat.com>

	* systemtap.base/cmd_parse.exp: New file.  Test
	command parsing for "-c".

2007-08-20  David Smith  <dsmith@redhat.com>

	* parseko/cmdline15.stp: Added new test to make sure options '-c
	cmd' and '-x pid' are mutually exclusive.
	* parseko/cmdline16.stp: Ditto.

2007-08-16  Frank Ch. Eigler  <fche@elastic.org>

	PR 1315.
	* buildok/fortyfive.stp: New test.

2007-08-16  Josh Stone  <joshua.i.stone@intel.com>

	PR 4591
	* lib/stap_run.exp: Make sure to match the entire output, in case
	there are multiple pass/fail messages.
	* buildok/printf.stp: Add lines for new print variants.
	* parseko/printd01.stp: Make sure that bad printd calls are handled.
	* parseko/printd02.stp: Ditto.
	* parseko/printd03.stp: Ditto.
	* parseko/printd04.stp: Ditto.
	* systemtap.base/print.stp: Try a bunch of different print calls.
	* systemtap.base/print.exp: Driver for above.

2007-08-15  Martin Hunt  <hunt@redhat.com>

	* systemtap.printf/*b.exp: Use stap_merge.tcl.

2007-08-14  David Smith  <dsmith@redhat.com>

	Merge from setuid-branch.
	* configure.ac: Version increase to 0.6.
	* configure: Regenerated.

	* parseko/cmdline09.stp: Added new test for staprun command line
	options.
	* parseko/cmdline10.stp: Ditto.
	* parseko/cmdline11.stp: Ditto.
	* parseko/cmdline12.stp: Ditto.
	* parseko/cmdline13.stp: Ditto.
	* parseko/cmdline14.stp: Ditto.

	* systemtap.samples/args.exp: No longer necessary to use "sudo" to
	run staprun.

2007-08-07  Frank Ch. Eigler  <fche@redhat.com>

	PR 4846
	* parseko/preprocess13.stp, parseok/nineteen.stp,
	semok/twentyfive.stp: New tests.

2007-08-07  David Smith  <dsmith@redhat.com>

	PR 4736 (partial fix)
	* systemtap.printf/end1b.exp: Changed 'FAIL' to 'fail', so
	the rest of the testsuite will continue.
	* systemtap.printf/mixed_outb.exp: Ditto.
	* systemtap.printf/out1b.exp: Ditto.
	* systemtap.printf/out2b.exp: Ditto.
	* systemtap.printf/out3b.exp: Ditto.

2007-08-02  Mike Mason <mmlnx@us.ibm.com>

	* systemtap.samples/profile.stp: Changed limit check in
	foreach loop.

2007-08-01  Mike Mason <mmlnx@us.ibm.com>

	* systemtap.samples/profile.stp: Changed pid to tid throughout.
	Changed delete method in decumulate().

2007-07-26  David Smith  <dsmith@redhat.com>

	PR 4295
	* systemtap.samples/args.exp: Tests to make sure the '-m' option
	leaves a module in the current directory.
	* systemtap.base/cache.exp (stap_compile): Added cleanup.

2007-07-25  Mike Mason <mmlnx@us.ibm.com>

	PR 4836
	* systemtap.samples/pfault.stp: Changed to
	use memory tapset pagefault probes.

2007-07-25  Mike Mason <mmlnx@us.ibm.com>

	PR 4836
	* buildok/twentytwo.stp, buildok/twentythree.stp:
	Changed free_task() probes to deactivate_super() probes.  Changed 
	references to timestamp in task_struct to s_maxbytes in super_block.
	timestamp was removed from task_struct in 2.6.23.  s_maxbytes is an
	unsigned long long in every kernel I checked back to 2.4.18. 

2007-07-12  David Smith  <dsmith@redhat.com>

	* systemtap.maps/pmap_agg_overflow.exp: On single processor
	systems, this test reported an unsupported test and a test failure
	when it should have only reported an unsupported test.  Fixed.

2007-07-10  Martin Hunt  <hunt@localhost.localdomain>

	* systemtap.context/context.exp: Copy modules to
	/lib/modules/`uname -r`/kernel for debug info.
	
2007-07-10  Martin Hunt  <hunt@redhat.com>

	* systemtap.context/pid.tcl: Don't try to get real ppid,
	just match pattern.

2007-07-09  Martin Hunt  <hunt@redhat.com>

	* systemtap.context/systemtap_test_module1.c (stm_write_cmd): 
	Set pointer type to "char *" so get_user() fetches a char.

2007-07-06  Martin Hunt  <hunt@redhat.com>

	* systemtap.maps/linear*: New tests of linear histograms.

2007-07-03  Frank Ch. Eigler  <fche@elastic.org>

	* configure.ac: Bumped version to 0.5.15.
	* configure: Regenerated.

2007-07-03  Martin Hunt  <hunt@redhat.com>

	* systemtap.context/pid.tcl: Better error reporting.
	* systemtap.context/args.*: Ditto.
	* systemtap.context/context.exp: Build in temp dir.

2007-07-02  Martin Hunt  <hunt@redhat.com>

	* systemtap.context/context.exp: Add pid tests.
	* systemtap.context/pid.*: New tests. 

2007-07-02  Martin Hunt  <hunt@redhat.com>	

	* systemtap.context/*: New context tests.

2007-06-25  Martin Hunt  <hunt@redhat.com>

	* systemtap.maps/pmap_agg_overflow.exp: Rewrite
	so order of error messages is not important.

2007-06-22  Frank Ch. Eigler  <fche@elastic.org>

	* systemtap.syscall/readwrite.c: Tweak for new default string truncation width.

2007-06-21  David Smith  <dsmith@redhat.com>

	* Makefile.in: Regenerated with automake 1.10.
	* aclocal.m4: Regenerated with aclocal 1.10.
	* configure: Regenerated.

2007-06-20  Martin Hunt  <hunt@redhat.com>

	* systemtap.string/dot.exp: New test.
	* systemtap.string/sprint.exp: New test.

	* systemtap.samples/transport*: Removed.
	
2007-06-20  Martin Hunt  <hunt@redhat.com>
	
	* systemtap.printf/*b.exp: Add code to look in the
	toplevel directory for stap_merge.

2007-06-18  Martin Hunt  <hunt@redhat.com>
	 From Quentin Barnes.
	* lib/stap_run.exp, lib/stap_run2.exp, lib/systemtap.exp,
	systemtap.base/cache.exp, systemtap.base/optim.exp,
	systemtap.base/overload.exp, systemtap.base/prologues.exp,
	systemtap.maps/absentstats.exp, systemtap.maps/foreach_fail.exp,
	systemtap.maps/ix_clear*.exp, systemtap.maps/pmap_agg_overflow.exp,
	systemtap.samples/args.exp, systemtap.samples/arith.exp,
	systemtap.samples/arith_limits.exp, 
	systemtap.samples/control_limits.exp, systemtap.samples/lket.exp,
	systemtap.samples/pfaults.exp, systemtap.samples/poll_map.exp,
	systemtap.samples/primes.exp, systemtap.samples/profile.exp,
	systemtap.samples/queue_demo.exp, systemtap.samples/symbols.exp,
	systemtap.samples/syscalls1.exp, systemtap.samples/syscalls2.exp,
	systemtap.samples/transport.exp: Small fixes to patterns, plus
	fix timeouts for slower systems.

2007-06-15  Frank Ch. Eigler  <fche@elastic.org>

	* lib/systemtap.exp (stap_run_batch): Detect crashing stap and
	represent this as failing return code.

2007-06-14  Martin Hunt  <hunt@redhat.com>

	* systemtap.samples/syscalls.stp: Use printf
	for output to avoid problems with long paths.

	 From Quentin Barnes.
	* systemtap.samples/system_func.exp: Change expect matching.
	
2007-06-14  David Smith  <dsmith@redhat.com>

	* systemtap.samples/profile.stp: Change output to avoid problems
	when kernel source path is long.

2007-06-05  Frank Ch. Eigler  <fche@elastic.org>

	PR 3331.
	* systemtap.base/deref2.*: New test, disabled.

2007-06-04  Frank Ch. Eigler  <fche@elastic.org>

	PR 4589.
	* systemtap.base/optim.*: Rewritten, simplified.

2007-05-30  Frank Ch. Eigler  <fche@redhat.com>

	PR 4567.
	* systemtap.base/optim.stp, optim.exp: New test.
	
2007-05-29  Will Cohen  <wcohen@redhat.com>

	PR4540
	* systemtap.stress/conversions.exp: Adjust for ia64 address space.

2007-05-25  Martin Hunt  <hunt@redhat.com>

	* systemtap.samples/lket.exp (cleanfiles): Set timeout inside expect.
	* systemtap.maps/absentstats.exp: Set timeout inside expect.
	* lib/stap_run2.exp (stap_run2): Set timeout to 180 inside expect.
	* lib/stap_run.exp (stap_run): Set timeout to 180 for slower machines.
	Remove $ anchor on output. Fix a few minor nits in patterns.

2007-05-24  David Smith  <dsmith@redhat.com>

	PR4446
	* systemtap.base/marker.exp: Renumbered tests and added new tests
	for invalid argument name ("$foo1") and writing to marker
	arguments.

2007-05-23  David Smith  <dsmith@redhat.com>

	PR4446
	* systemtap.base/marker.exp: Added new marker test.
	* buildok/marker.stp: Removed old marker test.
	
2007-05-08  Will Cohen  <wcohen@redhat.com>
	PR4470
	* testsuite/systemtap.syscall/syscall.exp: Build correct sizes for
	32-bit and 64-bit machines.

2007-05-07  Martin Hunt  <hunt@redhat.com>
	PR4466   
	* systemtap.samples/system_func.stp: Rewrite test to account 
	for probes not being placed until after begin.
	* systemtap.samples/system_func.exp: Only expect 1 sys_open.

2007-05-06  Frank Ch. Eigler  <fche@elastic.org>

	* semko/thirtynine.stp: New test.

2007-05-01  Martin Hunt  <hunt@redhat.com>

	* systemtap.samples/system_func.*: New test.

2007-05-01  Martin Hunt  <hunt@redhat.com>
	
	* systemtap.samples/sysopen*: Deleted.

2007-04-29  Frank Ch. Eigler  <fche@elastic.org>

	* Makefile.am (EXTRA_DIST): Add dejagnu subdirectories.
	* configure.ac: Bump version to match parent directory.
	* Makefile.in, configure: Regenerated.

2007-04-25 David Wilder <dwilder@ibm.com>

	* systemtap.samples/profile.exp Increased timeout from 30 to 60 sec
	to fix intermittent failures on s390x.

2007-04-25  Mike Mason <mmlnx@us.ibm.com>

	* buildok/socket.stp: Adapted to changes in 2.6.19 socket routines.

2007-04-24  Will Cohen  <wcohen@redhat.com>

	* buildok/memory.stp: Test vm.pagefault.return.

2007-04-23  Frank Ch. Eigler  <fche@elastic.org>

	* systemtap.pass1-4/buildok.exp: Add some kfails.

2007-04-10  Martin Hunt  <hunt@redhat.com>

	* systemtap.printf/out*: New output tests to stress output 
	buffering and transport.
	* systemtap.printf/mixed*: More output tests mixing print, 
	printf, and print_char.
	* systemtap.printf/end*: Test that output from end probes 
	is all sent.
	
2007-04-05  Martin Hunt  <hunt@redhat.com>

	* systemtap.samples/arith_limits.exp: Set test name correctly.

2007-04-04  Pierre Peiffer  <pierre.peiffer@bull.net>

	* parseok/fourteen.stp: Add test about $# and @# usage during
	the preprocessing.
	* parseko/preprocess10.stp: New test.
	* parseko/preprocess11.stp: New test.
	* parseko/preprocess12.stp: New test.

2007-04-02  Frank Ch. Eigler  <fche@elastic.org>

	* systemtap.samples/poll_map.stp, profile.stp, syscalls.stp:
	Continue adopting to .inline -> .function change.
	* systemtap.samples/topsys.stp, systemtap.stress/current.stp: Ditto.
	* semko/twentyone.stp: Ditto.

2007-03-30  Frank Ch. Eigler  <fche@elastic.org>

	PR 1570
	* */*.stp: Adapt to .inline -> .function change.
	* lib/stap_run.exp, stap_run2.exp, stap_run_binary.exp: Shorten
	pass/fail dejagnu log lines.
	* systemtap.syscall/sys.stp, test.tcl: Make slightly more
	compatible and failure more verbose.

2007-03-29  Frank Ch. Eigler  <fche@elastic.org>

	* systemtap.maps/ix_*.exp: Add catch around close.

2007-03-29  Frank Ch. Eigler  <fche@elastic.org>

	* systemtap.maps/pmap_agg_overflow.exp: Robustify with respect
	to expected error messages and early quitting.

2007-03-29  David Smith  <dsmith@redhat.com>

	PR 4281
	* parseko/cmdline07.stp: New test.
	* parseko/cmdline08.stp: New test.

2007-03-22  Frank Ch. Eigler  <fche@elastic.org>

	PR 4224.
	* systemtap.base/probefunc.exp: Use kernel.statement().absolute
	instead with grep-found schedule_tick address.
	* semko/thirtyseven.stp, thirtyeight.stp: New tests.
	* buildok/twentyeight.stp: New test.

2007-03-22  David Smith  <dsmith@redhat.com>

	* systemtap.stress/conversions.exp: Fixed test case bug that only
	affected s390x.

2007-03-21  David Smith  <dsmith@redhat.com>

	PR 4146
	* systemtap.samples/control_limits.exp: Begin/end probes use
	MAXACTION_INTERRUPTIBLE instead of MAXACTION.

2007-03-09  Pierre Peiffer  <pierre.peiffer@bull.net>

	* buildok/twenty.stp, semok/seventeen.stp: Adapt to kernel 2.6.20.

2007-03-19  David Smith  <dsmith@redhat.com>

	* .cvsignore: Added systemtap.syscall test programs.

2007-03-16  David Smith  <dsmith@redhat.com>

	* systemtap.base/overload.exp: New test.

2007-03-15  David Smith  <dsmith@redhat.com>

	* .cvsignore: Added "config.log" and "config.status".

2007-03-14  Frank Ch. Eigler  <fche@redhat.com>

	PR 4171.
	* configure.ac, configure, aclocal.m4: New files to permit
	testsuite-only build tree.
	* Makefile.am (RUNTEST): Arrange a crazy concoction of
	environment/make variable for runtest.
	* Makefile.in: Regenerated.
	* */*.stp: Switch test cases from "./stap" to "stap" throughout.
	* lib/systemtap.exp: Assume/trace environment variables.
	(stap_run_batch): Add "#! stap"-handling hack.

2007-03-14  Martin Hunt  <hunt@redhat.com>

	* systemtap.base/div0.stp: Fix so output
	won't possibly have the error message before the printed
	output.
	* systemtap.base/maxactive.exp: Ditto.
	* systemtap.maps/ix_clear.stp: Ditto.
	* systemtap.maps/ix_clear2.stp: Ditto.
	* systemtap.samples/args.exp: Remove obsolete "-r" option 
	to staprun.

2007-03-07  Frank Ch. Eigler  <fche@elastic.org>

	PR 4116.
	* buildok/twentyseven.stp: New test.
	* systemtap.pass1-4/buildok.exp: kfail it.

2007-03-06  David Smith  <dsmith@redhat.com>

	* systemtap.base/alternatives.exp: Changed the probed kernel
	function from 'signal_wake_up' (which wasn't present on some
	kernels) to 'sys_getrlimit'.

2007-03-02  Frank Ch. Eigler  <fche@elastic.org>

	PR 4121
	* systemtap.stress/conversions.exp: Fix & improve below patch.

2007-03-01  Frank Ch. Eigler  <fche@redhat.com>

	PR 4121
	* systemtap.stress/conversions.exp: Bypass address=0 test for s390x.

2007-02-27  Frank Ch. Eigler  <fche@redhat.com>

	PR 4105
	* buildok/twentysix.stp: New test.
	* systemtap.pass1-4/buildok.exp: kfail it.

2007-02-19  David Smith  <dsmith@redhat.com>

	PR 4081
	* Makefile.am: The symbolic link that the Makefile creates to stap
	now points to the installed version of stap when "make
	installcheck" is run.
	* Makefile.in: Regenerated.

2007-02-16  David Smith  <dsmith@redhat.com>

	* systemtap.base/alternatives.exp: New test case.

2007-02-09  Frank Ch. Eigler  <fche@elastic.org>

	* systemtap.base/prologue.*: New test case.

2007-02-06  Josh Stone  <joshua.i.stone@intel.com>

	* systemtap.base/deref.stp: Test kread with const sources.

2007-02-06  Frank Ch. Eigler  <fche@elastic.org>

	* buildok/conversions.stp: Build-test all conversions.stp functions.
	* systemtap.stress/conversions.*: New test.

2007-01-29  Frank Ch. Eigler  <fche@elastic.org>

	* systemtap.base/cache.exp (stap_compile): Accept new -p4 output.

2007-01-24  Will Cohen  <wcohen@redhat.com>

	* systemtap.syscall/syscall.exp: Increase timeout for slow machines.
	
2007-01-23  Frank Ch. Eigler  <fche@elastic.org>

	* systemtap.pass1-4/buildok.exp: Remove most kfail designations.

2007-01-23  Mike Mason <mmlnx@us.ibm.com>

	* buildok/socket.stp: Added sockets tapset build test.

2007-01-23  Mike Mason <mmlnx@us.ibm.com>

	* systemtap.string/tokenize.exp, systemtap.string/tokenize.stp,
	systemtap.string/strtol.exp, systemtap.string/strtol.stp:
	Tests for new tokenize and strtol functions.

2007-01-22  Josh Stone  <joshua.i.stone@intel.com>

	* systemtap.base/deref.stp: Rewrite test, and now also check the ability
	to read/write pointers.

2007-01-22  Frank Ch. Eigler  <fche@redhat.com>

	* config/unix.exp: New file as a master load_lib repository.
	* */*.exp: Removed load_lib calls.
	* parseko/cmdline01.stp: Swallow expected stap ERROR: message.
	* systemtap.syscall/syscall.exp: Added installmode_p checks.

2007-01-22  Martin Hunt  <hunt@redhat.com>

	* systemtap.maps/exists.stp: New test to see if
	array elements exist using the "in" keyword.

2007-01-20  Mike Mason <mmlnx@us.ibm.com>

	PR 3899
	* systemtap.base/kmodule.stp: Added probes for other
	modules that allow the test to pass when ext3 isn't 
	built as a module.

2007-01-19  Josh Stone  <joshua.i.stone@intel.com>

	PR 3079
	* systemtap.base/deref.stp: Use the new kread macro that should work
	fine with 64-bit numbers on i386 platforms.  Also expand the test to
	include writes with kwrite.
	* systemtap.base/deref.exp: Remove the setup_kfail.

2007-01-16  Mike Mason <mmlnx@us.ibm.com>

	* buildok/eighteen.stp: changed to find __audit_getname or
	audit_getname without checking kernel version to support
	audit code backports

2007-01-13  Mike Mason <mmlnx@us.ibm.com>

	PR 3867
	* systemtap.samples/ioblocktest.stp: Fixed so only
	checks bit 0 (Read/Write bit) of bio->bi_rw. Also merged
	ioblock.request and ioblock.end probes. They do the same
	thing.

2007-01-10  Martin Hunt  <hunt@redhat.com>

	* systemtap.maps/foreach_foreach.exp: Update for new delete func.
	* systemtap.maps/ii.exp: Ditto.
	* systemtap.maps/ii.stp: Ditto.
	* systemtap.maps/iiiiii.exp: Ditto.
	* systemtap.maps/iiiiii.stp: Ditto.
	* systemtap.maps/is.stp: Ditto.
	* systemtap.maps/si.exp: Ditto.
	* systemtap.maps/si.stp: Ditto.
	* systemtap.maps/ss.stp: Ditto.

2006-12-29  Frank Ch. Eigler  <fche@redhat.com>

	PR 3523.
	* buildok/fourteen.stp, fourteen-plus.stp: Tweak & add a test.
	* systemtap.base/bench.stp: Work around randomized-ordered probes.
	* systemtap.base/bench.exp: Tighten output requirements.

2006-12-22  Josh Stone  <joshua.i.stone@intel.com>

	* buildok/array_size.stp, parseko/array01.stp, parseko/array02.stp,
	parseko/array03.stp, parseko/array04.stp, transko/array01.stp,
	systemtap.base/array_size.exp, systemtap.base/array_size.stp:
	Tests for specifying the size of global arrays.

2006-12-22  David Smith  <dsmith@redhat.com>

	* systemtap.base/cache.exp: Added test to ensure that using '-M'
	and '-t' changes the hash.  The '-t' test is commented out until
	PR3523 is fixed.

2006-12-21  David Smith  <dsmith@redhat.com>

	* systemtap.base/cache.exp: Added test to ensure that using '-b'
	changes the hash.

2006-12-19  Frank Ch. Eigler  <fche@redhat.com>

	PR 3522.
	* buildok/twentyfive.stp: New test for static $var access.

2006-12-18  Josh Stone  <joshua.i.stone@intel.com>	

	* systemtap.base/deref.exp, systemtap.base/deref.exp: Add a test for
	successfully dereferencing pointers of various sizes.  This is known to
	fail on x86 for 64-bit values -- PR 3079.

2006-12-18  David Smith  <dsmith@redhat.com>

	* systemtap.samples/pfaults.stp: Since PR 1132 has been fixed,
	updated to use "$return".

2006-12-08  Josh Stone  <joshua.i.stone@intel.com>

	PR 3681.
	* systemtap.base/global_init.exp, systemtap.base/global_init.stp: New
	test for checking the timeliness of global initialization.

2006-12-07  Josh Stone  <joshua.i.stone@intel.com>

	PR 3624.
	* systemtap.base/be_order.exp, systemtap.base/be_order.stp,
	semok/beginend.stp:  New tests for begin/end priorities.

	* lib/stap_run.exp: Anchor OUTPUT_CHECK_STRING to the end of output.
	* systemtap.base/maxactive.exp: Fix to compare output to the end.
	* systemtap.base/probefunc.exp: Ditto.
	* systemtap.samples/ioblocktest.exp: Ditto.
	* systemtap.samples/ioblocktest.stp: Ditto.
	* systemtap.samples/tcptest.exp: Ditto.

2006-11-30  Martin Hunt  <hunt@redhat.com>

	* systemtap.samples/pfaults.exp: Fix regular expression
	to handle buffering issues that broke on MP systems.

2006-11-29  Li Guanglei <guanglei@cn.ibm.com>
	
	From Gui Jian <guijian@cn.ibm.com>

	* systemtap.samples/lket.exp: Increase MAXSKIPPED
	and timeout thresholds; Fix the code of cleaning 
	temporary files

	* systemtap.stress/whitelist.stp: New testcase to generate
	safe probes.

2006-11-28  David Smith  <dsmith@redhat.com>

	* semko/thirtyfour.stp: Checks for writing to target variable in
	.return probe.
	* semok/twentyfour.stp: Tests read access to target variable in
	.return probe.

2006-11-21  Li Guanglei <guanglei@cn.ibm.com>
	
	From Gui Jian <guijian@cn.ibm.com>
	* systemtap.samples/lket.exp, systemtap.samples/lket.stp: add
	testcase for LKET

2006-11-19  Frank Ch. Eigler  <fche@elastic.org>

	* parseko/twentythree.stp: New test for running tapset file.

2006-11-17  Frank Ch. Eigler  <fche@redhat.com>

	* semko/thirtysix.stp, transko/three.stp: New tests.

2006-11-16  Li Guanglei <guanglei@cn.ibm.com>
	
	* buildok/lket.stp: check for all available LKET trace hooks.

2006-11-10  David Smith  <dsmith@redhat.com>

	* semko/maxactive03.stp: Stop on pass2 instead of on pass1.

	* lib/stap_run.exp: As a side-effect, stap_run() sets global
	'probe_errors' and 'skipped_probes' to the number of probe errors
	and skipped probes seen while running the probe.
	* systemtap.base/maxactive.exp: Uses extended stap_run() to find
	number of skipped probes instead of using private stap_run()
	variant.

2006-11-09  David Smith  <dsmith@redhat.com>

	* buildok/maxactive01.stp: Added test for "maxactive(N)"
	return probe processing.
	* parseko/maxactive01.stp: Ditto.
	* parseko/maxactive02.stp: Ditto.
	* parseko/maxactive03.stp: Ditto.
	* parseko/maxactive04.stp: Ditto.
	* semko/maxactive01.stp: Ditto.
	* semko/maxactive02.stp: Ditto.
	* semko/maxactive03.stp: Ditto.
	* systemtap.base/maxactive.exp: Ditto.

2006-11-06  David Smith  <dsmith@redhat.com>

	* systemtap.maps/foreach_limit.exp: Added new test for foreach
	"limit" keyword.
	* systemtap.maps/foreach_limit.stp: Ditto.

	* parseko/foreachstmt06.stp: Added new test for foreach "limit"
	keyword.
	* parseko/foreachstmt07.stp: Ditto.
	* parseok/foreachstmt01.stp: Ditto.
	* semko/foreachstmt01.stp: Ditto.
	* semko/foreachstmt02.stp: Ditto.

2006-11-02  Thang Nguyen <thang.p.nguyen@intel.com>

	* systemtap.samples/tcptest.exp:  Put TCP load gen into a
	a seperate script. 
	* systemtap.samples/tcptest.tcl:  new script for TCP load
	gen.     

2006-10-30  Josh Stone  <joshua.i.stone@intel.com>

	* systemtap.maps/pmap_agg_overflow.stp: Use
	kernel.function("scheduler_tick") instead of timer.jiffies
	so the test works on all kernels.  The test needs a probe
	that is invoked often on all cpus.
	* systemtap.base/timers.stp: Fudge the comparison a bit between
	jiffies(1) and profile to allow for slop between start/end times.

2006-10-30  Martin Hunt  <hunt@redhat.com>

	* systemtap.maps/pmap_agg_overflow.stp: Use timer.jiffies
	instead of timer.profile so the test works on xen kernels.

2006-10-30  David Smith  <dsmith@redhat.com>

	* systemtap.base/cache.exp: Saves value of SYSTEMTAP_DIR
	environment variable before starting tests and restores value at
	the end.  Without this caching was broken for the rest of the
	testsuite, since all cached files were ending up in
	testsuite/.cache_test (which gets deleted on the next run of the
	testsuite).

	* Makefile.am: The 'clean-local' target now removes the .systemtap
	and .cache_test directories.
	* Makefile.in: Regenerated.

2006-10-30  Martin Hunt  <hunt@redhat.com>

	* systemtap.base/cache.exp (stap_compile): Fix a simple 
	buffering problem with expect.

2006-10-26  David Smith  <dsmith@redhat.com>

	* systemtap.base/cache.exp: New file that tests caching
	functionality.
	* lib/systemtap.exp (setup_systemtap_environment): Use a local
	systemtap directory/cache (instead of the user's cache).
	* .cvsignore: Added .systemtap directory.

2006-10-23  David Smith  <dsmith@redhat.com>

	* lib/stap_run.exp: Handles cached module.
	* lib/stap_run2.exp: Ditto.

2006-10-23  William Cohen  <wcohen@redhat.com>

	* systemtap.maps/absentstats.exp: Increase timeout for slow machines.

2006-10-21  Thang Nguyen <thang.p.nguyen@intel.com>

	* systemtap.samples/tcptest.exp: fix bug #3404 
	* systemtap.samples/tcptest.stp: fix bug #3404

2006-10-18  David Smith  <dsmith@redhat.com>

	* systemtap.syscall/.cvsignore: Added file.

2006-09-28  Martin Hunt  <hunt@redhat.com>

	* buildok/eighteen.stp: Fix for 2.6.18.
	* buildok/two.stp: Ditto.

2006-09-27  Josh Stone  <joshua.i.stone@intel.com>

	* buildok/fourteen.stp: Test new timer functionality.

2006-09-26  David Smith  <dsmith@redhat.com>

	* systemtap.samples/args.exp: Looks for 'staprun' instead of
	'stpd'.

2006-09-20  Josh Stone  <joshua.i.stone@intel.com>

	PR 3233
	* buildok/timestamp.stp: add gettimeofday_ns test.

2006-09-12  David Smith  <dsmith@redhat.com>

	* Added .cvsignore file.

2006-09-09  Frank Ch. Eigler  <fche@elastic.org>

	* lib/systemtap.exp (stap_run_batch): New helper routine.
	* systemtap.pass1-4/*.exp: Use it instead of catch/exec/>>& hack.

2006-09-06  Frank Ch. Eigler  <fche@elastic.org>

	* parseok/eighteen.stp, semok/twentythree.stp: New files for
	testing initialized globals.

2006-08-21  Martin Hunt  <hunt@redhat.com>

	* lib/stap_run.exp: Check for existence of installtest_p
	before running it. This reenables running individual tests
	with runtest.
	* lib/stap_run2.exp: Ditto.
	* lib/stap_run_binary.exp: Ditto.	

2006-08-12  Frank Ch. Eigler  <fche@elastic.org>

	* Makefile.am (clean-local): Clean up dejagnu turds.
	* Makefile.in: Regenerated.

2006-08-12  Frank Ch. Eigler  <fche@elastic.org>

	* all: Reorganized old pass-1..4 tests one dejagnu bucket.
	Moved over old pass-5 tests, except for disabled syscalls tests.
	* Makefile (installcheck): New target for running pass-1..5
	tests against installed systemtap.<|MERGE_RESOLUTION|>--- conflicted
+++ resolved
@@ -1,5 +1,3 @@
-<<<<<<< HEAD
-=======
 2008-05-28  Mark Wielaard  <mwielaard@redhat.com>
 
 	* lib/systemtap.exp (setup_systemtap_environment): Create user
@@ -8,14 +6,6 @@
 	* Makefile.am (clean-local): Try to remove all .systemtap and
 	.cache_test dirs.
 
-
-2008-05-27  Frank Ch. Eigler  <fche@elastic.org>
-
-	* lib/systemtap.exp (closewait): New proc for aggressive child
-	process reaping.
-	ALL/*.exp: Updated to use it instead of ad-hoc catch/close/wait.
-
->>>>>>> 0fbf54d6
 2008-05-26  Frank Ch. Eigler  <fche@elastic.org>
 
 	* testsuite/stmtvars.exp: Tweaked matching regexps, tested on
