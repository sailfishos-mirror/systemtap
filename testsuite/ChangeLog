--- conflicted
+++ resolved
@@ -1,17 +1,15 @@
-<<<<<<< HEAD
 2008-05-20  Frank Ch. Eigler  <fche@elastic.org>
 
 	PR 6538
 	* systemtap.base/warnings.*: New tests.
 	* buildok/eleven.stp, systemtap.examples/disktop.stp,
 	transok/three.stp: Adapt to new warnings.
-=======
+
 2008-05-21  Stan Cox  <scox@redhat.com>
 
 	* systemtap.base/optim_arridx.stp: Test compound assignment and
 	binary expression.
 	* systemtap.base/optim_arridx.exp: Likewise.
->>>>>>> e483d9df
 
 2008-05-21  Mark Wielaard  <mwielaard@redhat.com>
 
