if {![installtest_p]} {
    for {set i 0} { $i < 16} {incr i} {
        untested cmd_parse$i
    }
    return
}

spawn stap -c {echo "hello world"} -we {probe begin {}}
expect {
    -timeout 60
    "hello world" {pass "cmd_parse1"}
    timeout {fail "cmd_parse1: unexpected timeout"}
    eof {fail "cmd_parse1: unexpected EOF"}
}
wait;catch {close}

spawn stap -c {echo "hello "\"world\"} -we {probe begin {}}
expect {
    -timeout 60
    "hello \"world\"" {pass "cmd_parse2"}
    timeout {fail "cmd_parse2: unexpected timeout"}
    eof {fail "cmd_parse2: unexpected EOF"}
}
wait;catch {close}

spawn stap -c {sh -c '(a="hello world"; echo $a)'} -we {probe begin {}}
expect {
    -timeout 60
    "hello world" {pass "cmd_parse3"}
    timeout {fail "cmd_parse3: unexpected timeout"}
    eof {fail "cmd_parse3: unexpected EOF"}
}
wait;catch {close}

spawn stap -c {sh -c '(a="hello "\"world\"; echo $a)'} -we {probe begin {}}
expect {
    -timeout 60
    "hello \"world\"" {pass "cmd_parse4"}
    timeout {fail "cmd_parse4: unexpected timeout"}
    eof {fail "cmd_parse4: unexpected EOF"}
}
wait;catch {close}

spawn stap -c {sh -c '(a="hello "world; echo $a)'} -we {probe begin {}}
expect {
    -timeout 60
    "hello world" {pass "cmd_parse5"}
    timeout {fail "cmd_parse5: unexpected timeout"}
    eof {fail "cmd_parse5: unexpected EOF"}
}
wait;catch {close}

spawn stap -c {bash -c '((a=42+7)); echo "The answer is $a"'} -we {probe begin {}}
expect {
    -timeout 60
    "The answer is 49" {pass "cmd_parse6"}
    timeout {fail "cmd_parse6: unexpected timeout"}
    eof {fail "cmd_parse6: unexpected EOF"}
}
wait;catch {close}

spawn stap -c {sh -c '(echo "Hello World" 1>&2) > /dev/null'} -we {probe begin {}}
expect {
    -timeout 60
    "Hello World" {pass "cmd_parse7"}
    timeout {fail "cmd_parse7: unexpected timeout"}
    eof {fail "cmd_parse7: unexpected EOF"}
}
wait;catch {close}

# slow test case; requires kernel tracepoint query modules
spawn stap -l {vm.*}
expect {
<<<<<<< HEAD
    -timeout 240 
    -re {^vm[^\r\n]*\r\n} {pass "cmd_parse8"}
    -re "^Warning: make exited with status: 2\r\n" {exp_continue}
=======
    -timeout 180
    -re "vm.*" {pass "cmd_parse8"}
>>>>>>> ba0bd1be
    timeout {fail "cmd_parse8: unexpected timeout"}
    eof {fail "cmd_parse8: unexpected EOF"}
}
wait;catch {close}

spawn stap -e {probe begin { printf("%d %s\n", argc, argv[$1]) exit() }} 1
expect {
    -timeout 60
    "1 1" { pass cmd_parse9 }
    timeout { fail "cmd_parse9 timeout" }
    eof { fail "cmd_parse9 eof" }
}
wait;catch {close}

spawn stap -e {probe begin { printf("%d %s\n", argc, argv[$1]) exit() }} 5 a b c d
expect {
    -timeout 60
    "5 d" { pass cmd_parse10 }
    timeout { fail "cmd_parse10 timeout" }
    eof { fail "cmd_parse10 eof" }
}
wait;catch {close}

spawn stap -e {probe begin { printf("%d %s\n", argc, argv[$1]) exit() }} 10 a b c d
expect {
    -timeout 60
    "5 " { pass cmd_parse11 }
    timeout { fail "cmd_parse11 timeout" }
    eof { fail "cmd_parse11 eof" }
}
wait;catch {close}

spawn stap -e {probe begin { printf("%d %s\n", argc, argv[0]) exit() }}
expect {
    -timeout 60
    "0 " { pass cmd_parse12 }
    timeout { fail "cmd_parse12 timeout" }
    eof { fail "cmd_parse12 eof" }
}
wait;catch {close}

spawn stap -L syscall.a*
expect {
    -timeout 60
    -re {(syscall\.a[_a-zA-Z0-9]*(\ [_a-zA-Z0-9\$]+:[^:]+?)+\r\n)+} { pass "cmd_parse13" }
    timeout {fail "cmd_parse13: unexpected timeout"}
    eof {fail "cmd_parse13: unexpected EOF"}
}
wait;catch {close}

spawn sh -c "stap -v -v --vp 01020 -h 2>&1"
expect {
    -re {add per-pass verbosity .23242.} { pass "cmd_parse14" }
    timeout { fail "cmd_parse14: timeout" }
    eof { fail "cmd_parse14: eof" }
}
wait;catch {close}

set uname [exec uname -r]
set triplet [split $uname {.-}]
if {[lindex $triplet 0] == 2 &&
    [lindex $triplet 1] == 6 &&
    [lindex $triplet 2] < 29} {
  # verbose -log "kfail, see commit e0ccd3\n";
  setup_kfail 4186 "*-*-*"
}
spawn sh -c "stap -m do_not_cache_me -B kernelrelease -p4 -e 'probe begin {exit()}'"
# the \r below is meant to match the "kernelrelease" output, as distinct from
# any possible auxiliary make verbosity.
expect {
    -timeout 60
    -re "$uname\r" { pass "cmd_parse15" }
    timeout { fail "cmd_parse15: timeout" }
    eof { fail "cmd_parse15: eof" }
}
wait;catch {close}

set uname [exec uname -i]
# normalize arch
set uname [normalize_arch $uname]

spawn sh -c "stap -m do_not_cache_me -a $uname -p4 -e 'probe begin {exit()}'"
# the \r below is meant to match the "kernelrelease" output, as distinct from
# any possible auxiliary make verbosity.
expect {
    -timeout 60
    -re "do_not_cache_me.ko\r" { pass "cmd_parse16" }
    timeout { fail "cmd_parse16: timeout" }
    eof { fail "cmd_parse16: eof" }
}
wait;catch {close}

# NB: when adding extra tests here, increment the ![installtest_p]
# loop count too at the top.

catch {exec rm -f do_not_cache_me.ko}<|MERGE_RESOLUTION|>--- conflicted
+++ resolved
@@ -71,14 +71,9 @@
 # slow test case; requires kernel tracepoint query modules
 spawn stap -l {vm.*}
 expect {
-<<<<<<< HEAD
-    -timeout 240 
+    -timeout 240
     -re {^vm[^\r\n]*\r\n} {pass "cmd_parse8"}
     -re "^Warning: make exited with status: 2\r\n" {exp_continue}
-=======
-    -timeout 180
-    -re "vm.*" {pass "cmd_parse8"}
->>>>>>> ba0bd1be
     timeout {fail "cmd_parse8: unexpected timeout"}
     eof {fail "cmd_parse8: unexpected EOF"}
 }
