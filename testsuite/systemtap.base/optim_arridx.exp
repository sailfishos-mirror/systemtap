--- conflicted
+++ resolved
@@ -32,86 +32,46 @@
   dd:long
   ee:long
 {
-<<<<<<< HEAD
-(arr2[(elide_idx1) = (1)]) = (10);
-(arr2[(idx2) = (2)]) = (20);
-(arr2[3]) = (30);
-(arr2[(j) = (4)]) = (40);
-(arr1[fna((k) = (0)), k]) = (1);
-(arr1[(b) = (1), b]) = (2);
-(arr1[2, 2]) = (3);
-(arr3[0]) = (4);
+(__global_arr2[(__global_elide_idx1) = (1)]) = (10);
+(__global_arr2[(idx2) = (2)]) = (20);
+(__global_arr2[3]) = (30);
+(__global_arr2[(j) = (4)]) = (40);
+(__global_arr1[fna((k) = (0)), k]) = (1);
+(__global_arr1[(b) = (1), b]) = (2);
+(__global_arr1[2, 2]) = (3);
+(__global_arr3[0]) = (4);
 (m) = (1);
-for (2; (m) <= (10); (m)++) (arr2[m]) = ((m) * (10));
-printf("%d %d %d %d\\n", arr1[0, 0], arr2[0], idx2, j);
+for (2; (m) <= (10); (m)++) (__global_arr2[m]) = ((m) * (10));
+printf("%d %d %d %d\\n", __global_arr1[0, 0], __global_arr2[0], idx2, j);
 (aa) = (fna(1));
-(bb) = (fnb((cc) = (1), (elide_global_a) = (2)));
+(bb) = (fnb((cc) = (1), (__global_elide_global_a) = (2)));
 for (1; (bb) < (10); (bb)++) (cc) += (bb);
 for ((dd) = (1); (dd) < (10); 1) (dd) += (1);
-if ((elide_global_b) = (1)) (ee) = (1)
+if ((__global_elide_global_b) = (1)) (ee) = (1);
 ;
 (cc) = ((dd) = (5));
 (cc) = ((4) + ((cc) = (1)));
 printf("%d %d %d %d %d\\n", aa, bb, cc, dd, ee);
 exit();
-=======
-(__global_arr2[(__global_elide_idx1) = (1)]) = (10)
-(__global_arr2[(idx2) = (2)]) = (20)
-(__global_arr2[3]) = (30)
-(__global_arr2[(j) = (4)]) = (40)
-(__global_arr1[fna((k) = (0)), k]) = (1)
-(__global_arr1[(b) = (1), b]) = (2)
-(__global_arr1[2, 2]) = (3)
-(__global_arr3[0]) = (4)
-(m) = (1)
-for (2; (m) <= (10); (m)++) (__global_arr2[m]) = ((m) * (10))
-printf("%d %d %d %d\\n", __global_arr1[0, 0], __global_arr2[0], idx2, j)
-(aa) = (fna(1))
-(bb) = (fnb((cc) = (1), (__global_elide_global_a) = (2)))
-for (1; (bb) < (10); (bb)++) (cc) += (bb)
-for ((dd) = (1); (dd) < (10); 1) (dd) += (1)
-if ((__global_elide_global_b) = (1)) (ee) = (1)
-
-(cc) = ((dd) = (5))
-(cc) = ((4) + ((cc) = (1)))
-printf("%d %d %d %d %d\\n", aa, bb, cc, dd, ee)
-exit()
->>>>>>> af73ebf2
 }
 end /* <- end */
   # locals
   __idx0:long
   __val:long
 {
-<<<<<<< HEAD
-foreach (__val = [__idx0] in arr3-) printf("arr3[%#d]=%#x\\n", __idx0, __val);
+foreach (__val = [__idx0] in __global_arr3-) printf("arr3[%#d]=%#x\\n", __idx0, __val);
 }
 end /* <- end */
 {
-printf("elide_idx1=%#x\\n", elide_idx1);
+printf("elide_idx1=%#x\\n", __global_elide_idx1);
 }
 end /* <- end */
 {
-printf("elide_global_a=%#x\\n", elide_global_a);
+printf("elide_global_a=%#x\\n", __global_elide_global_a);
 }
 end /* <- end */
 {
-printf("elide_global_b=%#x\\n", elide_global_b);
-=======
-foreach (__val = [__idx0] in __global_arr3-) printf("arr3[%#d]=%#x\\n", __idx0, __val)
-}
-end /* <- end */
-{
-printf("elide_idx1=%#x\\n", __global_elide_idx1)
-}
-end /* <- end */
-{
-printf("elide_global_a=%#x\\n", __global_elide_global_a)
-}
-end /* <- end */
-{
-printf("elide_global_b=%#x\\n", __global_elide_global_b)
->>>>>>> af73ebf2
+printf("elide_global_b=%#x\\n", __global_elide_global_b);
 }
 }
 
