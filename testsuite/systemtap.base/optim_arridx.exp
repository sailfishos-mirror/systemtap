--- conflicted
+++ resolved
@@ -32,20 +32,19 @@
   dd:long
   ee:long
 {
-<<<<<<< HEAD
 (__global_arr2[(__global_elide_idx1) = (1)]) = (10);
 (__global_arr2[(idx2) = (2)]) = (20);
 (__global_arr2[3]) = (30);
 (__global_arr2[(j) = (4)]) = (40);
-(__global_arr1[fna((k) = (0)), k]) = (1);
+(__global_arr1[__global_fna((k) = (0)), k]) = (1);
 (__global_arr1[(b) = (1), b]) = (2);
 (__global_arr1[2, 2]) = (3);
 (__global_arr3[0]) = (4);
 (m) = (1);
 for (2; (m) <= (10); (m)++) (__global_arr2[m]) = ((m) * (10));
 printf("%d %d %d %d\\n", __global_arr1[0, 0], __global_arr2[0], idx2, j);
-(aa) = (fna(1));
-(bb) = (fnb((cc) = (1), (__global_elide_global_a) = (2)));
+(aa) = (__global_fna(1));
+(bb) = (__global_fnb((cc) = (1), (__global_elide_global_a) = (2)));
 for (1; (bb) < (10); (bb)++) (cc) += (bb);
 for ((dd) = (1); (dd) < (10); 1) (dd) += (1);
 if ((__global_elide_global_b) = (1)) (ee) = (1);
@@ -53,30 +52,7 @@
 (cc) = ((dd) = (5));
 (cc) = ((4) + ((cc) = (1)));
 printf("%d %d %d %d %d\\n", aa, bb, cc, dd, ee);
-exit();
-=======
-(__global_arr2[(__global_elide_idx1) = (1)]) = (10)
-(__global_arr2[(idx2) = (2)]) = (20)
-(__global_arr2[3]) = (30)
-(__global_arr2[(j) = (4)]) = (40)
-(__global_arr1[__global_fna((k) = (0)), k]) = (1)
-(__global_arr1[(b) = (1), b]) = (2)
-(__global_arr1[2, 2]) = (3)
-(__global_arr3[0]) = (4)
-(m) = (1)
-for (2; (m) <= (10); (m)++) (__global_arr2[m]) = ((m) * (10))
-printf("%d %d %d %d\\n", __global_arr1[0, 0], __global_arr2[0], idx2, j)
-(aa) = (__global_fna(1))
-(bb) = (__global_fnb((cc) = (1), (__global_elide_global_a) = (2)))
-for (1; (bb) < (10); (bb)++) (cc) += (bb)
-for ((dd) = (1); (dd) < (10); 1) (dd) += (1)
-if ((__global_elide_global_b) = (1)) (ee) = (1)
-
-(cc) = ((dd) = (5))
-(cc) = ((4) + ((cc) = (1)))
-printf("%d %d %d %d %d\\n", aa, bb, cc, dd, ee)
-__global_exit()
->>>>>>> e13e9b02
+__global_exit();
 }
 end /* <- end */
   # locals
