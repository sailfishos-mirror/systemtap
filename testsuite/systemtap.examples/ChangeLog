<<<<<<< HEAD
2008-08-07  Frank Ch. Eigler  <fche@elastic.org>

	* *index.txt, *index.html: New generated files.
	* html/*, examples-index-gen.pl: Adapt to html/ boilerplate subdir.

2008-08-07  Frank Ch. Eigler  <fche@elastic.org>

	* small_demos: Unique parts kept, others dropped.
	* all other samples: Moved into new subdirectories.
=======
2008-08-07  David Smith  <dsmith@redhat.com>

	* .gitignore: New file.
>>>>>>> 174bcf4d

2008-08-07  Mark Wielaard  <mwielaard@redhat.com>

	* examples-index-gen.pl: New file.
	* systemtap.css: Likewise.
	* systemtapcorner.gif: Likewise.
	* systemtaplogo.png: Likewise.
	* html_footer.tmpl: Likewise.
	* html_header.tmpl: Likewise.
	* Makefile.am (EXTRA_DIST): Add new support files.

2008-08-07  Mark Wielaard  <mwielaard@redhat.com>

	* futexes.meta: Correct name: entry.

2008-08-01  William Cohen  <wcohen@redhat.com>

	* helloworld.meta, traceio2.meta: Tweak test_installcheck.
	
2008-08-01  William Cohen  <wcohen@redhat.com>	

	* check.exp: Run both tests for installcheck tests.
	
2008-07-11  Mark Wielaard  <mwielaard@redhat.com>

	* traceio.meta: s/decending/descending/ in description.
	* iotop.meta: Likewise.

2008-07-02  William Cohen  <wcohen@redhat.com>

	* functioncallcount.meta, functioncallcount.stp: New.

2008-07-02  William Cohen  <wcohen@redhat.com>

	* para-callgraph.stp, para-callgraph.meta: New.

2008-06-20  William Cohen  <wcohen@redhat.com>

	* traceio2.meta: Correct test_check and test_installcheck commands.
	
2008-06-20  William Cohen  <wcohen@redhat.com>

	* traceio2.stp, traceio2.meta: New.
	
2008-06-18  William Cohen  <wcohen@redhat.com>

	* sleepingBeauties.stp, sleepingBeauties.meta: New.

2008-06-17  William Cohen  <wcohen@redhat.com>

	* graphs.stp, graphs.meta: New.

2008-06-12  William Cohen  <wcohen@redhat.com>

	* thread-times.stp, thread-times.meta: New.

2008-05-20  William Cohen  <wcohen@redhat.com>

	* io_submit.stp, io_submit.meta:
	* traceio.stp, traceio.meta:
	* iotop.stp, iotop.meta:
	* disktop.stp, disktop.meta:
	* sigkill.stp, sigkill.meta: New.
	
2008-05-09  William Cohen  <wcohen@redhat.com>

	* syscalls_by_pid.meta, syscalls_by_proc.meta:
	* sigmon.meta, sig_by_pid.meta, sig_by_proc.meta:
	* socket-trace.meta: New.

2008-05-08  William Cohen  <wcohen@redhat.com>

	* iotime.meta: New.

2008-05-08  William Cohen  <wcohen@redhat.com>

	* sleeptime.meta, wait4time.meta: New.

2008-05-08  Mark Wielaard  <mwielaard@redhat.com>

	* futexes.meta (test_check,test_installcheck): Change futex.stp to
	futexes.stp.

2008-05-07  William Cohen  <wcohen@redhat.com>

	* futexes.meta, nettop.meta, pf2.meta: New.

2008-05-07  William Cohen  <wcohen@redhat.com>

	* pf2.stp: Clean up output.

2008-05-01  William Cohen  <wcohen@redhat.com>

	* helloworld.meta: New file.

2008-04-27  William Cohen  <wcohen@redhat.com>

	* check.exp: New script to run tests on cataloged examples.

2008-03-09  Wenji Huang  <wenji.huang@oracle.com>

	* wait4time.stp: Change reference of $pid to local variable pid. 

2008-03-05  David Smith  <dsmith@redhat.com>

	PR5422
	* iostat-scsi.stp: Updated to handle kernel versions > 2.6.24.
	* iostat-scsi.txt: Updated.

2008-01-29  Frank Ch. Eigler  <fche@elastic.org>

	* nettop.stp: Reorganize array usage to minimize contention.

2007-11-19  Frank Ch. Eigler  <fche@elastic.org>

	* iostat-scsi.stp: Adopt "!" probe point flag.

2007-11-09  Martin Hunt  <hunt@redhat.com>

	* README: New.

	* *.stp. Fix path.  See PR 4718.

2007-10-10  Mike Mason

	* syscalltimes, syscalltime.txt:  New combination shell/SystemTap script
	to measure system call times.  

2007-10-05  Frank Ch. Eigler  <fche@elastic.org>

	* futexes.stp, sig_by_proc.stp, small_demos/rwtiming.stp: Fix elision
	warnings.

2007-09-15  Wenji Huang <wenji.huang@oracle.com>

	* iostat-scsi.stp: Make module probe optional,clarify reference to flags.
	* small_demos/sched_snoop.stp(scheduler.migrage,scheduler.balance): Make optional.

2007-09-05  Frank Ch. Eigler  <fche@elastic.org>

	* pf2.stp: Exploit sortable aggregates.

2007-08-09  Frank Ch. Eigler  <fche@elastic.org>

	PR 4718, from Eugeniy Meshcheryakov <eugen@debian.org>:
	* *.stp: Make all shell scripts lead with #! /usr/bin/stap

2007-05-29  Mike Mason <mmlnx@us.ibm.com>

	* sig_count_by_pid.stp, sig_count_by_pid.txt, 
	  sig_count_by_proc.stp, sig_count_by_proc.txt: Print signal activity

2007-04-02  Frank Ch. Eigler  <fche@elastic.org>

	* socket-trace.stp, small_demos/prof.stp, top.stp: Adapt to
	.inline -> .function change.

2007-01-30  Frank Ch. Eigler  <fche@elastic.org>

	* socket-trace.stp: Added from the tutorial.

2007-01-29  Mike Mason <mmlnx@us.ibm.com>

	* socktop, socktop.txt: New example that uses a shell script to process
	command line options for a systemtap script.

2007-01-11  Will Cohen  <wcohen@redhat.com>

	* iotime.stp:
	* sleeptime.stp:
	* wait4time.stp: New examples.
	
2007-01-10  Martin Hunt  <hunt@redhat.com>

	* small_demos/top.stp: Use "limit" option in foreach.

2007-01-01  Frank Ch. Eigler  <fche@redhat.com>

	* *: Added several .stp/.txt files from the wiki.

2006-04-20  Martin Hunt  <hunt@redhat.com>

	* small_demos/top.stp: Use printf.

2006-03-30  Martin Hunt  <hunt@redhat.com>

	* small_demos/close.stp: Make it executable.

2006-03-09  Martin Hunt  <hunt@redhat.com>

	* key.stp: Toy example.
	* prof.stp: Example profiler.
	* top.stp: Print the top 20 syscalls.
<|MERGE_RESOLUTION|>--- conflicted
+++ resolved
@@ -1,18 +1,17 @@
-<<<<<<< HEAD
 2008-08-07  Frank Ch. Eigler  <fche@elastic.org>
 
 	* *index.txt, *index.html: New generated files.
+	* .gitignore: Zap it.
 	* html/*, examples-index-gen.pl: Adapt to html/ boilerplate subdir.
 
 2008-08-07  Frank Ch. Eigler  <fche@elastic.org>
 
 	* small_demos: Unique parts kept, others dropped.
 	* all other samples: Moved into new subdirectories.
-=======
+
 2008-08-07  David Smith  <dsmith@redhat.com>
 
 	* .gitignore: New file.
->>>>>>> 174bcf4d
 
 2008-08-07  Mark Wielaard  <mwielaard@redhat.com>
 
