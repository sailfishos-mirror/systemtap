--- conflicted
+++ resolved
@@ -14,8 +14,11 @@
 global io_stat,device
 global read_bytes,write_bytes
 
-probe vfs.read.return {
+probe kernel.function("vfs_read").return {
 	if ($return>0) {
+		dev = __file_dev($file)
+		devname = __find_bdevname(dev,__file_bdev($file))
+
 		if (devname!="N/A") {/*skip read from cache*/
 			io_stat[pid(),execname(),uid(),ppid(),"R"] += $return
 			device[pid(),execname(),uid(),ppid(),"R"] = devname
@@ -24,8 +27,11 @@
 	}
 }
 
-probe vfs.write.return {
+probe kernel.function("vfs_write").return {
 	if ($return>0) {
+		dev = __file_dev($file)
+		devname = __find_bdevname(dev,__file_bdev($file))
+
 		if (devname!="N/A") { /*skip update cache*/
 			io_stat[pid(),execname(),uid(),ppid(),"W"] += $return
 			device[pid(),execname(),uid(),ppid(),"W"] = devname
@@ -37,25 +43,16 @@
 probe timer.ms(5000) {
 	/* skip non-read/write disk */
 	if (read_bytes+write_bytes) {
-		printf("\n%-25s, %-8s%4dKb/sec, %-7s%6dKb, %-7s%6dKb\n\n",
-				 ctime(gettimeofday_s()),"Average:",
-      		((read_bytes+write_bytes)/1024)/5,"Read:",
-				read_bytes/1024,"Write:",write_bytes/1024)
+
+		printf("\n%-25s, %-8s%4dKb/sec, %-7s%6dKb, %-7s%6dKb\n\n",ctime(gettimeofday_s()),"Average:",
+      		((read_bytes+write_bytes)/1024)/5,"Read:",read_bytes/1024,"Write:",write_bytes/1024)
 
 		/* print header */
-		printf("%8s %8s %8s %25s %8s %4s %12s\n",
-			    "UID","PID","PPID","CMD","DEVICE","T","BYTES")
+		printf("%8s %8s %8s %25s %8s %4s %12s\n","UID","PID","PPID","CMD","DEVICE","T","BYTES")
 	}
 	/* print top ten I/O */
 	foreach ([process,cmd,userid,parent,action] in io_stat- limit 10)
-<<<<<<< HEAD
-	  printf("%8d %8d %8d %25s %8s %4s %12d\n",
-	  	      userid,process,parent,cmd,
-		      device[process,cmd,userid,parent,action],
-		      action,io_stat[process,cmd,userid,parent,action])
-=======
 	  printf("%8d %8d %8d %25s %8s %4s %12d\n",userid,process,parent,cmd,device[process,cmd,userid,parent,action], action,io_stat[process,cmd,userid,parent,action])
->>>>>>> 1a58bf98
 
 	/* clear data */
 	delete io_stat
