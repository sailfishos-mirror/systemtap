// tapset resolution
// Copyright (C) 2005-2011 Red Hat Inc.
// Copyright (C) 2005-2007 Intel Corporation.
// Copyright (C) 2008 James.Bottomley@HansenPartnership.com
//
// This file is part of systemtap, and is free software.  You can
// redistribute it and/or modify it under the terms of the GNU General
// Public License (GPL); either version 2, or (at your option) any
// later version.

#include "config.h"
#include "staptree.h"
#include "elaborate.h"
#include "tapsets.h"
#include "task_finder.h"
#include "translate.h"
#include "session.h"
#include "util.h"
#include "buildrun.h"
#include "dwarf_wrappers.h"
#include "auto_free.h"
#include "hash.h"
#include "dwflpp.h"
#include "setupdwfl.h"
#include <gelf.h>

#include "sdt_types.h"

#include <cstdlib>
#include <algorithm>
#include <deque>
#include <iostream>
#include <fstream>
#include <map>
#include <set>
#include <sstream>
#include <stdexcept>
#include <vector>
#include <cstdarg>
#include <cassert>
#include <iomanip>
#include <cerrno>

extern "C" {
#include <fcntl.h>
#include <elfutils/libdwfl.h>
#include <elfutils/libdw.h>
#include <dwarf.h>
#include <elf.h>
#include <obstack.h>
#include <glob.h>
#include <fnmatch.h>
#include <stdio.h>
#include <sys/types.h>
#include <sys/stat.h>
#include <math.h>
#include <regex.h>
#include <unistd.h>
#include <wordexp.h>

#define __STDC_FORMAT_MACROS
#include <inttypes.h>
}


using namespace std;
using namespace __gnu_cxx;



// ------------------------------------------------------------------------

string
common_probe_init (derived_probe* p)
{
  assert(p->session_index != (unsigned)-1);
  return "(&stap_probes[" + lex_cast(p->session_index) + "])";
}


void
common_probe_entryfn_prologue (translator_output* o, string statestr,
                               string probe, string probe_type,
			       bool overload_processing)
{
  o->newline() << "#ifdef STP_ALIBI";
  o->newline() << "atomic_inc(&(" << probe << "->alibi));";
  o->newline() << "#else";

  o->newline() << "struct context* __restrict__ c;";
  o->newline() << "#if !INTERRUPTIBLE";
  o->newline() << "unsigned long flags;";
  o->newline() << "#endif";

  if (overload_processing)
    o->newline() << "#if defined(STP_TIMING) || defined(STP_OVERLOAD)";
  else
    o->newline() << "#ifdef STP_TIMING";
  o->newline() << "cycles_t cycles_atstart = get_cycles ();";
  o->newline() << "#endif";

  o->newline() << "#ifdef STP_TIMING";
  o->newline() << "Stat stat = " << probe << "->timing;";
  o->newline() << "#endif";

  o->newline() << "#if INTERRUPTIBLE";
  o->newline() << "preempt_disable ();";
  o->newline() << "#else";
  o->newline() << "local_irq_save (flags);";
  o->newline() << "#endif";

  // Check for enough free enough stack space
  o->newline() << "if (unlikely ((((unsigned long) (& c)) & (THREAD_SIZE-1))"; // free space
  o->newline(1) << "< (MINSTACKSPACE + sizeof (struct thread_info)))) {"; // needed space
  // XXX: may need porting to platforms where task_struct is not at bottom of kernel stack
  // NB: see also CONFIG_DEBUG_STACKOVERFLOW
  o->newline() << "atomic_inc (& skipped_count);";
  o->newline() << "#ifdef STP_TIMING";
  o->newline() << "atomic_inc (& skipped_count_lowstack);";
  o->newline() << "#endif";
  o->newline() << "goto probe_epilogue;";
  o->newline(-1) << "}";

  o->newline() << "if (atomic_read (&session_state) != " << statestr << ")";
  o->newline(1) << "goto probe_epilogue;";
  o->indent(-1);

  o->newline() << "c = contexts[smp_processor_id()];";
  o->newline() << "if (atomic_inc_return (& c->busy) != 1) {";
  o->newline(1) << "#if !INTERRUPTIBLE";
  o->newline() << "atomic_inc (& skipped_count);";
  o->newline() << "#endif";
  o->newline() << "#ifdef STP_TIMING";
  o->newline() << "atomic_inc (& skipped_count_reentrant);";
  o->newline() << "#ifdef DEBUG_REENTRANCY";
  o->newline() << "_stp_warn (\"Skipped %s due to %s residency on cpu %u\\n\", "
               << probe << "->pp, c->probe_point ?: \"?\", smp_processor_id());";
  // NB: There is a conceivable race condition here with reading
  // c->probe_point, knowing that this other probe is sort of running.
  // However, in reality, it's interrupted.  Plus even if it were able
  // to somehow start again, and stop before we read c->probe_point,
  // at least we have that   ?: "?"  bit in there to avoid a NULL deref.
  o->newline() << "#endif";
  o->newline() << "#endif";
  o->newline() << "atomic_dec (& c->busy);";
  o->newline() << "goto probe_epilogue;";
  o->newline(-1) << "}";
  o->newline();
  o->newline() << "c->last_stmt = 0;";
  o->newline() << "c->last_error = 0;";
  o->newline() << "c->nesting = -1;"; // NB: PR10516 packs locals[] tighter
  o->newline() << "c->uregs = 0;";
  o->newline() << "c->kregs = 0;";
  o->newline() << "#if defined __ia64__";
  o->newline() << "c->unwaddr = 0;";
  o->newline() << "#endif";
  o->newline() << "c->probe_point = " << probe << "->pp;";
  o->newline() << "#ifdef STP_NEED_PROBE_NAME";
  o->newline() << "c->probe_name = " << probe << "->pn;";
  o->newline() << "#endif";
  o->newline() << "c->probe_type = " << probe_type << ";";
  // reset Individual Probe State union
  o->newline() << "memset(&c->ips, 0, sizeof(c->ips));";
  o->newline() << "c->probe_flags = 0;";
  o->newline() << "#ifdef STAP_NEED_REGPARM"; // i386 or x86_64 register.stp
  o->newline() << "c->regparm = 0;";
  o->newline() << "#endif";

  o->newline() << "#if INTERRUPTIBLE";
  o->newline() << "c->actionremaining = MAXACTION_INTERRUPTIBLE;";
  o->newline() << "#else";
  o->newline() << "c->actionremaining = MAXACTION;";
  o->newline() << "#endif";
  // NB: The following would actually be incorrect.
  // That's because cycles_sum/cycles_base values are supposed to survive
  // between consecutive probes.  Periodically (STP_OVERLOAD_INTERVAL
  // cycles), the values will be reset.
  /*
  o->newline() << "#ifdef STP_OVERLOAD";
  o->newline() << "c->cycles_sum = 0;";
  o->newline() << "c->cycles_base = 0;";
  o->newline() << "#endif";
  */
}


void
common_probe_entryfn_epilogue (translator_output* o,
                               bool overload_processing)
{
  if (overload_processing)
    o->newline() << "#if defined(STP_TIMING) || defined(STP_OVERLOAD)";
  else
    o->newline() << "#ifdef STP_TIMING";
  o->newline() << "{";
  o->newline(1) << "cycles_t cycles_atend = get_cycles ();";
  // NB: we truncate cycles counts to 32 bits.  Perhaps it should be
  // fewer, if the hardware counter rolls over really quickly.  We
  // handle 32-bit wraparound here.
  o->newline() << "int32_t cycles_elapsed = ((int32_t)cycles_atend > (int32_t)cycles_atstart)";
  o->newline(1) << "? ((int32_t)cycles_atend - (int32_t)cycles_atstart)";
  o->newline() << ": (~(int32_t)0) - (int32_t)cycles_atstart + (int32_t)cycles_atend + 1;";
  o->indent(-1);

  o->newline() << "#ifdef STP_TIMING";
  o->newline() << "if (likely (stat)) _stp_stat_add(stat, cycles_elapsed);";
  o->newline() << "#endif";

  if (overload_processing)
    {
      o->newline() << "#ifdef STP_OVERLOAD";
      o->newline() << "{";
      // If the cycle count has wrapped (cycles_atend > cycles_base),
      // let's go ahead and pretend the interval has been reached.
      // This should reset cycles_base and cycles_sum.
      o->newline(1) << "cycles_t interval = (cycles_atend > c->cycles_base)";
      o->newline(1) << "? (cycles_atend - c->cycles_base)";
      o->newline() << ": (STP_OVERLOAD_INTERVAL + 1);";
      o->newline(-1) << "c->cycles_sum += cycles_elapsed;";

      // If we've spent more than STP_OVERLOAD_THRESHOLD cycles in a
      // probe during the last STP_OVERLOAD_INTERVAL cycles, the probe
      // has overloaded the system and we need to quit.
      o->newline() << "if (interval > STP_OVERLOAD_INTERVAL) {";
      o->newline(1) << "if (c->cycles_sum > STP_OVERLOAD_THRESHOLD) {";
      o->newline(1) << "_stp_error (\"probe overhead exceeded threshold\");";
      o->newline() << "atomic_set (&session_state, STAP_SESSION_ERROR);";
      o->newline() << "atomic_inc (&error_count);";
      o->newline(-1) << "}";

      o->newline() << "c->cycles_base = cycles_atend;";
      o->newline() << "c->cycles_sum = 0;";
      o->newline(-1) << "}";
      o->newline(-1) << "}";
      o->newline() << "#endif";
    }

  o->newline(-1) << "}";
  o->newline() << "#endif";

  o->newline() << "c->probe_point = 0;"; // vacated
  o->newline() << "#ifdef STP_NEED_PROBE_NAME";
  o->newline() << "c->probe_name = 0;";
  o->newline() << "#endif";
  o->newline() << "c->probe_type = 0;";
  o->newline() << "if (unlikely (c->last_error && c->last_error[0])) {";
  o->newline(1) << "if (c->last_stmt != NULL)";
  o->newline(1) << "_stp_softerror (\"%s near %s\", c->last_error, c->last_stmt);";
  o->newline(-1) << "else";
  o->newline(1) << "_stp_softerror (\"%s\", c->last_error);";
  o->indent(-1);
  o->newline() << "atomic_inc (& error_count);";
  o->newline() << "if (atomic_read (& error_count) > MAXERRORS) {";
  o->newline(1) << "atomic_set (& session_state, STAP_SESSION_ERROR);";
  o->newline() << "_stp_exit ();";
  o->newline(-1) << "}";
  o->newline(-1) << "}";
  o->newline() << "atomic_dec (&c->busy);";

  o->newline(-1) << "probe_epilogue:"; // context is free
  o->indent(1);

  // Check for excessive skip counts.
  o->newline() << "if (unlikely (atomic_read (& skipped_count) > MAXSKIPPED)) {";
  o->newline(1) << "if (unlikely (pseudo_atomic_cmpxchg(& session_state, STAP_SESSION_RUNNING, STAP_SESSION_ERROR) == STAP_SESSION_RUNNING))";
  o->newline() << "_stp_error (\"Skipped too many probes, check MAXSKIPPED or try again with stap -t for more details.\");";
  o->newline(-1) << "}";

  o->newline() << "#if INTERRUPTIBLE";
  o->newline() << "preempt_enable_no_resched ();";
  o->newline() << "#else";
  o->newline() << "local_irq_restore (flags);";
  o->newline() << "#endif";

  o->newline() << "#endif // STP_ALIBI";
}


// ------------------------------------------------------------------------

// ------------------------------------------------------------------------
//  Dwarf derived probes.  "We apologize for the inconvience."
// ------------------------------------------------------------------------

static const string TOK_KERNEL("kernel");
static const string TOK_MODULE("module");
static const string TOK_FUNCTION("function");
static const string TOK_INLINE("inline");
static const string TOK_CALL("call");
static const string TOK_RETURN("return");
static const string TOK_MAXACTIVE("maxactive");
static const string TOK_STATEMENT("statement");
static const string TOK_ABSOLUTE("absolute");
static const string TOK_PROCESS("process");
static const string TOK_PROVIDER("provider");
static const string TOK_MARK("mark");
static const string TOK_TRACE("trace");
static const string TOK_LABEL("label");
static const string TOK_LIBRARY("library");
static const string TOK_PLT("plt");

static int query_cu (Dwarf_Die * cudie, void * arg);
static void query_addr(Dwarf_Addr addr, dwarf_query *q);

// Can we handle this query with just symbol-table info?
enum dbinfo_reqt
{
  dbr_unknown,
  dbr_none,		// kernel.statement(NUM).absolute
  dbr_need_symtab,	// can get by with symbol table if there's no dwarf
  dbr_need_dwarf
};


struct base_query; // forward decls
struct dwarf_query;
struct dwflpp;
struct symbol_table;


struct
symbol_table
{
  module_info *mod_info;	// associated module
  map<string, func_info*> map_by_name;
  multimap<Dwarf_Addr, func_info*> map_by_addr;
  typedef multimap<Dwarf_Addr, func_info*>::iterator iterator_t;
  typedef pair<iterator_t, iterator_t> range_t;
#ifdef __powerpc__
  GElf_Word opd_section;
#endif
  void add_symbol(const char *name, bool weak, bool descriptor,
                  Dwarf_Addr addr, Dwarf_Addr *high_addr);
  enum info_status read_symbols(FILE *f, const string& path);
  enum info_status read_from_elf_file(const string& path,
				      const systemtap_session &sess);
  enum info_status read_from_text_file(const string& path,
				       const systemtap_session &sess);
  enum info_status get_from_elf();
  void prepare_section_rejection(Dwfl_Module *mod);
  bool reject_section(GElf_Word section);
  void purge_syscall_stubs();
  func_info *lookup_symbol(const string& name);
  Dwarf_Addr lookup_symbol_address(const string& name);
  func_info *get_func_containing_address(Dwarf_Addr addr);

  symbol_table(module_info *mi) : mod_info(mi) {}
  ~symbol_table();
};

static bool null_die(Dwarf_Die *die)
{
  static Dwarf_Die null;
  return (!die || !memcmp(die, &null, sizeof(null)));
}


enum
function_spec_type
  {
    function_alone,
    function_and_file,
    function_file_and_line
  };


struct dwarf_builder;
struct dwarf_var_expanding_visitor;


// XXX: This class is a candidate for subclassing to separate
// the relocation vs non-relocation variants.  Likewise for
// kprobe vs kretprobe variants.

struct dwarf_derived_probe: public derived_probe
{
  dwarf_derived_probe (const string& function,
                       const string& filename,
                       int line,
                       const string& module,
                       const string& section,
		       Dwarf_Addr dwfl_addr,
		       Dwarf_Addr addr,
		       dwarf_query & q,
                       Dwarf_Die* scope_die);

  string module;
  string section;
  Dwarf_Addr addr;
  string path;
  bool has_process;
  bool has_return;
  bool has_maxactive;
  bool has_library;
  long maxactive_val;
  // dwarf_derived_probe_group::emit_module_decls uses this to emit sdt kprobe definition
  string user_path;
  string user_lib;
  bool access_vars;

  unsigned saved_longs, saved_strings;
  dwarf_derived_probe* entry_handler;

  void printsig (std::ostream &o) const;
  virtual void join_group (systemtap_session& s);
  void emit_probe_local_init(translator_output * o);
  void getargs(std::list<std::string> &arg_set) const;

  void emit_unprivileged_assertion (translator_output*);
  void print_dupe_stamp(ostream& o);

  // Pattern registration helpers.
  static void register_statement_variants(match_node * root,
					  dwarf_builder * dw,
					  bool bind_unprivileged_p);
  static void register_function_variants(match_node * root,
					 dwarf_builder * dw,
					 bool bind_unprivileged_p);
  static void register_function_and_statement_variants(systemtap_session& s,
						       match_node * root,
						       dwarf_builder * dw,
						       bool bind_unprivileged_p);
  static void register_patterns(systemtap_session& s);

protected:
  dwarf_derived_probe(probe *base,
                      probe_point *location,
                      Dwarf_Addr addr,
                      bool has_return):
    derived_probe(base, location), addr(addr), has_process(0),
    has_return(has_return), has_maxactive(0), has_library(0),
    maxactive_val(0), access_vars(false), saved_longs(0),
    saved_strings(0), entry_handler(0)
  {}

private:
  list<string> args;
  void saveargs(dwarf_query& q, Dwarf_Die* scope_die, Dwarf_Addr dwfl_addr);
};


struct uprobe_derived_probe: public dwarf_derived_probe
{
  int pid; // 0 => unrestricted

  uprobe_derived_probe (const string& function,
                        const string& filename,
                        int line,
                        const string& module,
                        const string& section,
                        Dwarf_Addr dwfl_addr,
                        Dwarf_Addr addr,
                        dwarf_query & q,
                        Dwarf_Die* scope_die):
    dwarf_derived_probe(function, filename, line, module, section,
                        dwfl_addr, addr, q, scope_die), pid(0)
  {}

  // alternate constructor for process(PID).statement(ADDR).absolute
  uprobe_derived_probe (probe *base,
                        probe_point *location,
                        int pid,
                        Dwarf_Addr addr,
                        bool has_return):
    dwarf_derived_probe(base, location, addr, has_return), pid(pid)
  {}

  void join_group (systemtap_session& s);

  void emit_unprivileged_assertion (translator_output*);
  void print_dupe_stamp(ostream& o) { print_dupe_stamp_unprivileged_process_owner (o); }
  void getargs(std::list<std::string> &arg_set) const;
  void saveargs(int nargs);
private:
  list<string> args;
};

struct dwarf_derived_probe_group: public derived_probe_group
{
private:
  bool has_semaphores;
  multimap<string,dwarf_derived_probe*> probes_by_module;
  typedef multimap<string,dwarf_derived_probe*>::iterator p_b_m_iterator;

public:
  dwarf_derived_probe_group(): has_semaphores(false) {}
  void enroll (dwarf_derived_probe* probe);
  void emit_module_decls (systemtap_session& s);
  void emit_module_init (systemtap_session& s);
  void emit_module_refresh (systemtap_session& s);
  void emit_module_exit (systemtap_session& s);
};


// Helper struct to thread through the dwfl callbacks.
struct base_query
{
  base_query(dwflpp & dw, literal_map_t const & params);
  base_query(dwflpp & dw, const string & module_val);
  virtual ~base_query() {}

  systemtap_session & sess;
  dwflpp & dw;

  // Parameter extractors.
  static bool has_null_param(literal_map_t const & params,
                             string const & k);
  static bool get_string_param(literal_map_t const & params,
			       string const & k, string & v);
  static bool get_number_param(literal_map_t const & params,
			       string const & k, long & v);
  static bool get_number_param(literal_map_t const & params,
			       string const & k, Dwarf_Addr & v);
  static void query_library_callback (void *object, const char *data);
  static void query_plt_callback (void *object, const char *link, size_t addr);
  virtual void query_library (const char *data) = 0;
  virtual void query_plt (const char *link, size_t addr) = 0;


  // Extracted parameters.
  bool has_kernel;
  bool has_module;
  bool has_process;
  bool has_library;
  bool has_plt;
  bool has_statement;
  string module_val; // has_kernel => module_val = "kernel"
  string path;	     // executable path if module is a .so
  string plt_val;    // has_plt => plt wildcard

  virtual void handle_query_module() = 0;
};


base_query::base_query(dwflpp & dw, literal_map_t const & params):
  sess(dw.sess), dw(dw), has_library(false), has_plt(false), has_statement(false)
{
  has_kernel = has_null_param (params, TOK_KERNEL);
  if (has_kernel)
    module_val = "kernel";

  has_module = get_string_param (params, TOK_MODULE, module_val);
  if (has_module)
    has_process = false;
  else
    {
      string library_name;
      long statement_num_val;
      has_process = get_string_param(params, TOK_PROCESS, module_val);
      has_library = get_string_param (params, TOK_LIBRARY, library_name);
      if ((has_plt = has_null_param (params, TOK_PLT)))
        plt_val = "*";
      else has_plt = get_string_param (params, TOK_PLT, plt_val);
      if (has_plt)
	sess.consult_symtab = true;
      has_statement = get_number_param(params, TOK_STATEMENT, statement_num_val);

      if (has_process)
        module_val = find_executable (module_val);
      if (has_library)
        {
          if (! contains_glob_chars (library_name))
            {
              path = module_val;
              module_val = find_executable (library_name, "LD_LIBRARY_PATH");
            }
          else
            path = library_name;
        }
    }

  assert (has_kernel || has_process || has_module);
}

base_query::base_query(dwflpp & dw, const string & module_val)
  : sess(dw.sess), dw(dw), has_library(false), has_plt(false), has_statement(false),
    module_val(module_val)
{
  // NB: This uses '/' to distinguish between kernel modules and userspace,
  // which means that userspace modules won't get any PATH searching.
  if (module_val.find('/') == string::npos)
    {
      has_kernel = (module_val == TOK_KERNEL);
      has_module = !has_kernel;
      has_process = false;
    }
  else
    {
      has_kernel = has_module = false;
      has_process = true;
    }
}

bool
base_query::has_null_param(literal_map_t const & params,
			   string const & k)
{
  return derived_probe_builder::has_null_param(params, k);
}


bool
base_query::get_string_param(literal_map_t const & params,
			     string const & k, string & v)
{
  return derived_probe_builder::get_param (params, k, v);
}


bool
base_query::get_number_param(literal_map_t const & params,
			     string const & k, long & v)
{
  int64_t value;
  bool present = derived_probe_builder::get_param (params, k, value);
  v = (long) value;
  return present;
}


bool
base_query::get_number_param(literal_map_t const & params,
			     string const & k, Dwarf_Addr & v)
{
  int64_t value;
  bool present = derived_probe_builder::get_param (params, k, value);
  v = (Dwarf_Addr) value;
  return present;
}

struct dwarf_query : public base_query
{
  dwarf_query(probe * base_probe,
	      probe_point * base_loc,
	      dwflpp & dw,
	      literal_map_t const & params,
	      vector<derived_probe *> & results,
	      const string user_path,
	      const string user_lib);

  vector<derived_probe *> & results;
  set<string> inlined_non_returnable; // function names
  probe * base_probe;
  probe_point * base_loc;
  string user_path;
  string user_lib;

  virtual void handle_query_module();
  void query_module_dwarf();
  void query_module_symtab();
  void query_library (const char *data);
  void query_plt (const char *entry, size_t addr);

  void add_probe_point(string const & funcname,
		       char const * filename,
		       int line,
		       Dwarf_Die *scope_die,
		       Dwarf_Addr addr);

  // Track addresses we've already seen in a given module
  set<Dwarf_Addr> alias_dupes;

  // Track inlines we've already seen as well
  // NB: this can't be compared just by entrypc, as inlines can overlap
  set<inline_instance_info> inline_dupes;

  // Extracted parameters.
  string function_val;

  bool has_function_str;
  bool has_statement_str;
  bool has_function_num;
  bool has_statement_num;
  string statement_str_val;
  string function_str_val;
  Dwarf_Addr statement_num_val;
  Dwarf_Addr function_num_val;

  bool has_call;
  bool has_inline;
  bool has_return;

  bool has_maxactive;
  long maxactive_val;

  bool has_label;
  string label_val;

  bool has_relative;
  long relative_val;

  bool has_absolute;

  bool has_mark;

  enum dbinfo_reqt dbinfo_reqt;
  enum dbinfo_reqt assess_dbinfo_reqt();

  void parse_function_spec(const string & spec);
  function_spec_type spec_type;
  vector<string> scopes;
  string function;
  string file;
  line_t line_type;
  int line[2];
  bool query_done;	// Found exact match

  set<string> filtered_srcfiles;

  // Map official entrypc -> func_info object
  inline_instance_map_t filtered_inlines;
  func_info_map_t filtered_functions;
  bool choose_next_line;
  Dwarf_Addr entrypc_for_next_line;

  void query_module_functions ();
};


static void delete_session_module_cache (systemtap_session& s); // forward decl


struct dwarf_builder: public derived_probe_builder
{
  map <string,dwflpp*> kern_dw; /* NB: key string could be a wildcard */
  map <string,dwflpp*> user_dw;
  string user_path;
  string user_lib;
  dwarf_builder() {}

  dwflpp *get_kern_dw(systemtap_session& sess, const string& module)
  {
    if (kern_dw[module] == 0)
      kern_dw[module] = new dwflpp(sess, module, true); // might throw
    return kern_dw[module];
  }

  dwflpp *get_user_dw(systemtap_session& sess, const string& module)
  {
    if (user_dw[module] == 0)
      user_dw[module] = new dwflpp(sess, module, false); // might throw
    return user_dw[module];
  }

  /* NB: not virtual, so can be called from dtor too: */
  void dwarf_build_no_more (bool)
  {
    delete_map(kern_dw);
    delete_map(user_dw);
  }

  void build_no_more (systemtap_session &s)
  {
    dwarf_build_no_more (s.verbose > 3);
    delete_session_module_cache (s);
  }

  ~dwarf_builder()
  {
    dwarf_build_no_more (false);
  }

  virtual void build(systemtap_session & sess,
		     probe * base,
		     probe_point * location,
		     literal_map_t const & parameters,
		     vector<derived_probe *> & finished_results);
};


dwarf_query::dwarf_query(probe * base_probe,
			 probe_point * base_loc,
			 dwflpp & dw,
			 literal_map_t const & params,
			 vector<derived_probe *> & results,
			 const string user_path,
			 const string user_lib)
  : base_query(dw, params), results(results),
    base_probe(base_probe), base_loc(base_loc),
    user_path(user_path), user_lib(user_lib), has_relative(false),
    relative_val(0), choose_next_line(false), entrypc_for_next_line(0)
{
  // Reduce the query to more reasonable semantic values (booleans,
  // extracted strings, numbers, etc).
  has_function_str = get_string_param(params, TOK_FUNCTION, function_str_val);
  has_function_num = get_number_param(params, TOK_FUNCTION, function_num_val);

  has_statement_str = get_string_param(params, TOK_STATEMENT, statement_str_val);
  has_statement_num = get_number_param(params, TOK_STATEMENT, statement_num_val);

  has_label = get_string_param(params, TOK_LABEL, label_val);

  has_call = has_null_param(params, TOK_CALL);
  has_inline = has_null_param(params, TOK_INLINE);
  has_return = has_null_param(params, TOK_RETURN);
  has_maxactive = get_number_param(params, TOK_MAXACTIVE, maxactive_val);
  has_absolute = has_null_param(params, TOK_ABSOLUTE);
  has_mark = false;

  if (has_function_str)
    parse_function_spec(function_str_val);
  else if (has_statement_str)
    parse_function_spec(statement_str_val);

  dbinfo_reqt = assess_dbinfo_reqt();
  query_done = false;
}


func_info_map_t *
get_filtered_functions(dwarf_query *q)
{
  return &q->filtered_functions;
}


inline_instance_map_t *
get_filtered_inlines(dwarf_query *q)
{
  return &q->filtered_inlines;
}


void
dwarf_query::query_module_dwarf()
{
  if (has_function_num || has_statement_num)
    {
      // If we have module("foo").function(0xbeef) or
      // module("foo").statement(0xbeef), the address is relative
      // to the start of the module, so we seek the function
      // number plus the module's bias.
      Dwarf_Addr addr = has_function_num ?
        function_num_val : statement_num_val;

      // These are raw addresses, we need to know what the elf_bias
      // is to feed it to libdwfl based functions.
      Dwarf_Addr elf_bias;
      Elf *elf = dwfl_module_getelf (dw.module, &elf_bias);
      assert(elf);
      addr += elf_bias;
      query_addr(addr, this);
    }
  else
    {
      // Otherwise if we have a function("foo") or statement("foo")
      // specifier, we have to scan over all the CUs looking for
      // the function(s) in question
      assert(has_function_str || has_statement_str);

      // For simple cases, no wildcard and no source:line, we can do a very
      // quick function lookup in a module-wide cache.
      if (spec_type == function_alone &&
          !dw.name_has_wildcard(function) &&
          !startswith(function, "_Z"))
        query_module_functions();
      else
        dw.iterate_over_cus(&query_cu, this);
    }
}

static void query_func_info (Dwarf_Addr entrypc, func_info & fi,
							dwarf_query * q);

void
dwarf_query::query_module_symtab()
{
  // Get the symbol table if it's necessary, sufficient, and not already got.
  if (dbinfo_reqt == dbr_need_dwarf)
    return;

  module_info *mi = dw.mod_info;
  if (dbinfo_reqt == dbr_need_symtab)
    {
      if (mi->symtab_status == info_unknown)
        mi->get_symtab(this);
      if (mi->symtab_status == info_absent)
        return;
    }

  func_info *fi = NULL;
  symbol_table *sym_table = mi->sym_table;

  if (has_function_str)
    {
      // Per dwarf_query::assess_dbinfo_reqt()...
      assert(spec_type == function_alone);
      if (dw.name_has_wildcard(function_str_val))
        {
          // Until we augment the blacklist sufficently...
          if (function_str_val.find_first_not_of("*?") == string::npos)
            {
              // e.g., kernel.function("*")
              cerr << _F("Error: Pattern '%s' matches every single "
                         "instruction address in the symbol table,\n"
                         "some of which aren't even functions.\n", function_str_val.c_str()) << endl;
              return;
            }
          symbol_table::iterator_t iter;
          for (iter = sym_table->map_by_addr.begin();
               iter != sym_table->map_by_addr.end();
               ++iter)
            {
              fi = iter->second;
              if (!null_die(&fi->die))
                continue;       // already handled in query_module_dwarf()
              if (dw.function_name_matches_pattern(fi->name, function_str_val))
                query_func_info(fi->addr, *fi, this);
            }
        }
      else
        {
          fi = sym_table->lookup_symbol(function_str_val);
          if (fi && !fi->descriptor && null_die(&fi->die))
            query_func_info(fi->addr, *fi, this);
        }
    }
  else
    {
      assert(has_function_num || has_statement_num);
      // Find the "function" in which the indicated address resides.
      Dwarf_Addr addr =
      		(has_function_num ? function_num_val : statement_num_val);
      fi = sym_table->get_func_containing_address(addr);
      // Use the raw address from the .plt
      if (has_plt)
	fi->addr = addr;
      
      if (!fi)
        {
	  if (! sess.suppress_warnings)
            cerr << _F("Warning: address %#" PRIx64 " out of range for module %s",
                       addr, dw.module_name.c_str());
          return;
        }
      if (!null_die(&fi->die))
        {
          // addr looks like it's in the compilation unit containing
          // the indicated function, but query_module_dwarf() didn't
          // match addr to any compilation unit, so addr must be
          // above that cu's address range.
	  if (! sess.suppress_warnings)
            cerr << _F("Warning: address %#" PRIx64 " maps to no known compilation unit in module %s",
                       addr, dw.module_name.c_str());
          return;
        }
      query_func_info(fi->addr, *fi, this);
    }
}

void
dwarf_query::handle_query_module()
{
  bool report = dbinfo_reqt == dbr_need_dwarf || !sess.consult_symtab;
  dw.get_module_dwarf(false, report);

  // prebuild the symbol table to resolve aliases
  dw.mod_info->get_symtab(this);

  // reset the dupe-checking for each new module
  alias_dupes.clear();
  inline_dupes.clear();

  if (dw.mod_info->dwarf_status == info_present)
    query_module_dwarf();

  // Consult the symbol table if we haven't found all we're looking for.
  // asm functions can show up in the symbol table but not in dwarf.
  if (sess.consult_symtab && !query_done)
    query_module_symtab();
}


void
dwarf_query::parse_function_spec(const string & spec)
{
  line_type = ABSOLUTE;
  line[0] = line[1] = 0;

  size_t src_pos, line_pos, dash_pos, scope_pos;

  // look for named scopes
  scope_pos = spec.rfind("::");
  if (scope_pos != string::npos)
    {
      tokenize_cxx(spec.substr(0, scope_pos), scopes);
      scope_pos += 2;
    }
  else
    scope_pos = 0;

  // look for a source separator
  src_pos = spec.find('@', scope_pos);
  if (src_pos == string::npos)
    {
      function = spec.substr(scope_pos);
      spec_type = function_alone;
    }
  else
    {
      function = spec.substr(scope_pos, src_pos - scope_pos);

      // look for a line-number separator
      line_pos = spec.find_first_of(":+", src_pos);
      if (line_pos == string::npos)
        {
          file = spec.substr(src_pos + 1);
          spec_type = function_and_file;
        }
      else
        {
          file = spec.substr(src_pos + 1, line_pos - src_pos - 1);

          // classify the line spec
          spec_type = function_file_and_line;
          if (spec[line_pos] == '+')
            line_type = RELATIVE;
          else if (spec[line_pos + 1] == '*' &&
                   spec.length() == line_pos + 2)
            line_type = WILDCARD;
          else
            line_type = ABSOLUTE;

          if (line_type != WILDCARD)
            try
              {
                // try to parse either N or N-M
                dash_pos = spec.find('-', line_pos + 1);
                if (dash_pos == string::npos)
                  line[0] = line[1] = lex_cast<int>(spec.substr(line_pos + 1));
                else
                  {
                    line_type = RANGE;
                    line[0] = lex_cast<int>(spec.substr(line_pos + 1,
                                                        dash_pos - line_pos - 1));
                    line[1] = lex_cast<int>(spec.substr(dash_pos + 1));
                  }
              }
            catch (runtime_error & exn)
              {
                goto bad;
              }
        }
    }

  if (function.empty() ||
      (spec_type != function_alone && file.empty()))
    goto bad;

  if (sess.verbose > 2)
    {
      //clog << "parsed '" << spec << "'";
      clog << _F("parse '%s'", spec.c_str());

      if (!scopes.empty())
        clog << ", scope '" << scopes[0] << "'";
      for (unsigned i = 1; i < scopes.size(); ++i)
        clog << "::'" << scopes[i] << "'";

      clog << ", func '" << function << "'";

      if (spec_type != function_alone)
        clog << ", file '" << file << "'";

      if (spec_type == function_file_and_line)
        {
          clog << ", line ";
          switch (line_type)
            {
            case ABSOLUTE:
              clog << line[0];
              break;

            case RELATIVE:
              clog << "+" << line[0];
              break;

            case RANGE:
              clog << line[0] << " - " << line[1];
              break;

            case WILDCARD:
              clog << "*";
              break;
            }
        }

      clog << endl;
    }

  return;

bad:
  throw semantic_error(_F("malformed specification '%s'", spec.c_str()),
                       base_probe->tok);
}


void
dwarf_query::add_probe_point(const string& dw_funcname,
			     const char* filename,
			     int line,
			     Dwarf_Die* scope_die,
			     Dwarf_Addr addr)
{
  string reloc_section; // base section for relocation purposes
  Dwarf_Addr reloc_addr; // relocated
  const string& module = dw.module_name; // "kernel" or other
  string funcname = dw_funcname;

  assert (! has_absolute); // already handled in dwarf_builder::build()

  if (!has_plt)
    reloc_addr = dw.relocate_address(addr, reloc_section);
  else
    {
      dw.relocate_address(addr, reloc_section);
      reloc_addr = addr;
    }

  // If we originally used the linkage name, then let's call it that way
  const char* linkage_name;
  if (scope_die && startswith (this->function, "_Z")
      && (linkage_name = dwarf_linkage_name (scope_die)))
    funcname = linkage_name;

  if (sess.verbose > 1)
    {
      clog << _("probe ") << funcname << "@" << filename << ":" << line;
      if (string(module) == TOK_KERNEL)
        clog << _(" kernel");
      else if (has_module)
        clog << _(" module=") << module;
      else if (has_process)
        clog << _(" process=") << module;
      if (reloc_section != "") clog << " reloc=" << reloc_section;
      clog << " pc=0x" << hex << addr << dec;
    }

  bool bad = dw.blacklisted_p (funcname, filename, line, module,
                               addr, has_return);
  if (sess.verbose > 1)
    clog << endl;

  if (module == TOK_KERNEL)
    {
      // PR 4224: adapt to relocatable kernel by subtracting the _stext address here.
      reloc_addr = addr - sess.sym_stext;
      reloc_section = "_stext"; // a message to runtime's _stp_module_relocate
    }

  if (! bad)
    {
      sess.unwindsym_modules.insert (module);

      if (has_process)
        {
          results.push_back (new uprobe_derived_probe(funcname, filename, line,
                                                      module, reloc_section, addr, reloc_addr,
                                                      *this, scope_die));
        }
      else
        {
          assert (has_kernel || has_module);
          results.push_back (new dwarf_derived_probe(funcname, filename, line,
                                                     module, reloc_section, addr, reloc_addr,
                                                     *this, scope_die));
        }
    }
}

enum dbinfo_reqt
dwarf_query::assess_dbinfo_reqt()
{
  if (has_absolute)
    {
      // kernel.statement(NUM).absolute
      return dbr_none;
    }
  if (has_inline)
    {
      // kernel.function("f").inline or module("m").function("f").inline
      return dbr_need_dwarf;
    }
  if (has_function_str && spec_type == function_alone)
    {
      // kernel.function("f") or module("m").function("f")
      return dbr_need_symtab;
    }
  if (has_statement_num)
    {
      // kernel.statement(NUM) or module("m").statement(NUM)
      // Technically, all we need is the module offset (or _stext, for
      // the kernel).  But for that we need either the ELF file or (for
      // _stext) the symbol table.  In either case, the symbol table
      // is available, and that allows us to map the NUM (address)
      // to a function, which is goodness.
      return dbr_need_symtab;
    }
  if (has_function_num)
    {
      // kernel.function(NUM) or module("m").function(NUM)
      // Need the symbol table so we can back up from NUM to the
      // start of the function.
      return dbr_need_symtab;
    }
  // Symbol table tells us nothing about source files or line numbers.
  return dbr_need_dwarf;
}


// The critical determining factor when interpreting a pattern
// string is, perhaps surprisingly: "presence of a lineno". The
// presence of a lineno changes the search strategy completely.
//
// Compare the two cases:
//
//   1. {statement,function}(foo@file.c:lineno)
//      - find the files matching file.c
//      - in each file, find the functions matching foo
//      - query the file for line records matching lineno
//      - iterate over the line records,
//        - and iterate over the functions,
//          - if(haspc(function.DIE, line.addr))
//            - if looking for statements: probe(lineno.addr)
//            - if looking for functions: probe(function.{entrypc,return,etc.})
//
//   2. {statement,function}(foo@file.c)
//      - find the files matching file.c
//      - in each file, find the functions matching foo
//        - probe(function.{entrypc,return,etc.})
//
// Thus the first decision we make is based on the presence of a
// lineno, and we enter entirely different sets of callbacks
// depending on that decision.
//
// Note that the first case is a generalization fo the second, in that
// we could theoretically search through line records for matching
// file names (a "table scan" in rdbms lingo).  Luckily, file names
// are already cached elsewhere, so we can do an "index scan" as an
// optimization.

static void
query_statement (string const & func,
		 char const * file,
		 int line,
		 Dwarf_Die *scope_die,
		 Dwarf_Addr stmt_addr,
		 dwarf_query * q)
{
  try
    {
      q->add_probe_point(func, file ? file : "",
                         line, scope_die, stmt_addr);
    }
  catch (const semantic_error& e)
    {
      q->sess.print_error (e);
    }
}

static void
query_addr(Dwarf_Addr addr, dwarf_query *q)
{
  dwflpp &dw = q->dw;

  if (q->sess.verbose > 2)
    clog << "query_addr 0x" << hex << addr << dec << endl;

  // First pick which CU contains this address
  Dwarf_Die* cudie = dw.query_cu_containing_address(addr);
  if (!cudie) // address could be wildly out of range
    return;
  dw.focus_on_cu(cudie);

  // Now compensate for the dw bias
  addr -= dw.module_bias;

  // Per PR5787, we look up the scope die even for
  // statement_num's, for blacklist sensitivity and $var
  // resolution purposes.

  // Find the scopes containing this address
  vector<Dwarf_Die> scopes = dw.getscopes(addr);
  if (scopes.empty())
    return;

  // Look for the innermost containing function
  Dwarf_Die *fnscope = NULL;
  for (size_t i = 0; i < scopes.size(); ++i)
    {
      int tag = dwarf_tag(&scopes[i]);
      if ((tag == DW_TAG_subprogram && !q->has_inline) ||
          (tag == DW_TAG_inlined_subroutine &&
           !q->has_call && !q->has_return))
        {
          fnscope = &scopes[i];
          break;
        }
    }
  if (!fnscope)
    return;
  dw.focus_on_function(fnscope);

  Dwarf_Die *scope = q->has_function_num ? fnscope : &scopes[0];

  const char *file = dwarf_decl_file(fnscope);
  int line;
  dwarf_decl_line(fnscope, &line);

  // Function probes should reset the addr to the function entry
  // and possibly perform prologue searching
  if (q->has_function_num)
    {
      dw.die_entrypc(fnscope, &addr);
      if (dwarf_tag(fnscope) == DW_TAG_subprogram &&
          (q->sess.prologue_searching || q->has_process)) // PR 6871
        {
          func_info func;
          func.die = *fnscope;
          func.name = dw.function_name;
          func.decl_file = file;
          func.decl_line = line;
          func.entrypc = addr;

          func_info_map_t funcs(1, func);
          dw.resolve_prologue_endings (funcs);
          if (q->has_return) // PR13200
            {
              if (q->sess.verbose > 2)
                clog << "ignoring prologue for .return probes" << endl;
            }
          else
            {
              if (funcs[0].prologue_end)
                addr = funcs[0].prologue_end;
            }
        }
    }
  else
    {
      dwarf_line_t address_line(dwarf_getsrc_die(cudie, addr));
      if (address_line)
        {
          file = address_line.linesrc();
          line = address_line.lineno();
        }

      // Verify that a raw address matches the beginning of a
      // statement. This is a somewhat lame check that the address
      // is at the start of an assembly instruction.  Mark probes are in the
      // middle of a macro and thus not strictly at a statement beginning.
      // Guru mode may override this check.
      if (!q->has_mark && (!address_line || address_line.addr() != addr))
        {
          stringstream msg;
          msg << _F("address %#" PRIx64 " does not match the beginning of a statement",
                    addr);
          if (address_line)
            msg << _F(" (try %#" PRIx64 ")", address_line.addr());
          else
            msg << _F(" (no line info found for '%s', in module '%s')",
                      dw.cu_name().c_str(), dw.module_name.c_str());
          if (! q->sess.guru_mode)
            throw semantic_error(msg.str());
          else if (! q->sess.suppress_warnings)
           q->sess.print_warning(msg.str());
        }
    }

  // Build a probe at this point
  query_statement(dw.function_name, file, line, scope, addr, q);
}

static void
query_label (string const & func,
             char const * label,
             char const * file,
             int line,
             Dwarf_Die *scope_die,
             Dwarf_Addr stmt_addr,
             dwarf_query * q)
{
  assert (q->has_statement_str || q->has_function_str);

  size_t i = q->results.size();

  // weed out functions whose decl_file isn't one of
  // the source files that we actually care about
  if (q->spec_type != function_alone &&
      q->filtered_srcfiles.count(file) == 0)
    return;

  query_statement(func, file, line, scope_die, stmt_addr, q);

  // after the fact, insert the label back into the derivation chain
  probe_point::component* ppc =
    new probe_point::component(TOK_LABEL, new literal_string (label));
  for (; i < q->results.size(); ++i)
    {
      derived_probe* p = q->results[i];
      probe_point* pp = new probe_point(*p->locations[0]);
      pp->components.push_back (ppc);
      p->base = p->base->create_alias(p->locations[0], pp);
    }
}

static void
query_inline_instance_info (inline_instance_info & ii,
			    dwarf_query * q)
{
  try
    {
      assert (! q->has_return); // checked by caller already
      if (q->sess.verbose>2)
        clog << _F("querying entrypc %#" PRIx64 " of instance of inline '%s'\n",
                   ii.entrypc, ii.name.c_str());
      query_statement (ii.name, ii.decl_file, ii.decl_line,
                       &ii.die, ii.entrypc, q);
    }
  catch (semantic_error &e)
    {
      q->sess.print_error (e);
    }
}

static void
query_func_info (Dwarf_Addr entrypc,
		 func_info & fi,
		 dwarf_query * q)
{
  try
    {
      if (q->has_return)
	{
	  // NB. dwarf_derived_probe::emit_registrations will emit a
	  // kretprobe based on the entrypc in this case.
          if (fi.prologue_end != 0 && q->has_return) // PR13200
            {
              if (q->sess.verbose > 2)
                clog << "ignoring prologue for .return probes" << endl;
            }
	  query_statement (fi.name, fi.decl_file, fi.decl_line,
			   &fi.die, entrypc, q);
	}
      else
	{
          if (fi.prologue_end != 0)
            {
              query_statement (fi.name, fi.decl_file, fi.decl_line,
                               &fi.die, fi.prologue_end, q);
            }
          else
            {
              query_statement (fi.name, fi.decl_file, fi.decl_line,
                               &fi.die, entrypc, q);
            }
	}
    }
  catch (semantic_error &e)
    {
      q->sess.print_error (e);
    }
}


static void
query_srcfile_label (const dwarf_line_t& line, void * arg)
{
  dwarf_query * q = static_cast<dwarf_query *>(arg);

  Dwarf_Addr addr = line.addr();

  for (func_info_map_t::iterator i = q->filtered_functions.begin();
       i != q->filtered_functions.end(); ++i)
    if (q->dw.die_has_pc (i->die, addr))
      q->dw.iterate_over_labels (&i->die, q->label_val, i->name,
                                 q, query_label);

  for (inline_instance_map_t::iterator i = q->filtered_inlines.begin();
       i != q->filtered_inlines.end(); ++i)
    if (q->dw.die_has_pc (i->die, addr))
      q->dw.iterate_over_labels (&i->die, q->label_val, i->name,
                                 q, query_label);
}

static void
query_srcfile_line (const dwarf_line_t& line, void * arg)
{
  dwarf_query * q = static_cast<dwarf_query *>(arg);

  Dwarf_Addr addr = line.addr();

  int lineno = line.lineno();

  for (func_info_map_t::iterator i = q->filtered_functions.begin();
       i != q->filtered_functions.end(); ++i)
    {
      if (q->dw.die_has_pc (i->die, addr))
	{
	  if (q->sess.verbose>3)
	    clog << _("function DIE lands on srcfile\n");
	  if (q->has_statement_str)
            {
              Dwarf_Die scope;
              q->dw.inner_die_containing_pc(i->die, addr, scope);
              query_statement (i->name, i->decl_file,
                               lineno, // NB: not q->line !
                               &scope, addr, q);
            }
	  else
	    query_func_info (i->entrypc, *i, q);
	}
    }

  for (inline_instance_map_t::iterator i
	 = q->filtered_inlines.begin();
       i != q->filtered_inlines.end(); ++i)
    {
      if (q->dw.die_has_pc (i->die, addr))
	{
	  if (q->sess.verbose>3)
	    clog << _("inline instance DIE lands on srcfile\n");
	  if (q->has_statement_str)
            {
              Dwarf_Die scope;
              q->dw.inner_die_containing_pc(i->die, addr, scope);
              query_statement (i->name, i->decl_file,
                               q->line[0], &scope, addr, q);
            }
	  else
	    query_inline_instance_info (*i, q);
	}
    }
}


bool
inline_instance_info::operator<(const inline_instance_info& other) const
{
  if (entrypc != other.entrypc)
    return entrypc < other.entrypc;

  if (decl_line != other.decl_line)
    return decl_line < other.decl_line;

  int cmp = name.compare(other.name);
  if (!cmp)
    cmp = strcmp(decl_file, other.decl_file);
  return cmp < 0;
}


static int
query_dwarf_inline_instance (Dwarf_Die * die, void * arg)
{
  dwarf_query * q = static_cast<dwarf_query *>(arg);
  assert (q->has_statement_str || q->has_function_str);
  assert (!q->has_call && !q->has_return);

  try
    {
      if (q->sess.verbose>2)
        clog << _F("selected inline instance of %s\n", q->dw.function_name.c_str());

      Dwarf_Addr entrypc;
      if (q->dw.die_entrypc (die, &entrypc))
        {
          inline_instance_info inl;
          inl.die = *die;
          inl.name = q->dw.function_name;
          inl.entrypc = entrypc;
          q->dw.function_file (&inl.decl_file);
          q->dw.function_line (&inl.decl_line);

          // make sure that this inline hasn't already
          // been matched from a different CU
          if (q->inline_dupes.insert(inl).second)
            q->filtered_inlines.push_back(inl);
        }
      return DWARF_CB_OK;
    }
  catch (const semantic_error& e)
    {
      q->sess.print_error (e);
      return DWARF_CB_ABORT;
    }
}

static int
query_dwarf_func (Dwarf_Die * func, base_query * bq)
{
  dwarf_query * q = static_cast<dwarf_query *>(bq);
  assert (q->has_statement_str || q->has_function_str);

  // weed out functions whose decl_file isn't one of
  // the source files that we actually care about
  if (q->spec_type != function_alone &&
      q->filtered_srcfiles.count(dwarf_decl_file(func)?:"") == 0)
    return DWARF_CB_OK;

  try
    {
      q->dw.focus_on_function (func);

      if (!q->dw.function_scope_matches(q->scopes))
        return DWARF_CB_OK;

      // make sure that this function address hasn't
      // already been matched under an aliased name
      Dwarf_Addr addr;
      if (!q->dw.func_is_inline() &&
          dwarf_entrypc(func, &addr) == 0 &&
          !q->alias_dupes.insert(addr).second)
        return DWARF_CB_OK;

      if (q->dw.func_is_inline () && (! q->has_call) && (! q->has_return))
	{
	  if (q->sess.verbose>3)
            clog << _F("checking instances of inline %s\n", q->dw.function_name.c_str());
	  q->dw.iterate_over_inline_instances (query_dwarf_inline_instance, q);
	}
      else if (q->dw.func_is_inline () && (q->has_return)) // PR 11553
	{
          q->inlined_non_returnable.insert (q->dw.function_name);
	}
      else if (!q->dw.func_is_inline () && (! q->has_inline))
	{
          if (q->sess.verbose>2)
            clog << _F("selected function %s\n", q->dw.function_name.c_str());

          func_info func;
          q->dw.function_die (&func.die);
          func.name = q->dw.function_name;
          q->dw.function_file (&func.decl_file);
          q->dw.function_line (&func.decl_line);

          Dwarf_Addr entrypc;
          if (q->dw.function_entrypc (&entrypc))
            {
              func.entrypc = entrypc;
              q->filtered_functions.push_back (func);
            }
          /* else this function is fully inlined, just ignore it */
	}
      return DWARF_CB_OK;
    }
  catch (const semantic_error& e)
    {
      q->sess.print_error (e);
      return DWARF_CB_ABORT;
    }
}

static int
query_cu (Dwarf_Die * cudie, void * arg)
{
  dwarf_query * q = static_cast<dwarf_query *>(arg);
  assert (q->has_statement_str || q->has_function_str);

  if (pending_interrupts) return DWARF_CB_ABORT;

  try
    {
      q->dw.focus_on_cu (cudie);

      if (false && q->sess.verbose>2)
        clog << _F("focused on CU '%s', in module '%s'\n",
                   q->dw.cu_name().c_str(), q->dw.module_name.c_str());

      q->filtered_srcfiles.clear();
      q->filtered_functions.clear();
      q->filtered_inlines.clear();

      // In this path, we find "abstract functions", record
      // information about them, and then (depending on lineno
      // matching) possibly emit one or more of the function's
      // associated addresses. Unfortunately the control of this
      // cannot easily be turned inside out.

      if (q->spec_type != function_alone)
        {
          // If we have a pattern string with a filename, we need
          // to elaborate the srcfile mask in question first.
          q->dw.collect_srcfiles_matching (q->file, q->filtered_srcfiles);

          // If we have a file pattern and *no* srcfile matches, there's
          // no need to look further into this CU, so skip.
          if (q->filtered_srcfiles.empty())
            return DWARF_CB_OK;
        }

      // Pick up [entrypc, name, DIE] tuples for all the functions
      // matching the query, and fill in the prologue endings of them
      // all in a single pass.
      int rc = q->dw.iterate_over_functions (query_dwarf_func, q, q->function);
      if (rc != DWARF_CB_OK)
        q->query_done = true;

      if ((q->sess.prologue_searching || q->has_process) // PR 6871
          && !q->has_statement_str) // PR 2608
        if (! q->filtered_functions.empty())
          q->dw.resolve_prologue_endings (q->filtered_functions);
      // NB: we could skip the resolve_prologue_endings() call here for has_return case (PR13200),
      // but don't have to.  We can resolve the prologue, just not actually use it in query_addr().

      if (q->spec_type == function_file_and_line)
        {
          // .statement(...:NN) often gets mixed up with .function(...:NN)
          if (q->has_function_str && ! q->sess.suppress_warnings)
            q->sess.print_warning (_("For probing a particular line, use a "
                                   ".statement() probe, not .function()"), 
                                   q->base_probe->tok);

          // If we have a pattern string with target *line*, we
          // have to look at lines in all the matched srcfiles.
          void (* callback) (const dwarf_line_t&, void*) =
            q->has_label ? query_srcfile_label : query_srcfile_line;
          for (set<string>::const_iterator i = q->filtered_srcfiles.begin();
               i != q->filtered_srcfiles.end(); ++i)
            q->dw.iterate_over_srcfile_lines (i->c_str(), q->line, q->has_statement_str,
                                              q->line_type, callback, q->function, q);
        }
      else if (q->has_label)
        {
          for (func_info_map_t::iterator i = q->filtered_functions.begin();
               i != q->filtered_functions.end(); ++i)
            q->dw.iterate_over_labels (&i->die, q->label_val, i->name,
                                       q, query_label);

          for (inline_instance_map_t::iterator i = q->filtered_inlines.begin();
               i != q->filtered_inlines.end(); ++i)
            q->dw.iterate_over_labels (&i->die, q->label_val, i->name,
                                       q, query_label);
        }
      else
        {
          // Otherwise, simply probe all resolved functions.
          for (func_info_map_t::iterator i = q->filtered_functions.begin();
               i != q->filtered_functions.end(); ++i)
            query_func_info (i->entrypc, *i, q);

          // And all inline instances (if we're not excluding inlines with ".call")
          if (! q->has_call)
            for (inline_instance_map_t::iterator i
                   = q->filtered_inlines.begin(); i != q->filtered_inlines.end(); ++i)
              query_inline_instance_info (*i, q);
	}
      return DWARF_CB_OK;
    }
  catch (const semantic_error& e)
    {
      q->sess.print_error (e);
      return DWARF_CB_ABORT;
    }
}


void
dwarf_query::query_module_functions ()
{
  try
    {
      filtered_srcfiles.clear();
      filtered_functions.clear();
      filtered_inlines.clear();

      // Collect all module functions so we know which CUs are interesting
      int rc = dw.iterate_single_function(query_dwarf_func, this, function);
      if (rc != DWARF_CB_OK)
        {
          query_done = true;
          return;
        }

      set<void*> used_cus; // by cu->addr
      vector<Dwarf_Die> cus;
      Dwarf_Die cu_mem;

      for (func_info_map_t::iterator i = filtered_functions.begin();
           i != filtered_functions.end(); ++i)
        if (dwarf_diecu(&i->die, &cu_mem, NULL, NULL) &&
            used_cus.insert(cu_mem.addr).second)
          cus.push_back(cu_mem);

      for (inline_instance_map_t::iterator i = filtered_inlines.begin();
           i != filtered_inlines.end(); ++i)
        if (dwarf_diecu(&i->die, &cu_mem, NULL, NULL) &&
            used_cus.insert(cu_mem.addr).second)
          cus.push_back(cu_mem);

      // Reset the dupes since we didn't actually collect them the first time
      alias_dupes.clear();
      inline_dupes.clear();

      // Run the query again on the individual CUs
      for (vector<Dwarf_Die>::iterator i = cus.begin(); i != cus.end(); ++i)
        query_cu(&*i, this);
    }
  catch (const semantic_error& e)
    {
      sess.print_error (e);
    }
}


static void
validate_module_elf (Dwfl_Module *mod, const char *name,  base_query *q)
{
  // Validate the machine code in this elf file against the
  // session machine.  This is important, in case the wrong kind
  // of debuginfo is being automagically processed by elfutils.
  // While we can tell i686 apart from x86-64, unfortunately
  // we can't help confusing i586 vs i686 (both EM_386).

  Dwarf_Addr bias;
  // We prefer dwfl_module_getdwarf to dwfl_module_getelf here,
  // because dwfl_module_getelf can force costly section relocations
  // we don't really need, while either will do for this purpose.
  Elf* elf = (dwarf_getelf (dwfl_module_getdwarf (mod, &bias))
		  ?: dwfl_module_getelf (mod, &bias));

  GElf_Ehdr ehdr_mem;
  GElf_Ehdr* em = gelf_getehdr (elf, &ehdr_mem);
  if (em == 0) { dwfl_assert ("dwfl_getehdr", dwfl_errno()); }
  int elf_machine = em->e_machine;
  const char* debug_filename = "";
  const char* main_filename = "";
  (void) dwfl_module_info (mod, NULL, NULL,
                               NULL, NULL, NULL,
                               & main_filename,
                               & debug_filename);
  const string& sess_machine = q->sess.architecture;

  string expect_machine; // to match sess.machine (i.e., kernel machine)
  string expect_machine2;

  // NB: See also the 'uname -m' squashing done in main.cxx.
  switch (elf_machine)
    {
      // x86 and ppc are bi-architecture; a 64-bit kernel
      // can normally run either 32-bit or 64-bit *userspace*.
    case EM_386:
      expect_machine = "i?86";
      if (! q->has_process) break; // 32-bit kernel/module
      /* FALLSTHROUGH */
    case EM_X86_64:
      expect_machine2 = "x86_64";
      break;
    case EM_PPC:
    case EM_PPC64:
      expect_machine = "powerpc";
      break;
    case EM_S390: expect_machine = "s390"; break;
    case EM_IA_64: expect_machine = "ia64"; break;
    case EM_ARM: expect_machine = "arm*"; break;
      // XXX: fill in some more of these
    default: expect_machine = "?"; break;
    }

  if (! debug_filename) debug_filename = main_filename;
  if (! debug_filename) debug_filename = name;

  if (fnmatch (expect_machine.c_str(), sess_machine.c_str(), 0) != 0 &&
      fnmatch (expect_machine2.c_str(), sess_machine.c_str(), 0) != 0)
    {
      stringstream msg;
      msg << _F("ELF machine %s|%s (code %d) mismatch with target %s in '%s'",
                expect_machine.c_str(), expect_machine2.c_str(), elf_machine,
                sess_machine.c_str(), debug_filename);
      throw semantic_error(msg.str ());
    }

  if (q->sess.verbose>2)
    clog << _F("focused on module '%s' = [%#" PRIx64 "-%#" PRIx64 ", bias %#" PRIx64 
               " file %s ELF machine %s|%s (code %d)\n",
               q->dw.module_name.c_str(), q->dw.module_start, q->dw.module_end,
               q->dw.module_bias, debug_filename, expect_machine.c_str(),
               expect_machine2.c_str(), elf_machine);
}



static Dwarf_Addr
lookup_symbol_address (Dwfl_Module *m, const char* wanted)
{
  int syments = dwfl_module_getsymtab(m);
  assert(syments);
  for (int i = 1; i < syments; ++i)
    {
      GElf_Sym sym;
      const char *name = dwfl_module_getsym(m, i, &sym, NULL);
      if (name != NULL && strcmp(name, wanted) == 0)
        return sym.st_value;
    }

  return 0;
}



static int
query_module (Dwfl_Module *mod,
              void **,
	      const char *name,
              Dwarf_Addr addr,
	      void *arg)
{
  base_query *q = static_cast<base_query *>(arg);

  try
    {
      module_info* mi = q->sess.module_cache->cache[name];
      if (mi == 0)
        {
          mi = q->sess.module_cache->cache[name] = new module_info(name);

          mi->mod = mod;
          mi->addr = addr;

          const char* debug_filename = "";
          const char* main_filename = "";
          (void) dwfl_module_info (mod, NULL, NULL,
                                   NULL, NULL, NULL,
                                   & main_filename,
                                   & debug_filename);

          if (q->sess.ignore_vmlinux && name == TOK_KERNEL)
            {
              // report_kernel() in elfutils found vmlinux, but pretend it didn't.
              // Given a non-null path, returning 1 means keep reporting modules.
              mi->dwarf_status = info_absent;
            }
          else if (debug_filename || main_filename)
            {
              mi->elf_path = debug_filename ?: main_filename;
            }
          else if (name == TOK_KERNEL)
            {
              mi->dwarf_status = info_absent;
            }
        }
      // OK, enough of that module_info caching business.

      q->dw.focus_on_module(mod, mi);

      // If we have enough information in the pattern to skip a module and
      // the module does not match that information, return early.
      if (!q->dw.module_name_matches(q->module_val))
        return pending_interrupts ? DWARF_CB_ABORT : DWARF_CB_OK;

      // Don't allow module("*kernel*") type expressions to match the
      // elfutils module "kernel", which we refer to in the probe
      // point syntax exclusively as "kernel.*".
      if (q->dw.module_name == TOK_KERNEL && ! q->has_kernel)
        return pending_interrupts ? DWARF_CB_ABORT : DWARF_CB_OK;

      if (mod)
        validate_module_elf(mod, name, q);
      else
        assert(q->has_kernel);   // and no vmlinux to examine

      if (q->sess.verbose>2)
        cerr << _F("focused on module '%s'\n", q->dw.module_name.c_str());


      // Collect a few kernel addresses.  XXX: these belong better
      // to the sess.module_info["kernel"] struct.
      if (q->dw.module_name == TOK_KERNEL)
        {
          if (! q->sess.sym_kprobes_text_start)
            q->sess.sym_kprobes_text_start = lookup_symbol_address (mod, "__kprobes_text_start");
          if (! q->sess.sym_kprobes_text_end)
            q->sess.sym_kprobes_text_end = lookup_symbol_address (mod, "__kprobes_text_end");
          if (! q->sess.sym_stext)
            q->sess.sym_stext = lookup_symbol_address (mod, "_stext");
        }

      if (q->has_library && contains_glob_chars (q->path))
        // handle .library(GLOB)
        q->dw.iterate_over_libraries (&q->query_library_callback, q);
      // .plt is translated to .plt.statement(N).  We only want to iterate for the
      // .plt case
      else if (q->has_plt && ! q->has_statement)
        q->dw.iterate_over_plt (q, &q->query_plt_callback);
      else
        // search the module for matches of the probe point.
        q->handle_query_module();

      // If we know that there will be no more matches, abort early.
      if (q->dw.module_name_final_match(q->module_val) || pending_interrupts)
        return DWARF_CB_ABORT;
      else
        return DWARF_CB_OK;
    }
  catch (const semantic_error& e)
    {
      q->sess.print_error (e);
      return DWARF_CB_ABORT;
    }
}


void
base_query::query_library_callback (void *q, const char *data)
{
  base_query *me = (base_query*)q;
  me->query_library (data);
}


void
query_one_library (const char *library, dwflpp & dw,
    const string user_lib, probe * base_probe, probe_point *base_loc,
    vector<derived_probe *> & results)
{
  if (dw.function_name_matches_pattern(library, user_lib))
    {
      string library_path = find_executable (library, "LD_LIBRARY_PATH");
      probe_point* specific_loc = new probe_point(*base_loc);
      specific_loc->optional = true;
      vector<probe_point::component*> derived_comps;

      vector<probe_point::component*>::iterator it;
      for (it = specific_loc->components.begin();
          it != specific_loc->components.end(); ++it)
        if ((*it)->functor == TOK_LIBRARY)
          derived_comps.push_back(new probe_point::component(TOK_LIBRARY,
              new literal_string(library_path)));
        else
          derived_comps.push_back(*it);
      probe_point* derived_loc = new probe_point(*specific_loc);
      derived_loc->components = derived_comps;
      probe *new_base = base_probe->create_alias(derived_loc, specific_loc);
      derive_probes(dw.sess, new_base, results);
      if (dw.sess.verbose > 2)
        clog << _("module=") << library_path;
    }
}


void
dwarf_query::query_library (const char *library)
{
  query_one_library (library, dw, user_lib, base_probe, base_loc, results);
}

struct plt_expanding_visitor: public var_expanding_visitor
{
  plt_expanding_visitor(const string & entry):
    entry (entry)
  {
  }
  const string & entry;

  void visit_target_symbol (target_symbol* e);
};


void
base_query::query_plt_callback (void *q, const char *entry, size_t address)
{
  base_query *me = (base_query*)q;
  if (me->dw.function_name_matches_pattern (entry, me->plt_val))
    me->query_plt (entry, address);
}


void
query_one_plt (const char *entry, long addr, dwflpp & dw,
    probe * base_probe, probe_point *base_loc,
    vector<derived_probe *> & results)
{
      probe_point* specific_loc = new probe_point(*base_loc);
      specific_loc->optional = true;
      vector<probe_point::component*> derived_comps;

      if (dw.sess.verbose > 2)
        clog << _F("plt entry=%s\n", entry);

      // query_module_symtab requires .plt to recognize that it can set the probe at
      // a plt entry so we convert process.plt to process.plt.statement
      vector<probe_point::component*>::iterator it;
      for (it = specific_loc->components.begin();
          it != specific_loc->components.end(); ++it)
        if ((*it)->functor == TOK_PLT)
	  {
	    derived_comps.push_back(*it);
	    derived_comps.push_back(new probe_point::component(TOK_STATEMENT,
							       new literal_number(addr)));
	  }
        else
          derived_comps.push_back(*it);
      probe_point* derived_loc = new probe_point(*specific_loc);
      derived_loc->components = derived_comps;
      probe *new_base = base_probe->create_alias(derived_loc, specific_loc);
      string e = string(entry);
      plt_expanding_visitor pltv (e);
      pltv.replace (new_base->body);
      derive_probes(dw.sess, new_base, results);
}


void
dwarf_query::query_plt (const char *entry, size_t address)
{
  query_one_plt (entry, address, dw, base_probe, base_loc, results);
}

// This would more naturally fit into elaborate.cxx:semantic_pass_symbols,
// but the needed declaration for module_cache is not available there.
// Nor for that matter in session.cxx.  Only in this CU is that field ever
// set (in query_module() above), so we clean it up here too.
static void
delete_session_module_cache (systemtap_session& s)
{
  if (s.module_cache) {
    if (s.verbose > 3)
      clog << _("deleting module_cache") << endl;
    delete s.module_cache;
    s.module_cache = 0;
  }
}


struct dwarf_var_expanding_visitor: public var_expanding_visitor
{
  dwarf_query & q;
  Dwarf_Die *scope_die;
  Dwarf_Addr addr;
  block *add_block;
  block *add_call_probe; // synthesized from .return probes with saved $vars
  bool add_block_tid, add_call_probe_tid;
  unsigned saved_longs, saved_strings; // data saved within kretprobes
  map<std::string, expression *> return_ts_map;
  vector<Dwarf_Die> scopes;
  bool visited;

  dwarf_var_expanding_visitor(dwarf_query & q, Dwarf_Die *sd, Dwarf_Addr a):
    q(q), scope_die(sd), addr(a), add_block(NULL), add_call_probe(NULL),
    add_block_tid(false), add_call_probe_tid(false),
    saved_longs(0), saved_strings(0), visited(false) {}
  expression* gen_mapped_saved_return(expression* e, const string& name);
  expression* gen_kretprobe_saved_return(expression* e);
  void visit_target_symbol_saved_return (target_symbol* e);
  void visit_target_symbol_context (target_symbol* e);
  void visit_target_symbol (target_symbol* e);
  void visit_cast_op (cast_op* e);
  void visit_entry_op (entry_op* e);
private:
  vector<Dwarf_Die>& getscopes(target_symbol *e);
};


unsigned var_expanding_visitor::tick = 0;


var_expanding_visitor::var_expanding_visitor (): op()
{
  // FIXME: for the time being, by default we only support plain '$foo
  // = bar', not '+=' or any other op= variant. This is fixable, but a
  // bit ugly.
  //
  // If derived classes desire to add additional operator support, add
  // new operators to this list in the derived class constructor.
  valid_ops.insert ("=");
}


bool
var_expanding_visitor::rewrite_lvalue(const token* tok, const std::string& eop,
                                      expression*& lvalue, expression*& rvalue)
{
  // Our job would normally be to require() the left and right sides
  // into a new assignment. What we're doing is slightly trickier:
  // we're pushing a functioncall** onto a stack, and if our left
  // child sets the functioncall* for that value, we're going to
  // assume our left child was a target symbol -- transformed into a
  // set_target_foo(value) call, and it wants to take our right child
  // as the argument "value".
  //
  // This is why some people claim that languages with
  // constructor-decomposing case expressions have a leg up on
  // visitors.

  functioncall *fcall = NULL;

  // Let visit_target_symbol know what operator it should handle.
  const string* old_op = op;
  op = &eop;

  target_symbol_setter_functioncalls.push (&fcall);
  replace (lvalue);
  target_symbol_setter_functioncalls.pop ();
  replace (rvalue);

  op = old_op;

  if (fcall != NULL)
    {
      // Our left child is informing us that it was a target variable
      // and it has been replaced with a set_target_foo() function
      // call; we are going to provide that function call -- with the
      // right child spliced in as sole argument -- in place of
      // ourselves, in the var expansion we're in the middle of making.

      if (valid_ops.find (eop) == valid_ops.end ())
        {
	  // Build up a list of supported operators.
	  string ops;
	  std::set<string>::iterator i;
          int valid_ops_size = 0;
	  for (i = valid_ops.begin(); i != valid_ops.end(); i++)
          {
	    ops += " " + *i + ",";
            valid_ops_size++;
          }
	  ops.resize(ops.size() - 1);	// chop off the last ','

	  // Throw the error.
	  throw semantic_error (_F(ngettext("Only the following assign operator is implemented on target variables: %s",
                                            "Only the following assign operators are implemented on target variables: %s",
                                           valid_ops_size), ops.c_str()), tok);

	}

      assert (lvalue == fcall);
      if (rvalue)
        fcall->args.push_back (rvalue);
      provide (fcall);
      return true;
    }
  else
    return false;
}


void
var_expanding_visitor::visit_assignment (assignment* e)
{
  if (!rewrite_lvalue (e->tok, e->op, e->left, e->right))
    provide (e);
}


void
var_expanding_visitor::visit_pre_crement (pre_crement* e)
{
  expression *dummy = NULL;
  if (!rewrite_lvalue (e->tok, e->op, e->operand, dummy))
    provide (e);
}


void
var_expanding_visitor::visit_post_crement (post_crement* e)
{
  expression *dummy = NULL;
  if (!rewrite_lvalue (e->tok, e->op, e->operand, dummy))
    provide (e);
}


void
var_expanding_visitor::visit_delete_statement (delete_statement* s)
{
  string fakeop = "delete";
  expression *dummy = NULL;
  if (!rewrite_lvalue (s->tok, fakeop, s->value, dummy))
    provide (s);
}


void
var_expanding_visitor::visit_defined_op (defined_op* e)
{
  bool resolved = true;

  defined_ops.push (e);
  try {
    // NB: provide<>/require<> are NOT typesafe.  So even though a defined_op is
    // defined with a target_symbol* operand, a subsidiary call may attempt to
    // rewrite it to a general expression* instead, and require<> happily
    // casts to/from void*, causing possible memory corruption.  We use
    // expression* here, being the general case of rewritten $variable.
    expression *foo1 = e->operand;
    foo1 = require (foo1);

    // NB: Formerly, we had some curious cases to consider here, depending on what
    // various visit_target_symbol() implementations do for successful or
    // erroneous resolutions.  Some would signal a visit_target_symbol failure
    // with an exception, with a set flag within the target_symbol, or nothing
    // at all.
    //
    // Now, failures always have to be signalled with a
    // saved_conversion_error being chained to the target_symbol.
    // Successes have to result in an attempted rewrite of the
    // target_symbol (via provide()).
    //
    // Edna Mode: "no capes".  fche: "no exceptions".

    // dwarf stuff: success: rewrites to a function; failure: retains target_symbol, sets saved_conversion_error
    //
    // sdt-kprobes sdt.h: success: string or functioncall; failure: semantic_error
    //
    // sdt-uprobes: success: string or no op; failure: no op; expect derived/synthetic
    //              dwarf probe to take care of it.
    //              But this is rather unhelpful.  So we rig the sdt_var_expanding_visitor
    //              to pass through @defined() to the synthetic dwarf probe.
    //
    // utrace: success: rewrites to function; failure: semantic_error
    //
    // procfs: success: rewrites to function; failure: semantic_error

    target_symbol* foo2 = dynamic_cast<target_symbol*> (foo1);
    if (foo2 && foo2->saved_conversion_error) // failing
      resolved = false;
    else if (foo2) // unresolved but not marked failing
      {
        // There are some visitors that won't touch certain target_symbols,
        // e.g. dwarf_var_expanding_visitor won't resolve @cast.  We should
        // leave it for now so some other visitor can have a chance.
        e->operand = foo2;
        provide (e);
        return;
      }
    else // resolved, rewritten to some other expression type
      resolved = true;
  } catch (const semantic_error& e) {
    assert (0); // should not happen
  }
  defined_ops.pop ();

  literal_number* ln = new literal_number (resolved ? 1 : 0);
  ln->tok = e->tok;
  provide (ln);
}


struct dwarf_pretty_print
{
  dwarf_pretty_print (dwflpp& dw, vector<Dwarf_Die>& scopes, Dwarf_Addr pc,
                      const string& local, bool userspace_p,
                      const target_symbol& e):
    dw(dw), local(local), scopes(scopes), pc(pc), pointer(NULL),
    userspace_p(userspace_p), deref_p(true)
  {
    init_ts (e);
    dw.type_die_for_local (scopes, pc, local, ts, &base_type);
  }

  dwarf_pretty_print (dwflpp& dw, Dwarf_Die *scope_die, Dwarf_Addr pc,
                      bool userspace_p, const target_symbol& e):
    dw(dw), scopes(1, *scope_die), pc(pc), pointer(NULL),
    userspace_p(userspace_p), deref_p(true)
  {
    init_ts (e);
    dw.type_die_for_return (&scopes[0], pc, ts, &base_type);
  }

  dwarf_pretty_print (dwflpp& dw, Dwarf_Die *type_die, expression* pointer,
                      bool deref_p, bool userspace_p, const target_symbol& e):
    dw(dw), pc(0), pointer(pointer), pointer_type(*type_die),
    userspace_p(userspace_p), deref_p(deref_p)
  {
    init_ts (e);
    dw.type_die_for_pointer (type_die, ts, &base_type);
  }

  functioncall* expand ();
  ~dwarf_pretty_print () { delete ts; }

private:
  dwflpp& dw;
  target_symbol* ts;
  bool print_full;
  Dwarf_Die base_type;

  string local;
  vector<Dwarf_Die> scopes;
  Dwarf_Addr pc;

  expression* pointer;
  Dwarf_Die pointer_type;

  const bool userspace_p, deref_p;

  void recurse (Dwarf_Die* type, target_symbol* e,
                print_format* pf, bool top=false);
  void recurse_base (Dwarf_Die* type, target_symbol* e,
                     print_format* pf);
  void recurse_array (Dwarf_Die* type, target_symbol* e,
                      print_format* pf, bool top);
  void recurse_pointer (Dwarf_Die* type, target_symbol* e,
                        print_format* pf, bool top);
  void recurse_struct (Dwarf_Die* type, target_symbol* e,
                       print_format* pf, bool top);
  void recurse_struct_members (Dwarf_Die* type, target_symbol* e,
                               print_format* pf, int& count);
  bool print_chars (Dwarf_Die* type, target_symbol* e, print_format* pf);

  void init_ts (const target_symbol& e);
  expression* deref (target_symbol* e);
  bool push_deref (print_format* pf, const string& fmt, target_symbol* e);
};


void
dwarf_pretty_print::init_ts (const target_symbol& e)
{
  // Work with a new target_symbol so we can modify arguments
  ts = new target_symbol (e);

  if (ts->addressof)
    throw semantic_error(_("cannot take address of pretty-printed variable"), ts->tok);

  if (ts->components.empty() ||
      ts->components.back().type != target_symbol::comp_pretty_print)
    throw semantic_error(_("invalid target_symbol for pretty-print"), ts->tok);
  print_full = ts->components.back().member.length() > 1;
  ts->components.pop_back();
}


functioncall*
dwarf_pretty_print::expand ()
{
  static unsigned tick = 0;

  // function pretty_print_X([pointer], [arg1, arg2, ...]) {
  //   try {
  //     return sprintf("{.foo=...}", (ts)->foo, ...)
  //   } catch {
  //     return "ERROR"
  //   }
  // }

  // Create the function decl and call.

  functiondecl *fdecl = new functiondecl;
  fdecl->tok = ts->tok;
  fdecl->synthetic = true;
  fdecl->name = "_dwarf_pretty_print_" + lex_cast(tick++);
  fdecl->type = pe_string;

  functioncall* fcall = new functioncall;
  fcall->tok = ts->tok;
  fcall->function = fdecl->name;
  fcall->type = pe_string;

  // If there's a <pointer>, replace it with a new var and make that
  // the first function argument.
  if (pointer)
    {
      vardecl *v = new vardecl;
      v->type = pe_long;
      v->name = "pointer";
      v->tok = ts->tok;
      fdecl->formal_args.push_back (v);
      fcall->args.push_back (pointer);

      symbol* sym = new symbol;
      sym->tok = ts->tok;
      sym->name = v->name;
      pointer = sym;
    }

  // For each expression argument, replace it with a function argument.
  for (unsigned i = 0; i < ts->components.size(); ++i)
    if (ts->components[i].type == target_symbol::comp_expression_array_index)
      {
        vardecl *v = new vardecl;
        v->type = pe_long;
        v->name = "index" + lex_cast(i);
        v->tok = ts->tok;
        fdecl->formal_args.push_back (v);
        fcall->args.push_back (ts->components[i].expr_index);

        symbol* sym = new symbol;
        sym->tok = ts->tok;
        sym->name = v->name;
        ts->components[i].expr_index = sym;
      }

  // Create the return sprintf.
  token* pf_tok = new token(*ts->tok);
  pf_tok->content = "sprintf";
  print_format* pf = print_format::create(pf_tok);
  return_statement* rs = new return_statement;
  rs->tok = ts->tok;
  rs->value = pf;

  // Recurse into the actual values.
  recurse (&base_type, ts, pf, true);
  pf->components = print_format::string_to_components(pf->raw_components);

  // Create the try-catch net
  try_block* tb = new try_block;
  tb->tok = ts->tok;
  tb->try_block = rs;
  tb->catch_error_var = 0;
  return_statement* rs2 = new return_statement;
  rs2->tok = ts->tok;
  rs2->value = new literal_string ("ERROR");
  rs2->value->tok = ts->tok;
  tb->catch_block = rs2;
  fdecl->body = tb;

  fdecl->join (dw.sess);
  return fcall;
}


void
dwarf_pretty_print::recurse (Dwarf_Die* start_type, target_symbol* e,
                             print_format* pf, bool top)
{
  Dwarf_Die type;
  dw.resolve_unqualified_inner_typedie (start_type, &type, e);

  switch (dwarf_tag(&type))
    {
    default:
      // XXX need a warning?
      // throw semantic_error ("unsupported type (tag " + lex_cast(dwarf_tag(&type))
      //                       + ") for " + dwarf_type_name(&type), e->tok);
      pf->raw_components.append("?");
      break;

    case DW_TAG_enumeration_type:
    case DW_TAG_base_type:
      recurse_base (&type, e, pf);
      break;

    case DW_TAG_array_type:
      recurse_array (&type, e, pf, top);
      break;

    case DW_TAG_pointer_type:
    case DW_TAG_reference_type:
    case DW_TAG_rvalue_reference_type:
      recurse_pointer (&type, e, pf, top);
      break;

    case DW_TAG_subroutine_type:
      push_deref (pf, "<function>:%p", e);
      break;

    case DW_TAG_union_type:
    case DW_TAG_structure_type:
    case DW_TAG_class_type:
      recurse_struct (&type, e, pf, top);
      break;
    }
}


void
dwarf_pretty_print::recurse_base (Dwarf_Die* type, target_symbol* e,
                                  print_format* pf)
{
  Dwarf_Attribute attr;
  Dwarf_Word encoding = (Dwarf_Word) -1;
  dwarf_formudata (dwarf_attr_integrate (type, DW_AT_encoding, &attr),
                   &encoding);
  switch (encoding)
    {
    case DW_ATE_float:
    case DW_ATE_complex_float:
      // XXX need a warning?
      // throw semantic_error ("unsupported type (encoding " + lex_cast(encoding)
      //                       + ") for " + dwarf_type_name(type), e->tok);
      pf->raw_components.append("?");
      break;

    case DW_ATE_signed_char:
    case DW_ATE_unsigned_char:
      push_deref (pf, "'%c'", e);
      break;

    case DW_ATE_unsigned:
      push_deref (pf, "%u", e);
      break;

    default:
      push_deref (pf, "%i", e);
      break;
    }
}


void
dwarf_pretty_print::recurse_array (Dwarf_Die* type, target_symbol* e,
                                   print_format* pf, bool top)
{
  if (!top && !print_full)
    {
      pf->raw_components.append("[...]");
      return;
    }

  Dwarf_Die childtype;
  dwarf_attr_die (type, DW_AT_type, &childtype);

  if (print_chars (&childtype, e, pf))
    return;

  pf->raw_components.append("[");

  // We print the array up to the first 5 elements.
  // XXX how can we determine the array size?
  // ... for now, just print the first element
  // NB: limit to 32 args; see PR10750 and c_unparser::visit_print_format.
  unsigned i, size = 1;
  for (i=0; i < size && i < 5 && pf->args.size() < 32; ++i)
    {
      if (i > 0)
        pf->raw_components.append(", ");
      target_symbol* e2 = new target_symbol(*e);
      e2->components.push_back (target_symbol::component(e->tok, i));
      recurse (&childtype, e2, pf);
    }
  if (i < size || 1/*XXX until real size is known */)
    pf->raw_components.append(", ...");
  pf->raw_components.append("]");
}


void
dwarf_pretty_print::recurse_pointer (Dwarf_Die* type, target_symbol* e,
                                     print_format* pf, bool top)
{
  // We chase to top-level pointers, but leave the rest alone
  bool void_p = true;
  Dwarf_Die pointee;
  if (dwarf_attr_die (type, DW_AT_type, &pointee))
    {
      try
        {
          dw.resolve_unqualified_inner_typedie (&pointee, &pointee, e);
          void_p = false;
        }
      catch (const semantic_error&) {}
    }

  if (!void_p)
    {
      if (print_chars (&pointee, e, pf))
        return;

      if (top)
        {
          recurse (&pointee, e, pf, top);
          return;
        }
    }

  push_deref (pf, "%p", e);
}


void
dwarf_pretty_print::recurse_struct (Dwarf_Die* type, target_symbol* e,
                                    print_format* pf, bool top)
{
  if (dwarf_hasattr(type, DW_AT_declaration))
    {
      Dwarf_Die *resolved = dw.declaration_resolve(type);
      if (!resolved)
        {
          // could be an error, but for now just stub it
          // throw semantic_error ("unresolved " + dwarf_type_name(type), e->tok);
          pf->raw_components.append("{...}");
          return;
        }
      type = resolved;
    }

  int count = 0;
  pf->raw_components.append("{");
  if (top || print_full)
    recurse_struct_members (type, e, pf, count);
  else
    pf->raw_components.append("...");
  pf->raw_components.append("}");
}


void
dwarf_pretty_print::recurse_struct_members (Dwarf_Die* type, target_symbol* e,
                                            print_format* pf, int& count)
{
  /* With inheritance, a subclass may mask member names of parent classes, so
   * our search among the inheritance tree must be breadth-first rather than
   * depth-first (recursive).  The type die is still our starting point.  When
   * we encounter a masked name, just skip it. */
  set<string> dupes;
  deque<Dwarf_Die> inheritees(1, *type);
  for (; !inheritees.empty(); inheritees.pop_front())
    {
      Dwarf_Die child, childtype;
      if (dwarf_child (&inheritees.front(), &child) == 0)
        do
          {
            target_symbol* e2 = e;

            // skip static members
            if (dwarf_hasattr(&child, DW_AT_declaration))
              continue;

            int tag = dwarf_tag (&child);

            if (tag != DW_TAG_member && tag != DW_TAG_inheritance)
              continue;

            dwarf_attr_die (&child, DW_AT_type, &childtype);

            if (tag == DW_TAG_inheritance)
              {
                inheritees.push_back(childtype);
                continue;
              }

            int childtag = dwarf_tag (&childtype);
            const char *member = dwarf_diename (&child);

            // "_vptr.foo" members are C++ virtual function tables,
            // which (generally?) aren't interesting for users.
            if (member && startswith(member, "_vptr."))
              continue;

            // skip inheritance-masked duplicates
            if (member && !dupes.insert(member).second)
              continue;

            if (++count > 1)
              pf->raw_components.append(", ");

            // NB: limit to 32 args; see PR10750 and c_unparser::visit_print_format.
            if (pf->args.size() >= 32)
              {
                pf->raw_components.append("...");
                break;
              }

            if (member)
              {
                pf->raw_components.append(".");
                pf->raw_components.append(member);

                e2 = new target_symbol(*e);
                e2->components.push_back (target_symbol::component(e->tok, member));
              }
            else if (childtag == DW_TAG_union_type)
              pf->raw_components.append("<union>");
            else if (childtag == DW_TAG_structure_type)
              pf->raw_components.append("<class>");
            else if (childtag == DW_TAG_class_type)
              pf->raw_components.append("<struct>");
            pf->raw_components.append("=");
            recurse (&childtype, e2, pf);
          }
        while (dwarf_siblingof (&child, &child) == 0);
    }
}


bool
dwarf_pretty_print::print_chars (Dwarf_Die* start_type, target_symbol* e,
                                 print_format* pf)
{
  Dwarf_Die type;
  dw.resolve_unqualified_inner_typedie (start_type, &type, e);
  const char *name = dwarf_diename (&type);
  if (name && (name == string("char") || name == string("unsigned char")))
    {
      if (push_deref (pf, "\"%s\"", e))
        {
          // steal the last arg for a string access
          assert (!pf->args.empty());
          functioncall* fcall = new functioncall;
          fcall->tok = e->tok;
          fcall->function = userspace_p ? "user_string2" : "kernel_string2";
          fcall->args.push_back (pf->args.back());
          expression *err_msg = new literal_string ("<unknown>");
          err_msg->tok = e->tok;
          fcall->args.push_back (err_msg);
          pf->args.back() = fcall;
        }
      return true;
    }
  return false;
}


expression*
dwarf_pretty_print::deref (target_symbol* e)
{
  static unsigned tick = 0;

  if (!deref_p)
    {
      assert (pointer && e->components.empty());
      return pointer;
    }

  // Synthesize a function to dereference the dwarf fields,
  // with a pointer parameter that is the base tracepoint variable
  functiondecl *fdecl = new functiondecl;
  fdecl->synthetic = true;
  fdecl->tok = e->tok;
  embeddedcode *ec = new embeddedcode;
  ec->tok = e->tok;

  fdecl->name = "_dwarf_pretty_print_deref_" + lex_cast(tick++);
  fdecl->body = ec;

  // Synthesize a functioncall.
  functioncall* fcall = new functioncall;
  fcall->tok = e->tok;
  fcall->function = fdecl->name;

  // PR10601: adapt to kernel-vs-userspace loc2c-runtime
  ec->code += "\n#define fetch_register " + string(userspace_p?"u":"k") + "_fetch_register\n";
  ec->code += "#define store_register " + string(userspace_p?"u":"k") + "_store_register\n";

  if (pointer)
    {
      ec->code += dw.literal_stmt_for_pointer (&pointer_type, e,
                                               false, fdecl->type);

      vardecl *v = new vardecl;
      v->type = pe_long;
      v->name = "pointer";
      v->tok = e->tok;
      fdecl->formal_args.push_back(v);
      fcall->args.push_back(pointer);
    }
  else if (!local.empty())
    ec->code += dw.literal_stmt_for_local (scopes, pc, local, e,
                                           false, fdecl->type);
  else
    ec->code += dw.literal_stmt_for_return (&scopes[0], pc, e,
                                            false, fdecl->type);

  // Any non-literal indexes need to be passed in too.
  for (unsigned i = 0; i < e->components.size(); ++i)
    if (e->components[i].type == target_symbol::comp_expression_array_index)
      {
        vardecl *v = new vardecl;
        v->type = pe_long;
        v->name = "index" + lex_cast(i);
        v->tok = e->tok;
        fdecl->formal_args.push_back(v);
        fcall->args.push_back(e->components[i].expr_index);
      }

  ec->code += "/* pure */";
  ec->code += "/* unprivileged */";

  // PR10601
  ec->code += "\n#undef fetch_register\n";
  ec->code += "\n#undef store_register\n";

  fdecl->join (dw.sess);
  return fcall;
}


bool
dwarf_pretty_print::push_deref (print_format* pf, const string& fmt,
                                target_symbol* e)
{
  expression* e2 = NULL;
  try
    {
      e2 = deref (e);
    }
  catch (const semantic_error&)
    {
      pf->raw_components.append ("?");
      return false;
    }
  pf->raw_components.append (fmt);
  pf->args.push_back (e2);
  return true;
}


void
dwarf_var_expanding_visitor::visit_target_symbol_saved_return (target_symbol* e)
{
  // Get the full name of the target symbol.
  stringstream ts_name_stream;
  e->print(ts_name_stream);
  string ts_name = ts_name_stream.str();

  // Check and make sure we haven't already seen this target
  // variable in this return probe.  If we have, just return our
  // last replacement.
  map<string, expression *>::iterator i = return_ts_map.find(ts_name);
  if (i != return_ts_map.end())
    {
      provide (i->second);
      return;
    }

  // Attempt the expansion directly first, so if there's a problem with the
  // variable we won't have a bogus entry probe lying around.  Like in
  // saveargs(), we pretend for a moment that we're not in a .return.
  bool saved_has_return = q.has_return;
  q.has_return = false;
  expression *repl = e;
  replace (repl);
  q.has_return = saved_has_return;
  target_symbol* n = dynamic_cast<target_symbol*>(repl);
  if (n && n->saved_conversion_error)
    {
      provide (repl);
      return;
    }

  expression *exp;
  if (!q.has_process &&
      strverscmp(q.sess.kernel_base_release.c_str(), "2.6.25") >= 0)
    exp = gen_kretprobe_saved_return(repl);
  else
    exp = gen_mapped_saved_return(repl, e->name);

  // Provide the variable to our parent so it can be used as a
  // substitute for the target symbol.
  provide (exp);

  // Remember this replacement since we might be able to reuse
  // it later if the same return probe references this target
  // symbol again.
  return_ts_map[ts_name] = exp;
}

expression*
dwarf_var_expanding_visitor::gen_mapped_saved_return(expression* e,
                                                     const string& name)
{
  // We've got to do several things here to handle target
  // variables in return probes.

  // (1) Synthesize two global arrays.  One is the cache of the
  // target variable and the other contains a thread specific
  // nesting level counter.  The arrays will look like
  // this:
  //
  //   _dwarf_tvar_{name}_{num}
  //   _dwarf_tvar_{name}_{num}_ctr

  string aname = (string("_dwarf_tvar_")
                  + name.substr(1)
                  + "_" + lex_cast(tick++));
  vardecl* vd = new vardecl;
  vd->name = aname;
  vd->tok = e->tok;
  q.sess.globals.push_back (vd);

  string ctrname = aname + "_ctr";
  vd = new vardecl;
  vd->name = ctrname;
  vd->tok = e->tok;
  q.sess.globals.push_back (vd);

  // (2) Create a new code block we're going to insert at the
  // beginning of this probe to get the cached value into a
  // temporary variable.  We'll replace the target variable
  // reference with the temporary variable reference.  The code
  // will look like this:
  //
  //   _dwarf_tvar_tid = tid()
  //   _dwarf_tvar_{name}_{num}_tmp
  //       = _dwarf_tvar_{name}_{num}[_dwarf_tvar_tid,
  //                    _dwarf_tvar_{name}_{num}_ctr[_dwarf_tvar_tid]]
  //   delete _dwarf_tvar_{name}_{num}[_dwarf_tvar_tid,
  //                    _dwarf_tvar_{name}_{num}_ctr[_dwarf_tvar_tid]--]
  //   if (! _dwarf_tvar_{name}_{num}_ctr[_dwarf_tvar_tid])
  //       delete _dwarf_tvar_{name}_{num}_ctr[_dwarf_tvar_tid]

  // (2a) Synthesize the tid temporary expression, which will look
  // like this:
  //
  //   _dwarf_tvar_tid = tid()
  symbol* tidsym = new symbol;
  tidsym->name = string("_dwarf_tvar_tid");
  tidsym->tok = e->tok;

  if (add_block == NULL)
    {
      add_block = new block;
      add_block->tok = e->tok;
    }

  if (!add_block_tid)
    {
      // Synthesize a functioncall to grab the thread id.
      functioncall* fc = new functioncall;
      fc->tok = e->tok;
      fc->function = string("tid");

      // Assign the tid to '_dwarf_tvar_tid'.
      assignment* a = new assignment;
      a->tok = e->tok;
      a->op = "=";
      a->left = tidsym;
      a->right = fc;

      expr_statement* es = new expr_statement;
      es->tok = e->tok;
      es->value = a;
      add_block->statements.push_back (es);
      add_block_tid = true;
    }

  // (2b) Synthesize an array reference and assign it to a
  // temporary variable (that we'll use as replacement for the
  // target variable reference).  It will look like this:
  //
  //   _dwarf_tvar_{name}_{num}_tmp
  //       = _dwarf_tvar_{name}_{num}[_dwarf_tvar_tid,
  //                    _dwarf_tvar_{name}_{num}_ctr[_dwarf_tvar_tid]]

  arrayindex* ai_tvar_base = new arrayindex;
  ai_tvar_base->tok = e->tok;

  symbol* sym = new symbol;
  sym->name = aname;
  sym->tok = e->tok;
  ai_tvar_base->base = sym;

  ai_tvar_base->indexes.push_back(tidsym);

  // We need to create a copy of the array index in its current
  // state so we can have 2 variants of it (the original and one
  // that post-decrements the second index).
  arrayindex* ai_tvar = new arrayindex;
  arrayindex* ai_tvar_postdec = new arrayindex;
  *ai_tvar = *ai_tvar_base;
  *ai_tvar_postdec = *ai_tvar_base;

  // Synthesize the
  // "_dwarf_tvar_{name}_{num}_ctr[_dwarf_tvar_tid]" used as the
  // second index into the array.
  arrayindex* ai_ctr = new arrayindex;
  ai_ctr->tok = e->tok;

  sym = new symbol;
  sym->name = ctrname;
  sym->tok = e->tok;
  ai_ctr->base = sym;
  ai_ctr->indexes.push_back(tidsym);
  ai_tvar->indexes.push_back(ai_ctr);

  symbol* tmpsym = new symbol;
  tmpsym->name = aname + "_tmp";
  tmpsym->tok = e->tok;

  assignment* a = new assignment;
  a->tok = e->tok;
  a->op = "=";
  a->left = tmpsym;
  a->right = ai_tvar;

  expr_statement* es = new expr_statement;
  es->tok = e->tok;
  es->value = a;

  add_block->statements.push_back (es);

  // (2c) Add a post-decrement to the second array index and
  // delete the array value.  It will look like this:
  //
  //   delete _dwarf_tvar_{name}_{num}[_dwarf_tvar_tid,
  //                    _dwarf_tvar_{name}_{num}_ctr[_dwarf_tvar_tid]--]

  post_crement* pc = new post_crement;
  pc->tok = e->tok;
  pc->op = "--";
  pc->operand = ai_ctr;
  ai_tvar_postdec->indexes.push_back(pc);

  delete_statement* ds = new delete_statement;
  ds->tok = e->tok;
  ds->value = ai_tvar_postdec;

  add_block->statements.push_back (ds);

  // (2d) Delete the counter value if it is 0.  It will look like
  // this:
  //   if (! _dwarf_tvar_{name}_{num}_ctr[_dwarf_tvar_tid])
  //       delete _dwarf_tvar_{name}_{num}_ctr[_dwarf_tvar_tid]

  ds = new delete_statement;
  ds->tok = e->tok;
  ds->value = ai_ctr;

  unary_expression *ue = new unary_expression;
  ue->tok = e->tok;
  ue->op = "!";
  ue->operand = ai_ctr;

  if_statement *ifs = new if_statement;
  ifs->tok = e->tok;
  ifs->condition = ue;
  ifs->thenblock = ds;
  ifs->elseblock = NULL;

  add_block->statements.push_back (ifs);

  // (3) We need an entry probe that saves the value for us in the
  // global array we created.  Create the entry probe, which will
  // look like this:
  //
  //   probe kernel.function("{function}").call {
  //     _dwarf_tvar_tid = tid()
  //     _dwarf_tvar_{name}_{num}[_dwarf_tvar_tid,
  //                       ++_dwarf_tvar_{name}_{num}_ctr[_dwarf_tvar_tid]]
  //       = ${param}
  //   }

  if (add_call_probe == NULL)
    {
      add_call_probe = new block;
      add_call_probe->tok = e->tok;
    }

  if (!add_call_probe_tid)
    {
      // Synthesize a functioncall to grab the thread id.
      functioncall* fc = new functioncall;
      fc->tok = e->tok;
      fc->function = string("tid");

      // Assign the tid to '_dwarf_tvar_tid'.
      assignment* a = new assignment;
      a->tok = e->tok;
      a->op = "=";
      a->left = tidsym;
      a->right = fc;

      expr_statement* es = new expr_statement;
      es->tok = e->tok;
      es->value = a;
      add_call_probe = new block(add_call_probe, es);
      add_call_probe_tid = true;
    }

  // Save the value, like this:
  //     _dwarf_tvar_{name}_{num}[_dwarf_tvar_tid,
  //                       ++_dwarf_tvar_{name}_{num}_ctr[_dwarf_tvar_tid]]
  //       = ${param}
  arrayindex* ai_tvar_preinc = new arrayindex;
  *ai_tvar_preinc = *ai_tvar_base;

  pre_crement* preinc = new pre_crement;
  preinc->tok = e->tok;
  preinc->op = "++";
  preinc->operand = ai_ctr;
  ai_tvar_preinc->indexes.push_back(preinc);

  a = new assignment;
  a->tok = e->tok;
  a->op = "=";
  a->left = ai_tvar_preinc;
  a->right = e;

  es = new expr_statement;
  es->tok = e->tok;
  es->value = a;

  add_call_probe = new block(add_call_probe, es);

  // (4) Provide the '_dwarf_tvar_{name}_{num}_tmp' variable to
  // our parent so it can be used as a substitute for the target
  // symbol.
  return tmpsym;
}


expression*
dwarf_var_expanding_visitor::gen_kretprobe_saved_return(expression* e)
{
  // The code for this is simple.
  //
  // .call:
  //   _set_kretprobe_long(index, $value)
  //
  // .return:
  //   _get_kretprobe_long(index)
  //
  // (or s/long/string/ for things like $$parms)

  unsigned index;
  string setfn, getfn;

  // We need the caller to predetermine the type of the expression!
  switch (e->type)
    {
    case pe_string:
      index = saved_strings++;
      setfn = "_set_kretprobe_string";
      getfn = "_get_kretprobe_string";
      break;
    case pe_long:
      index = saved_longs++;
      setfn = "_set_kretprobe_long";
      getfn = "_get_kretprobe_long";
      break;
    default:
      throw semantic_error(_("unknown type to save in kretprobe"), e->tok);
    }

  // Create the entry code
  //   _set_kretprobe_{long|string}(index, $value)

  if (add_call_probe == NULL)
    {
      add_call_probe = new block;
      add_call_probe->tok = e->tok;
    }

  functioncall* set_fc = new functioncall;
  set_fc->tok = e->tok;
  set_fc->function = setfn;
  set_fc->args.push_back(new literal_number(index));
  set_fc->args.back()->tok = e->tok;
  set_fc->args.push_back(e);

  expr_statement* set_es = new expr_statement;
  set_es->tok = e->tok;
  set_es->value = set_fc;

  add_call_probe->statements.push_back(set_es);

  // Create the return code
  //   _get_kretprobe_{long|string}(index)

  functioncall* get_fc = new functioncall;
  get_fc->tok = e->tok;
  get_fc->function = getfn;
  get_fc->args.push_back(new literal_number(index));
  get_fc->args.back()->tok = e->tok;

  return get_fc;
}


void
dwarf_var_expanding_visitor::visit_target_symbol_context (target_symbol* e)
{
  if (null_die(scope_die))
    return;

  target_symbol *tsym = new target_symbol(*e);

  bool pretty = (!e->components.empty() &&
                 e->components[0].type == target_symbol::comp_pretty_print);
  string format = pretty ? "=%s" : "=%#x";

  // Convert $$parms to sprintf of a list of parms and active local vars
  // which we recursively evaluate

  // NB: we synthesize a new token here rather than reusing
  // e->tok, because print_format::print likes to use
  // its tok->content.
  token* pf_tok = new token(*e->tok);
  pf_tok->type = tok_identifier;
  pf_tok->content = "sprintf";

  print_format* pf = print_format::create(pf_tok);

  if (q.has_return && (e->name == "$$return"))
    {
      tsym->name = "$return";

      // Ignore any variable that isn't accessible.
      tsym->saved_conversion_error = 0;
      expression *texp = tsym;
      replace (texp); // NB: throws nothing ...
      if (tsym->saved_conversion_error) // ... but this is how we know it happened.
        {

        }
      else
        {
          pf->raw_components += "return";
          pf->raw_components += format;
          pf->args.push_back(texp);
        }
    }
  else
    {
      // non-.return probe: support $$parms, $$vars, $$locals
      bool first = true;
      Dwarf_Die result;
      vector<Dwarf_Die> scopes = q.dw.getscopes(scope_die);
      for (unsigned i = 0; i < scopes.size(); ++i)
        {
          if (dwarf_tag(&scopes[i]) == DW_TAG_compile_unit)
            break; // we don't want file-level variables
          if (dwarf_child (&scopes[i], &result) == 0)
            do
              {
                switch (dwarf_tag (&result))
                  {
                  case DW_TAG_variable:
                    if (e->name == "$$parms")
                      continue;
                    break;
                  case DW_TAG_formal_parameter:
                    if (e->name == "$$locals")
                      continue;
                    break;

                  default:
                    continue;
                  }

                const char *diename = dwarf_diename (&result);
                if (! diename) continue;

                if (! first)
                  pf->raw_components += " ";
                pf->raw_components += diename;
                first = false;

                // Write a placeholder for ugly aggregates
                Dwarf_Die type;
                if (!pretty && dwarf_attr_die(&result, DW_AT_type, &type))
                  {
                    q.dw.resolve_unqualified_inner_typedie(&type, &type, e);
                    switch (dwarf_tag(&type))
                      {
                      case DW_TAG_union_type:
                      case DW_TAG_structure_type:
                      case DW_TAG_class_type:
                        pf->raw_components += "={...}";
                        continue;

                      case DW_TAG_array_type:
                        pf->raw_components += "=[...]";
                        continue;
                      }
                  }

                tsym->name = "$";
                tsym->name += diename;

                // Ignore any variable that isn't accessible.
                tsym->saved_conversion_error = 0;
                expression *texp = tsym;
                replace (texp); // NB: throws nothing ...
                if (tsym->saved_conversion_error) // ... but this is how we know it happened.
                  {
                    if (q.sess.verbose>2)
                      {
                        for (semantic_error *c = tsym->saved_conversion_error;
                             c != 0;
                             c = c->chain) {
                            clog << _("variable location problem: ") << c->what() << endl;
                        }
                      }

                    pf->raw_components += "=?";
                  }
                else
                  {
                    pf->raw_components += format;
                    pf->args.push_back(texp);
                  }
              }
            while (dwarf_siblingof (&result, &result) == 0);
        }
    }

  pf->components = print_format::string_to_components(pf->raw_components);
  pf->type = pe_string;
  provide (pf);
}


void
dwarf_var_expanding_visitor::visit_target_symbol (target_symbol *e)
{
  assert(e->name.size() > 0 && e->name[0] == '$');
  visited = true;
  bool defined_being_checked = (defined_ops.size() > 0 && (defined_ops.top()->operand == e));
  // In this mode, we avoid hiding errors or generating extra code such as for .return saved $vars

  try
    {
      bool lvalue = is_active_lvalue(e);
      if (lvalue && !q.sess.guru_mode)
        throw semantic_error(_("write to target variable not permitted"), e->tok);

      // XXX: process $context vars should be writeable

      // See if we need to generate a new probe to save/access function
      // parameters from a return probe.  PR 1382.
      if (q.has_return
          && !defined_being_checked
          && e->name != "$return" // not the special return-value variable handled below
          && e->name != "$$return") // nor the other special variable handled below
        {
          if (lvalue)
            throw semantic_error(_("write to target variable not permitted in .return probes"), e->tok);
          visit_target_symbol_saved_return(e);
          return;
        }

      if (e->name == "$$vars" || e->name == "$$parms" || e->name == "$$locals"
          || (q.has_return && (e->name == "$$return")))
        {
          if (lvalue)
            throw semantic_error(_("cannot write to context variable"), e->tok);

          if (e->addressof)
            throw semantic_error(_("cannot take address of context variable"), e->tok);

          e->assert_no_components("dwarf", true);

          visit_target_symbol_context(e);
          return;
        }

      if (!e->components.empty() &&
          e->components.back().type == target_symbol::comp_pretty_print)
        {
          if (lvalue)
            throw semantic_error(_("cannot write to pretty-printed variable"), e->tok);

          if (q.has_return && (e->name == "$return"))
            {
              dwarf_pretty_print dpp (q.dw, scope_die, addr,
                                      q.has_process, *e);
              dpp.expand()->visit(this);
            }
          else
            {
              dwarf_pretty_print dpp (q.dw, getscopes(e), addr,
                                      e->name.substr(1),
                                      q.has_process, *e);
              dpp.expand()->visit(this);
            }
          return;
        }

      // Synthesize a function.
      functiondecl *fdecl = new functiondecl;
      fdecl->synthetic = true;
      fdecl->tok = e->tok;
      embeddedcode *ec = new embeddedcode;
      ec->tok = e->tok;

      string fname = (string(lvalue ? "_dwarf_tvar_set" : "_dwarf_tvar_get")
                      + "_" + e->name.substr(1)
                      + "_" + lex_cast(tick++));

      // PR10601: adapt to kernel-vs-userspace loc2c-runtime
      ec->code += "\n#define fetch_register " + string(q.has_process?"u":"k") + "_fetch_register\n";
      ec->code += "#define store_register " + string(q.has_process?"u":"k") + "_store_register\n";

      if (q.has_return && (e->name == "$return"))
        {
	  ec->code += q.dw.literal_stmt_for_return (scope_die,
						   addr,
						   e,
						   lvalue,
						   fdecl->type);
	}
      else
        {
	  ec->code += q.dw.literal_stmt_for_local (getscopes(e),
						  addr,
						  e->name.substr(1),
						  e,
						  lvalue,
						  fdecl->type);
	}

      if (! lvalue)
        ec->code += "/* pure */";

      ec->code += "/* unprivileged */";

      // PR10601
      ec->code += "\n#undef fetch_register\n";
      ec->code += "\n#undef store_register\n";

      fdecl->name = fname;
      fdecl->body = ec;

      // Any non-literal indexes need to be passed in too.
      for (unsigned i = 0; i < e->components.size(); ++i)
        if (e->components[i].type == target_symbol::comp_expression_array_index)
          {
            vardecl *v = new vardecl;
            v->type = pe_long;
            v->name = "index" + lex_cast(i);
            v->tok = e->tok;
            fdecl->formal_args.push_back(v);
          }

      if (lvalue)
        {
          // Modify the fdecl so it carries a single pe_long formal
          // argument called "value".

          // FIXME: For the time being we only support setting target
          // variables which have base types; these are 'pe_long' in
          // stap's type vocabulary.  Strings and pointers might be
          // reasonable, some day, but not today.

          vardecl *v = new vardecl;
          v->type = pe_long;
          v->name = "value";
          v->tok = e->tok;
          fdecl->formal_args.push_back(v);
        }
      fdecl->join (q.sess);

      // Synthesize a functioncall.
      functioncall* n = new functioncall;
      n->tok = e->tok;
      n->function = fname;
      n->type = fdecl->type;

      // Any non-literal indexes need to be passed in too.
      for (unsigned i = 0; i < e->components.size(); ++i)
        if (e->components[i].type == target_symbol::comp_expression_array_index)
          n->args.push_back(require(e->components[i].expr_index));

      if (lvalue)
        {
          // Provide the functioncall to our parent, so that it can be
          // used to substitute for the assignment node immediately above
          // us.
          assert(!target_symbol_setter_functioncalls.empty());
          *(target_symbol_setter_functioncalls.top()) = n;
        }

      provide (n);
    }
  catch (const semantic_error& er)
    {
      // We suppress this error message, and pass the unresolved
      // target_symbol to the next pass.  We hope that this value ends
      // up not being referenced after all, so it can be optimized out
      // quietly.
      e->chain (er);
      provide (e);
    }
}


void
dwarf_var_expanding_visitor::visit_cast_op (cast_op *e)
{
  // Fill in our current module context if needed
  if (e->module.empty())
    e->module = q.dw.module_name;

  var_expanding_visitor::visit_cast_op(e);
}


void
dwarf_var_expanding_visitor::visit_entry_op (entry_op *e)
{
  expression *repl = e;
  if (q.has_return)
    {
      // expand the operand as if it weren't a return probe
      q.has_return = false;
      replace (e->operand);
      q.has_return = true;

      // XXX it would be nice to use gen_kretprobe_saved_return when available,
      // but it requires knowing the types already, which is problematic for
      // arbitrary expressons.
      repl = gen_mapped_saved_return (e->operand, "@entry");
    }
  provide (repl);
}


vector<Dwarf_Die>&
dwarf_var_expanding_visitor::getscopes(target_symbol *e)
{
  if (scopes.empty())
    {
      scopes = q.dw.getscopes(scope_die);
      if (scopes.empty())
        //throw semantic_error (_F("unable to find any scopes containing %d", addr), e->tok);
        //                        ((scope_die == NULL) ? "" : (string (" in ") + (dwarf_diename(scope_die) ?: "<unknown>") + "(" + (dwarf_diename(q.dw.cu) ?: "<unknown>") ")" ))
        throw semantic_error ("unable to find any scopes containing "
                              + lex_cast_hex(addr)
                              + ((scope_die == NULL) ? ""
                                 : (string (" in ")
                                    + (dwarf_diename(scope_die) ?: "<unknown>")
                                    + "(" + (dwarf_diename(q.dw.cu) ?: "<unknown>")
                                    + ")"))
                              + " while searching for local '"
                              + e->name.substr(1) + "'",
                              e->tok);
    }
  return scopes;
}


struct dwarf_cast_expanding_visitor: public var_expanding_visitor
{
  systemtap_session& s;
  dwarf_builder& db;

  dwarf_cast_expanding_visitor(systemtap_session& s, dwarf_builder& db):
    s(s), db(db) {}
  void visit_cast_op (cast_op* e);
  void filter_special_modules(string& module);
};


struct dwarf_cast_query : public base_query
{
  cast_op& e;
  const bool lvalue;
  const bool userspace_p;
  functioncall*& result;

  dwarf_cast_query(dwflpp& dw, const string& module, cast_op& e, bool lvalue,
                   const bool userspace_p, functioncall*& result):
    base_query(dw, module), e(e), lvalue(lvalue),
    userspace_p(userspace_p), result(result) {}

  void handle_query_module();
  void query_library (const char *) {}
  void query_plt (const char *entry, size_t addr) {}
};


void
dwarf_cast_query::handle_query_module()
{
  static unsigned tick = 0;

  if (result)
    return;

  // look for the type in any CU
  Dwarf_Die* type_die = NULL;
  if (startswith(e.type_name, "class "))
    {
      // normalize to match dwflpp::global_alias_caching_callback
      string struct_name = "struct " + e.type_name.substr(6);
      type_die = dw.declaration_resolve_other_cus(struct_name);
    }
  else
    type_die = dw.declaration_resolve_other_cus(e.type_name);

  // NB: We now index the types as "struct name"/"union name"/etc. instead of
  // just "name".  But since we didn't require users to be explicit before, and
  // actually sort of discouraged it, we must be flexible now.  So if a lookup
  // fails with a bare name, try augmenting it.
  if (!type_die &&
      !startswith(e.type_name, "class ") &&
      !startswith(e.type_name, "struct ") &&
      !startswith(e.type_name, "union ") &&
      !startswith(e.type_name, "enum "))
    {
      type_die = dw.declaration_resolve_other_cus("struct " + e.type_name);
      if (!type_die)
        type_die = dw.declaration_resolve_other_cus("union " + e.type_name);
      if (!type_die)
        type_die = dw.declaration_resolve_other_cus("enum " + e.type_name);
    }

  if (!type_die)
    return;

  string code;
  exp_type type = pe_long;

  try
    {
      Dwarf_Die cu_mem;
      dw.focus_on_cu(dwarf_diecu(type_die, &cu_mem, NULL, NULL));

      if (!e.components.empty() &&
          e.components.back().type == target_symbol::comp_pretty_print)
        {
          if (lvalue)
            throw semantic_error(_("cannot write to pretty-printed variable"), e.tok);

          dwarf_pretty_print dpp(dw, type_die, e.operand, true, userspace_p, e);
          result = dpp.expand();
          return;
        }

      code = dw.literal_stmt_for_pointer (type_die, &e, lvalue, type);
    }
  catch (const semantic_error& er)
    {
      // NB: we can have multiple errors, since a @cast
      // may be attempted using several different modules:
      //     @cast(ptr, "type", "module1:module2:...")
      e.chain (er);
    }

  if (code.empty())
    return;

  string fname = (string(lvalue ? "_dwarf_cast_set" : "_dwarf_cast_get")
		  + "_" + e.name.substr(1)
		  + "_" + lex_cast(tick++));

  // Synthesize a function.
  functiondecl *fdecl = new functiondecl;
  fdecl->synthetic = true;
  fdecl->tok = e.tok;
  fdecl->type = type;
  fdecl->name = fname;

  embeddedcode *ec = new embeddedcode;
  ec->tok = e.tok;
  fdecl->body = ec;

  // PR10601: adapt to kernel-vs-userspace loc2c-runtime
  ec->code += "\n#define fetch_register " + string(userspace_p?"u":"k") + "_fetch_register\n";
  ec->code += "#define store_register " + string(userspace_p?"u":"k") + "_store_register\n";

  ec->code += code;

  // Give the fdecl an argument for the pointer we're trying to cast
  vardecl *v1 = new vardecl;
  v1->type = pe_long;
  v1->name = "pointer";
  v1->tok = e.tok;
  fdecl->formal_args.push_back(v1);

  // Any non-literal indexes need to be passed in too.
  for (unsigned i = 0; i < e.components.size(); ++i)
    if (e.components[i].type == target_symbol::comp_expression_array_index)
      {
        vardecl *v = new vardecl;
        v->type = pe_long;
        v->name = "index" + lex_cast(i);
        v->tok = e.tok;
        fdecl->formal_args.push_back(v);
      }

  if (lvalue)
    {
      // Modify the fdecl so it carries a second pe_long formal
      // argument called "value".

      // FIXME: For the time being we only support setting target
      // variables which have base types; these are 'pe_long' in
      // stap's type vocabulary.  Strings and pointers might be
      // reasonable, some day, but not today.

      vardecl *v2 = new vardecl;
      v2->type = pe_long;
      v2->name = "value";
      v2->tok = e.tok;
      fdecl->formal_args.push_back(v2);
    }
  else
    ec->code += "/* pure */";

  ec->code += "/* unprivileged */";

  // PR10601
  ec->code += "\n#undef fetch_register\n";
  ec->code += "\n#undef store_register\n";

  fdecl->join (dw.sess);

  // Synthesize a functioncall.
  functioncall* n = new functioncall;
  n->tok = e.tok;
  n->function = fname;
  n->args.push_back(e.operand);

  // Any non-literal indexes need to be passed in too.
  for (unsigned i = 0; i < e.components.size(); ++i)
    if (e.components[i].type == target_symbol::comp_expression_array_index)
      n->args.push_back(e.components[i].expr_index);

  result = n;
}


void dwarf_cast_expanding_visitor::filter_special_modules(string& module)
{
  // look for "<path/to/header>" or "kernel<path/to/header>"
  // for those cases, build a module including that header
  if (module[module.size() - 1] == '>' &&
      (module[0] == '<' || startswith(module, "kernel<")))
    {
      string cached_module;
      if (s.use_cache)
        {
          // see if the cached module exists
          cached_module = find_typequery_hash(s, module);
          if (!cached_module.empty() && !s.poison_cache)
            {
              int fd = open(cached_module.c_str(), O_RDONLY);
              if (fd != -1)
                {
                  if (s.verbose > 2)
                    //TRANSLATORS: Here we're using a cached module.
                    clog << _("Pass 2: using cached ") << cached_module << endl;
                  module = cached_module;
                  close(fd);
                  return;
                }
            }
        }

      // no cached module, time to make it
      if (make_typequery(s, module) == 0)
        {
          // try to save typequery in the cache
          if (s.use_cache)
            copy_file(module, cached_module, s.verbose > 2);
        }
    }
}


void dwarf_cast_expanding_visitor::visit_cast_op (cast_op* e)
{
  bool lvalue = is_active_lvalue(e);
  if (lvalue && !s.guru_mode)
    throw semantic_error(_("write to @cast context variable not permitted"), e->tok);

  if (e->module.empty())
    e->module = "kernel"; // "*" may also be reasonable to search all kernel modules

  functioncall* result = NULL;

  // split the module string by ':' for alternatives
  vector<string> modules;
  tokenize(e->module, modules, ":");
  bool userspace_p=false; // PR10601
  for (unsigned i = 0; !result && i < modules.size(); ++i)
    {
      string& module = modules[i];
      filter_special_modules(module);

      // NB: This uses '/' to distinguish between kernel modules and userspace,
      // which means that userspace modules won't get any PATH searching.
      dwflpp* dw;
      try
	{
          userspace_p=is_user_module (module);
	  if (! userspace_p)
	    {
	      // kernel or kernel module target
	      dw = db.get_kern_dw(s, module);
	    }
	  else
	    {
	      module = find_executable (module); // canonicalize it
	      dw = db.get_user_dw(s, module);
	    }
	}
      catch (const semantic_error& er)
	{
	  /* ignore and go to the next module */
	  continue;
	}

      dwarf_cast_query q (*dw, module, *e, lvalue, userspace_p, result);
      dw->iterate_over_modules(&query_module, &q);
    }

  if (!result)
    {
      // We pass the unresolved cast_op to the next pass, and hope
      // that this value ends up not being referenced after all, so
      // it can be optimized out quietly.
      provide (e);
      return;
    }

  if (lvalue)
    {
      // Provide the functioncall to our parent, so that it can be
      // used to substitute for the assignment node immediately above
      // us.
      assert(!target_symbol_setter_functioncalls.empty());
      *(target_symbol_setter_functioncalls.top()) = result;
    }

  result->visit (this);
}


void
dwarf_derived_probe::printsig (ostream& o) const
{
  // Instead of just printing the plain locations, we add a PC value
  // as a comment as a way of telling e.g. apart multiple inlined
  // function instances.  This is distinct from the verbose/clog
  // output, since this part goes into the cache hash calculations.
  sole_location()->print (o);
  o << " /* pc=" << section << "+0x" << hex << addr << dec << " */";
  printsig_nested (o);
}



void
dwarf_derived_probe::join_group (systemtap_session& s)
{
  // skip probes which are paired entry-handlers
  if (!has_return && (saved_longs || saved_strings))
    return;

  if (! s.dwarf_derived_probes)
    s.dwarf_derived_probes = new dwarf_derived_probe_group ();
  s.dwarf_derived_probes->enroll (this);

  if (sdt_semaphore_addr != 0)
    enable_task_finder(s);
}


static bool
kernel_supports_inode_uprobes(systemtap_session& s)
{
  // The arch-supports is new to the builtin inode-uprobes, so it makes a
  // reasonable indicator of the new API.  Else we'll need an autoconf...
  return (s.kernel_config["CONFIG_ARCH_SUPPORTS_UPROBES"] == "y"
          && s.kernel_config["CONFIG_UPROBES"] == "y");
}


dwarf_derived_probe::dwarf_derived_probe(const string& funcname,
                                         const string& filename,
                                         int line,
                                         // module & section specify a relocation
                                         // base for <addr>, unless section==""
                                         // (equivalently module=="kernel")
                                         const string& module,
                                         const string& section,
                                         // NB: dwfl_addr is the virtualized
                                         // address for this symbol.
                                         Dwarf_Addr dwfl_addr,
                                         // addr is the section-offset for
                                         // actual relocation.
                                         Dwarf_Addr addr,
                                         dwarf_query& q,
                                         Dwarf_Die* scope_die /* may be null */)
  : derived_probe (q.base_probe, q.base_loc, true /* .components soon rewritten */ ),
    module (module), section (section), addr (addr),
    path (q.path),
    has_process (q.has_process),
    has_return (q.has_return),
    has_maxactive (q.has_maxactive),
    has_library (q.has_library),
    maxactive_val (q.maxactive_val),
    user_path (q.user_path),
    user_lib (q.user_lib),
    access_vars(false),
    saved_longs(0), saved_strings(0),
    entry_handler(0)
{
  if (user_lib.size() != 0)
    has_library = true;

  if (q.has_process)
    {
      // We may receive probes on two types of ELF objects: ET_EXEC or ET_DYN.
      // ET_EXEC ones need no further relocation on the addr(==dwfl_addr), whereas
      // ET_DYN ones do (addr += run-time mmap base address).  We tell these apart
      // by the incoming section value (".absolute" vs. ".dynamic").
      // XXX Assert invariants here too?

      // inode-uprobes needs an offset rather than an absolute VM address.
      if (kernel_supports_inode_uprobes(q.dw.sess) &&
          section == ".absolute" && addr == dwfl_addr &&
          addr >= q.dw.module_start && addr < q.dw.module_end)
        this->addr = addr - q.dw.module_start;
    }
  else
    {
      // Assert kernel relocation invariants
      if (section == "" && dwfl_addr != addr) // addr should be absolute
        throw semantic_error (_("missing relocation basis"), tok);
      if (section != "" && dwfl_addr == addr) // addr should be an offset
        throw semantic_error (_("inconsistent relocation address"), tok);
    }

  // XXX: hack for strange g++/gcc's
#ifndef USHRT_MAX
#define USHRT_MAX 32767
#endif

  // Range limit maxactive() value
  if (has_maxactive && (maxactive_val < 0 || maxactive_val > USHRT_MAX))
    throw semantic_error (_F("maxactive value out of range [0,%s]",
                          lex_cast(USHRT_MAX).c_str()), q.base_loc->components.front()->tok);

  // Expand target variables in the probe body
  if (!null_die(scope_die))
    {
      // XXX: user-space deref's for q.has_process!
      dwarf_var_expanding_visitor v (q, scope_die, dwfl_addr);
      v.replace (this->body);
      if (!q.has_process)
        access_vars = v.visited;

      // If during target-variable-expanding the probe, we added a new block
      // of code, add it to the start of the probe.
      if (v.add_block)
        this->body = new block(v.add_block, this->body);

      // If when target-variable-expanding the probe, we need to synthesize a
      // sibling function-entry probe.  We don't go through the whole probe derivation
      // business (PR10642) that could lead to wildcard/alias resolution, or for that
      // dwarf-induced duplication.
      if (v.add_call_probe)
        {
          assert (q.has_return && !q.has_call);

          // We temporarily replace q.base_probe.
          statement* old_body = q.base_probe->body;
          q.base_probe->body = v.add_call_probe;
          q.has_return = false;
          q.has_call = true;

          if (q.has_process)
            entry_handler = new uprobe_derived_probe (funcname, filename, line,
                                                      module, section, dwfl_addr,
                                                      addr, q, scope_die);
          else
            entry_handler = new dwarf_derived_probe (funcname, filename, line,
                                                     module, section, dwfl_addr,
                                                     addr, q, scope_die);

          saved_longs = entry_handler->saved_longs = v.saved_longs;
          saved_strings = entry_handler->saved_strings = v.saved_strings;

          q.results.push_back (entry_handler);

          q.has_return = true;
          q.has_call = false;
          q.base_probe->body = old_body;
        }
      // Save the local variables for listing mode
      if (q.sess.listing_mode_vars)
         saveargs(q, scope_die, dwfl_addr);
    }
  // else - null scope_die - $target variables will produce an error during translate phase

  // PR10820: null scope die, local variables aren't accessible, not necessary to invoke saveargs

  // Reset the sole element of the "locations" vector as a
  // "reverse-engineered" form of the incoming (q.base_loc) probe
  // point.  This allows a user to see what function / file / line
  // number any particular match of the wildcards.

  vector<probe_point::component*> comps;
  if (q.has_kernel)
    comps.push_back (new probe_point::component(TOK_KERNEL));
  else if(q.has_module)
    comps.push_back (new probe_point::component(TOK_MODULE, new literal_string(module)));
  else if(q.has_process)
    comps.push_back (new probe_point::component(TOK_PROCESS, new literal_string(module)));
  else
    assert (0);

  string fn_or_stmt;
  if (q.has_function_str || q.has_function_num)
    fn_or_stmt = "function";
  else
    fn_or_stmt = "statement";

  if (q.has_function_str || q.has_statement_str)
      {
        string retro_name = funcname;
	if (filename != "")
          {
            retro_name += ("@" + string (filename));
            if (line > 0)
              retro_name += (":" + lex_cast (line));
          }
        comps.push_back
          (new probe_point::component
           (fn_or_stmt, new literal_string (retro_name)));
      }
  else if (q.has_function_num || q.has_statement_num)
    {
      Dwarf_Addr retro_addr;
      if (q.has_function_num)
        retro_addr = q.function_num_val;
      else
        retro_addr = q.statement_num_val;
      comps.push_back (new probe_point::component
                       (fn_or_stmt,
                        new literal_number(retro_addr, true)));

      if (q.has_absolute)
        comps.push_back (new probe_point::component (TOK_ABSOLUTE));
    }

  if (q.has_call)
      comps.push_back (new probe_point::component(TOK_CALL));
  if (q.has_inline)
      comps.push_back (new probe_point::component(TOK_INLINE));
  if (has_return)
    comps.push_back (new probe_point::component(TOK_RETURN));
  if (has_maxactive)
    comps.push_back (new probe_point::component
                     (TOK_MAXACTIVE, new literal_number(maxactive_val)));

  // Overwrite it.
  this->sole_location()->components = comps;
}


void
dwarf_derived_probe::saveargs(dwarf_query& q, Dwarf_Die* scope_die,
                              Dwarf_Addr dwfl_addr)
{
  if (null_die(scope_die))
    return;

  bool verbose = q.sess.verbose > 2;

  if (verbose)
    clog << _F("saveargs: examining '%s' (dieoffset: %#" PRIx64 ")\n", (dwarf_diename(scope_die)?: "unknown"), dwarf_dieoffset(scope_die));

  if (has_return)
    {
      /* Only save the return value if it has a type. */
      string type_name;
      Dwarf_Die type_die;
      if (dwarf_attr_die (scope_die, DW_AT_type, &type_die) &&
          dwarf_type_name(&type_die, type_name))
        args.push_back("$return:"+type_name);

      else if (verbose)
        clog << _F("saveargs: failed to retrieve type name for return value (dieoffset: %s)\n",
                   lex_cast_hex(dwarf_dieoffset(scope_die)).c_str());
    }

  Dwarf_Die arg;
  vector<Dwarf_Die> scopes = q.dw.getscopes(scope_die);
  for (unsigned i = 0; i < scopes.size(); ++i)
    {
      if (dwarf_tag(&scopes[i]) == DW_TAG_compile_unit)
        break; // we don't want file-level variables
      if (dwarf_child (&scopes[i], &arg) == 0)
        do
          {
            switch (dwarf_tag (&arg))
              {
              case DW_TAG_variable:
              case DW_TAG_formal_parameter:
                break;

              default:
                continue;
              }

            /* Ignore this local if it has no name. */
            const char *arg_name = dwarf_diename (&arg);
            if (!arg_name)
              {
                if (verbose)
                  clog << _F("saveargs: failed to retrieve name for local (dieoffset: %s)\n",
                             lex_cast_hex(dwarf_dieoffset(&arg)).c_str());
                continue;
              }

            if (verbose)
              clog << _F("saveargs: finding location for local '%s' (dieoffset: %s)\n",
                         arg_name, lex_cast_hex(dwarf_dieoffset(&arg)).c_str());

            /* Ignore this local if it has no location (or not at this PC). */
            /* NB: It still may not be directly accessible, e.g. if it is an
             * aggregate type, implicit_pointer, etc., but the user can later
             * figure out how to access the interesting parts. */
            Dwarf_Attribute attr_mem;
            if (!dwarf_attr_integrate (&arg, DW_AT_const_value, &attr_mem))
              {
                Dwarf_Op *expr;
                size_t len;
                if (!dwarf_attr_integrate (&arg, DW_AT_location, &attr_mem))
                  {
                    if (verbose)
                      clog << _F("saveargs: failed to resolve the location for local '%s' (dieoffset: %s)\n",
                                  arg_name, lex_cast_hex(dwarf_dieoffset(&arg)).c_str());
                    continue;
                  }
                else if (!(dwarf_getlocation_addr(&attr_mem, dwfl_addr, &expr,
                                                  &len, 1) == 1 && len > 0))
                  {
                    if (verbose)
                      clog << _F("saveargs: local '%s' (dieoffset: %s) is not available at this address (%s)\n",
                                 arg_name, lex_cast_hex(dwarf_dieoffset(&arg)).c_str(), lex_cast_hex(dwfl_addr).c_str());
                    continue;
                  }
              }

            /* Ignore this local if it has no type. */
            string type_name;
            Dwarf_Die type_die;
            if (!dwarf_attr_die (&arg, DW_AT_type, &type_die) ||
                !dwarf_type_name(&type_die, type_name))
              {
                if (verbose)
                  clog << _F("saveargs: failed to retrieve type name for local '%s' (dieoffset: %s)\n",
                             arg_name, lex_cast_hex(dwarf_dieoffset(&arg)).c_str());
                continue;
              }

            /* This local looks good -- save it! */
            args.push_back("$"+string(arg_name)+":"+type_name);
          }
        while (dwarf_siblingof (&arg, &arg) == 0);
    }
}


void
dwarf_derived_probe::getargs(std::list<std::string> &arg_set) const
{
  arg_set.insert(arg_set.end(), args.begin(), args.end());
}


void
dwarf_derived_probe::emit_unprivileged_assertion (translator_output* o)
{
  if (has_process)
    {
      // These probes are allowed for unprivileged users, but only in the
      // context of processes which they own.
      emit_process_owner_assertion (o);
      return;
    }

  // Other probes must contain the default assertion which aborts
  // if executed by an unprivileged user.
  derived_probe::emit_unprivileged_assertion (o);
}


void
dwarf_derived_probe::print_dupe_stamp(ostream& o)
{
  if (has_process)
    {
      // These probes are allowed for unprivileged users, but only in the
      // context of processes which they own.
      print_dupe_stamp_unprivileged_process_owner (o);
      return;
    }

  // Other probes must contain the default dupe stamp
  derived_probe::print_dupe_stamp (o);
}


void
dwarf_derived_probe::register_statement_variants(match_node * root,
						 dwarf_builder * dw,
						 bool bind_unprivileged_p)
{
  root
    ->bind_unprivileged(bind_unprivileged_p)
    ->bind(dw);
}

void
dwarf_derived_probe::register_function_variants(match_node * root,
						dwarf_builder * dw,
						bool bind_unprivileged_p)
{
  root
    ->bind_unprivileged(bind_unprivileged_p)
    ->bind(dw);
  root->bind(TOK_CALL)
    ->bind_unprivileged(bind_unprivileged_p)
    ->bind(dw);
  root->bind(TOK_RETURN)
    ->bind_unprivileged(bind_unprivileged_p)
    ->bind(dw);

  if (! bind_unprivileged_p) /* for process probes / uprobes, .maxactive() is unused. */
    {
      root->bind(TOK_RETURN)
        ->bind_unprivileged(bind_unprivileged_p)
        ->bind_num(TOK_MAXACTIVE)->bind(dw);
    }
}

void
dwarf_derived_probe::register_function_and_statement_variants(
  systemtap_session& s,
  match_node * root,
  dwarf_builder * dw,
  bool bind_unprivileged_p
)
{
  // Here we match 4 forms:
  //
  // .function("foo")
  // .function(0xdeadbeef)
  // .statement("foo")
  // .statement(0xdeadbeef)

  match_node *fv_root = root->bind_str(TOK_FUNCTION);
  register_function_variants(fv_root, dw, bind_unprivileged_p);
  // ROOT.function("STRING") always gets the .inline variant.
  fv_root->bind(TOK_INLINE)
    ->bind_unprivileged(bind_unprivileged_p)
    ->bind(dw);

  fv_root = root->bind_num(TOK_FUNCTION);
  register_function_variants(fv_root, dw, bind_unprivileged_p);
  // ROOT.function(NUMBER).inline is deprecated in release 1.7 and removed thereafter.
  if (strverscmp(s.compatible.c_str(), "1.7") <= 0)
    {
      fv_root->bind(TOK_INLINE)
	->bind_unprivileged(bind_unprivileged_p)
	->bind(dw);
    }

  register_statement_variants(root->bind_str(TOK_STATEMENT), dw, bind_unprivileged_p);
  register_statement_variants(root->bind_num(TOK_STATEMENT), dw, bind_unprivileged_p);
}

void
dwarf_derived_probe::register_patterns(systemtap_session& s)
{
  match_node* root = s.pattern_root;
  dwarf_builder *dw = new dwarf_builder();

  update_visitor *filter = new dwarf_cast_expanding_visitor(s, *dw);
  s.code_filters.push_back(filter);

  register_function_and_statement_variants(s, root->bind(TOK_KERNEL), dw, false);
  register_function_and_statement_variants(s, root->bind_str(TOK_MODULE), dw, false);

  root->bind(TOK_KERNEL)->bind_num(TOK_STATEMENT)->bind(TOK_ABSOLUTE)
    ->bind(dw);
  root->bind(TOK_KERNEL)->bind_str(TOK_FUNCTION)->bind_str(TOK_LABEL)
    ->bind(dw);

  root->bind_str(TOK_MODULE)->bind_str(TOK_FUNCTION)->bind_str(TOK_LABEL)
    ->bind(dw);

  register_function_and_statement_variants(s, root->bind_str(TOK_PROCESS), dw, true);
  register_function_and_statement_variants(s, root->bind(TOK_PROCESS), dw, true);
  register_function_and_statement_variants(s, root->bind_str(TOK_PROCESS)->bind_str(TOK_LIBRARY), dw, true);
  register_function_and_statement_variants(s, root->bind(TOK_PROCESS)->bind_str(TOK_LIBRARY), dw, true);

  root->bind_str(TOK_PROCESS)->bind_str(TOK_FUNCTION)->bind_str(TOK_LABEL)
    ->bind_unprivileged()
    ->bind(dw);
  root->bind(TOK_PROCESS)->bind_str(TOK_FUNCTION)->bind_str(TOK_LABEL)
    ->bind_unprivileged()
    ->bind(dw);
  root->bind_str(TOK_PROCESS)->bind_str(TOK_LIBRARY)->bind_str(TOK_MARK)
    ->bind_unprivileged()
    ->bind(dw);
  root->bind(TOK_PROCESS)->bind_str(TOK_LIBRARY)->bind_str(TOK_MARK)
    ->bind_unprivileged()
    ->bind(dw);
  root->bind_str(TOK_PROCESS)->bind_str(TOK_LIBRARY)->bind_str(TOK_PROVIDER)->bind_str(TOK_MARK)
    ->bind_unprivileged()
    ->bind(dw);
  root->bind(TOK_PROCESS)->bind_str(TOK_LIBRARY)->bind_str(TOK_PROVIDER)->bind_str(TOK_MARK)
    ->bind_unprivileged()
    ->bind(dw);
  root->bind_str(TOK_PROCESS)->bind_str(TOK_MARK)
    ->bind_unprivileged()
    ->bind(dw);
  root->bind(TOK_PROCESS)->bind_str(TOK_MARK)
    ->bind_unprivileged()
    ->bind(dw);
  root->bind_str(TOK_PROCESS)->bind_str(TOK_PROVIDER)->bind_str(TOK_MARK)
    ->bind_unprivileged()
    ->bind(dw);
  root->bind_str(TOK_PROCESS)->bind(TOK_PLT)
    ->bind_unprivileged()
    ->bind(dw);
  root->bind_str(TOK_PROCESS)->bind_str(TOK_PLT)
    ->bind_unprivileged()
    ->bind(dw);
  root->bind_str(TOK_PROCESS)->bind(TOK_PLT)->bind_num(TOK_STATEMENT)
    ->bind_unprivileged()
    ->bind(dw);
  root->bind_str(TOK_PROCESS)->bind_str(TOK_PLT)->bind_num(TOK_STATEMENT)
    ->bind_unprivileged()
    ->bind(dw);
}

void
dwarf_derived_probe::emit_probe_local_init(translator_output * o)
{
  if (access_vars)
    {
      // if accessing $variables, emit bsp cache setup for speeding up
      o->newline() << "#if defined __ia64__";
      o->newline() << "bspcache(c->unwaddr, c->kregs);";
      o->newline() << "#endif";
    }
}

// ------------------------------------------------------------------------

void
dwarf_derived_probe_group::enroll (dwarf_derived_probe* p)
{
  if (p->sdt_semaphore_addr != 0)
    has_semaphores = true;
  probes_by_module.insert (make_pair (p->module, p));

  // XXX: probes put at the same address should all share a
  // single kprobe/kretprobe, and have their handlers executed
  // sequentially.
}

void
dwarf_derived_probe_group::emit_module_decls (systemtap_session& s)
{
  if (probes_by_module.empty()) return;

  s.op->newline() << "/* ---- dwarf probes ---- */";

  // Warn of misconfigured kernels
  s.op->newline() << "#if ! defined(CONFIG_KPROBES)";
  s.op->newline() << "#error \"Need CONFIG_KPROBES!\"";
  s.op->newline() << "#endif";
  s.op->newline();

  s.op->newline() << "#ifndef KRETACTIVE";
  s.op->newline() << "#define KRETACTIVE (max(15,6*(int)num_possible_cpus()))";
  s.op->newline() << "#endif";

  // Forward decls
  s.op->newline() << "#include \"kprobes-common.h\"";

  // Forward declare the master entry functions
  s.op->newline() << "static int enter_kprobe_probe (struct kprobe *inst,";
  s.op->line() << " struct pt_regs *regs);";
  s.op->newline() << "static int enter_kretprobe_probe (struct kretprobe_instance *inst,";
  s.op->line() << " struct pt_regs *regs);";

  // Emit an array of kprobe/kretprobe pointers
  s.op->newline() << "#if defined(STAPCONF_UNREGISTER_KPROBES)";
  s.op->newline() << "static void * stap_unreg_kprobes[" << probes_by_module.size() << "];";
  s.op->newline() << "#endif";

  // Emit the actual probe list.

  // NB: we used to plop a union { struct kprobe; struct kretprobe } into
  // struct stap_dwarf_probe, but it being initialized data makes it add
  // hundreds of bytes of padding per stap_dwarf_probe.  (PR5673)
  s.op->newline() << "static struct stap_dwarf_kprobe stap_dwarf_kprobes[" << probes_by_module.size() << "];";
  // NB: bss!

  s.op->newline() << "static struct stap_dwarf_probe {";
  s.op->newline(1) << "const unsigned return_p:1;";
  s.op->newline() << "const unsigned maxactive_p:1;";
  s.op->newline() << "const unsigned optional_p:1;";
  s.op->newline() << "unsigned registered_p:1;";
  s.op->newline() << "const unsigned short maxactive_val;";

  // data saved in the kretprobe_instance packet
  s.op->newline() << "const unsigned short saved_longs;";
  s.op->newline() << "const unsigned short saved_strings;";

  // Let's find some stats for the embedded strings.  Maybe they
  // are small and uniform enough to justify putting char[MAX]'s into
  // the array instead of relocated char*'s.
  size_t module_name_max = 0, section_name_max = 0;
  size_t module_name_tot = 0, section_name_tot = 0;
  size_t all_name_cnt = probes_by_module.size(); // for average
  for (p_b_m_iterator it = probes_by_module.begin(); it != probes_by_module.end(); it++)
    {
      dwarf_derived_probe* p = it->second;
#define DOIT(var,expr) do {                             \
        size_t var##_size = (expr) + 1;                 \
        var##_max = max (var##_max, var##_size);        \
        var##_tot += var##_size; } while (0)
      DOIT(module_name, p->module.size());
      DOIT(section_name, p->section.size());
#undef DOIT
    }

  // Decide whether it's worthwhile to use char[] or char* by comparing
  // the amount of average waste (max - avg) to the relocation data size
  // (3 native long words).
#define CALCIT(var)                                                     \
  if ((var##_name_max-(var##_name_tot/all_name_cnt)) < (3 * sizeof(void*))) \
    {                                                                   \
      s.op->newline() << "const char " << #var << "[" << var##_name_max << "];"; \
      if (s.verbose > 2) clog << "stap_dwarf_probe " << #var            \
                              << "[" << var##_name_max << "]" << endl;  \
    }                                                                   \
  else                                                                  \
    {                                                                   \
      s.op->newline() << "const char * const " << #var << ";";                 \
      if (s.verbose > 2) clog << "stap_dwarf_probe *" << #var << endl;  \
    }

  CALCIT(module);
  CALCIT(section);
#undef CALCIT

  s.op->newline() << "const unsigned long address;";
  s.op->newline() << "struct stap_probe * const probe;";
  s.op->newline() << "struct stap_probe * const entry_probe;";
  if (has_semaphores)
    {
      s.op->newline() << "const unsigned long sdt_sem_offset;";
      s.op->newline() << "unsigned long sdt_sem_address;";
      s.op->newline() << "struct task_struct *tsk;";
      s.op->newline() << "const char *pathname;";
      s.op->newline() << "struct stap_task_finder_target finder;";
    }
  s.op->newline(-1) << "} stap_dwarf_probes[] = {";
  s.op->indent(1);

  for (p_b_m_iterator it = probes_by_module.begin(); it != probes_by_module.end(); it++)
    {
      dwarf_derived_probe* p = it->second;
      s.op->newline() << "{";
      if (p->has_return)
        s.op->line() << " .return_p=1,";
      if (p->has_maxactive)
        {
          s.op->line() << " .maxactive_p=1,";
          assert (p->maxactive_val >= 0 && p->maxactive_val <= USHRT_MAX);
          s.op->line() << " .maxactive_val=" << p->maxactive_val << ",";
        }
      if (p->saved_longs || p->saved_strings)
        {
          if (p->saved_longs)
            s.op->line() << " .saved_longs=" << p->saved_longs << ",";
          if (p->saved_strings)
            s.op->line() << " .saved_strings=" << p->saved_strings << ",";
          if (p->entry_handler)
            s.op->line() << " .entry_probe=" << common_probe_init (p->entry_handler) << ",";
        }
      if (p->locations[0]->optional)
        s.op->line() << " .optional_p=1,";
      s.op->line() << " .address=(unsigned long)0x" << hex << p->addr << dec << "ULL,";
      s.op->line() << " .module=\"" << p->module << "\",";
      s.op->line() << " .section=\"" << p->section << "\",";
      s.op->line() << " .probe=" << common_probe_init (p) << ",";
      if (p->sdt_semaphore_addr != 0)
	{
	  s.op->line() << " .sdt_sem_offset=(unsigned long)0x" << hex << p->sdt_semaphore_addr << dec << "ULL,";
	  s.op->line() << " .sdt_sem_address=0,";
	  if (p->has_library)
	    {
	      s.op->line() << " .finder={";
	      s.op->line() << " .pid=0,";
	      s.op->line() << " .procname=\"" << p->user_path << "\",";
	      s.op->line() << " .mmap_callback=&stap_kprobe_mmap_found,";
	      s.op->line() << " },";
	      s.op->line() << " .pathname=\"" << p->user_lib << "\",";
	    }
	  else
	    {
	      s.op->line() << " .finder={";
	      s.op->line() << " .pid=0,";
	      s.op->line() << " .procname=\"" << p->user_path << "\",";
	      s.op->line() << " .callback=&stap_kprobe_process_found,";
	      s.op->line() << " },";
	      s.op->line() << " .pathname=\"" << p->user_path << "\",";
	    }

	}

      s.op->line() << " },";
    }

  s.op->newline(-1) << "};";

  // Emit the kprobes callback function
  s.op->newline();
  s.op->newline() << "static int enter_kprobe_probe (struct kprobe *inst,";
  s.op->line() << " struct pt_regs *regs) {";
  // NB: as of PR5673, the kprobe|kretprobe union struct is in BSS
  s.op->newline(1) << "int kprobe_idx = ((uintptr_t)inst-(uintptr_t)stap_dwarf_kprobes)/sizeof(struct stap_dwarf_kprobe);";
  // Check that the index is plausible
  s.op->newline() << "struct stap_dwarf_probe *sdp = &stap_dwarf_probes[";
  s.op->line() << "((kprobe_idx >= 0 && kprobe_idx < " << probes_by_module.size() << ")?";
  s.op->line() << "kprobe_idx:0)"; // NB: at least we avoid memory corruption
  // XXX: it would be nice to give a more verbose error though; BUG_ON later?
  s.op->line() << "];";
  common_probe_entryfn_prologue (s.op, "STAP_SESSION_RUNNING", "sdp->probe",
				 "_STP_PROBE_HANDLER_KPROBE");
  s.op->newline() << "c->kregs = regs;";

  // Make it look like the IP is set as it wouldn't have been replaced
  // by a breakpoint instruction when calling real probe handler. Reset
  // IP regs on return, so we don't confuse kprobes. PR10458
  s.op->newline() << "{";
  s.op->indent(1);
  s.op->newline() << "unsigned long kprobes_ip = REG_IP(c->kregs);";
  s.op->newline() << "SET_REG_IP(regs, (unsigned long) inst->addr);";
  s.op->newline() << "(*sdp->probe->ph) (c);";
  s.op->newline() << "SET_REG_IP(regs, kprobes_ip);";
  s.op->newline(-1) << "}";

  common_probe_entryfn_epilogue (s.op);
  s.op->newline() << "return 0;";
  s.op->newline(-1) << "}";

  // Same for kretprobes
  s.op->newline();
  s.op->newline() << "static int enter_kretprobe_common (struct kretprobe_instance *inst,";
  s.op->line() << " struct pt_regs *regs, int entry) {";
  s.op->newline(1) << "struct kretprobe *krp = inst->rp;";

  // NB: as of PR5673, the kprobe|kretprobe union struct is in BSS
  s.op->newline() << "int kprobe_idx = ((uintptr_t)krp-(uintptr_t)stap_dwarf_kprobes)/sizeof(struct stap_dwarf_kprobe);";
  // Check that the index is plausible
  s.op->newline() << "struct stap_dwarf_probe *sdp = &stap_dwarf_probes[";
  s.op->line() << "((kprobe_idx >= 0 && kprobe_idx < " << probes_by_module.size() << ")?";
  s.op->line() << "kprobe_idx:0)"; // NB: at least we avoid memory corruption
  // XXX: it would be nice to give a more verbose error though; BUG_ON later?
  s.op->line() << "];";

  s.op->newline() << "struct stap_probe *sp = entry ? sdp->entry_probe : sdp->probe;";
  s.op->newline() << "if (sp) {";
  s.op->indent(1);
  common_probe_entryfn_prologue (s.op, "STAP_SESSION_RUNNING", "sp",
				 "_STP_PROBE_HANDLER_KRETPROBE");
  s.op->newline() << "c->kregs = regs;";

  // for assisting runtime's backtrace logic and accessing kretprobe data packets
  s.op->newline() << "c->ips.krp.pi = inst;";
  s.op->newline() << "c->ips.krp.pi_longs = sdp->saved_longs;";

  // Make it look like the IP is set as it wouldn't have been replaced
  // by a breakpoint instruction when calling real probe handler. Reset
  // IP regs on return, so we don't confuse kprobes. PR10458
  s.op->newline() << "{";
  s.op->newline(1) << "unsigned long kprobes_ip = REG_IP(c->kregs);";
  s.op->newline() << "if (entry)";
  s.op->newline(1) << "SET_REG_IP(regs, (unsigned long) inst->rp->kp.addr);";
  s.op->newline(-1) << "else";
  s.op->newline(1) << "SET_REG_IP(regs, (unsigned long)inst->ret_addr);";
  s.op->newline(-1) << "(sp->ph) (c);";
  s.op->newline() << "SET_REG_IP(regs, kprobes_ip);";
  s.op->newline(-1) << "}";

  common_probe_entryfn_epilogue (s.op);
  s.op->newline(-1) << "}";
  s.op->newline() << "return 0;";
  s.op->newline(-1) << "}";

  s.op->newline();
  s.op->newline() << "static int enter_kretprobe_probe (struct kretprobe_instance *inst,";
  s.op->line() << " struct pt_regs *regs) {";
  s.op->newline(1) << "return enter_kretprobe_common(inst, regs, 0);";
  s.op->newline(-1) << "}";

  s.op->newline();
  s.op->newline() << "static int enter_kretprobe_entry_probe (struct kretprobe_instance *inst,";
  s.op->line() << " struct pt_regs *regs) {";
  s.op->newline(1) << "return enter_kretprobe_common(inst, regs, 1);";
  s.op->newline(-1) << "}";

  s.op->newline();
  if (has_semaphores)
    s.op->newline() << "#define KPROBES_TASK_FINDER 1";
  s.op->newline() << "#include \"kprobes-common.c\"";
  s.op->newline();
}


void
dwarf_derived_probe_group::emit_module_init (systemtap_session& s)
{
  if (has_semaphores) // Ignore if there are no semaphores
    {
      s.op->newline() << "for (i=0; i<ARRAY_SIZE(stap_dwarf_probes); i++) {";
      s.op->newline(1) << "int rc;";
      s.op->newline() << "struct stap_dwarf_probe *p = &stap_dwarf_probes[i];";
      s.op->newline() << "probe_point = p->probe->pp;"; // for error messages
      s.op->newline() << "if (p->sdt_sem_offset) {";
      s.op->newline(1) << "rc = stap_register_task_finder_target(&p->finder);";
      s.op->newline(-1) << "}";
      s.op->newline() << "if (rc) break;";
      s.op->newline(-1) << "}";
    }

  s.op->newline() << "for (i=0; i<" << probes_by_module.size() << "; i++) {";
  s.op->newline(1) << "struct stap_dwarf_probe *sdp = & stap_dwarf_probes[i];";
  s.op->newline() << "struct stap_dwarf_kprobe *kp = & stap_dwarf_kprobes[i];";
  s.op->newline() << "unsigned long relocated_addr = _stp_kmodule_relocate (sdp->module, sdp->section, sdp->address);";
  s.op->newline() << "if (relocated_addr == 0) continue;"; // quietly; assume module is absent
  s.op->newline() << "probe_point = sdp->probe->pp;"; // for error messages
  s.op->newline() << "if (sdp->return_p) {";
  s.op->newline(1) << "kp->u.krp.kp.addr = (void *) relocated_addr;";
  s.op->newline() << "if (sdp->maxactive_p) {";
  s.op->newline(1) << "kp->u.krp.maxactive = sdp->maxactive_val;";
  s.op->newline(-1) << "} else {";
  s.op->newline(1) << "kp->u.krp.maxactive = KRETACTIVE;";
  s.op->newline(-1) << "}";
  s.op->newline() << "kp->u.krp.handler = &enter_kretprobe_probe;";
  s.op->newline() << "#if LINUX_VERSION_CODE >= KERNEL_VERSION(2,6,25)";
  s.op->newline() << "if (sdp->entry_probe) {";
  s.op->newline(1) << "kp->u.krp.entry_handler = &enter_kretprobe_entry_probe;";
  s.op->newline() << "kp->u.krp.data_size = sdp->saved_longs * sizeof(int64_t) + ";
  s.op->newline() << "                      sdp->saved_strings * MAXSTRINGLEN;";
  s.op->newline(-1) << "}";
  s.op->newline() << "#endif";
  // to ensure safeness of bspcache, always use aggr_kprobe on ia64
  s.op->newline() << "#ifdef __ia64__";
  s.op->newline() << "kp->dummy.addr = kp->u.krp.kp.addr;";
  s.op->newline() << "kp->dummy.pre_handler = NULL;";
  s.op->newline() << "rc = register_kprobe (& kp->dummy);";
  s.op->newline() << "if (rc == 0) {";
  s.op->newline(1) << "rc = register_kretprobe (& kp->u.krp);";
  s.op->newline() << "if (rc != 0)";
  s.op->newline(1) << "unregister_kprobe (& kp->dummy);";
  s.op->newline(-2) << "}";
  s.op->newline() << "#else";
  s.op->newline() << "rc = register_kretprobe (& kp->u.krp);";
  s.op->newline() << "#endif";
  s.op->newline(-1) << "} else {";
  // to ensure safeness of bspcache, always use aggr_kprobe on ia64
  s.op->newline(1) << "kp->u.kp.addr = (void *) relocated_addr;";
  s.op->newline() << "kp->u.kp.pre_handler = &enter_kprobe_probe;";
  s.op->newline() << "#ifdef __ia64__";
  s.op->newline() << "kp->dummy.addr = kp->u.kp.addr;";
  s.op->newline() << "kp->dummy.pre_handler = NULL;";
  s.op->newline() << "rc = register_kprobe (& kp->dummy);";
  s.op->newline() << "if (rc == 0) {";
  s.op->newline(1) << "rc = register_kprobe (& kp->u.kp);";
  s.op->newline() << "if (rc != 0)";
  s.op->newline(1) << "unregister_kprobe (& kp->dummy);";
  s.op->newline(-2) << "}";
  s.op->newline() << "#else";
  s.op->newline() << "rc = register_kprobe (& kp->u.kp);";
  s.op->newline() << "#endif";
  s.op->newline(-1) << "}";
  s.op->newline() << "if (rc) {"; // PR6749: tolerate a failed register_*probe.
  s.op->newline(1) << "sdp->registered_p = 0;";
  s.op->newline() << "if (!sdp->optional_p)";
  s.op->newline(1) << "_stp_warn (\"probe %s (address 0x%lx) registration error (rc %d)\", probe_point, (unsigned long) relocated_addr, rc);";
  s.op->newline(-1) << "rc = 0;"; // continue with other probes
  // XXX: shall we increment numskipped?
  s.op->newline(-1) << "}";

#if 0 /* pre PR 6749; XXX consider making an option */
  s.op->newline(1) << "for (j=i-1; j>=0; j--) {"; // partial rollback
  s.op->newline(1) << "struct stap_dwarf_probe *sdp2 = & stap_dwarf_probes[j];";
  s.op->newline() << "struct stap_dwarf_kprobe *kp2 = & stap_dwarf_kprobes[j];";
  s.op->newline() << "if (sdp2->return_p) unregister_kretprobe (&kp2->u.krp);";
  s.op->newline() << "else unregister_kprobe (&kp2->u.kp);";
  s.op->newline() << "#ifdef __ia64__";
  s.op->newline() << "unregister_kprobe (&kp2->dummy);";
  s.op->newline() << "#endif";
  // NB: we don't have to clear sdp2->registered_p, since the module_exit code is
  // not run for this early-abort case.
  s.op->newline(-1) << "}";
  s.op->newline() << "break;"; // don't attempt to register any more probes
  s.op->newline(-1) << "}";
#endif

  s.op->newline() << "else sdp->registered_p = 1;";
  s.op->newline(-1) << "}"; // for loop
}


void
dwarf_derived_probe_group::emit_module_refresh (systemtap_session& s)
{
  s.op->newline() << "for (i=0; i<" << probes_by_module.size() << "; i++) {";
  s.op->newline(1) << "struct stap_dwarf_probe *sdp = & stap_dwarf_probes[i];";
  s.op->newline() << "struct stap_dwarf_kprobe *kp = & stap_dwarf_kprobes[i];";
  s.op->newline() << "unsigned long relocated_addr = _stp_kmodule_relocate (sdp->module, sdp->section, sdp->address);";
  s.op->newline() << "int rc;";

  // new module arrived?
  s.op->newline() << "if (sdp->registered_p == 0 && relocated_addr != 0) {";
  s.op->newline(1) << "if (sdp->return_p) {";
  s.op->newline(1) << "kp->u.krp.kp.addr = (void *) relocated_addr;";
  s.op->newline() << "if (sdp->maxactive_p) {";
  s.op->newline(1) << "kp->u.krp.maxactive = sdp->maxactive_val;";
  s.op->newline(-1) << "} else {";
  s.op->newline(1) << "kp->u.krp.maxactive = KRETACTIVE;";
  s.op->newline(-1) << "}";
  s.op->newline() << "kp->u.krp.handler = &enter_kretprobe_probe;";
  s.op->newline() << "#if LINUX_VERSION_CODE >= KERNEL_VERSION(2,6,25)";
  s.op->newline() << "if (sdp->entry_probe) {";
  s.op->newline(1) << "kp->u.krp.entry_handler = &enter_kretprobe_entry_probe;";
  s.op->newline() << "kp->u.krp.data_size = sdp->saved_longs * sizeof(int64_t) + ";
  s.op->newline() << "                      sdp->saved_strings * MAXSTRINGLEN;";
  s.op->newline(-1) << "}";
  s.op->newline() << "#endif";
  // to ensure safeness of bspcache, always use aggr_kprobe on ia64
  s.op->newline() << "#ifdef __ia64__";
  s.op->newline() << "kp->dummy.addr = kp->u.krp.kp.addr;";
  s.op->newline() << "kp->dummy.pre_handler = NULL;";
  s.op->newline() << "rc = register_kprobe (& kp->dummy);";
  s.op->newline() << "if (rc == 0) {";
  s.op->newline(1) << "rc = register_kretprobe (& kp->u.krp);";
  s.op->newline() << "if (rc != 0)";
  s.op->newline(1) << "unregister_kprobe (& kp->dummy);";
  s.op->newline(-2) << "}";
  s.op->newline() << "#else";
  s.op->newline() << "rc = register_kretprobe (& kp->u.krp);";
  s.op->newline() << "#endif";
  s.op->newline(-1) << "} else {";
  // to ensure safeness of bspcache, always use aggr_kprobe on ia64
  s.op->newline(1) << "kp->u.kp.addr = (void *) relocated_addr;";
  s.op->newline() << "kp->u.kp.pre_handler = &enter_kprobe_probe;";
  s.op->newline() << "#ifdef __ia64__";
  s.op->newline() << "kp->dummy.addr = kp->u.kp.addr;";
  s.op->newline() << "kp->dummy.pre_handler = NULL;";
  s.op->newline() << "rc = register_kprobe (& kp->dummy);";
  s.op->newline() << "if (rc == 0) {";
  s.op->newline(1) << "rc = register_kprobe (& kp->u.kp);";
  s.op->newline() << "if (rc != 0)";
  s.op->newline(1) << "unregister_kprobe (& kp->dummy);";
  s.op->newline(-2) << "}";
  s.op->newline() << "#else";
  s.op->newline() << "rc = register_kprobe (& kp->u.kp);";
  s.op->newline() << "#endif";
  s.op->newline(-1) << "}";
  s.op->newline() << "if (rc == 0) sdp->registered_p = 1;";

  // old module disappeared?
  s.op->newline(-1) << "} else if (sdp->registered_p == 1 && relocated_addr == 0) {";
  s.op->newline(1) << "if (sdp->return_p) {";
  s.op->newline(1) << "unregister_kretprobe (&kp->u.krp);";
  s.op->newline() << "atomic_add (kp->u.krp.nmissed, & skipped_count);";
  s.op->newline() << "#ifdef STP_TIMING";
  s.op->newline() << "if (kp->u.krp.nmissed)";
  s.op->newline(1) << "_stp_warn (\"Skipped due to missed kretprobe/1 on '%s': %d\\n\", sdp->probe->pp, kp->u.krp.nmissed);";
  s.op->newline(-1) << "#endif";
  s.op->newline() << "atomic_add (kp->u.krp.kp.nmissed, & skipped_count);";
  s.op->newline() << "#ifdef STP_TIMING";
  s.op->newline() << "if (kp->u.krp.kp.nmissed)";
  s.op->newline(1) << "_stp_warn (\"Skipped due to missed kretprobe/2 on '%s': %lu\\n\", sdp->probe->pp, kp->u.krp.kp.nmissed);";
  s.op->newline(-1) << "#endif";
  s.op->newline(-1) << "} else {";
  s.op->newline(1) << "unregister_kprobe (&kp->u.kp);";
  s.op->newline() << "atomic_add (kp->u.kp.nmissed, & skipped_count);";
  s.op->newline() << "#ifdef STP_TIMING";
  s.op->newline() << "if (kp->u.kp.nmissed)";
  s.op->newline(1) << "_stp_warn (\"Skipped due to missed kprobe on '%s': %lu\\n\", sdp->probe->pp, kp->u.kp.nmissed);";
  s.op->newline(-1) << "#endif";
  s.op->newline(-1) << "}";
  s.op->newline() << "#if defined(__ia64__)";
  s.op->newline() << "unregister_kprobe (&kp->dummy);";
  s.op->newline() << "#endif";
  s.op->newline() << "sdp->registered_p = 0;";
  s.op->newline(-1) << "}";

  s.op->newline(-1) << "}"; // for loop
}




void
dwarf_derived_probe_group::emit_module_exit (systemtap_session& s)
{
  if (has_semaphores)
    {
      s.op->newline() << "for (i=0; i<" << probes_by_module.size() << "; i++) {";
      s.op->newline(1) << "struct stap_dwarf_probe *sdp = & stap_dwarf_probes[i];";
      s.op->newline() << "unsigned short sdt_semaphore = 0;"; // NB: fixed size
      s.op->newline() << "if (sdp->sdt_sem_address && __access_process_vm_noflush (sdp->tsk, sdp->sdt_sem_address, &sdt_semaphore, sizeof (sdt_semaphore), 0)) {";
      s.op->newline(1) << "sdt_semaphore --;";
      s.op->newline() << "__access_process_vm_noflush (sdp->tsk, sdp->sdt_sem_address, &sdt_semaphore, sizeof (sdt_semaphore), 1);";
      s.op->newline(-1) << "}";
      s.op->newline(-1) << "}";
    }

  //Unregister kprobes by batch interfaces.
  s.op->newline() << "#if defined(STAPCONF_UNREGISTER_KPROBES)";
  s.op->newline() << "j = 0;";
  s.op->newline() << "for (i=0; i<" << probes_by_module.size() << "; i++) {";
  s.op->newline(1) << "struct stap_dwarf_probe *sdp = & stap_dwarf_probes[i];";
  s.op->newline() << "struct stap_dwarf_kprobe *kp = & stap_dwarf_kprobes[i];";
  s.op->newline() << "if (! sdp->registered_p) continue;";
  s.op->newline() << "if (!sdp->return_p)";
  s.op->newline(1) << "stap_unreg_kprobes[j++] = &kp->u.kp;";
  s.op->newline(-2) << "}";
  s.op->newline() << "unregister_kprobes((struct kprobe **)stap_unreg_kprobes, j);";
  s.op->newline() << "j = 0;";
  s.op->newline() << "for (i=0; i<" << probes_by_module.size() << "; i++) {";
  s.op->newline(1) << "struct stap_dwarf_probe *sdp = & stap_dwarf_probes[i];";
  s.op->newline() << "struct stap_dwarf_kprobe *kp = & stap_dwarf_kprobes[i];";
  s.op->newline() << "if (! sdp->registered_p) continue;";
  s.op->newline() << "if (sdp->return_p)";
  s.op->newline(1) << "stap_unreg_kprobes[j++] = &kp->u.krp;";
  s.op->newline(-2) << "}";
  s.op->newline() << "unregister_kretprobes((struct kretprobe **)stap_unreg_kprobes, j);";
  s.op->newline() << "#ifdef __ia64__";
  s.op->newline() << "j = 0;";
  s.op->newline() << "for (i=0; i<" << probes_by_module.size() << "; i++) {";
  s.op->newline(1) << "struct stap_dwarf_probe *sdp = & stap_dwarf_probes[i];";
  s.op->newline() << "struct stap_dwarf_kprobe *kp = & stap_dwarf_kprobes[i];";
  s.op->newline() << "if (! sdp->registered_p) continue;";
  s.op->newline() << "stap_unreg_kprobes[j++] = &kp->dummy;";
  s.op->newline(-1) << "}";
  s.op->newline() << "unregister_kprobes((struct kprobe **)stap_unreg_kprobes, j);";
  s.op->newline() << "#endif";
  s.op->newline() << "#endif";

  s.op->newline() << "for (i=0; i<" << probes_by_module.size() << "; i++) {";
  s.op->newline(1) << "struct stap_dwarf_probe *sdp = & stap_dwarf_probes[i];";
  s.op->newline() << "struct stap_dwarf_kprobe *kp = & stap_dwarf_kprobes[i];";
  s.op->newline() << "if (! sdp->registered_p) continue;";
  s.op->newline() << "if (sdp->return_p) {";
  s.op->newline() << "#if !defined(STAPCONF_UNREGISTER_KPROBES)";
  s.op->newline(1) << "unregister_kretprobe (&kp->u.krp);";
  s.op->newline() << "#endif";
  s.op->newline() << "atomic_add (kp->u.krp.nmissed, & skipped_count);";
  s.op->newline() << "#ifdef STP_TIMING";
  s.op->newline() << "if (kp->u.krp.nmissed)";
  s.op->newline(1) << "_stp_warn (\"Skipped due to missed kretprobe/1 on '%s': %d\\n\", sdp->probe->pp, kp->u.krp.nmissed);";
  s.op->newline(-1) << "#endif";
  s.op->newline() << "atomic_add (kp->u.krp.kp.nmissed, & skipped_count);";
  s.op->newline() << "#ifdef STP_TIMING";
  s.op->newline() << "if (kp->u.krp.kp.nmissed)";
  s.op->newline(1) << "_stp_warn (\"Skipped due to missed kretprobe/2 on '%s': %lu\\n\", sdp->probe->pp, kp->u.krp.kp.nmissed);";
  s.op->newline(-1) << "#endif";
  s.op->newline(-1) << "} else {";
  s.op->newline() << "#if !defined(STAPCONF_UNREGISTER_KPROBES)";
  s.op->newline(1) << "unregister_kprobe (&kp->u.kp);";
  s.op->newline() << "#endif";
  s.op->newline() << "atomic_add (kp->u.kp.nmissed, & skipped_count);";
  s.op->newline() << "#ifdef STP_TIMING";
  s.op->newline() << "if (kp->u.kp.nmissed)";
  s.op->newline(1) << "_stp_warn (\"Skipped due to missed kprobe on '%s': %lu\\n\", sdp->probe->pp, kp->u.kp.nmissed);";
  s.op->newline(-1) << "#endif";
  s.op->newline(-1) << "}";
  s.op->newline() << "#if !defined(STAPCONF_UNREGISTER_KPROBES) && defined(__ia64__)";
  s.op->newline() << "unregister_kprobe (&kp->dummy);";
  s.op->newline() << "#endif";
  s.op->newline() << "sdp->registered_p = 0;";
  s.op->newline(-1) << "}";
}


struct sdt_kprobe_var_expanding_visitor: public var_expanding_visitor
{
  sdt_kprobe_var_expanding_visitor(const string & process_name,
				   const string & provider_name,
				   const string & probe_name,
				   const string & arg_string,
				   int arg_count):
    process_name (process_name), provider_name (provider_name), probe_name (probe_name),
    arg_count (arg_count)
  {
    tokenize(arg_string, arg_tokens, " ");
    assert(arg_count <= 10);
  }
  const string & process_name;
  const string & provider_name;
  const string & probe_name;
  int arg_count;
  vector<string> arg_tokens;

  void visit_target_symbol (target_symbol* e);
  void visit_cast_op (cast_op* e);
};


struct sdt_uprobe_var_expanding_visitor: public var_expanding_visitor
{
  enum regwidths {QI, QIh, HI, SI, DI};
  sdt_uprobe_var_expanding_visitor(systemtap_session& s,
                                   int elf_machine,
                                   const string & process_name,
				   const string & provider_name,
				   const string & probe_name,
				   stap_sdt_probe_type probe_type,
				   const string & arg_string,
				   int ac):
    session (s), elf_machine (elf_machine), process_name (process_name),
    provider_name (provider_name), probe_name (probe_name),
    probe_type (probe_type), arg_count ((unsigned) ac)
  {
    /* Register name mapping table depends on the elf machine of this particular
       probe target process/file, not upon the host.  So we can't just
       #ifdef _i686_ etc. */

#define DRI(name,num,width)  dwarf_regs[name]=make_pair(num,width)
    if (elf_machine == EM_X86_64) {
      DRI ("%rax", 0, DI); DRI ("%eax", 0, SI); DRI ("%ax", 0, HI); 
      	 DRI ("%al", 0, QI); DRI ("%ah", 0, QIh); 
      DRI ("%rdx", 1, DI); DRI ("%edx", 1, SI); DRI ("%dx", 1, HI);
         DRI ("%dl", 1, QI); DRI ("%dh", 1, QIh);
      DRI ("%rcx", 2, DI); DRI ("%ecx", 2, SI); DRI ("%cx", 2, HI);
         DRI ("%cl", 2, QI); DRI ("%ch", 2, QIh);
      DRI ("%rbx", 3, DI); DRI ("%ebx", 3, SI); DRI ("%bx", 3, HI);
         DRI ("%bl", 3, QI); DRI ("%bh", 3, QIh); 
      DRI ("%rsi", 4, DI); DRI ("%esi", 4, SI); DRI ("%si", 4, HI); 
         DRI ("%sil", 4, QI);
      DRI ("%rdi", 5, DI); DRI ("%edi", 5, SI); DRI ("%di", 5, HI);
         DRI ("%dil", 5, QI);
      DRI ("%rbp", 6, DI); DRI ("%ebp", 6, SI); DRI ("%bp", 6, HI);
      DRI ("%rsp", 7, DI); DRI ("%esp", 7, SI); DRI ("%sp", 7, HI);
      DRI ("%r8", 8, DI); DRI ("%r8d", 8, SI); DRI ("%r8w", 8, HI);
         DRI ("%r8b", 8, QI);
      DRI ("%r9", 9, DI); DRI ("%r9d", 9, SI); DRI ("%r9w", 9, HI);
         DRI ("%r9b", 9, QI);
      DRI ("%r10", 10, DI); DRI ("%r10d", 10, SI); DRI ("%r10w", 10, HI);
         DRI ("%r10b", 10, QI);
      DRI ("%r11", 11, DI); DRI ("%r11d", 11, SI); DRI ("%r11w", 11, HI);
         DRI ("%r11b", 11, QI);
      DRI ("%r12", 12, DI); DRI ("%r12d", 12, SI); DRI ("%r12w", 12, HI);
         DRI ("%r12b", 12, QI);
      DRI ("%r13", 13, DI); DRI ("%r13d", 13, SI); DRI ("%r13w", 13, HI);
         DRI ("%r13b", 13, QI);
      DRI ("%r14", 14, DI); DRI ("%r14d", 14, SI); DRI ("%r14w", 14, HI);
         DRI ("%r14b", 14, QI);
      DRI ("%r15", 15, DI); DRI ("%r15d", 15, SI); DRI ("%r15w", 15, HI);
         DRI ("%r15b", 15, QI);
    } else if (elf_machine == EM_386) {
      DRI ("%eax", 0, SI); DRI ("%ax", 0, HI); DRI ("%al", 0, QI);
         DRI ("%ah", 0, QIh);
      DRI ("%ecx", 1, SI); DRI ("%cx", 1, HI); DRI ("%cl", 1, QI);
         DRI ("%ch", 1, QIh);
      DRI ("%edx", 2, SI); DRI ("%dx", 2, HI); DRI ("%dl", 2, QI);
         DRI ("%dh", 2, QIh);
      DRI ("%ebx", 3, SI); DRI ("%bx", 3, HI); DRI ("%bl", 3, QI);
         DRI ("%bh", 3, QIh);
      DRI ("%esp", 4, SI); DRI ("%sp", 4, HI); 
      DRI ("%ebp", 5, SI); DRI ("%bp", 5, HI);
      DRI ("%esi", 6, SI); DRI ("%si", 6, HI); DRI ("%sil", 6, QI);
      DRI ("%edi", 7, SI); DRI ("%di", 7, HI); DRI ("%dil", 7, QI);
    } else if (elf_machine == EM_PPC || elf_machine == EM_PPC64) {
      DRI ("%r0", 0, DI);
      DRI ("%r1", 1, DI);
      DRI ("%r2", 2, DI);
      DRI ("%r3", 3, DI);
      DRI ("%r4", 4, DI);
      DRI ("%r5", 5, DI);
      DRI ("%r6", 6, DI);
      DRI ("%r7", 7, DI);
      DRI ("%r8", 8, DI);
      DRI ("%r9", 9, DI);
      DRI ("%r10", 10, DI);
      DRI ("%r11", 11, DI);
      DRI ("%r12", 12, DI);
      DRI ("%r13", 13, DI);
      DRI ("%r14", 14, DI);
      DRI ("%r15", 15, DI);
      DRI ("%r16", 16, DI);
      DRI ("%r17", 17, DI);
      DRI ("%r18", 18, DI);
      DRI ("%r19", 19, DI);
      DRI ("%r20", 20, DI);
      DRI ("%r21", 21, DI);
      DRI ("%r22", 22, DI);
      DRI ("%r23", 23, DI);
      DRI ("%r24", 24, DI);
      DRI ("%r25", 25, DI);
      DRI ("%r26", 26, DI);
      DRI ("%r27", 27, DI);
      DRI ("%r28", 28, DI);
      DRI ("%r29", 29, DI);
      DRI ("%r30", 30, DI);
      DRI ("%r31", 31, DI);
      // PR11821: unadorned register "names" without -mregnames
      DRI ("0", 0, DI);
      DRI ("1", 1, DI);
      DRI ("2", 2, DI);
      DRI ("3", 3, DI);
      DRI ("4", 4, DI);
      DRI ("5", 5, DI);
      DRI ("6", 6, DI);
      DRI ("7", 7, DI);
      DRI ("8", 8, DI);
      DRI ("9", 9, DI);
      DRI ("10", 10, DI);
      DRI ("11", 11, DI);
      DRI ("12", 12, DI);
      DRI ("13", 13, DI);
      DRI ("14", 14, DI);
      DRI ("15", 15, DI);
      DRI ("16", 16, DI);
      DRI ("17", 17, DI);
      DRI ("18", 18, DI);
      DRI ("19", 19, DI);
      DRI ("20", 20, DI);
      DRI ("21", 21, DI);
      DRI ("22", 22, DI);
      DRI ("23", 23, DI);
      DRI ("24", 24, DI);
      DRI ("25", 25, DI);
      DRI ("26", 26, DI);
      DRI ("27", 27, DI);
      DRI ("28", 28, DI);
      DRI ("29", 29, DI);
      DRI ("30", 30, DI);
      DRI ("31", 31, DI);
    } else if (elf_machine == EM_S390) {
      DRI ("%r0", 0, DI);
      DRI ("%r1", 1, DI);
      DRI ("%r2", 2, DI);
      DRI ("%r3", 3, DI);
      DRI ("%r4", 4, DI);
      DRI ("%r5", 5, DI);
      DRI ("%r6", 6, DI);
      DRI ("%r7", 7, DI);
      DRI ("%r8", 8, DI);
      DRI ("%r9", 9, DI);
      DRI ("%r10", 10, DI);
      DRI ("%r11", 11, DI);
      DRI ("%r12", 12, DI);
      DRI ("%r13", 13, DI);
      DRI ("%r14", 14, DI);
      DRI ("%r15", 15, DI);
    } else if (arg_count) {
      /* permit this case; just fall back to dwarf */
    }
#undef DRI

    need_debug_info = false;
    tokenize(arg_string, arg_tokens, " ");
    assert(arg_count <= 10);
  }

  systemtap_session& session;
  int elf_machine;
  const string & process_name;
  const string & provider_name;
  const string & probe_name;
  stap_sdt_probe_type probe_type;
  unsigned arg_count;
  vector<string> arg_tokens;
  map<string, pair<unsigned,int> > dwarf_regs;
  bool need_debug_info;

  void visit_target_symbol (target_symbol* e);
  void visit_target_symbol_arg (target_symbol* e);
  void visit_target_symbol_context (target_symbol* e);
  void visit_cast_op (cast_op* e);
};


void
sdt_uprobe_var_expanding_visitor::visit_target_symbol_context (target_symbol* e)
{
  if (e->addressof)
    throw semantic_error(_("cannot take address of context variable"), e->tok);

  if (e->name == "$$name")
    {
      literal_string *myname = new literal_string (probe_name);
      myname->tok = e->tok;
      provide(myname);
      return;
    }

  else if (e->name == "$$provider")
    {
      literal_string *myname = new literal_string (provider_name);
      myname->tok = e->tok;
      provide(myname);
      return;
    }

  else if (e->name == "$$vars" || e->name == "$$parms")
    {
      e->assert_no_components("sdt", true);
      assert(arg_count <= 10);

      // Convert $$vars to sprintf of a list of vars which we recursively evaluate
      // NB: we synthesize a new token here rather than reusing
      // e->tok, because print_format::print likes to use
      // its tok->content.
      token* pf_tok = new token(*e->tok);
      pf_tok->content = "sprintf";

      print_format* pf = print_format::create(pf_tok);

      for (unsigned i = 1; i <= arg_count; ++i)
        {
          if (i > 1)
            pf->raw_components += " ";
          target_symbol *tsym = new target_symbol;
          tsym->tok = e->tok;
          tsym->name = "$arg" + lex_cast(i);
          pf->raw_components += tsym->name;
          tsym->components = e->components;

          expression *texp = require (tsym);
          if (!e->components.empty() &&
              e->components[0].type == target_symbol::comp_pretty_print)
            pf->raw_components += "=%s";
          else
            pf->raw_components += "=%#x";
          pf->args.push_back(texp);
        }

      pf->components = print_format::string_to_components(pf->raw_components);
      provide (pf);
    }
  else
    assert(0); // shouldn't get here
}


void
sdt_uprobe_var_expanding_visitor::visit_target_symbol_arg (target_symbol *e)
{
  try
    {
      unsigned argno = 0; // the N in $argN
      try
	{
	  if (startswith(e->name, "$arg"))
	    argno = lex_cast<unsigned>(e->name.substr(4));
	}
      catch (const runtime_error& f) // non-integral $arg suffix: e.g. $argKKKSDF
	{
          argno = 0;
	}

      if (arg_count == 0 || // a sdt.h variant without .probe-stored arg_count
          argno < 1 || argno > arg_count) // a $argN with out-of-range N
	{
	  // NB: Either
	  // 1) uprobe1_type $argN or $FOO (we don't know the arg_count)
	  // 2) uprobe2_type $FOO (no probe args)
	  // both of which get resolved later.
	  need_debug_info = true;
	  provide(e);
	  return;
	}

      assert (arg_tokens.size() >= argno);
      string asmarg = arg_tokens[argno-1];   // $arg1 => arg_tokens[0]

      // Now we try to parse this thing, which is an assembler operand
      // expression.  If we can't, we warn, back down to need_debug_info
      // and hope for the best.  Here is the syntax for a few architectures.
      // Note that the power iN syntax is only for V3 sdt.h; gcc emits the i.
      //      literal	reg	reg	reg +	
      //	      	      indirect offset
      // x86	$N	%rR	(%rR)	N(%rR)
      // power	iN	R	(R)	N(R)
      // ia64	N	rR	[r16]	
      // s390	N	%rR	0(rR)	N(r15)
      // arm	#N	rR	[rR]	[rR, #N]

      expression* argexpr = 0; // filled in in case of successful parse

      string percent_regnames;
      string regnames;
      vector<string> matches;
      long precision;
      int rc;

      // Parse the leading length

      if (asmarg.find('@') != string::npos)
	{
	  precision = lex_cast<int>(asmarg.substr(0, asmarg.find('@')));
	  asmarg = asmarg.substr(asmarg.find('@')+1);
	}
      else
	{
	  // V1/V2 do not have precision field so default to signed long
	  // V3 asm does not have precision field so default to unsigned long
	  if (probe_type == uprobe3_type)
	    precision = sizeof(long); // this is an asm probe
	  else
	    precision = -sizeof(long);
	}

      // test for a numeric literal.
      // Only accept (signed) decimals throughout. XXX

      // PR11821.  NB: on powerpc, literals are not prefixed with $,
      // so this regex does not match.  But that's OK, since without
      // -mregnames, we can't tell them apart from register numbers
      // anyway.  With -mregnames, we could, if gcc somehow
      // communicated to us the presence of that option, but alas it
      // doesn't.  http://gcc.gnu.org/PR44995.
      rc = regexp_match (asmarg, "^[i\\$][-]?[0-9][0-9]*$", matches);
      if (! rc)
        {
	  string sn = matches[0].substr(1);
	  int64_t n;
	  try
	    {
	      // We have to pay attention to the size & sign, as gcc sometimes
	      // propagates constants that don't quite match, like a negative
	      // value to fill an unsigned type.
	      switch (precision)
		{
		case -1: n = lex_cast<  int8_t>(sn); break;
		case  1: n = lex_cast< uint8_t>(sn); break;
		case -2: n = lex_cast< int16_t>(sn); break;
		case  2: n = lex_cast<uint16_t>(sn); break;
		case -4: n = lex_cast< int32_t>(sn); break;
		case  4: n = lex_cast<uint32_t>(sn); break;
		default:
		case -8: n = lex_cast< int64_t>(sn); break;
		case  8: n = lex_cast<uint64_t>(sn); break;
		}
	    }
	  catch (std::runtime_error&)
	    {
	      goto not_matched;
	    }
	  literal_number* ln = new literal_number(n);
	  ln->tok = e->tok;
          argexpr = ln;
          goto matched;
        }

      if (dwarf_regs.empty())
	goto not_matched;
      
      // Build regex pieces out of the known dwarf_regs.  We keep two separate
      // lists: ones with the % prefix (and thus unambigiuous even despite PR11821),
      // and ones with no prefix (and thus only usable in unambiguous contexts).
      for (map<string,pair<unsigned,int> >::iterator ri = dwarf_regs.begin(); ri != dwarf_regs.end(); ri++)
        {
          string regname = ri->first;
          assert (regname != "");
          regnames += string("|")+regname;
          if (regname[0]=='%')
            percent_regnames += string("|")+regname;
        }
      // clip off leading |
      regnames = regnames.substr(1);
      percent_regnames = percent_regnames.substr(1);

      // test for REGISTER
      // NB: Because PR11821, we must use percent_regnames here.
      if (elf_machine == EM_PPC || elf_machine == EM_PPC64)
	rc = regexp_match (asmarg, string("^(")+regnames+string(")$"), matches);
      else
	rc = regexp_match (asmarg, string("^(")+percent_regnames+string(")$"), matches);
      if (! rc)
        {
          string regname = matches[1];
	  map<string,pair<unsigned,int> >::iterator ri = dwarf_regs.find (regname);
          if (ri != dwarf_regs.end()) // known register
            {
              embedded_expr *get_arg1 = new embedded_expr;
	      string width_adjust;
	      switch (ri->second.second)
		{
		case QI: width_adjust = ") & 0xff)"; break;
		case QIh: width_adjust = ">>8) & 0xff)"; break;
		case HI:
		  // preserve 16 bit register signness
		  width_adjust = ") & 0xffff)";
		  if (precision < 0)
		    width_adjust += " << 48 >> 48";
		  break;
		case SI:
		  // preserve 32 bit register signness
		  width_adjust = ") & 0xffffffff)";
		  if (precision < 0)
		    width_adjust += " << 32 >> 32";
		  break;
		default: width_adjust = "))";
		}
              string type = "";
	      if (probe_type == uprobe3_type)
		type = (precision < 0
			? "(int" : "(uint") + lex_cast(abs(precision) * 8) + "_t)";
	      type = type + "((";
              get_arg1->tok = e->tok;
              get_arg1->code = string("/* unprivileged */ /* pure */")
                + string(" ((int64_t)") + type
                + (is_user_module (process_name)
                   ? string("u_fetch_register(")
                   : string("k_fetch_register("))
                + lex_cast(dwarf_regs[regname].first) + string("))")
		+ width_adjust;
              argexpr = get_arg1;
              goto matched;
            }
          // invalid register name, fall through
        }

      // test for OFFSET(REGISTER) where OFFSET is +-N+-N+-N
      // NB: Despite PR11821, we can use regnames here, since the parentheses
      // make things unambiguous. (Note: gdb/stap-probe.c also parses this)
      rc = regexp_match (asmarg, string("^([+-]?[0-9]*)([+-]?[0-9]*)([+-]?[0-9]*)[(](")+regnames+string(")[)]$"), matches);
      if (! rc)
        {
          string regname;
          int64_t disp = 0;

          int idx;
          for (idx = matches.size() - 1; idx > 0; idx--)
            if (matches[idx].length())
              {
                regname = matches[idx];
                break;
              }

          for (int i=1; i < idx; i++)
            if (matches[i].length())
              try
                {
                  disp += lex_cast<int64_t>(matches[i]); // should decode positive/negative hex/decimal
                }
                catch (const runtime_error& f) // unparseable offset
                  {
                    goto not_matched; // can't just 'break' out of
                                      // this case or use a sentinel
                                      // value, unfortunately
                  }

              if (dwarf_regs.find (regname) != dwarf_regs.end()) // known register
                {
                  // synthesize user_long(%{fetch_register(R)%} + D)

                  embedded_expr *get_arg1 = new embedded_expr;
                  get_arg1->tok = e->tok;
                  get_arg1->code = string("/* unprivileged */ /* pure */")
                    + (is_user_module (process_name)
                       ? string("u_fetch_register(")
                       : string("k_fetch_register("))
                    + lex_cast(dwarf_regs[regname].first) + string(")");
                  // XXX: may we ever need to cast that to a narrower type?

                  literal_number* inc = new literal_number(disp);
                  inc->tok = e->tok;

                  binary_expression *be = new binary_expression;
                  be->tok = e->tok;
                  be->left = get_arg1;
                  be->op = "+";
                  be->right = inc;

                  functioncall *fc = new functioncall;
		  switch (precision)
		    {
		    case 1: case -1:
		      fc->function = "user_int8"; break;
		    case 2:
		      fc->function = "user_uint16"; break;
		    case -2:
		      fc->function = "user_int16"; break;
		    case 4:
		      fc->function = "user_uint32"; break;
		    case -4:
		      fc->function = "user_int32"; break;
                    case 8: case -8:
		      fc->function = "user_int64"; break;
		    default: fc->function = "user_long";
		    }
                  fc->tok = e->tok;
                  fc->args.push_back(be);

                  argexpr = fc;
                  goto matched;
                }
              // invalid register name, fall through
        }

    not_matched:
      // The asmarg operand was not recognized.  Back down to dwarf.
      if (! session.suppress_warnings)
        {
          if (probe_type == UPROBE3_TYPE)
            session.print_warning (_F("Can't parse SDT_V3 operand '%s'", asmarg.c_str()), e->tok);
          else // must be *PROBE2; others don't get asm operands
            session.print_warning (_F("Downgrading SDT_V2 probe argument to dwarf, can't parse '%s'", 
                                      asmarg.c_str()), e->tok);
        }
      assert (argexpr == 0);
      need_debug_info = true;
      provide (e);
      return;

    matched:
      assert (argexpr != 0);

      if (session.verbose > 2)
        //TRANSLATORS: We're mapping the operand to a new expression*.
        clog << _F("mapped asm operand %s to ", asmarg.c_str()) << *argexpr << endl;

      if (e->components.empty()) // We have a scalar
        {
          if (e->addressof)
            throw semantic_error(_("cannot take address of sdt variable"), e->tok);
          provide (argexpr);
          return;
        }
      else  // $var->foo
        {
          cast_op *cast = new cast_op;
          cast->name = "@cast";
          cast->tok = e->tok;
          cast->operand = argexpr;
          cast->components = e->components;
          cast->type_name = probe_name + "_arg" + lex_cast(argno);
          cast->module = process_name;
          cast->visit(this);
          return;
        }

      /* NOTREACHED */
    }
  catch (const semantic_error &er)
    {
      e->chain (er);
      provide (e);
    }
}


void
sdt_uprobe_var_expanding_visitor::visit_target_symbol (target_symbol* e)
{
  try
    {
      assert(e->name.size() > 0 && e->name[0] == '$');

      if (e->name == "$$name" || e->name == "$$provider" || e->name == "$$parms" || e->name == "$$vars")
        visit_target_symbol_context (e);
      else
        visit_target_symbol_arg (e);
    }
  catch (const semantic_error &er)
    {
      e->chain (er);
      provide (e);
    }
}


void
sdt_uprobe_var_expanding_visitor::visit_cast_op (cast_op* e)
{
  // Fill in our current module context if needed
  if (e->module.empty())
    e->module = process_name;

  var_expanding_visitor::visit_cast_op(e);
}


void
sdt_kprobe_var_expanding_visitor::visit_target_symbol (target_symbol *e)
{
  try
    {
      if (e->name == "$$name")
	{
	  if (e->addressof)
	    throw semantic_error(_("cannot take address of sdt context variable"), e->tok);

	  literal_string *myname = new literal_string (probe_name);
	  myname->tok = e->tok;
	  provide(myname);
	  return;
	}
      if (e->name == "$$provider")
	{
	  if (e->addressof)
	    throw semantic_error(_("cannot take address of sdt context variable"), e->tok);

	  literal_string *myname = new literal_string (provider_name);
	  myname->tok = e->tok;
	  provide(myname);
	  return;
	}

      int argno = -1;
      try
	{
	  if (startswith(e->name, "$arg"))
	    argno = lex_cast<int>(e->name.substr(4));
	}
      catch (const runtime_error& f) // non-integral $arg suffix: e.g. $argKKKSDF
	{
	}
      if (argno < 0)
	throw semantic_error(_("invalid variable, must be of the form $argN"), e->tok);
      if (argno < 1 || argno > arg_count)
	throw semantic_error(_("invalid argument number"), e->tok);

      bool lvalue = is_active_lvalue(e);
      functioncall *fc = new functioncall;

      // First two args are hidden: 1. pointer to probe name 2. task id
      if (arg_count < 2)
	{
	  fc->function = "long_arg";
	  fc->type = pe_long;
	  fc->tok = e->tok;
	  // skip the hidden args
	  literal_number* num = new literal_number(argno + 2);
	  num->tok = e->tok;
	  fc->args.push_back(num);
	}
      else
	{
	  // args are passed in arg3 as members of a struct
	  fc->function = "user_long";
	  fc->tok = e->tok;
	  binary_expression *be = new binary_expression;
	  be->tok = e->tok;
	  functioncall *get_arg1 = new functioncall;
	  get_arg1->function = "pointer_arg";
	  get_arg1->tok = e->tok;
	  // arg3 is the pointer to a struct of arguments
	  literal_number* num = new literal_number(3);
	  num->tok = e->tok;
	  get_arg1->args.push_back(num);

	  be->left = get_arg1;
	  be->op = "+";
	  // offset in struct to the desired arg
	  literal_number* inc = new literal_number((argno - 1) * 8);
	  inc->tok = e->tok;
	  be->right = inc;
	  fc->args.push_back(be);
	}
      if (lvalue)
	*(target_symbol_setter_functioncalls.top()) = fc;

      if (e->components.empty()) // We have a scalar
	{
	  if (e->addressof)
	    throw semantic_error(_("cannot take address of sdt variable"), e->tok);

	  provide(fc);
	  return;
	}
      cast_op *cast = new cast_op;
      cast->name = "@cast";
      cast->tok = e->tok;
      cast->operand = fc;
      cast->components = e->components;
      cast->type_name = probe_name + "_arg" + lex_cast(argno);
      cast->module = process_name;

      cast->visit(this);
    }
  catch (const semantic_error &er)
    {
      e->chain (er);
      provide (e);
    }
}


void
sdt_kprobe_var_expanding_visitor::visit_cast_op (cast_op* e)
{
  // Fill in our current module context if needed
  if (e->module.empty())
    e->module = process_name;

  var_expanding_visitor::visit_cast_op(e);
}


void
plt_expanding_visitor::visit_target_symbol (target_symbol *e)
{
  try
    {
      if (e->name == "$$name")
	{
	  literal_string *myname = new literal_string (entry);
	  myname->tok = e->tok;
	  provide(myname);
	  return;
	}
    }
  catch (const semantic_error &er)
    {
      e->chain (er);
      provide (e);
    }
}


struct sdt_query : public base_query
{
  sdt_query(probe * base_probe, probe_point * base_loc,
            dwflpp & dw, literal_map_t const & params,
            vector<derived_probe *> & results, const string user_lib);

  void query_library (const char *data);
  void query_plt (const char *entry, size_t addr) {}
  void handle_query_module();

private:
  stap_sdt_probe_type probe_type;
  enum {probe_section=0, note_section=1} probe_loc;
  probe * base_probe;
  probe_point * base_loc;
  literal_map_t const & params;
  vector<derived_probe *> & results;
  string pp_mark;
  string pp_provider;
  string user_lib;

  set<string> probes_handled;

  Elf_Data *pdata;
  size_t probe_scn_offset;
  size_t probe_scn_addr;
  uint64_t arg_count;
  GElf_Addr base;
  GElf_Addr pc;
  string arg_string;
  string probe_name;
  string provider_name;
  Dwarf_Addr semaphore;

  bool init_probe_scn();
  bool get_next_probe();
  void iterate_over_probe_entries();
  void handle_probe_entry();

  static void setup_note_probe_entry_callback (void *object, int type, const char *data, size_t len);
  void setup_note_probe_entry (int type, const char *data, size_t len);

  void convert_probe(probe *base);
  void record_semaphore(vector<derived_probe *> & results, unsigned start);
  probe* convert_location();
  bool have_uprobe() {return probe_type == uprobe1_type || probe_type == uprobe2_type || probe_type == uprobe3_type;}
  bool have_kprobe() {return probe_type == kprobe1_type || probe_type == kprobe2_type;}
  bool have_debuginfo_uprobe(bool need_debug_info)
  {return probe_type == uprobe1_type
      || ((probe_type == uprobe2_type || probe_type == uprobe3_type)
	  && need_debug_info);}
  bool have_debuginfoless_uprobe() {return probe_type == uprobe2_type || probe_type == uprobe3_type;}
};


sdt_query::sdt_query(probe * base_probe, probe_point * base_loc,
                     dwflpp & dw, literal_map_t const & params,
                     vector<derived_probe *> & results, const string user_lib):
  base_query(dw, params), probe_type(probe_type), probe_loc(probe_loc), base_probe(base_probe),
  base_loc(base_loc), params(params), results(results), user_lib(user_lib),
  probe_scn_offset(0), probe_scn_addr(0), arg_count(0), base(0), pc(0),
  semaphore(0)
{
  assert(get_string_param(params, TOK_MARK, pp_mark));
  get_string_param(params, TOK_PROVIDER, pp_provider); // pp_provider == "" -> unspecified

  // PR10245: permit usage of dtrace-y "-" separator in marker name;
  // map it to double-underscores.
  size_t pos = 0;
  while (1) // there may be more than one
    {
      size_t i = pp_mark.find("-", pos);
      if (i == string::npos) break;
      pp_mark.replace (i, 1, "__");
      pos = i+1; // resume searching after the inserted __
    }

  // XXX: same for pp_provider?
}


void
sdt_query::handle_probe_entry()
{
  if (! have_uprobe()
      && !probes_handled.insert(probe_name).second)
    return;

  if (sess.verbose > 3)
    {
      //TRANSLATORS: Describing what probe type (kprobe or uprobe) the probe 
      //TRANSLATORS: is matched to.
      clog << _F("matched probe_name %s probe type ", probe_name.c_str());
      switch (probe_type)
	{
	case uprobe1_type:
	  clog << "uprobe1 at 0x" << hex << pc << dec << endl;
	  break;
	case uprobe2_type:
	  clog << "uprobe2 at 0x" << hex << pc << dec << endl;
	  break;
	case uprobe3_type:
	  clog << "uprobe3 at 0x" << hex << pc << dec << endl;
	  break;
	case kprobe1_type:
	  clog << "kprobe1" << endl;
	  break;
	case kprobe2_type:
	  clog << "kprobe2" << endl;
	  break;
	}
    }

  // Extend the derivation chain
  probe *new_base = convert_location();
  probe_point *new_location = new_base->locations[0];

  bool need_debug_info = false;

  // We could get the Elf* from either dwarf_getelf(dwfl_module_getdwarf(...))
  // or dwfl_module_getelf(...).  We only need it for the machine type, which
  // should be the same.  The bias is used for relocating debuginfoless probes,
  // though, so that must come from the possibly-prelinked ELF file, not DWARF.
  Dwarf_Addr bias;
  Elf* elf = dwfl_module_getelf (dw.mod_info->mod, &bias);

  if (have_kprobe())
    {
      convert_probe(new_base);
      // Expand the local variables in the probe body
      sdt_kprobe_var_expanding_visitor svv (module_val,
					    provider_name,
					    probe_name,
					    arg_string,
					    arg_count);
      svv.replace (new_base->body);
    }
  else
    {
      /* Figure out the architecture of this particular ELF file.
	 The dwarfless register-name mappings depend on it. */
      GElf_Ehdr ehdr_mem;
      GElf_Ehdr* em = gelf_getehdr (elf, &ehdr_mem);
      if (em == 0) { dwfl_assert ("dwfl_getehdr", dwfl_errno()); }
      int elf_machine = em->e_machine;
      sdt_uprobe_var_expanding_visitor svv (sess, elf_machine,
					    module_val,
					    provider_name,
					    probe_name,
					    probe_type,
					    arg_string,
					    arg_count);
      svv.replace (new_base->body);
      need_debug_info = svv.need_debug_info;
    }

  unsigned i = results.size();

  if (have_kprobe())
    derive_probes(sess, new_base, results);

  else
    {
      // XXX: why not derive_probes() in the uprobes case too?
      literal_map_t params;
      for (unsigned i = 0; i < new_location->components.size(); ++i)
	{
	  probe_point::component *c = new_location->components[i];
	  params[c->functor] = c->arg;
	}

      dwarf_query q(new_base, new_location, dw, params, results, "", "");
      q.has_mark = true; // enables mid-statement probing

      // V2 probes need dwarf info in case of a variable reference
      if (have_debuginfo_uprobe(need_debug_info))
	dw.iterate_over_modules(&query_module, &q);
      else if (have_debuginfoless_uprobe())
	{
	  string section;
	  Dwarf_Addr reloc_addr = q.statement_num_val + bias;
	  if (dwfl_module_relocations (q.dw.mod_info->mod) > 0)
	    {
	      dwfl_module_relocate_address (q.dw.mod_info->mod, &reloc_addr);
	      section = ".dynamic";
	    }
	  else
	    section = ".absolute";

	  uprobe_derived_probe* p =
	    new uprobe_derived_probe ("", "", 0, q.module_val, section,
				      q.statement_num_val, reloc_addr, q, 0);
	  p->saveargs (arg_count);
	  results.push_back (p);
	}
    }
  sess.unwindsym_modules.insert (dw.module_name);
  record_semaphore(results, i);
}


void
sdt_query::handle_query_module()
{
  if (!init_probe_scn())
    return;

  if (sess.verbose > 3)
    clog << "TOK_MARK: " << pp_mark << " TOK_PROVIDER: " << pp_provider << endl;

  if (probe_loc == note_section)
    {
      GElf_Shdr shdr_mem;
      GElf_Shdr *shdr = dw.get_section (".stapsdt.base", &shdr_mem);

      if (shdr)
	base = shdr->sh_addr;
      else
	base = 0;
      dw.iterate_over_notes ((void*) this, &sdt_query::setup_note_probe_entry_callback);
    }
  else
    iterate_over_probe_entries ();
}


bool
sdt_query::init_probe_scn()
{
  Elf* elf;
  GElf_Shdr shdr_mem;

  GElf_Shdr *shdr = dw.get_section (".note.stapsdt", &shdr_mem);
  if (shdr)
    {
      probe_loc = note_section;
      return true;
    }

  shdr = dw.get_section (".probes", &shdr_mem, &elf);
  if (shdr)
    {
      pdata = elf_getdata_rawchunk (elf, shdr->sh_offset, shdr->sh_size, ELF_T_BYTE);
      probe_scn_offset = 0;
      probe_scn_addr = shdr->sh_addr;
      assert (pdata != NULL);
      if (sess.verbose > 4)
        clog << "got .probes elf scn_addr@0x" << probe_scn_addr << ", size: "
             << pdata->d_size << endl;
      probe_loc = probe_section;
      return true;
    }
  else
    return false;
}

void
sdt_query::setup_note_probe_entry_callback (void *object, int type, const char *data, size_t len)
{
  sdt_query *me = (sdt_query*)object;
  me->setup_note_probe_entry (type, data, len);
}


void
sdt_query::setup_note_probe_entry (int type, const char *data, size_t len)
{
  //  if (nhdr.n_namesz == sizeof _SDT_NOTE_NAME
  //      && !memcmp (data->d_buf + name_off,
  //		  _SDT_NOTE_NAME, sizeof _SDT_NOTE_NAME))

  // probes are in the .note.stapsdt section
#define _SDT_NOTE_TYPE 3
  if (type != _SDT_NOTE_TYPE)
    return;

  union
  {
    Elf64_Addr a64[3];
    Elf32_Addr a32[3];
  } buf;
  Dwarf_Addr bias;
  Elf* elf = (dwfl_module_getelf (dw.mod_info->mod, &bias));
  Elf_Data dst =
    {
      &buf, ELF_T_ADDR, EV_CURRENT,
      gelf_fsize (elf, ELF_T_ADDR, 3, EV_CURRENT), 0, 0
    };
  assert (dst.d_size <= sizeof buf);

  if (len < dst.d_size + 3)
    return;

  Elf_Data src =
    {
      (void *) data, ELF_T_ADDR, EV_CURRENT,
      dst.d_size, 0, 0
    };

  if (gelf_xlatetom (elf, &dst, &src,
		      elf_getident (elf, NULL)[EI_DATA]) == NULL)
    printf ("gelf_xlatetom: %s", elf_errmsg (-1));

  probe_type = uprobe3_type;
  const char * provider = data + dst.d_size;
  provider_name = provider;
  const char *name = (const char*)memchr (provider, '\0', data + len - provider);
  probe_name = ++name;

  // Did we find a matching probe?
  if (! (dw.function_name_matches_pattern (probe_name, pp_mark)
	 && ((pp_provider == "")
	     || dw.function_name_matches_pattern (provider_name, pp_provider))))
    return;

  const char *args = (const char*)memchr (name, '\0', data + len - name);
  if (args++ == NULL ||
      memchr (args, '\0', data + len - name) != data + len - 1)
    if (name == NULL)
      return;
  arg_string = args;

  arg_count = 0;
  for (unsigned i = 0; i < arg_string.length(); i++)
    if (arg_string[i] == ' ')
      arg_count += 1;
  if (arg_string.length() != 0)
    arg_count += 1;
  
  GElf_Addr base_ref;
  if (gelf_getclass (elf) == ELFCLASS32)
    {
      pc = buf.a32[0];
      base_ref = buf.a32[1];
      semaphore = buf.a32[2];
    }
  else
    {
      pc = buf.a64[0];
      base_ref = buf.a64[1];
      semaphore = buf.a64[2];
    }

  semaphore += base - base_ref;
  pc += base - base_ref;

  // The semaphore also needs the ELF bias added now, so
  // record_semaphore can properly relocate it later.
  semaphore += bias;

  if (sess.verbose > 4)
    clog << _F(" saw .note.stapsdt %s%s ", probe_name.c_str(), (provider_name != "" ? _(" (provider ")+provider_name+") " : "").c_str()) << "@0x" << hex << pc << dec << endl;

  handle_probe_entry();
}


void
sdt_query::iterate_over_probe_entries()
{
  // probes are in the .probe section
  while (probe_scn_offset < pdata->d_size)
    {
      stap_sdt_probe_entry_v1 *pbe_v1 = (stap_sdt_probe_entry_v1 *) ((char*)pdata->d_buf + probe_scn_offset);
      stap_sdt_probe_entry_v2 *pbe_v2 = (stap_sdt_probe_entry_v2 *) ((char*)pdata->d_buf + probe_scn_offset);
      probe_type = (stap_sdt_probe_type)(pbe_v1->type_a);
      if (! have_uprobe() && ! have_kprobe())
	{
	  // Unless this is a mangled .probes section, this happens
	  // because the name of the probe comes first, followed by
	  // the sentinel.
	  if (sess.verbose > 5)
            clog << _F("got unknown probe_type : 0x%x", probe_type) << endl;
	  probe_scn_offset += sizeof(__uint32_t);
	  continue;
	}
      if ((long)pbe_v1 % sizeof(__uint64_t)) // we have stap_sdt_probe_entry_v1.type_b
	{
	  pbe_v1 = (stap_sdt_probe_entry_v1*)((char*)pbe_v1 - sizeof(__uint32_t));
	  if (pbe_v1->type_b != uprobe1_type && pbe_v1->type_b != kprobe1_type)
	    continue;
	}

      if (probe_type == uprobe1_type || probe_type == kprobe1_type)
	{
	  if (pbe_v1->name == 0) // No name possibly means we have a .so with a relocation
	    return;
	  semaphore = 0;
	  probe_name = (char*)((char*)pdata->d_buf + pbe_v1->name - (char*)probe_scn_addr);
          provider_name = ""; // unknown
	  if (probe_type == uprobe1_type)
	    {
	      pc = pbe_v1->arg;
	      arg_count = 0;
	    }
	  else if (probe_type == kprobe1_type)
	    arg_count = pbe_v1->arg;
	  probe_scn_offset += sizeof (stap_sdt_probe_entry_v1);
	}
      else if (probe_type == uprobe2_type || probe_type == kprobe2_type)
	{
	  if (pbe_v2->name == 0) // No name possibly means we have a .so with a relocation
	    return;
	  semaphore = pbe_v2->semaphore;
	  probe_name = (char*)((char*)pdata->d_buf + pbe_v2->name - (char*)probe_scn_addr);
	  provider_name = (char*)((char*)pdata->d_buf + pbe_v2->provider - (char*)probe_scn_addr);
	  arg_count = pbe_v2->arg_count;
	  pc = pbe_v2->pc;
	  if (pbe_v2->arg_string)
	    arg_string = (char*)((char*)pdata->d_buf + pbe_v2->arg_string - (char*)probe_scn_addr);
	  // skip over pbe_v2, probe_name text and provider text
	  probe_scn_offset = ((long)(pbe_v2->name) - (long)(probe_scn_addr)) + probe_name.length();
	  probe_scn_offset += sizeof (__uint32_t) - probe_scn_offset % sizeof (__uint32_t);
	}
      if (sess.verbose > 4)
	clog << _("saw .probes ") << probe_name << (provider_name != "" ? _(" (provider ")+provider_name+") " : "")
	     << "@0x" << hex << pc << dec << endl;

      if (dw.function_name_matches_pattern (probe_name, pp_mark)
          && ((pp_provider == "") || dw.function_name_matches_pattern (provider_name, pp_provider)))
	handle_probe_entry ();
    }
}


void
sdt_query::record_semaphore (vector<derived_probe *> & results, unsigned start)
{
  for (unsigned i=0; i<2; i++) {
    // prefer with-provider symbol; look without provider prefix for backward compatibility only
    string semaphore = (i==0 ? (provider_name+"_") : "") + probe_name + "_semaphore";
    // XXX: multiple addresses?
    if (sess.verbose > 2)
      clog << _F("looking for semaphore symbol %s ", semaphore.c_str());

    Dwarf_Addr addr;
    if (this->semaphore)
      addr = this->semaphore;
    else
      addr  = lookup_symbol_address(dw.module, semaphore.c_str());
    if (addr)
      {
        if (dwfl_module_relocations (dw.module) > 0)
          dwfl_module_relocate_address (dw.module, &addr);
        // XXX: relocation basis?
        for (unsigned i = start; i < results.size(); ++i)
          results[i]->sdt_semaphore_addr = addr;
        if (sess.verbose > 2)
          clog << _(", found at 0x") << hex << addr << dec << endl;
        return;
      }
    else
      if (sess.verbose > 2)
        clog << _(", not found") << endl;
  }
}


void
sdt_query::convert_probe (probe *base)
{
  block *b = new block;
  b->tok = base->body->tok;

  // XXX: Does this also need to happen for i386 under x86_64 stap?
  if (sess.architecture == "i386" && have_kprobe())
    {
      functioncall *rp = new functioncall;
      rp->function = "regparm";
      rp->tok = b->tok;
      literal_number* littid = new literal_number(0);
      littid->tok = b->tok;
      rp->args.push_back(littid);
      expr_statement* es = new expr_statement;
      es->tok = b->tok;
      es->value = rp;
      b->statements.push_back(es);
    }

  if (have_kprobe())
    {
      // Generate: if (arg2 != kprobe2_type) next;
      if_statement *istid = new if_statement;
      istid->thenblock = new next_statement;
      istid->elseblock = NULL;
      istid->tok = b->tok;
      istid->thenblock->tok = b->tok;
      comparison *betid = new comparison;
      betid->op = "!=";
      betid->tok = b->tok;

      functioncall *arg2 = new functioncall;
      arg2->function = "ulong_arg";
      arg2->tok = b->tok;
      literal_number* num = new literal_number(2);
      num->tok = b->tok;
      arg2->args.push_back(num);

      betid->left = arg2;
      literal_number* littid = new literal_number(probe_type);
      littid->tok = b->tok;
      betid->right = littid;
      istid->condition = betid;
      b->statements.push_back(istid);
    }

  // Generate: if (arg1 != mark("label")) next;
  functioncall *fc = new functioncall;
  fc->function = "ulong_arg";
  fc->tok = b->tok;
  literal_number* num = new literal_number(1);
  num->tok = b->tok;
  fc->args.push_back(num);

  functioncall *fcus = new functioncall;
  fcus->function = "user_string";
  fcus->type = pe_string;
  fcus->tok = b->tok;
  fcus->args.push_back(fc);

  if_statement *is = new if_statement;
  is->thenblock = new next_statement;
  is->elseblock = NULL;
  is->tok = b->tok;
  is->thenblock->tok = b->tok;
  comparison *be = new comparison;
  be->op = "!=";
  be->tok = b->tok;
  be->left = fcus;
  be->right = new literal_string(probe_name);
  be->right->tok = b->tok;
  is->condition = be;
  b->statements.push_back(is);

  // Now replace the body
  b->statements.push_back(base->body);
  base->body = b;
}


probe*
sdt_query::convert_location ()
{
  probe_point* specific_loc = new probe_point(*base_loc);
  vector<probe_point::component*> derived_comps;

  vector<probe_point::component*>::iterator it;
  for (it = specific_loc->components.begin();
       it != specific_loc->components.end(); ++it)
    if ((*it)->functor == TOK_PROCESS)
      {
        if (have_kprobe())
          // start the kernel probe_point
          derived_comps.push_back(new probe_point::component(TOK_KERNEL));
        else
          // copy the process name
          derived_comps.push_back(*it);
      }
    else if ((*it)->functor == TOK_LIBRARY)
      {
        if (!have_kprobe())
          // copy the library name for process probes
          derived_comps.push_back(*it);
      }
    else if ((*it)->functor == TOK_PROVIDER)
      {
        // replace the possibly wildcarded arg with the specific provider name
        *it = new probe_point::component(TOK_PROVIDER,
                                         new literal_string(provider_name));
      }
    else if ((*it)->functor == TOK_MARK)
      {
        // replace the possibly wildcarded arg with the specific marker name
        *it = new probe_point::component(TOK_MARK,
                                         new literal_string(probe_name));

	if (sess.verbose > 3)
	  switch (probe_type)
	    {
	    case uprobe1_type:
              clog << _("probe_type == uprobe1, use statement addr: 0x")
		   << hex << pc << dec << endl;
	      break;
	    case uprobe2_type:
              clog << _("probe_type == uprobe2, use statement addr: 0x")
		   << hex << pc << dec << endl;
            break;
	    case uprobe3_type:
              clog << _("probe_type == uprobe3, use statement addr: 0x")
		   << hex << pc << dec << endl;
	      break;
	    case kprobe1_type:
	      clog << "probe_type == kprobe1" << endl;
	      break;
	    case kprobe2_type:
	      clog << "probe_type == kprobe2" << endl;
	      break;
	    default:
              clog << _F("probe_type == use_uprobe_no_dwarf, use label name: _stapprobe1_%s",
                         pp_mark.c_str()) << endl;
          }

        switch (probe_type)
          {
          case uprobe1_type:
          case uprobe2_type:
          case uprobe3_type:
            // process("executable").statement(probe_arg)
            derived_comps.push_back
              (new probe_point::component(TOK_STATEMENT,
                                          new literal_number(pc, true)));
            break;

	  case kprobe1_type:
	  case kprobe2_type:
	    // kernel.function("*getegid*")
            derived_comps.push_back
              (new probe_point::component(TOK_FUNCTION,
                                          new literal_string("*getegid*")));
	    break;

          default: // deprecated
            // process("executable").function("*").label("_stapprobe1_MARK_NAME")
            derived_comps.push_back
              (new probe_point::component(TOK_FUNCTION,
                                          new literal_string("*")));
            derived_comps.push_back
              (new probe_point::component(TOK_LABEL,
                                          new literal_string("_stapprobe1_" + pp_mark)));
            break;
          }
      }

  probe_point* derived_loc = new probe_point(*specific_loc);
  derived_loc->components = derived_comps;
  return base_probe->create_alias(derived_loc, specific_loc);
}


void
sdt_query::query_library (const char *library)
{
    query_one_library (library, dw, user_lib, base_probe, base_loc, results);
}


void
dwarf_builder::build(systemtap_session & sess,
		     probe * base,
		     probe_point * location,
		     literal_map_t const & parameters,
		     vector<derived_probe *> & finished_results)
{
  // NB: the kernel/user dwlfpp objects are long-lived.
  // XXX: but they should be per-session, as this builder object
  // may be reused if we try to cross-instrument multiple targets.

  dwflpp* dw = 0;
  literal_map_t filled_parameters = parameters;

  string module_name;
  if (has_null_param (parameters, TOK_KERNEL))
    {
      dw = get_kern_dw(sess, "kernel");
    }
  else if (get_param (parameters, TOK_MODULE, module_name))
    {
      size_t dash_pos = 0;
      while((dash_pos=module_name.find('-'))!=string::npos)
        module_name.replace(int(dash_pos),1,"_");
      filled_parameters[TOK_MODULE] = new literal_string(module_name);
      // NB: glob patterns get expanded later, during the offline
      // elfutils module listing.
      dw = get_kern_dw(sess, module_name);
    }
  else if (get_param (parameters, TOK_PROCESS, module_name) || has_null_param(parameters, TOK_PROCESS))
      {
      if(has_null_param(filled_parameters, TOK_PROCESS))
        {
          wordexp_t words;
          int rc = wordexp(sess.cmd.c_str(), &words, WRDE_NOCMD|WRDE_UNDEF);
          if(rc || words.we_wordc <= 0)
            throw semantic_error(_("unspecified process probe is invalid without a -c COMMAND"));
          module_name = words.we_wordv[0];
          filled_parameters[TOK_PROCESS] = new literal_string(module_name);// this needs to be used in place of the blank map
          // in the case of TOK_MARK we need to modify locations as well
          if(location->components[0]->functor==TOK_PROCESS &&
            location->components[0]->arg == 0)
            location->components[0]->arg = new literal_string(module_name);
          wordfree (& words);
        } 
      // PR6456  process("/bin/*")  glob handling
      if (contains_glob_chars (module_name))
        {
          // Expand glob via rewriting the probe-point process("....")
          // parameter, asserted to be the first one.

          assert (location->components.size() > 0);
          assert (location->components[0]->functor == TOK_PROCESS);
          assert (location->components[0]->arg);
          literal_string* lit = dynamic_cast<literal_string*>(location->components[0]->arg);
          assert (lit);

          // Evaluate glob here, and call derive_probes recursively with each match.
          glob_t the_blob;
          int rc = glob (module_name.c_str(), 0, NULL, & the_blob);
          if (rc)
            throw semantic_error (_F("glob %s error (%s)", module_name.c_str(), lex_cast(rc).c_str() ));
          for (unsigned i = 0; i < the_blob.gl_pathc; ++i)
            {
              if (pending_interrupts) return;

              const char* globbed = the_blob.gl_pathv[i];
              struct stat st;

              if (access (globbed, X_OK) == 0
                  && stat (globbed, &st) == 0
                  && S_ISREG (st.st_mode)) // see find_executable()
                {
                  // Need to call canonicalize here, in order to path-expand
                  // patterns like process("stap*").  Otherwise it may go through
                  // to the next round of expansion as ("stap"), leading to a $PATH
                  // search that's not consistent with the glob search already done.

                  char *cf = canonicalize_file_name (globbed);
                  if (cf) globbed = cf;

                  if (sess.verbose > 1)
                    clog << _F("Expanded process(\"%s\") to process(\"%s\")",
                               module_name.c_str(), globbed) << endl;
                  // synthesize a new probe_point, with the glob-expanded string
                  probe_point *pp = new probe_point (*location);
                  probe_point::component* ppc = new probe_point::component (TOK_PROCESS,
                                                                            new literal_string (globbed));
                  ppc->tok = location->components[0]->tok; // overwrite [0] slot, pattern matched above
                  pp->components[0] = ppc;

                  probe* new_probe = new probe (*base, pp);

                  // We override "optional = true" here, as if the
                  // wildcarded probe point was given a "?" suffix.

                  // This is because wildcard probes will be expected
                  // by users to apply only to some subset of the
                  // matching binaries, in the sense of "any", rather
                  // than "all", sort of similarly how
                  // module("*").function("...") patterns work.

                  derive_probes (sess, new_probe, finished_results,
                                 true /* NB: not location->optional */ );
                }
            }

          globfree (& the_blob);
          return; // avoid falling through
        }

      user_path = find_executable (module_name); // canonicalize it

      // if the executable starts with "#!", we look for the interpreter of the script
      {
         ifstream script_file (user_path.c_str () );

         if (script_file.good ())
         {
           string line;

           getline (script_file, line);

           if (line.compare (0, 2, "#!") == 0)
           {
              string path_head = line.substr(2);

              // remove white spaces at the beginning of the string
              size_t p2 = path_head.find_first_not_of(" \t");

              if (p2 != string::npos)
              {
                string path = path_head.substr(p2);

                // remove white spaces at the end of the string
                p2 = path.find_last_not_of(" \t\n");
                if (string::npos != p2)
                  path.erase(p2+1);

                // handle "#!/usr/bin/env" redirect
                size_t offset = 0;
                if (path.compare(0, sizeof("/bin/env")-1, "/bin/env") == 0)
                {
                  offset = sizeof("/bin/env")-1;
                }
                else if (path.compare(0, sizeof("/usr/bin/env")-1, "/usr/bin/env") == 0)
                {
                  offset = sizeof("/usr/bin/env")-1;
                }

                if (offset != 0)
                {
                    size_t p3 = path.find_first_not_of(" \t", offset);

                    if (p3 != string::npos)
                    {
                       string env_path = path.substr(p3);
                       user_path = find_executable (env_path);
                    }
                }
                else
                {
                   user_path = find_executable (path);
                }

                struct stat st;

                if (access (user_path.c_str(), X_OK) == 0
                  && stat (user_path.c_str(), &st) == 0
                  && S_ISREG (st.st_mode)) // see find_executable()
                {
                  if (sess.verbose > 1)
                    clog << _F("Expanded process(\"%s\") to process(\"%s\")",
                               module_name.c_str(), user_path.c_str()) << endl;

                  assert (location->components.size() > 0);
                  assert (location->components[0]->functor == TOK_PROCESS);
                  assert (location->components[0]->arg);
                  literal_string* lit = dynamic_cast<literal_string*>(location->components[0]->arg);
                  assert (lit);

                  // synthesize a new probe_point, with the expanded string
                  probe_point *pp = new probe_point (*location);
                  probe_point::component* ppc = new probe_point::component (TOK_PROCESS,
                                                                            new literal_string (user_path.c_str()));
                  ppc->tok = location->components[0]->tok; // overwrite [0] slot, pattern matched above
                  pp->components[0] = ppc;

                  probe* new_probe = new probe (*base, pp);

                  derive_probes (sess, new_probe, finished_results);

                  script_file.close();
                  return;
                }
              }
           }
         }
         script_file.close();
      }

      if(get_param (parameters, TOK_LIBRARY, user_lib)
	  && user_lib.length() && ! contains_glob_chars (user_lib))
	module_name = find_executable (user_lib, "LD_LIBRARY_PATH");
      else
	module_name = user_path; // canonicalize it

<<<<<<< HEAD
      if (kernel_supports_inode_uprobes(sess))
        {
          if (has_null_param(parameters, TOK_RETURN))
            throw semantic_error
              (_("process return probes not available with inode-based uprobes"));
        }
      else if (sess.kernel_config["CONFIG_UTRACE"] != string("y"))
=======
      // There is a similar check in pass 4 (buildrun), but it is
      // needed here too to make sure alternatives for optional
      // (? or !) process probes are disposed and/or alternatives
      // are selected.
      if (sess.kernel_config["CONFIG_UTRACE"] != string("y"))
>>>>>>> 2eb99c62
        throw semantic_error (_("process probes not available without kernel CONFIG_UTRACE"));

      // user-space target; we use one dwflpp instance per module name
      // (= program or shared library)
      dw = get_user_dw(sess, module_name);
    }

  if (sess.verbose > 3)
    clog << _F("dwarf_builder::build for %s", module_name.c_str()) << endl;

  string dummy_mark_name; // NB: PR10245: dummy value, need not substitute - => __
  if (get_param(parameters, TOK_MARK, dummy_mark_name))
    {
      sdt_query sdtq(base, location, *dw, filled_parameters, finished_results, user_lib);
      dw->iterate_over_modules(&query_module, &sdtq);
      return;
    }

  unsigned results_pre = finished_results.size();
  dwarf_query q(base, location, *dw, filled_parameters, finished_results, user_path, user_lib);

  // XXX: kernel.statement.absolute is a special case that requires no
  // dwfl processing.  This code should be in a separate builder.
  if (q.has_kernel && q.has_absolute)
    {
      // assert guru mode for absolute probes
      if (! q.base_probe->privileged)
        {
          throw semantic_error (_("absolute statement probe in unprivileged script"),
                                q.base_probe->tok);
        }

      // For kernel.statement(NUM).absolute probe points, we bypass
      // all the debuginfo stuff: We just wire up a
      // dwarf_derived_probe right here and now.
      dwarf_derived_probe* p =
        new dwarf_derived_probe ("", "", 0, "kernel", "",
                                 q.statement_num_val, q.statement_num_val,
                                 q, 0);
      finished_results.push_back (p);
      sess.unwindsym_modules.insert ("kernel");
      return;
    }

  dw->iterate_over_modules(&query_module, &q);


  // PR11553 special processing: .return probes requested, but
  // some inlined function instances matched.
  unsigned i_n_r = q.inlined_non_returnable.size();
  unsigned results_post = finished_results.size();
  if (i_n_r > 0)
    {
      if ((results_pre == results_post) && (! sess.suppress_warnings)) // no matches; issue warning
        {
          string quicklist;
          for (set<string>::iterator it = q.inlined_non_returnable.begin();
               it != q.inlined_non_returnable.end();
               it++)
            {
              quicklist += " " + (*it);
              if (quicklist.size() > 80) // heuristic, don't make an overlong report line
                {
                  quicklist += " ...";
                  break;
                }
            }

          sess.print_warning (_F(ngettext("cannot probe .return of %u inlined function %s",
                                          "cannot probe .return of %u inlined functions %s",
                                           quicklist.size()), i_n_r, quicklist.c_str()));
          // There will be also a "no matches" semantic error generated.
        }
      if (sess.verbose > 1)
        clog << _F(ngettext("skipped .return probe of %u inlined function",
                            "skipped .return probe of %u inlined functions", i_n_r), i_n_r) << endl;
      if ((sess.verbose > 3) || (sess.verbose > 2 && results_pre == results_post)) // issue details with high verbosity
        {
          for (set<string>::iterator it = q.inlined_non_returnable.begin();
               it != q.inlined_non_returnable.end();
               it++)
            clog << (*it) << " ";
          clog << endl;
        }
    } // i_n_r > 0
}

symbol_table::~symbol_table()
{
  delete_map(map_by_addr);
}

void
symbol_table::add_symbol(const char *name, bool weak, bool descriptor,
                         Dwarf_Addr addr, Dwarf_Addr */*high_addr*/)
{
#ifdef __powerpc__
  // Map ".sys_foo" to "sys_foo".
  if (name[0] == '.')
    name++;
#endif
  func_info *fi = new func_info();
  fi->addr = addr;
  fi->name = name;
  fi->weak = weak;
  fi->descriptor = descriptor;
  map_by_name[fi->name] = fi;
  // TODO: Use a multimap in case there are multiple static
  // functions with the same name?
  map_by_addr.insert(make_pair(addr, fi));
}

enum info_status
symbol_table::read_symbols(FILE *f, const string& path)
{
  // Based on do_kernel_symbols() in runtime/staprun/symbols.c
  int ret;
  char *name = 0;
  char *mod = 0;
  char type;
  unsigned long long addr;
  Dwarf_Addr high_addr = 0;
  int line = 0;

  // %as (non-POSIX) mallocs space for the string and stores its address.
  while ((ret = fscanf(f, "%llx %c %as [%as", &addr, &type, &name, &mod)) > 0)
    {
      auto_free free_name(name);
      auto_free free_mod(mod);
      line++;
      if (ret < 3)
        {
          cerr << _F("Symbol table error: Line %d of symbol list from %s is not in correct format: address type name [module]",
                     line, path.c_str());
          // Caller should delete symbol_table object.
          return info_absent;
        }
      else if (ret > 3)
        {
          // Modules are loaded above the kernel, so if we're getting
          // modules, we're done.
          break;
        }
      if (type == 'T' || type == 't' || type == 'W')
        add_symbol(name, (type == 'W'), false, (Dwarf_Addr) addr, &high_addr);
    }

  if (map_by_addr.size() < 1)
    {
      cerr << _F("Symbol table error: %s contains no function symbols.",
                 path.c_str()) << endl;
      return info_absent;
    }
  return info_present;
}

// NB: This currently unused.  We use get_from_elf() instead because
// that gives us raw addresses -- which we need for modules -- whereas
// nm provides the address relative to the beginning of the section.
enum info_status
symbol_table::read_from_elf_file(const string &path,
				 const systemtap_session &sess)
{
  vector<string> cmd;
  cmd.push_back("/usr/bin/nm");
  cmd.push_back("-n");
  cmd.push_back("--defined-only");
  cmd.push_back("path");

  FILE *f;
  int child_fd;
  pid_t child = stap_spawn_piped(sess.verbose, cmd, NULL, &child_fd);
  if (child <= 0 || !(f = fdopen(child_fd, "r")))
    {
      // nm failures are detected by stap_waitpid
      cerr << _F("Internal error reading symbol table from %s -- %s",
                 path.c_str(), strerror(errno));
      return info_absent;
    }
  enum info_status status = read_symbols(f, path);
  if (fclose(f) || stap_waitpid(sess.verbose, child))
    {
      if (status == info_present && ! sess.suppress_warnings)
        cerr << _F("Warning: nm cannot read symbol table from %s", path.c_str());
      return info_absent;
    }
  return status;
}

enum info_status
symbol_table::read_from_text_file(const string& path,
				  const systemtap_session &sess)
{
  FILE *f = fopen(path.c_str(), "r");
  if (!f)
    {
      if (! sess.suppress_warnings)
        cerr << _F("Warning: cannot read symbol table from %s -- %s",
                   path.c_str(), strerror(errno));
      return info_absent;
    }
  enum info_status status = read_symbols(f, path);
  (void) fclose(f);
  return status;
}

void
symbol_table::prepare_section_rejection(Dwfl_Module *mod __attribute__ ((unused)))
{
#ifdef __powerpc__
  /*
   * The .opd section contains function descriptors that can look
   * just like function entry points.  For example, there's a function
   * descriptor called "do_exit" that links to the entry point ".do_exit".
   * Reject all symbols in .opd.
   */
  opd_section = SHN_UNDEF;
  Dwarf_Addr bias;
  Elf* elf = (dwarf_getelf (dwfl_module_getdwarf (mod, &bias))
                                    ?: dwfl_module_getelf (mod, &bias));
  Elf_Scn* scn = 0;
  size_t shstrndx;

  if (!elf)
    return;
  if (elf_getshdrstrndx (elf, &shstrndx) != 0)
    return;
  while ((scn = elf_nextscn(elf, scn)) != NULL)
    {
      GElf_Shdr shdr_mem;
      GElf_Shdr *shdr = gelf_getshdr(scn, &shdr_mem);
      if (!shdr)
        continue;
      const char *name = elf_strptr(elf, shstrndx, shdr->sh_name);
      if (!strcmp(name, ".opd"))
        {
          opd_section = elf_ndxscn(scn);
          return;
        }
    }
#endif
}

bool
symbol_table::reject_section(GElf_Word section)
{
  if (section == SHN_UNDEF)
    return true;
#ifdef __powerpc__
  if (section == opd_section)
    return true;
#endif
  return false;
}

enum info_status
symbol_table::get_from_elf()
{
  Dwarf_Addr high_addr = 0;
  Dwfl_Module *mod = mod_info->mod;
  int syments = dwfl_module_getsymtab(mod);
  assert(syments);
  prepare_section_rejection(mod);
  for (int i = 1; i < syments; ++i)
    {
      GElf_Sym sym;
      GElf_Word section;
      const char *name = dwfl_module_getsym(mod, i, &sym, &section);
      if (name && GELF_ST_TYPE(sym.st_info) == STT_FUNC)
        add_symbol(name, (GELF_ST_BIND(sym.st_info) == STB_WEAK),
                   reject_section(section), sym.st_value, &high_addr);
    }
  return info_present;
}

func_info *
symbol_table::get_func_containing_address(Dwarf_Addr addr)
{
  iterator_t iter = map_by_addr.upper_bound(addr);
  if (iter == map_by_addr.begin())
    return NULL;
  else
    return (--iter)->second;
}

func_info *
symbol_table::lookup_symbol(const string& name)
{
  map<string, func_info*>::iterator i = map_by_name.find(name);
  if (i == map_by_name.end())
    return NULL;
  return i->second;
}

Dwarf_Addr
symbol_table::lookup_symbol_address(const string& name)
{
  func_info *fi = lookup_symbol(name);
  if (fi)
    return fi->addr;
  return 0;
}

// This is the kernel symbol table.  The kernel macro cond_syscall creates
// a weak symbol for each system call and maps it to sys_ni_syscall.
// For system calls not implemented elsewhere, this weak symbol shows up
// in the kernel symbol table.  Following the precedent of dwarfful stap,
// we refuse to consider such symbols.  Here we delete them from our
// symbol table.
// TODO: Consider generalizing this and/or making it part of blacklist
// processing.
void
symbol_table::purge_syscall_stubs()
{
  Dwarf_Addr stub_addr = lookup_symbol_address("sys_ni_syscall");
  if (stub_addr == 0)
    return;
  range_t purge_range = map_by_addr.equal_range(stub_addr);
  for (iterator_t iter = purge_range.first;
       iter != purge_range.second;
       )
    {
      func_info *fi = iter->second;
      if (fi->weak && fi->name != "sys_ni_syscall")
        {
          map_by_name.erase(fi->name);
          map_by_addr.erase(iter++);
          delete fi;
        }
      else
        iter++;
    }
}

void
module_info::get_symtab(dwarf_query *q)
{
  systemtap_session &sess = q->sess;

  if (symtab_status != info_unknown)
    return;

  sym_table = new symbol_table(this);
  if (!elf_path.empty())
    {
      if (name == TOK_KERNEL && !sess.kernel_symtab_path.empty()
	  && ! sess.suppress_warnings)
        cerr << _F("Warning: reading symbol table from %s -- ignoring %s",
                   elf_path.c_str(), sess.kernel_symtab_path.c_str()) << endl;
      symtab_status = sym_table->get_from_elf();
    }
  else
    {
      assert(name == TOK_KERNEL);
      if (sess.kernel_symtab_path.empty())
        {
          symtab_status = info_absent;
          cerr << _("Error: Cannot find vmlinux."
                  "  Consider using --kmap instead of --kelf.")
               << endl;;
        }
      else
        {
          symtab_status =
	    sym_table->read_from_text_file(sess.kernel_symtab_path, sess);
          if (symtab_status == info_present)
            {
              sess.sym_kprobes_text_start =
                sym_table->lookup_symbol_address("__kprobes_text_start");
              sess.sym_kprobes_text_end =
                sym_table->lookup_symbol_address("__kprobes_text_end");
              sess.sym_stext = sym_table->lookup_symbol_address("_stext");
            }
        }
    }
  if (symtab_status == info_absent)
    {
      delete sym_table;
      sym_table = NULL;
      return;
    }

  if (name == TOK_KERNEL)
    sym_table->purge_syscall_stubs();
}

// update_symtab reconciles data between the elf symbol table and the dwarf
// function enumeration.  It updates the symbol table entries with the dwarf
// die that describes the function, which also signals to query_module_symtab
// that a statement probe isn't needed.  In return, it also adds aliases to the
// function table for names that share the same addr/die.
void
module_info::update_symtab(cu_function_cache_t *funcs)
{
  if (!sym_table)
    return;

  cu_function_cache_t new_funcs;

  for (cu_function_cache_t::iterator func = funcs->begin();
       func != funcs->end(); func++)
    {
      // optimization: inlines will never be in the symbol table
      if (dwarf_func_inline(&func->second) != 0)
        continue;

      // XXX We may want to make additional efforts to match mangled elf names
      // to dwarf too.  MIPS_linkage_name can help, but that's sometimes
      // missing, so we may also need to try matching by address.  See also the
      // notes about _Z in dwflpp::iterate_over_functions().

      func_info *fi = sym_table->lookup_symbol(func->first);
      if (!fi)
        continue;

      // iterate over all functions at the same address
      symbol_table::range_t er = sym_table->map_by_addr.equal_range(fi->addr);
      for (symbol_table::iterator_t it = er.first; it != er.second; ++it)
        {
          // update this function with the dwarf die
          it->second->die = func->second;

          // if this function is a new alias, then
          // save it to merge into the function cache
          if (it->second != fi)
            new_funcs.insert(make_pair(it->second->name, it->second->die));
        }
    }

  // add all discovered aliases back into the function cache
  // NB: this won't replace any names that dwarf may have already found
  funcs->insert(new_funcs.begin(), new_funcs.end());
}

module_info::~module_info()
{
  if (sym_table)
    delete sym_table;
}

// ------------------------------------------------------------------------
// user-space probes
// ------------------------------------------------------------------------


struct uprobe_derived_probe_group: public generic_dpg<uprobe_derived_probe>
{
private:
  string make_pbm_key (uprobe_derived_probe* p) {
    return p->module + "|" + p->section + "|" + lex_cast(p->pid);
  }

  // Using our own utrace-based uprobes
  void emit_module_utrace_decls (systemtap_session& s);
  void emit_module_utrace_init (systemtap_session& s);
  void emit_module_utrace_exit (systemtap_session& s);

  // Using the upstream inode-based uprobes
  void emit_module_inode_decls (systemtap_session& s);
  void emit_module_inode_init (systemtap_session& s);
  void emit_module_inode_exit (systemtap_session& s);

public:
  void emit_module_decls (systemtap_session& s);
  void emit_module_init (systemtap_session& s);
  void emit_module_exit (systemtap_session& s);
};


void
uprobe_derived_probe::join_group (systemtap_session& s)
{
  if (! s.uprobe_derived_probes)
    s.uprobe_derived_probes = new uprobe_derived_probe_group ();
  s.uprobe_derived_probes->enroll (this);

  if (!kernel_supports_inode_uprobes(s))
    {
      enable_task_finder(s);

      // Ask buildrun.cxx to build extra module if needed, and
      // signal staprun to load that module
      s.need_uprobes = true;
    }
}


void
uprobe_derived_probe::getargs(std::list<std::string> &arg_set) const
{
  dwarf_derived_probe::getargs(arg_set);
  arg_set.insert(arg_set.end(), args.begin(), args.end());
}


void
uprobe_derived_probe::saveargs(int nargs)
{
  for (int i = 1; i <= nargs; i++)
    args.push_back("$arg" + lex_cast (i) + ":long");
}


void
uprobe_derived_probe::emit_unprivileged_assertion (translator_output* o)
{
  // These probes are allowed for unprivileged users, but only in the
  // context of processes which they own.
  emit_process_owner_assertion (o);
}


struct uprobe_builder: public derived_probe_builder
{
  uprobe_builder() {}
  virtual void build(systemtap_session & sess,
		     probe * base,
		     probe_point * location,
		     literal_map_t const & parameters,
		     vector<derived_probe *> & finished_results)
  {
    int64_t process, address;

    if (kernel_supports_inode_uprobes(sess))
      throw semantic_error (_("absolute process probes not available with inode-based uprobes"));

    bool b1 = get_param (parameters, TOK_PROCESS, process);
    (void) b1;
    bool b2 = get_param (parameters, TOK_STATEMENT, address);
    (void) b2;
    bool rr = has_null_param (parameters, TOK_RETURN);
    assert (b1 && b2); // by pattern_root construction

    finished_results.push_back(new uprobe_derived_probe(base, location, process, address, rr));
  }
};


void
uprobe_derived_probe_group::emit_module_utrace_decls (systemtap_session& s)
{
  if (probes.empty()) return;
  s.op->newline() << "/* ---- utrace uprobes ---- */";
  // If uprobes isn't in the kernel, pull it in from the runtime.

  s.op->newline() << "#if defined(CONFIG_UPROBES) || defined(CONFIG_UPROBES_MODULE)";
  s.op->newline() << "#include <linux/uprobes.h>";
  s.op->newline() << "#else";
  s.op->newline() << "#include \"uprobes/uprobes.h\"";
  s.op->newline() << "#endif";
  s.op->newline() << "#ifndef UPROBES_API_VERSION";
  s.op->newline() << "#define UPROBES_API_VERSION 1";
  s.op->newline() << "#endif";

  // We'll probably need at least this many:
  unsigned minuprobes = probes.size();
  // .. but we don't want so many that .bss is inflated (PR10507):
  unsigned uprobesize = 64;
  unsigned maxuprobesmem = 10*1024*1024; // 10 MB
  unsigned maxuprobes = maxuprobesmem / uprobesize;

  // Let's choose a value on the geometric middle.  This should end up
  // between minuprobes and maxuprobes.  It's OK if this number turns
  // out to be < minuprobes or > maxuprobes.  At worst, we get a
  // run-time error of one kind (too few: missed uprobe registrations)
  // or another (too many: vmalloc errors at module load time).
  unsigned default_maxuprobes = (unsigned)sqrt((double)minuprobes * (double)maxuprobes);

  s.op->newline() << "#ifndef MAXUPROBES";
  s.op->newline() << "#define MAXUPROBES " << default_maxuprobes;
  s.op->newline() << "#endif";

  // Forward decls
  s.op->newline() << "#include \"uprobes-common.h\"";

  // In .bss, the shared pool of uprobe/uretprobe structs.  These are
  // too big to embed in the initialized .data stap_uprobe_spec array.
  // XXX: consider a slab cache or somesuch for stap_uprobes
  s.op->newline() << "static struct stap_uprobe stap_uprobes [MAXUPROBES];";
  s.op->newline() << "DEFINE_MUTEX(stap_uprobes_lock);"; // protects against concurrent registration/unregistration

  s.op->assert_0_indent();

  // Assign task-finder numbers as we build up the stap_uprobe_tf table.
  // This means we process probes[] in two passes.
  map <string,unsigned> module_index;
  unsigned module_index_ctr = 0;

  // not const since embedded task_finder_target struct changes
  s.op->newline() << "static struct stap_uprobe_tf stap_uprobe_finders[] = {";
  s.op->indent(1);
  for (unsigned i=0; i<probes.size(); i++)
    {
      uprobe_derived_probe *p = probes[i];
      string pbmkey = make_pbm_key (p);
      if (module_index.find (pbmkey) == module_index.end())
        {
          module_index[pbmkey] = module_index_ctr++;

          s.op->newline() << "{";
          // NB: it's essential that make_pbm_key() use all of and
          // only the same fields as we're about to emit.
          s.op->line() << " .finder={";
          if (p->pid != 0)
            s.op->line() << " .pid=" << p->pid << ",";

          if (p->section == "") // .statement(addr).absolute
            s.op->line() << " .callback=&stap_uprobe_process_found,";
          else if (p->section == ".absolute") // proxy for ET_EXEC -> exec()'d program
            {
              s.op->line() << " .procname=" << lex_cast_qstring(p->module) << ",";
              s.op->line() << " .callback=&stap_uprobe_process_found,";
            }
	  else if (p->section != ".absolute") // ET_DYN
            {
	      if (p->has_library)
	        s.op->line() << " .procname=\"" << p->path << "\", ";
              s.op->line() << " .mmap_callback=&stap_uprobe_mmap_found, ";
              s.op->line() << " .munmap_callback=&stap_uprobe_munmap_found, ";
              s.op->line() << " .callback=&stap_uprobe_process_munmap,";
            }
          s.op->line() << " },";
          if (p->module != "")
            s.op->line() << " .pathname=" << lex_cast_qstring(p->module) << ", ";
          s.op->line() << " },";
        }
      else
        { } // skip it in this pass, already have a suitable stap_uprobe_tf slot for it.
    }
  s.op->newline(-1) << "};";

  s.op->assert_0_indent();

   // NB: read-only structure
  s.op->newline() << "static const struct stap_uprobe_spec stap_uprobe_specs [] = {";
  s.op->indent(1);
  for (unsigned i =0; i<probes.size(); i++)
    {
      uprobe_derived_probe* p = probes[i];
      s.op->newline() << "{";
      string key = make_pbm_key (p);
      unsigned value = module_index[key];
      if (value != 0)
        s.op->line() << " .tfi=" << value << ",";
      s.op->line() << " .address=(unsigned long)0x" << hex << p->addr << dec << "ULL,";
      s.op->line() << " .probe=" << common_probe_init (p) << ",";

      if (p->sdt_semaphore_addr != 0)
        s.op->line() << " .sdt_sem_offset=(unsigned long)0x"
                     << hex << p->sdt_semaphore_addr << dec << "ULL,";

      if (p->has_return)
        s.op->line() << " .return_p=1,";
      s.op->line() << " },";
    }
  s.op->newline(-1) << "};";

  s.op->assert_0_indent();

  s.op->newline() << "static void enter_uprobe_probe (struct uprobe *inst, struct pt_regs *regs) {";
  s.op->newline(1) << "struct stap_uprobe *sup = container_of(inst, struct stap_uprobe, up);";
  s.op->newline() << "const struct stap_uprobe_spec *sups = &stap_uprobe_specs [sup->spec_index];";
  common_probe_entryfn_prologue (s.op, "STAP_SESSION_RUNNING", "sups->probe",
				 "_STP_PROBE_HANDLER_UPROBE");
  s.op->newline() << "if (sup->spec_index < 0 || "
                  << "sup->spec_index >= " << probes.size() << ") {";
  s.op->newline(1) << "_stp_error (\"bad spec_index %d (max " << probes.size()
		   << "): %s\", sup->spec_index, c->probe_point);";
  s.op->newline() << "atomic_dec (&c->busy);";
  s.op->newline() << "goto probe_epilogue;";
  s.op->newline(-1) << "}";
  s.op->newline() << "c->uregs = regs;";
  s.op->newline() << "c->probe_flags |= _STP_PROBE_STATE_USER_MODE;";

  // Make it look like the IP is set as it would in the actual user
  // task when calling real probe handler. Reset IP regs on return, so
  // we don't confuse uprobes. PR10458
  s.op->newline() << "{";
  s.op->indent(1);
  s.op->newline() << "unsigned long uprobes_ip = REG_IP(c->uregs);";
  s.op->newline() << "SET_REG_IP(regs, inst->vaddr);";
  s.op->newline() << "(*sups->probe->ph) (c);";
  s.op->newline() << "SET_REG_IP(regs, uprobes_ip);";
  s.op->newline(-1) << "}";

  common_probe_entryfn_epilogue (s.op);
  s.op->newline(-1) << "}";

  s.op->newline() << "static void enter_uretprobe_probe (struct uretprobe_instance *inst, struct pt_regs *regs) {";
  s.op->newline(1) << "struct stap_uprobe *sup = container_of(inst->rp, struct stap_uprobe, urp);";
  s.op->newline() << "const struct stap_uprobe_spec *sups = &stap_uprobe_specs [sup->spec_index];";
  common_probe_entryfn_prologue (s.op, "STAP_SESSION_RUNNING", "sups->probe",
				 "_STP_PROBE_HANDLER_URETPROBE");
  s.op->newline() << "c->ips.ri = inst;";
  s.op->newline() << "if (sup->spec_index < 0 || "
                  << "sup->spec_index >= " << probes.size() << ") {";
  s.op->newline(1) << "_stp_error (\"bad spec_index %d (max " << probes.size()
		   << "): %s\", sup->spec_index, c->probe_point);";
  s.op->newline() << "atomic_dec (&c->busy);";
  s.op->newline() << "goto probe_epilogue;";
  s.op->newline(-1) << "}";

  s.op->newline() << "c->uregs = regs;";
  s.op->newline() << "c->probe_flags |= _STP_PROBE_STATE_USER_MODE;";

  // Make it look like the IP is set as it would in the actual user
  // task when calling real probe handler. Reset IP regs on return, so
  // we don't confuse uprobes. PR10458
  s.op->newline() << "{";
  s.op->indent(1);
  s.op->newline() << "unsigned long uprobes_ip = REG_IP(c->uregs);";
  s.op->newline() << "SET_REG_IP(regs, inst->ret_addr);";
  s.op->newline() << "(*sups->probe->ph) (c);";
  s.op->newline() << "SET_REG_IP(regs, uprobes_ip);";
  s.op->newline(-1) << "}";

  common_probe_entryfn_epilogue (s.op);
  s.op->newline(-1) << "}";

  s.op->newline();
  s.op->newline() << "#include \"uprobes-common.c\"";
  s.op->newline();
}


void
uprobe_derived_probe_group::emit_module_utrace_init (systemtap_session& s)
{
  if (probes.empty()) return;

  s.op->newline() << "/* ---- utrace uprobes ---- */";

  s.op->newline() << "for (j=0; j<MAXUPROBES; j++) {";
  s.op->newline(1) << "struct stap_uprobe *sup = & stap_uprobes[j];";
  s.op->newline() << "sup->spec_index = -1;"; // free slot
  // NB: we assume the rest of the struct (specificaly, sup->up) is
  // initialized to zero.  This is so that we can use
  // sup->up->kdata = NULL for "really free!"  PR 6829.
  s.op->newline(-1) << "}";
  s.op->newline() << "mutex_init (& stap_uprobes_lock);";

  // Set up the task_finders
  s.op->newline() << "for (i=0; i<sizeof(stap_uprobe_finders)/sizeof(stap_uprobe_finders[0]); i++) {";
  s.op->newline(1) << "struct stap_uprobe_tf *stf = & stap_uprobe_finders[i];";
  s.op->newline() << "probe_point = stf->pathname;"; // for error messages; XXX: would prefer pp() or something better
  s.op->newline() << "rc = stap_register_task_finder_target (& stf->finder);";

  // NB: if (rc), there is no need (XXX: nor any way) to clean up any
  // finders already registered, since mere registration does not
  // cause any utrace or memory allocation actions.  That happens only
  // later, once the task finder engine starts running.  So, for a
  // partial initialization requiring unwind, we need do nothing.
  s.op->newline() << "if (rc) break;";

  s.op->newline(-1) << "}";
}


void
uprobe_derived_probe_group::emit_module_utrace_exit (systemtap_session& s)
{
  if (probes.empty()) return;
  s.op->newline() << "/* ---- utrace uprobes ---- */";

  // NB: there is no stap_unregister_task_finder_target call;
  // important stuff like utrace cleanups are done by
  // __stp_task_finder_cleanup() via stap_stop_task_finder().
  //
  // This function blocks until all callbacks are completed, so there
  // is supposed to be no possibility of any registration-related code starting
  // to run in parallel with our shutdown here.  So we don't need to protect the
  // stap_uprobes[] array with the mutex.

  s.op->newline() << "for (j=0; j<MAXUPROBES; j++) {";
  s.op->newline(1) << "struct stap_uprobe *sup = & stap_uprobes[j];";
  s.op->newline() << "const struct stap_uprobe_spec *sups = &stap_uprobe_specs [sup->spec_index];";
  s.op->newline() << "if (sup->spec_index < 0) continue;"; // free slot

  // PR10655: decrement that ENABLED semaphore
  s.op->newline() << "if (sup->sdt_sem_address) {";
  s.op->newline(1) << "unsigned short sdt_semaphore;"; // NB: fixed size
  s.op->newline() << "pid_t pid = (sups->return_p ? sup->urp.u.pid : sup->up.pid);";
  s.op->newline() << "struct task_struct *tsk;";
  s.op->newline() << "rcu_read_lock();";

  // Do a pid->task_struct* lookup.  For 2.6.24+, this code assumes
  // that the pid is always in the global namespace, not in any
  // private namespace.
  s.op->newline() << "#if LINUX_VERSION_CODE >= KERNEL_VERSION(2,6,24)";
  // We'd like to call find_task_by_pid_ns() here, but it isn't
  // exported.  So, we call what it calls...
  s.op->newline() << "  tsk = pid_task(find_pid_ns(pid, &init_pid_ns), PIDTYPE_PID);";
  s.op->newline() << "#else";
  s.op->newline() << "  tsk = find_task_by_pid (pid);";
  s.op->newline() << "#endif /* 2.6.24 */";

  s.op->newline() << "if (tsk) {"; // just in case the thing exited while we weren't watching
  s.op->newline(1) << "if (__access_process_vm_noflush(tsk, sup->sdt_sem_address, &sdt_semaphore, sizeof(sdt_semaphore), 0)) {";
  s.op->newline(1) << "sdt_semaphore --;";
  s.op->newline() << "#ifdef DEBUG_UPROBES";
  s.op->newline() << "_stp_dbug (__FUNCTION__,__LINE__, \"-semaphore %#x @ %#lx\\n\", sdt_semaphore, sup->sdt_sem_address);";
  s.op->newline() << "#endif";
  s.op->newline() << "__access_process_vm_noflush(tsk, sup->sdt_sem_address, &sdt_semaphore, sizeof(sdt_semaphore), 1);";
  s.op->newline(-1) << "}";
  // XXX: need to analyze possibility of race condition
  s.op->newline(-1) << "}";
  s.op->newline() << "rcu_read_unlock();";
  s.op->newline(-1) << "}";

  s.op->newline() << "if (sups->return_p) {";
  s.op->newline(1) << "#ifdef DEBUG_UPROBES";
  s.op->newline() << "_stp_dbug (__FUNCTION__,__LINE__, \"-uretprobe spec %d index %d pid %d addr %p\\n\", sup->spec_index, j, sup->up.pid, (void*) sup->up.vaddr);";
  s.op->newline() << "#endif";
  // NB: PR6829 does not change that we still need to unregister at
  // *this* time -- when the script as a whole exits.
  s.op->newline() << "unregister_uretprobe (& sup->urp);";
  s.op->newline(-1) << "} else {";
  s.op->newline(1) << "#ifdef DEBUG_UPROBES";
  s.op->newline() << "_stp_dbug (__FUNCTION__,__LINE__, \"-uprobe spec %d index %d pid %d addr %p\\n\", sup->spec_index, j, sup->up.pid, (void*) sup->up.vaddr);";
  s.op->newline() << "#endif";
  s.op->newline() << "unregister_uprobe (& sup->up);";
  s.op->newline(-1) << "}";

  s.op->newline() << "sup->spec_index = -1;";

  // XXX: uprobe missed counts?

  s.op->newline(-1) << "}";

  s.op->newline() << "mutex_destroy (& stap_uprobes_lock);";
}


void
uprobe_derived_probe_group::emit_module_inode_decls (systemtap_session& s)
{
  if (probes.empty()) return;
  s.op->newline() << "/* ---- inode uprobes ---- */";
  s.op->newline() << "#include \"uprobes-inode.c\"";

  // Write the probe handler.
  s.op->newline() << "static int enter_inode_uprobe "
                  << "(struct uprobe_consumer *inst, struct pt_regs *regs) {";
  s.op->newline(1) << "struct stp_inode_uprobe_consumer *sup = "
                   << "container_of(inst, struct stp_inode_uprobe_consumer, consumer);";
  common_probe_entryfn_prologue (s.op, "STAP_SESSION_RUNNING", "sup->probe",
                                 "_STP_PROBE_HANDLER_UPROBE");
  s.op->newline() << "c->regs = regs;";
  s.op->newline() << "c->regflags |= _STP_REGS_USER_FLAG;";
  // XXX: Can't set SET_REG_IP; we don't actually know the relocated address.
  // ...  In some error cases, uprobes itself calls uprobes_get_bkpt_addr().
  s.op->newline() << "(*sup->probe->ph) (c);";
  common_probe_entryfn_epilogue (s.op);
  s.op->newline() << "return 0;";
  s.op->newline(-1) << "}";
  s.op->assert_0_indent();

  // Index of all the modules for which we need inodes.
  map<string, unsigned> module_index;
  unsigned module_index_ctr = 0;

  // Discover and declare targets for each unique path.
  s.op->newline() << "static struct stp_inode_uprobe_target "
                  << "stap_inode_uprobe_targets[] = {";
  s.op->indent(1);
  for (unsigned i=0; i<probes.size(); i++)
    {
      uprobe_derived_probe *p = probes[i];
      if (module_index.find (p->module) == module_index.end())
        {
          module_index[p->module] = module_index_ctr++;
          s.op->newline() << "{ .filename=" << lex_cast_qstring(p->module) << " },";
        }
    }
  s.op->newline(-1) << "};";
  s.op->assert_0_indent();

  // Declare the actual probes.
  s.op->newline() << "static struct stp_inode_uprobe_consumer "
                  << "stap_inode_uprobe_consumers[] = {";
  s.op->indent(1);
  for (unsigned i=0; i<probes.size(); i++)
    {
      uprobe_derived_probe *p = probes[i];
      unsigned index = module_index[p->module];
      s.op->newline() << "{"
                      << " .consumer={ .handler=enter_inode_uprobe },"
                      << " .target=&stap_inode_uprobe_targets[" << index << "],"
                      << " .offset=(loff_t)0x" << hex << p->addr << dec << "ULL,"
                      << " .probe=" << common_probe_init (p) << ","
                      << "},";
    }
  s.op->newline(-1) << "};";
  s.op->assert_0_indent();
}


void
uprobe_derived_probe_group::emit_module_inode_init (systemtap_session& s)
{
  if (probes.empty()) return;
  s.op->newline() << "/* ---- inode uprobes ---- */";
  s.op->newline() << "rc = stp_inode_uprobes_init ("
                  << "stap_inode_uprobe_targets, "
                  << "ARRAY_SIZE(stap_inode_uprobe_targets), "
                  << "stap_inode_uprobe_consumers, "
                  << "ARRAY_SIZE(stap_inode_uprobe_consumers));";
}


void
uprobe_derived_probe_group::emit_module_inode_exit (systemtap_session& s)
{
  if (probes.empty()) return;
  s.op->newline() << "/* ---- inode uprobes ---- */";
  s.op->newline() << "stp_inode_uprobes_exit ("
                  << "stap_inode_uprobe_targets, "
                  << "ARRAY_SIZE(stap_inode_uprobe_targets), "
                  << "stap_inode_uprobe_consumers, "
                  << "ARRAY_SIZE(stap_inode_uprobe_consumers));";
}


void
uprobe_derived_probe_group::emit_module_decls (systemtap_session& s)
{
  if (kernel_supports_inode_uprobes (s))
    emit_module_inode_decls (s);
  else
    emit_module_utrace_decls (s);
}


void
uprobe_derived_probe_group::emit_module_init (systemtap_session& s)
{
  if (kernel_supports_inode_uprobes (s))
    emit_module_inode_init (s);
  else
    emit_module_utrace_init (s);
}


void
uprobe_derived_probe_group::emit_module_exit (systemtap_session& s)
{
  if (kernel_supports_inode_uprobes (s))
    emit_module_inode_exit (s);
  else
    emit_module_utrace_exit (s);
}


// ------------------------------------------------------------------------
// Kprobe derived probes
// ------------------------------------------------------------------------

static const string TOK_KPROBE("kprobe");

struct kprobe_derived_probe: public derived_probe
{
  kprobe_derived_probe (probe *base,
			probe_point *location,
			const string& name,
			int64_t stmt_addr,
			bool has_return,
			bool has_statement,
			bool has_maxactive,
			bool has_path,
			bool has_library,
			long maxactive_val,
			const string& path,
			const string& library
			);
  string symbol_name;
  Dwarf_Addr addr;
  bool has_return;
  bool has_statement;
  bool has_maxactive;
  bool has_path;
  bool has_library;
  long maxactive_val;
  string path;
  string library;
  bool access_var;
  void printsig (std::ostream &o) const;
  void join_group (systemtap_session& s);
};

struct kprobe_derived_probe_group: public derived_probe_group
{
private:
  multimap<string,kprobe_derived_probe*> probes_by_module;
  typedef multimap<string,kprobe_derived_probe*>::iterator p_b_m_iterator;

public:
  void enroll (kprobe_derived_probe* probe);
  void emit_module_decls (systemtap_session& s);
  void emit_module_init (systemtap_session& s);
  void emit_module_exit (systemtap_session& s);
};

kprobe_derived_probe::kprobe_derived_probe (probe *base,
					    probe_point *location,
					    const string& name,
					    int64_t stmt_addr,
					    bool has_return,
					    bool has_statement,
					    bool has_maxactive,
					    bool has_path,
					    bool has_library,
					    long maxactive_val,
					    const string& path,
					    const string& library
					    ):
  derived_probe (base, location, true /* .components soon rewritten */ ),
  symbol_name (name), addr (stmt_addr),
  has_return (has_return), has_statement (has_statement),
  has_maxactive (has_maxactive), has_path (has_path),
  has_library (has_library),
  maxactive_val (maxactive_val),
  path (path), library (library)
{
  this->tok = base->tok;
  this->access_var = false;

#ifndef USHRT_MAX
#define USHRT_MAX 32767
#endif

  // Expansion of $target variables in the probe body produces an error during
  // translate phase, since we're not using debuginfo

  vector<probe_point::component*> comps;
  comps.push_back (new probe_point::component(TOK_KPROBE));

  if (has_statement)
    {
      comps.push_back (new probe_point::component(TOK_STATEMENT,
                                                  new literal_number(addr, true)));
      comps.push_back (new probe_point::component(TOK_ABSOLUTE));
    }
  else
    {
      size_t pos = name.find(':');
      if (pos != string::npos)
        {
          string module = name.substr(0, pos);
          string function = name.substr(pos + 1);
          comps.push_back (new probe_point::component(TOK_MODULE, new literal_string(module)));
          comps.push_back (new probe_point::component(TOK_FUNCTION, new literal_string(function)));
        }
      else
        comps.push_back (new probe_point::component(TOK_FUNCTION, new literal_string(name)));
    }

  if (has_return)
    comps.push_back (new probe_point::component(TOK_RETURN));
  if (has_maxactive)
    comps.push_back (new probe_point::component(TOK_MAXACTIVE, new literal_number(maxactive_val)));

  this->sole_location()->components = comps;
}

void kprobe_derived_probe::printsig (ostream& o) const
{
  sole_location()->print (o);
  o << " /* " << " name = " << symbol_name << "*/";
  printsig_nested (o);
}

void kprobe_derived_probe::join_group (systemtap_session& s)
{

  if (! s.kprobe_derived_probes)
	s.kprobe_derived_probes = new kprobe_derived_probe_group ();
  s.kprobe_derived_probes->enroll (this);

}

void kprobe_derived_probe_group::enroll (kprobe_derived_probe* p)
{
  probes_by_module.insert (make_pair (p->symbol_name, p));
  // probes of same symbol should share single kprobe/kretprobe
}

void
kprobe_derived_probe_group::emit_module_decls (systemtap_session& s)
{
  if (probes_by_module.empty()) return;

  s.op->newline() << "/* ---- kprobe-based probes ---- */";

  // Warn of misconfigured kernels
  s.op->newline() << "#if ! defined(CONFIG_KPROBES)";
  s.op->newline() << "#error \"Need CONFIG_KPROBES!\"";
  s.op->newline() << "#endif";
  s.op->newline();

  s.op->newline() << "#ifndef KRETACTIVE";
  s.op->newline() << "#define KRETACTIVE (max(15,6*(int)num_possible_cpus()))";
  s.op->newline() << "#endif";

  // Forward declare the master entry functions
  s.op->newline() << "static int enter_kprobe2_probe (struct kprobe *inst,";
  s.op->line() << " struct pt_regs *regs);";
  s.op->newline() << "static int enter_kretprobe2_probe (struct kretprobe_instance *inst,";
  s.op->line() << " struct pt_regs *regs);";

  // Emit an array of kprobe/kretprobe pointers
  s.op->newline() << "#if defined(STAPCONF_UNREGISTER_KPROBES)";
  s.op->newline() << "static void * stap_unreg_kprobes2[" << probes_by_module.size() << "];";
  s.op->newline() << "#endif";

  // Emit the actual probe list.

  s.op->newline() << "static struct stap_dwarfless_kprobe {";
  s.op->newline(1) << "union { struct kprobe kp; struct kretprobe krp; } u;";
  s.op->newline() << "#ifdef __ia64__";
  s.op->newline() << "struct kprobe dummy;";
  s.op->newline() << "#endif";
  s.op->newline(-1) << "} stap_dwarfless_kprobes[" << probes_by_module.size() << "];";
  // NB: bss!

  s.op->newline() << "static struct stap_dwarfless_probe {";
  s.op->newline(1) << "const unsigned return_p:1;";
  s.op->newline() << "const unsigned maxactive_p:1;";
  s.op->newline() << "const unsigned optional_p:1;";
  s.op->newline() << "unsigned registered_p:1;";
  s.op->newline() << "const unsigned short maxactive_val;";

  // Function Names are mostly small and uniform enough to justify putting
  // char[MAX]'s into  the array instead of relocated char*'s.

  size_t symbol_string_name_max = 0;
  size_t symbol_string_name_tot = 0;
  for (p_b_m_iterator it = probes_by_module.begin(); it != probes_by_module.end(); it++)
    {
      kprobe_derived_probe* p = it->second;
#define DOIT(var,expr) do {                             \
        size_t var##_size = (expr) + 1;                 \
        var##_max = max (var##_max, var##_size);        \
        var##_tot += var##_size; } while (0)
      DOIT(symbol_string_name, p->symbol_name.size());
#undef DOIT
    }

#define CALCIT(var)                                                     \
	s.op->newline() << "const char " << #var << "[" << var##_name_max << "] ;";

  CALCIT(symbol_string);
#undef CALCIT

  s.op->newline() << "unsigned long address;";
  s.op->newline() << "struct stap_probe * const probe;";
  s.op->newline(-1) << "} stap_dwarfless_probes[] = {";
  s.op->indent(1);

  for (p_b_m_iterator it = probes_by_module.begin(); it != probes_by_module.end(); it++)
    {
      kprobe_derived_probe* p = it->second;
      s.op->newline() << "{";
      if (p->has_return)
        s.op->line() << " .return_p=1,";

      if (p->has_maxactive)
        {
          s.op->line() << " .maxactive_p=1,";
          assert (p->maxactive_val >= 0 && p->maxactive_val <= USHRT_MAX);
          s.op->line() << " .maxactive_val=" << p->maxactive_val << ",";
        }

      if (p->locations[0]->optional)
        s.op->line() << " .optional_p=1,";

      if (p->has_statement)
        s.op->line() << " .address=(unsigned long)0x" << hex << p->addr << dec << "ULL,";
      else
        s.op->line() << " .symbol_string=\"" << p->symbol_name << "\",";

      s.op->line() << " .probe=" << common_probe_init (p) << ",";
      s.op->line() << " },";
    }

  s.op->newline(-1) << "};";

  // Emit the kprobes callback function
  s.op->newline();
  s.op->newline() << "static int enter_kprobe2_probe (struct kprobe *inst,";
  s.op->line() << " struct pt_regs *regs) {";
  // NB: as of PR5673, the kprobe|kretprobe union struct is in BSS
  s.op->newline(1) << "int kprobe_idx = ((uintptr_t)inst-(uintptr_t)stap_dwarfless_kprobes)/sizeof(struct stap_dwarfless_kprobe);";
  // Check that the index is plausible
  s.op->newline() << "struct stap_dwarfless_probe *sdp = &stap_dwarfless_probes[";
  s.op->line() << "((kprobe_idx >= 0 && kprobe_idx < " << probes_by_module.size() << ")?";
  s.op->line() << "kprobe_idx:0)"; // NB: at least we avoid memory corruption
  // XXX: it would be nice to give a more verbose error though; BUG_ON later?
  s.op->line() << "];";
  common_probe_entryfn_prologue (s.op, "STAP_SESSION_RUNNING", "sdp->probe",
				 "_STP_PROBE_HANDLER_KPROBE");
  s.op->newline() << "c->kregs = regs;";

  // Make it look like the IP is set as it wouldn't have been replaced
  // by a breakpoint instruction when calling real probe handler. Reset
  // IP regs on return, so we don't confuse kprobes. PR10458
  s.op->newline() << "{";
  s.op->indent(1);
  s.op->newline() << "unsigned long kprobes_ip = REG_IP(c->kregs);";
  s.op->newline() << "SET_REG_IP(regs, (unsigned long) inst->addr);";
  s.op->newline() << "(*sdp->probe->ph) (c);";
  s.op->newline() << "SET_REG_IP(regs, kprobes_ip);";
  s.op->newline(-1) << "}";

  common_probe_entryfn_epilogue (s.op);
  s.op->newline() << "return 0;";
  s.op->newline(-1) << "}";

  // Same for kretprobes
  s.op->newline();
  s.op->newline() << "static int enter_kretprobe2_probe (struct kretprobe_instance *inst,";
  s.op->line() << " struct pt_regs *regs) {";
  s.op->newline(1) << "struct kretprobe *krp = inst->rp;";

  // NB: as of PR5673, the kprobe|kretprobe union struct is in BSS
  s.op->newline() << "int kprobe_idx = ((uintptr_t)krp-(uintptr_t)stap_dwarfless_kprobes)/sizeof(struct stap_dwarfless_kprobe);";
  // Check that the index is plausible
  s.op->newline() << "struct stap_dwarfless_probe *sdp = &stap_dwarfless_probes[";
  s.op->line() << "((kprobe_idx >= 0 && kprobe_idx < " << probes_by_module.size() << ")?";
  s.op->line() << "kprobe_idx:0)"; // NB: at least we avoid memory corruption
  // XXX: it would be nice to give a more verbose error though; BUG_ON later?
  s.op->line() << "];";

  common_probe_entryfn_prologue (s.op, "STAP_SESSION_RUNNING", "sdp->probe",
				 "_STP_PROBE_HANDLER_KRETPROBE");
  s.op->newline() << "c->kregs = regs;";
  s.op->newline() << "c->ips.krp.pi = inst;"; // for assisting runtime's backtrace logic

  // Make it look like the IP is set as it wouldn't have been replaced
  // by a breakpoint instruction when calling real probe handler. Reset
  // IP regs on return, so we don't confuse kprobes. PR10458
  s.op->newline() << "{";
  s.op->indent(1);
  s.op->newline() << "unsigned long kprobes_ip = REG_IP(c->kregs);";
  s.op->newline() << "SET_REG_IP(regs, (unsigned long) inst->rp->kp.addr);";
  s.op->newline() << "(*sdp->probe->ph) (c);";
  s.op->newline() << "SET_REG_IP(regs, kprobes_ip);";
  s.op->newline(-1) << "}";

  common_probe_entryfn_epilogue (s.op);
  s.op->newline() << "return 0;";
  s.op->newline(-1) << "}";

  s.op->newline() << "#ifdef STAPCONF_KALLSYMS_ON_EACH_SYMBOL";
  s.op->newline() << "static int kprobe_resolve(void *data, const char *name,";
  s.op->newline() << "                          struct module *owner,";
  s.op->newline() << "                          unsigned long val) {";
  s.op->newline(1) << "int i;";
  s.op->newline() << "int *p = (int *) data;";
  s.op->newline() << "for (i=0; i<" << probes_by_module.size()
		  << " && *p > 0; i++) {";
  s.op->newline(1) << "struct stap_dwarfless_probe *sdp = & stap_dwarfless_probes[i];";
  s.op->newline() << "if (! sdp->address)";
  s.op->newline(1) << "if (strcmp(sdp->symbol_string, name) == 0) {";
  s.op->newline(1) << "sdp->address = val;";
  s.op->newline() << "(*p)--;";
  s.op->newline(-1) << "}";
  s.op->newline(-2) << "}";
  s.op->newline() << "return (p > 0) ? 0 : -1;";
  s.op->newline(-1) << "}";
  s.op->newline() << "#endif";
}


void
kprobe_derived_probe_group::emit_module_init (systemtap_session& s)
{
  s.op->newline() << "#ifdef STAPCONF_KALLSYMS_ON_EACH_SYMBOL";
  s.op->newline() << "{";
  s.op->newline(1) << "int p = 0;";
  s.op->newline() << "for (i = 0; i < " << probes_by_module.size() << "; i++) {";
  s.op->newline(1) << "struct stap_dwarfless_probe *sdp = & stap_dwarfless_probes[i];";
  s.op->newline() << "if (! sdp->address)";
  s.op->newline(1) << "p++;";
  s.op->newline(-2) << "}";
  s.op->newline() << "kallsyms_on_each_symbol(kprobe_resolve, &p);";
  s.op->newline(-1) << "}";
  s.op->newline() << "#endif";

  s.op->newline() << "for (i=0; i<" << probes_by_module.size() << "; i++) {";
  s.op->newline(1) << "struct stap_dwarfless_probe *sdp = & stap_dwarfless_probes[i];";
  s.op->newline() << "struct stap_dwarfless_kprobe *kp = & stap_dwarfless_kprobes[i];";
  s.op->newline() << "void *addr = (void *) sdp->address;";
  s.op->newline() << "const char *symbol_name = addr ? NULL : sdp->symbol_string;";

  s.op->newline() << "#ifdef STAPCONF_KALLSYMS_ON_EACH_SYMBOL";
  s.op->newline() << "if (! addr) {";
  s.op->newline(1) << "sdp->registered_p = 0;";
  s.op->newline() << "if (!sdp->optional_p)";
  s.op->newline(1) << "_stp_warn (\"probe %s registration error (symbol not found)\", probe_point);";
  s.op->newline(-1) << "continue;";
  s.op->newline(-1) << "}";
  s.op->newline() << "#endif";

  s.op->newline() << "probe_point = sdp->probe->pp;"; // for error messages
  s.op->newline() << "if (sdp->return_p) {";
  s.op->newline(1) << "kp->u.krp.kp.addr = addr;";
  s.op->newline() << "#ifdef STAPCONF_KPROBE_SYMBOL_NAME";
  s.op->newline() << "kp->u.krp.kp.symbol_name = (char *) symbol_name;";
  s.op->newline() << "#endif";
  s.op->newline() << "if (sdp->maxactive_p) {";
  s.op->newline(1) << "kp->u.krp.maxactive = sdp->maxactive_val;";
  s.op->newline(-1) << "} else {";
  s.op->newline(1) << "kp->u.krp.maxactive = KRETACTIVE;";
  s.op->newline(-1) << "}";
  s.op->newline() << "kp->u.krp.handler = &enter_kretprobe2_probe;";
  // to ensure safeness of bspcache, always use aggr_kprobe on ia64
  s.op->newline() << "#ifdef __ia64__";
  s.op->newline() << "kp->dummy.addr = kp->u.krp.kp.addr;";
  s.op->newline() << "#ifdef STAPCONF_KPROBE_SYMBOL_NAME";
  s.op->newline() << "kp->dummy.symbol_name = kp->u.krp.kp.symbol_name;";
  s.op->newline() << "#endif";
  s.op->newline() << "kp->dummy.pre_handler = NULL;";
  s.op->newline() << "rc = register_kprobe (& kp->dummy);";
  s.op->newline() << "if (rc == 0) {";
  s.op->newline(1) << "rc = register_kretprobe (& kp->u.krp);";
  s.op->newline() << "if (rc != 0)";
  s.op->newline(1) << "unregister_kprobe (& kp->dummy);";
  s.op->newline(-2) << "}";
  s.op->newline() << "#else";
  s.op->newline() << "rc = register_kretprobe (& kp->u.krp);";
  s.op->newline() << "#endif";
  s.op->newline(-1) << "} else {";
  // to ensure safeness of bspcache, always use aggr_kprobe on ia64
  s.op->newline(1) << "kp->u.kp.addr = addr;";
  s.op->newline() << "#ifdef STAPCONF_KPROBE_SYMBOL_NAME";
  s.op->newline() << "kp->u.kp.symbol_name = (char *) symbol_name;";
  s.op->newline() << "#endif";
  s.op->newline() << "kp->u.kp.pre_handler = &enter_kprobe2_probe;";
  s.op->newline() << "#ifdef __ia64__";
  s.op->newline() << "kp->dummy.pre_handler = NULL;";
  s.op->newline() << "kp->dummy.addr = kp->u.kp.addr;";
  s.op->newline() << "#ifdef STAPCONF_KPROBE_SYMBOL_NAME";
  s.op->newline() << "kp->dummy.symbol_name = kp->u.kp.symbol_name;";
  s.op->newline() << "#endif";
  s.op->newline() << "rc = register_kprobe (& kp->dummy);";
  s.op->newline() << "if (rc == 0) {";
  s.op->newline(1) << "rc = register_kprobe (& kp->u.kp);";
  s.op->newline() << "if (rc != 0)";
  s.op->newline(1) << "unregister_kprobe (& kp->dummy);";
  s.op->newline(-2) << "}";
  s.op->newline() << "#else";
  s.op->newline() << "rc = register_kprobe (& kp->u.kp);";
  s.op->newline() << "#endif";
  s.op->newline(-1) << "}";
  s.op->newline() << "if (rc) {"; // PR6749: tolerate a failed register_*probe.
  s.op->newline(1) << "sdp->registered_p = 0;";
  s.op->newline() << "if (!sdp->optional_p)";
  s.op->newline(1) << "_stp_warn (\"probe %s (address 0x%lx) registration error (rc %d)\", probe_point, (unsigned long) addr, rc);";
  s.op->newline(-1) << "rc = 0;"; // continue with other probes
  // XXX: shall we increment numskipped?
  s.op->newline(-1) << "}";

  s.op->newline() << "else sdp->registered_p = 1;";
  s.op->newline(-1) << "}"; // for loop
}


void
kprobe_derived_probe_group::emit_module_exit (systemtap_session& s)
{
  //Unregister kprobes by batch interfaces.
  s.op->newline() << "#if defined(STAPCONF_UNREGISTER_KPROBES)";
  s.op->newline() << "j = 0;";
  s.op->newline() << "for (i=0; i<" << probes_by_module.size() << "; i++) {";
  s.op->newline(1) << "struct stap_dwarfless_probe *sdp = & stap_dwarfless_probes[i];";
  s.op->newline() << "struct stap_dwarfless_kprobe *kp = & stap_dwarfless_kprobes[i];";
  s.op->newline() << "if (! sdp->registered_p) continue;";
  s.op->newline() << "if (!sdp->return_p)";
  s.op->newline(1) << "stap_unreg_kprobes2[j++] = &kp->u.kp;";
  s.op->newline(-2) << "}";
  s.op->newline() << "unregister_kprobes((struct kprobe **)stap_unreg_kprobes2, j);";
  s.op->newline() << "j = 0;";
  s.op->newline() << "for (i=0; i<" << probes_by_module.size() << "; i++) {";
  s.op->newline(1) << "struct stap_dwarfless_probe *sdp = & stap_dwarfless_probes[i];";
  s.op->newline() << "struct stap_dwarfless_kprobe *kp = & stap_dwarfless_kprobes[i];";
  s.op->newline() << "if (! sdp->registered_p) continue;";
  s.op->newline() << "if (sdp->return_p)";
  s.op->newline(1) << "stap_unreg_kprobes2[j++] = &kp->u.krp;";
  s.op->newline(-2) << "}";
  s.op->newline() << "unregister_kretprobes((struct kretprobe **)stap_unreg_kprobes2, j);";
  s.op->newline() << "#ifdef __ia64__";
  s.op->newline() << "j = 0;";
  s.op->newline() << "for (i=0; i<" << probes_by_module.size() << "; i++) {";
  s.op->newline(1) << "struct stap_dwarfless_probe *sdp = & stap_dwarfless_probes[i];";
  s.op->newline() << "struct stap_dwarfless_kprobe *kp = & stap_dwarfless_kprobes[i];";
  s.op->newline() << "if (! sdp->registered_p) continue;";
  s.op->newline() << "stap_unreg_kprobes2[j++] = &kp->dummy;";
  s.op->newline(-1) << "}";
  s.op->newline() << "unregister_kprobes((struct kprobe **)stap_unreg_kprobes2, j);";
  s.op->newline() << "#endif";
  s.op->newline() << "#endif";

  s.op->newline() << "for (i=0; i<" << probes_by_module.size() << "; i++) {";
  s.op->newline(1) << "struct stap_dwarfless_probe *sdp = & stap_dwarfless_probes[i];";
  s.op->newline() << "struct stap_dwarfless_kprobe *kp = & stap_dwarfless_kprobes[i];";
  s.op->newline() << "if (! sdp->registered_p) continue;";
  s.op->newline() << "if (sdp->return_p) {";
  s.op->newline() << "#if !defined(STAPCONF_UNREGISTER_KPROBES)";
  s.op->newline(1) << "unregister_kretprobe (&kp->u.krp);";
  s.op->newline() << "#endif";
  s.op->newline() << "atomic_add (kp->u.krp.nmissed, & skipped_count);";
  s.op->newline() << "#ifdef STP_TIMING";
  s.op->newline() << "if (kp->u.krp.nmissed)";
  s.op->newline(1) << "_stp_warn (\"Skipped due to missed kretprobe/1 on '%s': %d\\n\", sdp->probe->pp, kp->u.krp.nmissed);";
  s.op->newline(-1) << "#endif";
  s.op->newline() << "atomic_add (kp->u.krp.kp.nmissed, & skipped_count);";
  s.op->newline() << "#ifdef STP_TIMING";
  s.op->newline() << "if (kp->u.krp.kp.nmissed)";
  s.op->newline(1) << "_stp_warn (\"Skipped due to missed kretprobe/2 on '%s': %lu\\n\", sdp->probe->pp, kp->u.krp.kp.nmissed);";
  s.op->newline(-1) << "#endif";
  s.op->newline(-1) << "} else {";
  s.op->newline() << "#if !defined(STAPCONF_UNREGISTER_KPROBES)";
  s.op->newline(1) << "unregister_kprobe (&kp->u.kp);";
  s.op->newline() << "#endif";
  s.op->newline() << "atomic_add (kp->u.kp.nmissed, & skipped_count);";
  s.op->newline() << "#ifdef STP_TIMING";
  s.op->newline() << "if (kp->u.kp.nmissed)";
  s.op->newline(1) << "_stp_warn (\"Skipped due to missed kprobe on '%s': %lu\\n\", sdp->probe->pp, kp->u.kp.nmissed);";
  s.op->newline(-1) << "#endif";
  s.op->newline(-1) << "}";
  s.op->newline() << "#if !defined(STAPCONF_UNREGISTER_KPROBES) && defined(__ia64__)";
  s.op->newline() << "unregister_kprobe (&kp->dummy);";
  s.op->newline() << "#endif";
  s.op->newline() << "sdp->registered_p = 0;";
  s.op->newline(-1) << "}";
}

struct kprobe_builder: public derived_probe_builder
{
  kprobe_builder() {}
  virtual void build(systemtap_session & sess,
		     probe * base,
		     probe_point * location,
		     literal_map_t const & parameters,
		     vector<derived_probe *> & finished_results);
};


void
kprobe_builder::build(systemtap_session &,
		      probe * base,
		      probe_point * location,
		      literal_map_t const & parameters,
		      vector<derived_probe *> & finished_results)
{
  string function_string_val, module_string_val;
  string path, library;
  int64_t statement_num_val = 0, maxactive_val = 0;
  bool has_function_str, has_module_str, has_statement_num;
  bool has_absolute, has_return, has_maxactive;
  bool has_path, has_library;

  has_function_str = get_param(parameters, TOK_FUNCTION, function_string_val);
  has_module_str = get_param(parameters, TOK_MODULE, module_string_val);
  has_return = has_null_param (parameters, TOK_RETURN);
  has_maxactive = get_param(parameters, TOK_MAXACTIVE, maxactive_val);
  has_statement_num = get_param(parameters, TOK_STATEMENT, statement_num_val);
  has_absolute = has_null_param (parameters, TOK_ABSOLUTE);
  has_path = get_param (parameters, TOK_PROCESS, path);
  has_library = get_param (parameters, TOK_LIBRARY, library);

  if (has_path)
    path = find_executable (path);
  if (has_library)
    library = find_executable (library, "LD_LIBRARY_PATH");

  if (has_function_str)
    {
      if (has_module_str)
	function_string_val = module_string_val + ":" + function_string_val;

      finished_results.push_back (new kprobe_derived_probe (base,
							    location, function_string_val,
							    0, has_return,
							    has_statement_num,
							    has_maxactive,
							    has_path,
							    has_library,
							    maxactive_val,
							    path,
							    library));
    }
  else
    {
      // assert guru mode for absolute probes
      if ( has_statement_num && has_absolute && !base->privileged )
	throw semantic_error (_("absolute statement probe in unprivileged script"), base->tok);

      finished_results.push_back (new kprobe_derived_probe (base,
							    location, "",
							    statement_num_val,
							    has_return,
							    has_statement_num,
							    has_maxactive,
							    has_path,
							    has_library,
							    maxactive_val,
							    path,
							    library));
    }
}

// ------------------------------------------------------------------------
//  Hardware breakpoint based probes.
// ------------------------------------------------------------------------

static const string TOK_HWBKPT("data");
static const string TOK_HWBKPT_WRITE("write");
static const string TOK_HWBKPT_RW("rw");
static const string TOK_LENGTH("length");

#define HWBKPT_READ 0
#define HWBKPT_WRITE 1
#define HWBKPT_RW 2
struct hwbkpt_derived_probe: public derived_probe
{
  hwbkpt_derived_probe (probe *base,
                        probe_point *location,
                        uint64_t addr,
			string symname,
			unsigned int len,
			bool has_only_read_access,
			bool has_only_write_access,
			bool has_rw_access
                        );
  Dwarf_Addr hwbkpt_addr;
  string symbol_name;
  unsigned int hwbkpt_access,hwbkpt_len;

  void printsig (std::ostream &o) const;
  void join_group (systemtap_session& s);
};

struct hwbkpt_derived_probe_group: public derived_probe_group
{
private:
  vector<hwbkpt_derived_probe*> hwbkpt_probes;

public:
  void enroll (hwbkpt_derived_probe* probe, systemtap_session& s);
  void emit_module_decls (systemtap_session& s);
  void emit_module_init (systemtap_session& s);
  void emit_module_exit (systemtap_session& s);
};

hwbkpt_derived_probe::hwbkpt_derived_probe (probe *base,
                                            probe_point *location,
                                            uint64_t addr,
                                            string symname,
                                            unsigned int len,
                                            bool has_only_read_access,
                                            bool has_only_write_access,
                                            bool):
  derived_probe (base, location, true /* .components soon rewritten */ ),
  hwbkpt_addr (addr),
  symbol_name (symname),
  hwbkpt_len (len)
{
  this->tok = base->tok;

  vector<probe_point::component*> comps;
  comps.push_back (new probe_point::component(TOK_KERNEL));

  if (hwbkpt_addr)
    comps.push_back (new probe_point::component (TOK_HWBKPT,
                                                 new literal_number(hwbkpt_addr, true)));
  else if (symbol_name.size())
    comps.push_back (new probe_point::component (TOK_HWBKPT, new literal_string(symbol_name)));

  comps.push_back (new probe_point::component (TOK_LENGTH, new literal_number(hwbkpt_len)));

  if (has_only_read_access)
    this->hwbkpt_access = HWBKPT_READ ;
//TODO add code for comps.push_back for read, since this flag is not for x86

  else
    {
      if (has_only_write_access)
        {
          this->hwbkpt_access = HWBKPT_WRITE ;
          comps.push_back (new probe_point::component(TOK_HWBKPT_WRITE));
        }
      else
        {
          this->hwbkpt_access = HWBKPT_RW ;
          comps.push_back (new probe_point::component(TOK_HWBKPT_RW));
        }
    }

  this->sole_location()->components = comps;
}

void hwbkpt_derived_probe::printsig (ostream& o) const
{
  sole_location()->print (o);
  printsig_nested (o);
}

void hwbkpt_derived_probe::join_group (systemtap_session& s)
{
  if (! s.hwbkpt_derived_probes)
    s.hwbkpt_derived_probes = new hwbkpt_derived_probe_group ();
  s.hwbkpt_derived_probes->enroll (this, s);
}

void hwbkpt_derived_probe_group::enroll (hwbkpt_derived_probe* p, systemtap_session& s)
{
  hwbkpt_probes.push_back (p);

  unsigned max_hwbkpt_probes_by_arch = 0;
  if (s.architecture == "i386" || s.architecture == "x86_64")
    max_hwbkpt_probes_by_arch = 4;
  else if (s.architecture == "s390")
    max_hwbkpt_probes_by_arch = 1;

  if (hwbkpt_probes.size() >= max_hwbkpt_probes_by_arch)
    if (! s.suppress_warnings)
      s.print_warning (_F("Too many hardware breakpoint probes requested for %s (%zu vs. %u)",
                          s.architecture.c_str(), hwbkpt_probes.size(), max_hwbkpt_probes_by_arch));
}

void
hwbkpt_derived_probe_group::emit_module_decls (systemtap_session& s)
{
  if (hwbkpt_probes.empty()) return;

  s.op->newline() << "/* ---- hwbkpt-based probes ---- */";

  s.op->newline() << "#include <linux/perf_event.h>";
  s.op->newline() << "#include <linux/hw_breakpoint.h>";
  s.op->newline();

  // Forward declare the master entry functions
  s.op->newline() << "static int enter_hwbkpt_probe (struct perf_event *bp,";
  s.op->line() << " int nmi,";
  s.op->line() << " struct perf_sample_data *data,";
  s.op->line() << " struct pt_regs *regs);";

  // Emit the actual probe list.

  s.op->newline() << "static struct perf_event_attr ";
  s.op->newline() << "stap_hwbkpt_probe_array[" << hwbkpt_probes.size() << "];";

  s.op->newline() << "static struct perf_event **";
  s.op->newline() << "stap_hwbkpt_ret_array[" << hwbkpt_probes.size() << "];";
  s.op->newline() << "static struct stap_hwbkpt_probe {";
  s.op->newline() << "int registered_p:1;";
// registered_p =  0 signifies a probe that is unregistered (or failed)
// registered_p =  1 signifies a probe that got registered successfully

  // Symbol Names are mostly small and uniform enough
  // to justify putting const char*.
  s.op->newline() << "const char * const symbol;";

  s.op->newline() << "const unsigned long address;";
  s.op->newline() << "uint8_t atype;";
  s.op->newline() << "unsigned int len;";
  s.op->newline() << "struct stap_probe * const probe;";
  s.op->newline() << "} stap_hwbkpt_probes[] = {";
  s.op->indent(1);

  for (unsigned int it = 0; it < hwbkpt_probes.size(); it++)
    {
      hwbkpt_derived_probe* p = hwbkpt_probes.at(it);
      s.op->newline() << "{";
      if (p->symbol_name.size())
      s.op->line() << " .address=(unsigned long)0x0" << "ULL,";
      else
      s.op->line() << " .address=(unsigned long)0x" << hex << p->hwbkpt_addr << dec << "ULL,";
      switch(p->hwbkpt_access){
      case HWBKPT_READ:
		s.op->line() << " .atype=HW_BREAKPOINT_R ,";
		break;
      case HWBKPT_WRITE:
		s.op->line() << " .atype=HW_BREAKPOINT_W ,";
		break;
      case HWBKPT_RW:
		s.op->line() << " .atype=HW_BREAKPOINT_R|HW_BREAKPOINT_W ,";
		break;
	};
      s.op->line() << " .len=" << p->hwbkpt_len << ",";
      s.op->line() << " .probe=" << common_probe_init (p) << ",";
      s.op->line() << " .symbol=\"" << p->symbol_name << "\",";
      s.op->line() << " },";
    }
  s.op->newline(-1) << "};";

  // Emit the hwbkpt callback function
  s.op->newline() ;
  s.op->newline() << "static int enter_hwbkpt_probe (struct perf_event *bp,";
  s.op->line() << " int nmi,";
  s.op->line() << " struct perf_sample_data *data,";
  s.op->line() << " struct pt_regs *regs) {";
  s.op->newline(1) << "unsigned int i;";
  s.op->newline() << "if (bp->attr.type != PERF_TYPE_BREAKPOINT) return -1;";
  s.op->newline() << "for (i=0; i<" << hwbkpt_probes.size() << "; i++) {";
  s.op->newline(1) << "struct perf_event_attr *hp = & stap_hwbkpt_probe_array[i];";
  // XXX: why not match stap_hwbkpt_ret_array[i] against bp instead?
  s.op->newline() << "if (bp->attr.bp_addr==hp->bp_addr && bp->attr.bp_type==hp->bp_type && bp->attr.bp_len==hp->bp_len) {";
  s.op->newline(1) << "struct stap_hwbkpt_probe *sdp = &stap_hwbkpt_probes[i];";
  common_probe_entryfn_prologue (s.op, "STAP_SESSION_RUNNING", "sdp->probe",
				 "_STP_PROBE_HANDLER_HWBKPT");
  s.op->newline() << "if (user_mode(regs)) {";
  s.op->newline(1)<< "c->probe_flags |= _STP_PROBE_STATE_USER_MODE;";
  s.op->newline() << "c->uregs = regs;";
  s.op->newline(-1) << "} else {";
  s.op->newline(1) << "c->kregs = regs;";
  s.op->newline(-1) << "}";
  s.op->newline() << "(*sdp->probe->ph) (c);";
  common_probe_entryfn_epilogue (s.op);
  s.op->newline(-1) << "}";
  s.op->newline(-1) << "}";
  s.op->newline() << "return 0;";
  s.op->newline(-1) << "}";
}

void
hwbkpt_derived_probe_group::emit_module_init (systemtap_session& s)
{
  s.op->newline() << "for (i=0; i<" << hwbkpt_probes.size() << "; i++) {";
  s.op->newline(1) << "struct stap_hwbkpt_probe *sdp = & stap_hwbkpt_probes[i];";
  s.op->newline() << "struct perf_event_attr *hp = & stap_hwbkpt_probe_array[i];";
  s.op->newline() << "void *addr = (void *) sdp->address;";
  s.op->newline() << "const char *hwbkpt_symbol_name = addr ? NULL : sdp->symbol;";
  s.op->newline() << "hw_breakpoint_init(hp);";
  s.op->newline() << "if (addr)";
  s.op->newline(1) << "hp->bp_addr = (unsigned long) addr;";
  s.op->newline(-1) << "else { ";
  s.op->newline(1) << "hp->bp_addr = kallsyms_lookup_name(hwbkpt_symbol_name);";
  s.op->newline() << "if (!hp->bp_addr) { ";
  s.op->newline(1) << "_stp_warn(\"Probe %s registration skipped: invalid symbol %s \",sdp->probe->pp,hwbkpt_symbol_name);";
  s.op->newline() << "continue;";
  s.op->newline(-1) << "}";
  s.op->newline(-1) << "}";
  s.op->newline() << "hp->bp_type = sdp->atype;";

  // On x86 & x86-64, hp->bp_len is not just a number but a macro/enum (!?!).
  if (s.architecture == "i386" || s.architecture == "x86_64" )
    {
      s.op->newline() << "switch(sdp->len) {";
      s.op->newline() << "case 1:";
      s.op->newline(1) << "hp->bp_len = HW_BREAKPOINT_LEN_1;";
      s.op->newline() << "break;";
      s.op->newline(-1) << "case 2:";
      s.op->newline(1) << "hp->bp_len = HW_BREAKPOINT_LEN_2;";
      s.op->newline() << "break;";
      s.op->newline(-1) << "case 3:";
      s.op->newline() << "case 4:";
      s.op->newline(1) << "hp->bp_len = HW_BREAKPOINT_LEN_4;";
      s.op->newline() << "break;";
      s.op->newline(-1) << "case 5:";
      s.op->newline() << "case 6:";
      s.op->newline() << "case 7:";
      s.op->newline() << "case 8:";
      s.op->newline() << "default:"; // XXX: could instead reject
      s.op->newline(1) << "hp->bp_len = HW_BREAKPOINT_LEN_8;";
      s.op->newline() << "break;";
      s.op->newline(-1) << "}";
    }
  else // other architectures presumed straightforward
    s.op->newline() << "hp->bp_len = sdp->len;";

  s.op->newline() << "probe_point = sdp->probe->pp;"; // for error messages
  s.op->newline() << "#ifdef STAPCONF_HW_BREAKPOINT_CONTEXT";
  s.op->newline() << "stap_hwbkpt_ret_array[i] = register_wide_hw_breakpoint(hp, (void *)&enter_hwbkpt_probe, NULL);";
  s.op->newline() << "#else";
  s.op->newline() << "stap_hwbkpt_ret_array[i] = register_wide_hw_breakpoint(hp, (void *)&enter_hwbkpt_probe);";
  s.op->newline() << "#endif";
  s.op->newline() << "rc = 0;";
  s.op->newline() << "if (IS_ERR(stap_hwbkpt_ret_array[i])) {";
  s.op->newline(1) << "rc = PTR_ERR(stap_hwbkpt_ret_array[i]);";
  s.op->newline() << "stap_hwbkpt_ret_array[i] = 0;";
  s.op->newline(-1) << "}";
  s.op->newline() << "if (rc) {";
  s.op->newline(1) << "_stp_warn(\"Hwbkpt probe %s: registration error %d, addr %p, name %s\", probe_point, rc, addr, hwbkpt_symbol_name);";
  s.op->newline() << "sdp->registered_p = 0;";
  s.op->newline(-1) << "}";
  s.op->newline() << " else sdp->registered_p = 1;";
  s.op->newline(-1) << "}"; // for loop
}

void
hwbkpt_derived_probe_group::emit_module_exit (systemtap_session& s)
{
  //Unregister hwbkpt probes.
  s.op->newline() << "for (i=0; i<" << hwbkpt_probes.size() << "; i++) {";
  s.op->newline(1) << "struct stap_hwbkpt_probe *sdp = & stap_hwbkpt_probes[i];";
  s.op->newline() << "if (sdp->registered_p == 0) continue;";
  s.op->newline() << "unregister_wide_hw_breakpoint(stap_hwbkpt_ret_array[i]);";
  s.op->newline() << "sdp->registered_p = 0;";
  s.op->newline(-1) << "}";
}

struct hwbkpt_builder: public derived_probe_builder
{
  hwbkpt_builder() {}
  virtual void build(systemtap_session & sess,
		     probe * base,
		     probe_point * location,
		     literal_map_t const & parameters,
		     vector<derived_probe *> & finished_results);
};

void
hwbkpt_builder::build(systemtap_session & sess,
		      probe * base,
		      probe_point * location,
		      literal_map_t const & parameters,
		      vector<derived_probe *> & finished_results)
{
  string symbol_str_val;
  int64_t hwbkpt_address, len;
  bool has_addr, has_symbol_str, has_write, has_rw, has_len;

  if (! (sess.kernel_config["CONFIG_PERF_EVENTS"] == string("y")))
      throw semantic_error (_("CONFIG_PERF_EVENTS not available on this kernel"),
                            location->components[0]->tok);
  if (! (sess.kernel_config["CONFIG_HAVE_HW_BREAKPOINT"] == string("y")))
      throw semantic_error (_("CONFIG_HAVE_HW_BREAKPOINT not available on this kernel"),
                            location->components[0]->tok);

  has_addr = get_param (parameters, TOK_HWBKPT, hwbkpt_address);
  has_symbol_str = get_param (parameters, TOK_HWBKPT, symbol_str_val);
  has_len = get_param (parameters, TOK_LENGTH, len);
  has_write = (parameters.find(TOK_HWBKPT_WRITE) != parameters.end());
  has_rw = (parameters.find(TOK_HWBKPT_RW) != parameters.end());

  if (!has_len)
	len = 1;

  if (has_addr)
      finished_results.push_back (new hwbkpt_derived_probe (base,
							    location,
							    hwbkpt_address,
							    "",len,0,
							    has_write,
							    has_rw));
  else if (has_symbol_str)
      finished_results.push_back (new hwbkpt_derived_probe (base,
							    location,
							    0,
							    symbol_str_val,len,0,
							    has_write,
							    has_rw));
  else
    assert (0);
}

// ------------------------------------------------------------------------
// statically inserted kernel-tracepoint derived probes
// ------------------------------------------------------------------------

struct tracepoint_arg
{
  string name, c_type, typecast;
  bool usable, used, isptr;
  Dwarf_Die type_die;
  tracepoint_arg(): usable(false), used(false), isptr(false) {}
};

struct tracepoint_derived_probe: public derived_probe
{
  tracepoint_derived_probe (systemtap_session& s,
                            dwflpp& dw, Dwarf_Die& func_die,
                            const string& tracepoint_name,
                            probe* base_probe, probe_point* location);

  systemtap_session& sess;
  string tracepoint_name, header;
  vector <struct tracepoint_arg> args;

  void build_args(dwflpp& dw, Dwarf_Die& func_die);
  void getargs (std::list<std::string> &arg_set) const;
  void join_group (systemtap_session& s);
  void print_dupe_stamp(ostream& o);
};


struct tracepoint_derived_probe_group: public generic_dpg<tracepoint_derived_probe>
{
  void emit_module_decls (systemtap_session& s);
  void emit_module_init (systemtap_session& s);
  void emit_module_exit (systemtap_session& s);
};


struct tracepoint_var_expanding_visitor: public var_expanding_visitor
{
  tracepoint_var_expanding_visitor(dwflpp& dw, const string& probe_name,
                                   vector <struct tracepoint_arg>& args):
    dw (dw), probe_name (probe_name), args (args) {}
  dwflpp& dw;
  const string& probe_name;
  vector <struct tracepoint_arg>& args;

  void visit_target_symbol (target_symbol* e);
  void visit_target_symbol_arg (target_symbol* e);
  void visit_target_symbol_context (target_symbol* e);
};


void
tracepoint_var_expanding_visitor::visit_target_symbol_arg (target_symbol* e)
{
  string argname = e->name.substr(1);

  // search for a tracepoint parameter matching this name
  tracepoint_arg *arg = NULL;
  for (unsigned i = 0; i < args.size(); ++i)
    if (args[i].usable && args[i].name == argname)
      {
        arg = &args[i];
        arg->used = true;
        break;
      }

  if (arg == NULL)
    {
      stringstream alternatives;
      for (unsigned i = 0; i < args.size(); ++i)
        alternatives << " $" << args[i].name;
      alternatives << " $$name $$parms $$vars";

      // We hope that this value ends up not being referenced after all, so it
      // can be optimized out quietly.
      throw semantic_error(_F("unable to find tracepoint variable '%s' (alternatives: %s)",
                              e->name.c_str(), alternatives.str().c_str()), e->tok);
      // NB: we can have multiple errors, since a target variable
      // may be expanded in several different contexts:
      //     trace ("*") { $foo->bar }
    }

  // make sure we're not dereferencing base types
  if (!arg->isptr)
    e->assert_no_components("tracepoint", true);

  // we can only write to dereferenced fields, and only if guru mode is on
  bool lvalue = is_active_lvalue(e);
  if (lvalue && (!dw.sess.guru_mode || e->components.empty()))
    throw semantic_error(_F("write to tracepoint variable '%s' not permitted", e->name.c_str()), e->tok);

  // XXX: if a struct/union arg is passed by value, then writing to its fields
  // is also meaningless until you dereference past a pointer member.  It's
  // harder to detect and prevent that though...

  if (e->components.empty())
    {
      if (e->addressof)
        throw semantic_error(_("cannot take address of tracepoint variable"), e->tok);

      // Just grab the value from the probe locals
      symbol* sym = new symbol;
      sym->tok = e->tok;
      sym->name = "__tracepoint_arg_" + arg->name;
      provide (sym);
    }
  else
    {
      // make a copy of the original as a bare target symbol for the tracepoint
      // value, which will be passed into the dwarf dereferencing code
      target_symbol* e2 = deep_copy_visitor::deep_copy(e);
      e2->components.clear();

      if (e->components.back().type == target_symbol::comp_pretty_print)
        {
          if (lvalue)
            throw semantic_error(_("cannot write to pretty-printed variable"), e->tok);

          dwarf_pretty_print dpp(dw, &arg->type_die, e2, arg->isptr, false, *e);
          dpp.expand()->visit (this);
          return;
        }

      // Synthesize a function to dereference the dwarf fields,
      // with a pointer parameter that is the base tracepoint variable
      functiondecl *fdecl = new functiondecl;
      fdecl->synthetic = true;
      fdecl->tok = e->tok;
      embeddedcode *ec = new embeddedcode;
      ec->tok = e->tok;

      string fname = (string(lvalue ? "_tracepoint_tvar_set" : "_tracepoint_tvar_get")
                      + "_" + e->name.substr(1)
                      + "_" + lex_cast(tick++));

      fdecl->name = fname;
      fdecl->body = ec;

      // PR10601: adapt to kernel-vs-userspace loc2c-runtime
      ec->code += "\n#define fetch_register k_fetch_register\n";
      ec->code += "#define store_register k_store_register\n";

      ec->code += dw.literal_stmt_for_pointer (&arg->type_die, e,
                                                  lvalue, fdecl->type);

      // Give the fdecl an argument for the raw tracepoint value
      vardecl *v1 = new vardecl;
      v1->type = pe_long;
      v1->name = "pointer";
      v1->tok = e->tok;
      fdecl->formal_args.push_back(v1);

      // Any non-literal indexes need to be passed in too.
      for (unsigned i = 0; i < e->components.size(); ++i)
        if (e->components[i].type == target_symbol::comp_expression_array_index)
          {
            vardecl *v = new vardecl;
            v->type = pe_long;
            v->name = "index" + lex_cast(i);
            v->tok = e->tok;
            fdecl->formal_args.push_back(v);
          }

      if (lvalue)
        {
          // Modify the fdecl so it carries a pe_long formal
          // argument called "value".

          // FIXME: For the time being we only support setting target
          // variables which have base types; these are 'pe_long' in
          // stap's type vocabulary.  Strings and pointers might be
          // reasonable, some day, but not today.

          vardecl *v2 = new vardecl;
          v2->type = pe_long;
          v2->name = "value";
          v2->tok = e->tok;
          fdecl->formal_args.push_back(v2);
        }
      else
        ec->code += "/* pure */";

      ec->code += "/* unprivileged */";

      // PR10601
      ec->code += "\n#undef fetch_register\n";
      ec->code += "\n#undef store_register\n";

      fdecl->join (dw.sess);

      // Synthesize a functioncall.
      functioncall* n = new functioncall;
      n->tok = e->tok;
      n->function = fname;
      n->args.push_back(require(e2));

      // Any non-literal indexes need to be passed in too.
      for (unsigned i = 0; i < e->components.size(); ++i)
        if (e->components[i].type == target_symbol::comp_expression_array_index)
          n->args.push_back(require(e->components[i].expr_index));

      if (lvalue)
        {
          // Provide the functioncall to our parent, so that it can be
          // used to substitute for the assignment node immediately above
          // us.
          assert(!target_symbol_setter_functioncalls.empty());
          *(target_symbol_setter_functioncalls.top()) = n;
        }

      provide (n);
    }
}


void
tracepoint_var_expanding_visitor::visit_target_symbol_context (target_symbol* e)
{
  if (e->addressof)
    throw semantic_error(_("cannot take address of context variable"), e->tok);

  if (is_active_lvalue (e))
    throw semantic_error(_F("write to tracepoint '%s' not permitted", e->name.c_str()), e->tok);

  if (e->name == "$$name")
    {
      e->assert_no_components("tracepoint");

      // Synthesize an embedded expression.
      embedded_expr *expr = new embedded_expr;
      expr->tok = e->tok;
      expr->code = string("/* string */ /* pure */ ")
	+ string("c->ips.tracepoint_name ? c->ips.tracepoint_name : \"\"");
      provide (expr);
    }
  else if (e->name == "$$vars" || e->name == "$$parms")
    {
      e->assert_no_components("tracepoint", true);

      token* pf_tok = new token(*e->tok);
      pf_tok->content = "sprintf";

      print_format* pf = print_format::create(pf_tok);

      for (unsigned i = 0; i < args.size(); ++i)
        {
          if (!args[i].usable)
            continue;
          if (i > 0)
            pf->raw_components += " ";
          pf->raw_components += args[i].name;
          target_symbol *tsym = new target_symbol;
          tsym->tok = e->tok;
          tsym->name = "$" + args[i].name;
          tsym->components = e->components;

          // every variable should always be accessible!
          tsym->saved_conversion_error = 0;
          expression *texp = require (tsym); // NB: throws nothing ...
          if (tsym->saved_conversion_error) // ... but this is how we know it happened.
            {
              if (dw.sess.verbose>2)
                for (semantic_error *c = tsym->saved_conversion_error;
                     c != 0; c = c->chain)
                  clog << _("variable location problem: ") << c->what() << endl;
              pf->raw_components += "=?";
              continue;
            }

          if (!e->components.empty() &&
              e->components[0].type == target_symbol::comp_pretty_print)
            pf->raw_components += "=%s";
          else
            pf->raw_components += args[i].isptr ? "=%p" : "=%#x";
          pf->args.push_back(texp);
        }

      pf->components = print_format::string_to_components(pf->raw_components);
      provide (pf);
    }
  else
    assert(0); // shouldn't get here
}

void
tracepoint_var_expanding_visitor::visit_target_symbol (target_symbol* e)
{
  try
    {
      assert(e->name.size() > 0 && e->name[0] == '$');

      if (e->name == "$$name" || e->name == "$$parms" || e->name == "$$vars")
        visit_target_symbol_context (e);
      else
        visit_target_symbol_arg (e);
    }
  catch (const semantic_error &er)
    {
      e->chain (er);
      provide (e);
    }
}



tracepoint_derived_probe::tracepoint_derived_probe (systemtap_session& s,
                                                    dwflpp& dw, Dwarf_Die& func_die,
                                                    const string& tracepoint_name,
                                                    probe* base, probe_point* loc):
  derived_probe (base, loc, true /* .components soon rewritten */),
  sess (s), tracepoint_name (tracepoint_name)
{
  // create synthetic probe point name; preserve condition
  vector<probe_point::component*> comps;
  comps.push_back (new probe_point::component (TOK_KERNEL));
  comps.push_back (new probe_point::component (TOK_TRACE, new literal_string (tracepoint_name)));
  this->sole_location()->components = comps;

  // fill out the available arguments in this tracepoint
  build_args(dw, func_die);

  // determine which header defined this tracepoint
  string decl_file = dwarf_decl_file(&func_die);
  header = decl_file; 

#if 0 /* This convention is not enforced. */
  size_t header_pos = decl_file.rfind("trace/");
  if (header_pos == string::npos)
    throw semantic_error ("cannot parse header location for tracepoint '"
                                  + tracepoint_name + "' in '"
                                  + decl_file + "'");
  header = decl_file.substr(header_pos);
#endif

  // tracepoints from FOO_event_types.h should really be included from FOO.h
  // XXX can dwarf tell us the include hierarchy?  it would be better to
  // ... walk up to see which one was directly included by tracequery.c
  // XXX: see also PR9993.
  size_t header_pos = header.find("_event_types");
  if (header_pos != string::npos)
    header.erase(header_pos, 12);

  // Now expand the local variables in the probe body
  tracepoint_var_expanding_visitor v (dw, name, args);
  v.replace (this->body);
  for (unsigned i = 0; i < args.size(); i++)
    if (args[i].used)
      {
	vardecl* v = new vardecl;
	v->name = "__tracepoint_arg_" + args[i].name;
	v->tok = this->tok;
	v->set_arity(0, this->tok);
	v->type = pe_long;
	v->skip_init = true;
	this->locals.push_back (v);
      }

  if (sess.verbose > 2)
    clog << "tracepoint-based " << name << " tracepoint='" << tracepoint_name << "'" << endl;
}


static bool
resolve_tracepoint_arg_type(tracepoint_arg& arg)
{
  Dwarf_Die type;
  switch (dwarf_tag(&arg.type_die))
    {
    case DW_TAG_typedef:
    case DW_TAG_const_type:
    case DW_TAG_volatile_type:
      // iterate on the referent type
      return (dwarf_attr_die(&arg.type_die, DW_AT_type, &arg.type_die)
              && resolve_tracepoint_arg_type(arg));
    case DW_TAG_base_type:
      // base types will simply be treated as script longs
      arg.isptr = false;
      return true;
    case DW_TAG_pointer_type:
      // pointers can be treated as script longs,
      // and if we know their type, they can also be dereferenced
      type = arg.type_die;
      while (dwarf_attr_die(&arg.type_die, DW_AT_type, &arg.type_die))
        {
          // It still might be a non-type, e.g. const void,
          // so we need to strip away all qualifiers.
          int tag = dwarf_tag(&arg.type_die);
          if (tag != DW_TAG_typedef &&
              tag != DW_TAG_const_type &&
              tag != DW_TAG_volatile_type)
            {
              arg.isptr = true;
              break;
            }
        }
      if (!arg.isptr)
        arg.type_die = type;
      arg.typecast = "(intptr_t)";
      return true;
    case DW_TAG_structure_type:
    case DW_TAG_union_type:
      // for structs/unions which are passed by value, we turn it into
      // a pointer that can be dereferenced.
      arg.isptr = true;
      arg.typecast = "(intptr_t)&";
      return true;
    default:
      // should we consider other types too?
      return false;
    }
}


void
tracepoint_derived_probe::build_args(dwflpp&, Dwarf_Die& func_die)
{
  Dwarf_Die arg;
  if (dwarf_child(&func_die, &arg) == 0)
    do
      if (dwarf_tag(&arg) == DW_TAG_formal_parameter)
        {
          // build a tracepoint_arg for this parameter
          tracepoint_arg tparg;
          tparg.name = dwarf_diename(&arg);

          // read the type of this parameter
          if (!dwarf_attr_die (&arg, DW_AT_type, &tparg.type_die)
              || !dwarf_type_name(&tparg.type_die, tparg.c_type))
            throw semantic_error (_F("cannot get type of parameter '%s' of tracepoint '%s'",
                                     tparg.name.c_str(), tracepoint_name.c_str()));

          tparg.usable = resolve_tracepoint_arg_type(tparg);
          args.push_back(tparg);
          if (sess.verbose > 4)
            clog << _F("found parameter for tracepoint '%s': type:'%s' name:'%s'",
                       tracepoint_name.c_str(), tparg.c_type.c_str(), tparg.name.c_str()) << endl;
        }
    while (dwarf_siblingof(&arg, &arg) == 0);
}

void
tracepoint_derived_probe::getargs(std::list<std::string> &arg_set) const
{
  for (unsigned i = 0; i < args.size(); ++i)
    if (args[i].usable)
      arg_set.push_back("$"+args[i].name+":"+args[i].c_type);
}

void
tracepoint_derived_probe::join_group (systemtap_session& s)
{
  if (! s.tracepoint_derived_probes)
    s.tracepoint_derived_probes = new tracepoint_derived_probe_group ();
  s.tracepoint_derived_probes->enroll (this);
}


void
tracepoint_derived_probe::print_dupe_stamp(ostream& o)
{
  for (unsigned i = 0; i < args.size(); i++)
    if (args[i].used)
      o << "__tracepoint_arg_" << args[i].name << endl;
}


static vector<string> tracepoint_extra_decls (systemtap_session& s)
{
  vector<string> they_live;
  // PR 9993
  // XXX: may need this to be configurable
  they_live.push_back ("#include <linux/skbuff.h>");

  // PR11649: conditional extra header
  // for kvm tracepoints in 2.6.33ish
  if (s.kernel_config["CONFIG_KVM"] != string("")) {
    they_live.push_back ("#include <linux/kvm_host.h>");
  }

  if (s.kernel_config["CONFIG_XFS_FS"] != string("")) {
    they_live.push_back ("#define XFS_BIG_BLKNOS 1");
    if (s.kernel_source_tree != "")
      they_live.push_back ("#include \"fs/xfs/xfs_types.h\""); // in kernel-source tree
    they_live.push_back ("struct xfs_mount;");
    they_live.push_back ("struct xfs_inode;");
    they_live.push_back ("struct xfs_buf;");
    they_live.push_back ("struct xfs_bmbt_irec;");
    they_live.push_back ("struct xfs_trans;");
  }

  if (s.kernel_config["CONFIG_NFSD"] != string("")) {
    they_live.push_back ("struct rpc_task;");
  }

  they_live.push_back ("#include <asm/cputime.h>");

  // linux 3.0
  they_live.push_back ("struct cpu_workqueue_struct;");

  if (s.kernel_config["CONFIG_EXT4_FS"] != string(""))
    if (s.kernel_source_tree != "")
      they_live.push_back ("#include \"fs/ext4/ext4.h\""); // in kernel-source tree

  return they_live;
}


void
tracepoint_derived_probe_group::emit_module_decls (systemtap_session& s)
{
  if (probes.empty())
    return;

  s.op->newline() << "/* ---- tracepoint probes ---- */";
  s.op->newline();

  // PR9993: Add extra headers to work around undeclared types in individual
  // include/trace/foo.h files
  const vector<string>& extra_decls = tracepoint_extra_decls (s);
  for (unsigned z=0; z<extra_decls.size(); z++)
    s.op->newline() << extra_decls[z] << "\n";

  for (unsigned i = 0; i < probes.size(); ++i)
    {
      tracepoint_derived_probe *p = probes[i];

      // emit a separate entry function for each probe, since tracepoints
      // don't provide any sort of context pointer.
      s.op->newline() << "#undef TRACE_INCLUDE_FILE";
      s.op->newline() << "#undef TRACE_INCLUDE_PATH";

      // strip include/ substring, the same way as done in get_tracequery_module()
      string header = p->header;
      size_t root_pos = header.rfind("include/");
      header = ((root_pos != string::npos) ? header.substr(root_pos + 8) : header);
      s.op->newline() << "#include <" << header << ">";

      // Starting in 2.6.35, at the same time NOARGS was added, the callback
      // always has a void* as the first parameter. PR11599
      s.op->newline() << "#ifdef DECLARE_TRACE_NOARGS";
      s.op->newline() << "#define STAP_TP_DATA   , NULL";
      s.op->newline() << "#define STAP_TP_PROTO  void *cb_data"
                      << " __attribute__ ((unused))";
      if (!p->args.empty())
        s.op->line() << ",";
      s.op->newline() << "#else";
      s.op->newline() << "#define STAP_TP_DATA";
      s.op->newline() << "#define STAP_TP_PROTO";
      if (p->args.empty())
        s.op->line() << " void";
      s.op->newline() << "#endif";

      s.op->newline() << "static void enter_tracepoint_probe_" << i << "(";
      s.op->newline(2) << "STAP_TP_PROTO";

      for (unsigned j = 0; j < p->args.size(); ++j)
        {
          if (j > 0)
            s.op->line() << ",";
          s.op->newline() << p->args[j].c_type << " __tracepoint_arg_" << p->args[j].name;
        }
      s.op->newline() << ")";
      s.op->newline(-2) << "{";

      s.op->newline(1) << "struct stap_probe * const probe = "
                       << common_probe_init (p) << ";";
      common_probe_entryfn_prologue (s.op, "STAP_SESSION_RUNNING", "probe",
				     "_STP_PROBE_HANDLER_TRACEPOINT");
      s.op->newline() << "c->ips.tracepoint_name = "
                      << lex_cast_qstring (p->tracepoint_name)
                      << ";";
      for (unsigned j = 0; j < p->args.size(); ++j)
        if (p->args[j].used)
          {
            s.op->newline() << "c->probe_locals." << p->name << ".__tracepoint_arg_"
                            << p->args[j].name << " = (int64_t)";
            s.op->line() << p->args[j].typecast;
            s.op->line() << "__tracepoint_arg_" << p->args[j].name << ";";
          }
      s.op->newline() << "(*probe->ph) (c);";
      common_probe_entryfn_epilogue (s.op);
      s.op->newline(-1) << "}";

      // emit normalized registration functions
      s.op->newline() << "static int register_tracepoint_probe_" << i << "(void) {";
      s.op->newline(1) << "return register_trace_" << p->tracepoint_name
                       << "(enter_tracepoint_probe_" << i << " STAP_TP_DATA);";
      s.op->newline(-1) << "}";

      // NB: we're not prepared to deal with unreg failures.  However, failures
      // can only occur if the tracepoint doesn't exist (yet?), or if we
      // weren't even registered.  The former should be OKed by the initial
      // registration call, and the latter is safe to ignore.
      s.op->newline() << "static void unregister_tracepoint_probe_" << i << "(void) {";
      s.op->newline(1) << "(void) unregister_trace_" << p->tracepoint_name
                       << "(enter_tracepoint_probe_" << i << " STAP_TP_DATA);";
      s.op->newline(-1) << "}";
      s.op->newline();

      s.op->newline() << "#undef STAP_TP_DATA";
      s.op->newline() << "#undef STAP_TP_PROTO";
      s.op->newline();
    }

  // emit an array of registration functions for easy init/shutdown
  s.op->newline() << "static struct stap_tracepoint_probe {";
  s.op->newline(1) << "int (*reg)(void);";
  s.op->newline(0) << "void (*unreg)(void);";
  s.op->newline(-1) << "} stap_tracepoint_probes[] = {";
  s.op->indent(1);
  for (unsigned i = 0; i < probes.size(); ++i)
    {
      s.op->newline () << "{";
      s.op->line() << " .reg=&register_tracepoint_probe_" << i << ",";
      s.op->line() << " .unreg=&unregister_tracepoint_probe_" << i;
      s.op->line() << " },";
    }
  s.op->newline(-1) << "};";
  s.op->newline();
}


void
tracepoint_derived_probe_group::emit_module_init (systemtap_session &s)
{
  if (probes.size () == 0)
    return;

  s.op->newline() << "/* init tracepoint probes */";
  s.op->newline() << "for (i=0; i<" << probes.size() << "; i++) {";
  s.op->newline(1) << "rc = stap_tracepoint_probes[i].reg();";
  s.op->newline() << "if (rc) {";
  s.op->newline(1) << "for (j=i-1; j>=0; j--)"; // partial rollback
  s.op->newline(1) << "stap_tracepoint_probes[j].unreg();";
  s.op->newline(-1) << "break;"; // don't attempt to register any more probes
  s.op->newline(-1) << "}";
  s.op->newline(-1) << "}";

  // This would be technically proper (on those autoconf-detectable
  // kernels that include this function in tracepoint.h), however we
  // already make several calls to synchronze_sched() during our
  // shutdown processes.

  // s.op->newline() << "if (rc)";
  // s.op->newline(1) << "tracepoint_synchronize_unregister();";
  // s.op->indent(-1);
}


void
tracepoint_derived_probe_group::emit_module_exit (systemtap_session& s)
{
  if (probes.empty())
    return;

  s.op->newline() << "/* deregister tracepoint probes */";
  s.op->newline() << "for (i=0; i<" << probes.size() << "; i++)";
  s.op->newline(1) << "stap_tracepoint_probes[i].unreg();";
  s.op->indent(-1);

  // Not necessary: see above.

  // s.op->newline() << "tracepoint_synchronize_unregister();";
}


struct tracepoint_query : public base_query
{
  tracepoint_query(dwflpp & dw, const string & tracepoint,
                   probe * base_probe, probe_point * base_loc,
                   vector<derived_probe *> & results):
    base_query(dw, "*"), tracepoint(tracepoint),
    base_probe(base_probe), base_loc(base_loc),
    results(results) {}

  const string& tracepoint;

  probe * base_probe;
  probe_point * base_loc;
  vector<derived_probe *> & results;
  set<string> probed_names;

  void handle_query_module();
  int handle_query_cu(Dwarf_Die * cudie);
  int handle_query_func(Dwarf_Die * func);
  void query_library (const char *) {}
  void query_plt (const char *entry, size_t addr) {}

  static int tracepoint_query_cu (Dwarf_Die * cudie, void * arg);
  static int tracepoint_query_func (Dwarf_Die * func, base_query * query);
};


void
tracepoint_query::handle_query_module()
{
  // look for the tracepoints in each CU
  dw.iterate_over_cus(tracepoint_query_cu, this);
}


int
tracepoint_query::handle_query_cu(Dwarf_Die * cudie)
{
  dw.focus_on_cu (cudie);

  // look at each function to see if it's a tracepoint
  string function = "stapprobe_" + tracepoint;
  return dw.iterate_over_functions (tracepoint_query_func, this, function);
}


int
tracepoint_query::handle_query_func(Dwarf_Die * func)
{
  dw.focus_on_function (func);

  assert(startswith(dw.function_name, "stapprobe_"));
  string tracepoint_instance = dw.function_name.substr(10);

  // check for duplicates -- sometimes tracepoint headers may be indirectly
  // included in more than one of our tracequery modules.
  if (!probed_names.insert(tracepoint_instance).second)
    return DWARF_CB_OK;

  derived_probe *dp = new tracepoint_derived_probe (dw.sess, dw, *func,
                                                    tracepoint_instance,
                                                    base_probe, base_loc);
  results.push_back (dp);
  return DWARF_CB_OK;
}


int
tracepoint_query::tracepoint_query_cu (Dwarf_Die * cudie, void * arg)
{
  tracepoint_query * q = static_cast<tracepoint_query *>(arg);
  if (pending_interrupts) return DWARF_CB_ABORT;
  return q->handle_query_cu(cudie);
}


int
tracepoint_query::tracepoint_query_func (Dwarf_Die * func, base_query * query)
{
  tracepoint_query * q = static_cast<tracepoint_query *>(query);
  if (pending_interrupts) return DWARF_CB_ABORT;
  return q->handle_query_func(func);
}


struct tracepoint_builder: public derived_probe_builder
{
private:
  dwflpp *dw;
  bool init_dw(systemtap_session& s);
  string get_tracequery_module(systemtap_session& s,
                               const vector<string>& headers);

public:

  tracepoint_builder(): dw(0) {}
  ~tracepoint_builder() { delete dw; }

  void build_no_more (systemtap_session& s)
  {
    if (dw && s.verbose > 3)
      clog << _("tracepoint_builder releasing dwflpp") << endl;
    delete dw;
    dw = NULL;

    delete_session_module_cache (s);
  }

  void build(systemtap_session& s,
             probe *base, probe_point *location,
             literal_map_t const& parameters,
             vector<derived_probe*>& finished_results);
};


string
tracepoint_builder::get_tracequery_module(systemtap_session& s,
                                          const vector<string>& headers)
{
  if (s.verbose > 2)
    {
      clog << _F("Pass 2: getting a tracepoint query for %zu headers: ", headers.size()) << endl;
      for (size_t i = 0; i < headers.size(); ++i)
        clog << "  " << headers[i] << endl;
    }

  string tracequery_path;
  if (s.use_cache)
    {
      // see if the cached module exists
      tracequery_path = find_tracequery_hash(s, headers);
      if (!tracequery_path.empty() && !s.poison_cache)
        {
          int fd = open(tracequery_path.c_str(), O_RDONLY);
          if (fd != -1)
            {
              if (s.verbose > 2)
                clog << _F("Pass 2: using cached %s", tracequery_path.c_str()) << endl;
              close(fd);
              return tracequery_path;
            }
        }
    }

  // no cached module, time to make it

  // PR9993: Add extra headers to work around undeclared types in individual
  // include/trace/foo.h files
  vector<string> short_decls = tracepoint_extra_decls(s);

  // add each requested tracepoint header
  for (size_t i = 0; i < headers.size(); ++i)
    {
      const string &header = headers[i];
      size_t root_pos = header.rfind("include/");
      short_decls.push_back(string("#include <") + 
                            ((root_pos != string::npos) ? header.substr(root_pos + 8) : header) +
                            string(">"));
    }

  string tracequery_ko;
  int rc = make_tracequery(s, tracequery_ko, short_decls);
  if (rc != 0)
    tracequery_ko = "/dev/null";

  // try to save tracequery in the cache
  if (s.use_cache)
    copy_file(tracequery_ko, tracequery_path, s.verbose > 2);

  return tracequery_ko;
}



bool
tracepoint_builder::init_dw(systemtap_session& s)
{
  if (dw != NULL)
    return true;

  vector<string> tracequery_modules;
  vector<string> system_headers;

  glob_t trace_glob;

  // find kernel_source_tree
  if (s.kernel_source_tree == "")
    {
      unsigned found;
      DwflPtr dwfl_ptr = setup_dwfl_kernel ("kernel", &found, s);
      Dwfl *dwfl = dwfl_ptr.get()->dwfl;
      if (found)
        {
          Dwarf_Die *cudie = 0;
          Dwarf_Addr bias;
          while ((cudie = dwfl_nextcu (dwfl, cudie, &bias)) != NULL)
            {
              if (pending_interrupts) break;
              Dwarf_Attribute attr;
              const char* name = dwarf_formstring (dwarf_attr (cudie, DW_AT_comp_dir, &attr));
              if (name) 
                {
                  if (s.verbose > 2)
                    clog << _F("Located kernel source tree (DW_AT_comp_dir) at '%s'", name) << endl;

                  s.kernel_source_tree = name;
                  break; // skip others; modern Kbuild uses same comp_dir for them all
                }
            }
        }
    }

  // prefixes
  vector<string> glob_prefixes;
  glob_prefixes.push_back (s.kernel_build_tree);
  if (s.kernel_source_tree != "")
    glob_prefixes.push_back (s.kernel_source_tree);

  // suffixes
  vector<string> glob_suffixes;
  glob_suffixes.push_back("include/trace/events/*.h");
  glob_suffixes.push_back("include/trace/*.h");
  glob_suffixes.push_back("arch/x86/kvm/*trace.h");
  glob_suffixes.push_back("fs/xfs/linux-*/xfs_tr*.h");

  // compute cartesian product
  vector<string> globs;
  for (unsigned i=0; i<glob_prefixes.size(); i++)
    for (unsigned j=0; j<glob_suffixes.size(); j++)
      globs.push_back (glob_prefixes[i]+string("/")+glob_suffixes[j]);

  for (unsigned z = 0; z < globs.size(); z++)
    {
      string glob_str = globs[z];
      if (s.verbose > 3)
        clog << _("Checking tracepoint glob ") << glob_str << endl;

      glob(glob_str.c_str(), 0, NULL, &trace_glob);
      for (unsigned i = 0; i < trace_glob.gl_pathc; ++i)
        {
          string header(trace_glob.gl_pathv[i]);

          // filter out a few known "internal-only" headers
          if (endswith(header, "/define_trace.h") ||
              endswith(header, "/ftrace.h")       ||
              endswith(header, "/trace_events.h") ||
              endswith(header, "_event_types.h"))
            continue;

          system_headers.push_back(header);
        }
      globfree(&trace_glob);
    }

  // First attempt to do all system headers in one go
  string tracequery_path = get_tracequery_module(s, system_headers);
  // NB: An empty tracequery means that the header didn't compile correctly
  if (get_file_size(tracequery_path))
    tracequery_modules.push_back(tracequery_path);
  else
    // Otherwise try to do them one at a time (PR10424)
    for (size_t i = 0; i < system_headers.size(); ++i)
      {
        if (pending_interrupts) return false;
        vector<string> one_header(1, system_headers[i]);
        tracequery_path = get_tracequery_module(s, one_header);
        if (get_file_size(tracequery_path))
          tracequery_modules.push_back(tracequery_path);
      }

  // TODO: consider other sources of tracepoint headers too, like from
  // a command-line parameter or some environment or .systemtaprc

  dw = new dwflpp(s, tracequery_modules, true);
  return true;
}

void
tracepoint_builder::build(systemtap_session& s,
                          probe *base, probe_point *location,
                          literal_map_t const& parameters,
                          vector<derived_probe*>& finished_results)
{
  if (!init_dw(s))
    return;

  string tracepoint;
  assert(get_param (parameters, TOK_TRACE, tracepoint));

  tracepoint_query q(*dw, tracepoint, base, location, finished_results);
  dw->iterate_over_modules(&query_module, &q);
}


// ------------------------------------------------------------------------
//  Standard tapset registry.
// ------------------------------------------------------------------------

void
register_standard_tapsets(systemtap_session & s)
{
  register_tapset_been(s);
  register_tapset_itrace(s);
  register_tapset_mark(s);
  register_tapset_procfs(s);
  register_tapset_timers(s);
  register_tapset_utrace(s);

  // dwarf-based kprobe/uprobe parts
  dwarf_derived_probe::register_patterns(s);

  // XXX: user-space starter set
  s.pattern_root->bind_num(TOK_PROCESS)
    ->bind_num(TOK_STATEMENT)->bind(TOK_ABSOLUTE)
    ->bind_unprivileged()
    ->bind(new uprobe_builder ());
  s.pattern_root->bind_num(TOK_PROCESS)
    ->bind_num(TOK_STATEMENT)->bind(TOK_ABSOLUTE)->bind(TOK_RETURN)
    ->bind_unprivileged()
    ->bind(new uprobe_builder ());

  // kernel tracepoint probes
  s.pattern_root->bind(TOK_KERNEL)->bind_str(TOK_TRACE)
    ->bind(new tracepoint_builder());

  // Kprobe based probe
  s.pattern_root->bind(TOK_KPROBE)->bind_str(TOK_FUNCTION)
     ->bind(new kprobe_builder());
  s.pattern_root->bind(TOK_KPROBE)->bind_str(TOK_MODULE)
     ->bind_str(TOK_FUNCTION)->bind(new kprobe_builder());
  s.pattern_root->bind(TOK_KPROBE)->bind_str(TOK_FUNCTION)->bind(TOK_RETURN)
     ->bind(new kprobe_builder());
  s.pattern_root->bind(TOK_KPROBE)->bind_str(TOK_FUNCTION)->bind(TOK_RETURN)
     ->bind_num(TOK_MAXACTIVE)->bind(new kprobe_builder());
  s.pattern_root->bind(TOK_KPROBE)->bind_str(TOK_MODULE)
     ->bind_str(TOK_FUNCTION)->bind(TOK_RETURN)->bind(new kprobe_builder());
  s.pattern_root->bind(TOK_KPROBE)->bind_str(TOK_MODULE)
     ->bind_str(TOK_FUNCTION)->bind(TOK_RETURN)
     ->bind_num(TOK_MAXACTIVE)->bind(new kprobe_builder());
  s.pattern_root->bind(TOK_KPROBE)->bind_num(TOK_STATEMENT)
      ->bind(TOK_ABSOLUTE)->bind(new kprobe_builder());

  //Hwbkpt based probe
  // NB: we formerly registered the probe point types only if the kernel configuration
  // allowed it.  However, we get better error messages if we allow probes to resolve.
  s.pattern_root->bind(TOK_KERNEL)->bind_num(TOK_HWBKPT)
    ->bind(TOK_HWBKPT_WRITE)->bind(new hwbkpt_builder());
  s.pattern_root->bind(TOK_KERNEL)->bind_str(TOK_HWBKPT)
    ->bind(TOK_HWBKPT_WRITE)->bind(new hwbkpt_builder());
  s.pattern_root->bind(TOK_KERNEL)->bind_num(TOK_HWBKPT)
    ->bind(TOK_HWBKPT_RW)->bind(new hwbkpt_builder());
  s.pattern_root->bind(TOK_KERNEL)->bind_str(TOK_HWBKPT)
    ->bind(TOK_HWBKPT_RW)->bind(new hwbkpt_builder());
  s.pattern_root->bind(TOK_KERNEL)->bind_num(TOK_HWBKPT)
    ->bind_num(TOK_LENGTH)->bind(TOK_HWBKPT_WRITE)->bind(new hwbkpt_builder());
  s.pattern_root->bind(TOK_KERNEL)->bind_num(TOK_HWBKPT)
    ->bind_num(TOK_LENGTH)->bind(TOK_HWBKPT_RW)->bind(new hwbkpt_builder());
  // length supported with address only, not symbol names

  //perf event based probe
  register_tapset_perf(s);
}


vector<derived_probe_group*>
all_session_groups(systemtap_session& s)
{
  vector<derived_probe_group*> g;

#define DOONE(x) \
  if (s. x##_derived_probes) \
    g.push_back ((derived_probe_group*)(s. x##_derived_probes))

  // Note that order *is* important here.  We want to make sure we
  // register (actually run) begin probes before any other probe type
  // is run.  Similarly, when unregistering probes, we want to
  // unregister (actually run) end probes after every other probe type
  // has be unregistered.  To do the latter,
  // c_unparser::emit_module_exit() will run this list backwards.
  DOONE(be);
  DOONE(dwarf);
  DOONE(uprobe);
  DOONE(timer);
  DOONE(profile);
  DOONE(mark);
  DOONE(tracepoint);
  DOONE(kprobe);
  DOONE(hwbkpt);
  DOONE(perf);
  DOONE(hrtimer);
  DOONE(procfs);

  // Another "order is important" item.  We want to make sure we
  // "register" the dummy task_finder probe group after all probe
  // groups that use the task_finder.
  DOONE(utrace);
  DOONE(itrace);
  DOONE(task_finder);
#undef DOONE
  return g;
}

/* vim: set sw=2 ts=8 cino=>4,n-2,{2,^-2,t0,(0,u0,w1,M1 : */<|MERGE_RESOLUTION|>--- conflicted
+++ resolved
@@ -6549,21 +6549,17 @@
       else
 	module_name = user_path; // canonicalize it
 
-<<<<<<< HEAD
       if (kernel_supports_inode_uprobes(sess))
         {
           if (has_null_param(parameters, TOK_RETURN))
             throw semantic_error
               (_("process return probes not available with inode-based uprobes"));
         }
-      else if (sess.kernel_config["CONFIG_UTRACE"] != string("y"))
-=======
       // There is a similar check in pass 4 (buildrun), but it is
       // needed here too to make sure alternatives for optional
       // (? or !) process probes are disposed and/or alternatives
       // are selected.
-      if (sess.kernel_config["CONFIG_UTRACE"] != string("y"))
->>>>>>> 2eb99c62
+      else if (sess.kernel_config["CONFIG_UTRACE"] != string("y"))
         throw semantic_error (_("process probes not available without kernel CONFIG_UTRACE"));
 
       // user-space target; we use one dwflpp instance per module name
