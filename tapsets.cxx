--- conflicted
+++ resolved
@@ -906,11 +906,11 @@
     if (!dwfl)
       throw semantic_error ("cannot open dwfl");
     dwfl_report_begin (dwfl);
-    
+
     int rc = dwfl_linux_kernel_report_offline (dwfl,
                                                debug_path,
                                                NULL);
-    
+
     if (debuginfo_needed)
       dwfl_assert (string("missing kernel ") +
                    sess.kernel_release +
@@ -918,18 +918,18 @@
                    sess.architecture +
                    string(" debuginfo"),
                    rc);
-    
+
     // XXX: it would be nice if we could do a single
     // ..._report_offline call for an entire systemtap script, so
     // that a selection predicate would filter out modules outside
     // the union of all the requested wildcards.  But we build
     // derived_probes one-by-one and we don't have lookahead.
     // PR 3498.
-    
+
     // XXX: a special case: if we have only kernel.* probe points,
     // we shouldn't waste time looking for module debug-info (and
     // vice versa).
-    
+
     // NB: the result of an _offline call is the assignment of
     // virtualized addresses to relocatable objects such as
     // modules.  These have to be converted to real addresses at
@@ -962,13 +962,13 @@
     // searching PATH etc.
 
     // XXX: should support buildid-based naming
-   
+
     Dwfl_Module *mod = dwfl_report_offline (dwfl,
                                   module_name.c_str(),
                                   module_name.c_str(),
                                   -1);
     // XXX: save mod!
-    
+
     if (debuginfo_needed)
       dwfl_assert (string("missing process ") +
                    module_name +
@@ -976,7 +976,7 @@
                    sess.architecture +
                    string(" debuginfo"),
                    mod);
-    
+
     // NB: the result of an _offline call is the assignment of
     // virtualized addresses to relocatable objects such as
     // modules.  These have to be converted to real addresses at
@@ -2404,7 +2404,7 @@
   else
     {
       has_process = get_string_param(params, TOK_PROCESS, module_val);
-      if (has_process) 
+      if (has_process)
         module_val = find_executable (module_val);
     }
 
@@ -2694,7 +2694,7 @@
 
 
   /* NB: not virtual, so can be called from dtor too: */
-  void dwarf_build_no_more (bool verbose) 
+  void dwarf_build_no_more (bool verbose)
   {
     if (kern_dw)
       {
@@ -3313,7 +3313,7 @@
         {
           assert (has_kernel || has_module);
           results.push_back (new dwarf_derived_probe(funcname, filename, line,
-                                                     module, reloc_section, addr, reloc_addr, 
+                                                     module, reloc_section, addr, reloc_addr,
                                                      *this, scope_die));
         }
     }
@@ -3900,7 +3900,7 @@
             {
               mi->elf_path = path;
             }
-      
+
           // No vmlinux.  Here returning 0 to report_kernel() means go ahead
           // and keep reporting modules.
           mi->dwarf_status = info_absent;
@@ -4633,7 +4633,7 @@
     comps.push_back (new probe_point::component(TOK_PROCESS, new literal_string(module)));
   else
     assert (0);
-     
+
   string fn_or_stmt;
   if (q.has_function_str || q.has_function_num)
     fn_or_stmt = "function";
@@ -5055,7 +5055,7 @@
         {
           kern_dw = new dwflpp(sess);
           // XXX: PR 3498
-          kern_dw->setup_kernel(); 
+          kern_dw->setup_kernel();
         }
       dw = kern_dw;
 
@@ -5067,7 +5067,7 @@
       kern_dw->iterate_over_modules(&query_kernel_module, &km);
       if (km)
         {
-          
+
           if (sess.verbose > 2)
             {
               clog << "control symbols:"
@@ -5082,22 +5082,11 @@
     }
   else if (get_param (parameters, TOK_PROCESS, module_name))
     {
-<<<<<<< HEAD
       module_name = find_executable (module_name); // canonicalize it
 
       // user-space target; we use one dwflpp instance per module name
       // (= program or shared library)
       if (user_dw.find(module_name) == user_dw.end())
-=======
-      if (! sess.sym_kprobes_text_start)
-        sess.sym_kprobes_text_start = lookup_symbol_address (km, "__kprobes_text_start");
-      if (! sess.sym_kprobes_text_end)
-        sess.sym_kprobes_text_end = lookup_symbol_address (km, "__kprobes_text_end");
-      if (! sess.sym_stext)
-        sess.sym_stext = lookup_symbol_address (km, "_stext");
-
-      if (sess.verbose > 2)
->>>>>>> cee35f73
         {
           dw = new dwflpp(sess);
           // XXX: PR 3498
@@ -5891,7 +5880,7 @@
   if (hp)
     comps.push_back (new probe_point::component(TOK_PROCESS, new literal_string(path)));
   else
-    comps.push_back (new probe_point::component(TOK_PROCESS, new literal_number(pid)));    
+    comps.push_back (new probe_point::component(TOK_PROCESS, new literal_number(pid)));
   switch (flags)
     {
     case UDPF_THREAD_BEGIN:
@@ -5915,7 +5904,7 @@
     case UDPF_END:
       comps.push_back (new probe_point::component(TOK_END));
       break;
-    default: 
+    default:
       assert (0);
     }
 
@@ -6614,7 +6603,7 @@
     comps.push_back (new probe_point::component(TOK_PROCESS, new literal_string(module)));
   else
     assert (0);
-     
+
   string fn_or_stmt;
   if (q.has_function_str || q.has_function_num)
     fn_or_stmt = "function";
@@ -6765,7 +6754,7 @@
         s.op->line() << " .pid=" << p->pid;
       else if (p->section == ".absolute")
         s.op->line() << " .pathname=" << lex_cast_qstring(p->module) << ", ";
-      // else ".dynamic" gets pathname=0, pid=0, activating task_finder "global tracing" 
+      // else ".dynamic" gets pathname=0, pid=0, activating task_finder "global tracing"
       s.op->line() << "},";
       if (p->section != ".absolute")
         s.op->line() << " .pathname=" << lex_cast_qstring(p->module) << ", ";
@@ -6807,7 +6796,7 @@
   // NB: Because these utrace callbacks only occur before / after
   // userspace instructions run, there is no concurrency control issue
   // between active uprobe callbacks and these registration /
-  // unregistration pieces.  
+  // unregistration pieces.
 
   // We protect the stap_uprobe->spec_index (which also serves as a
   // free/busy flag) value with the outer protective probes_lock
@@ -6875,7 +6864,7 @@
   s.op->newline() << "_stp_exit ();";
   s.op->newline(-1) << "}";
   s.op->newline(-1) << "}";
-  
+
   s.op->newline() << "return 0;"; // XXX: or rc?
   s.op->newline(-1) << "}";
   s.op->assert_0_indent();
@@ -6895,12 +6884,12 @@
   s.op->newline() << "static int stap_uprobe_vmchange_found (struct stap_task_finder_target *tgt, struct task_struct *tsk, int map_p, char *vm_path, unsigned long vm_start, unsigned long vm_end, unsigned long vm_pgoff) {";
   s.op->newline(1) << "struct stap_uprobe_spec *sups = container_of(tgt, struct stap_uprobe_spec, finder);";
   // 1 - shared libraries' executable segments load from offset 0 - ld.so convention
-  s.op->newline() << "if (vm_pgoff != 0) return 0;"; 
+  s.op->newline() << "if (vm_pgoff != 0) return 0;";
   // 2 - the shared library we're interested in
-  s.op->newline() << "if (vm_path == NULL || strcmp (vm_path, sups->pathname)) return 0;"; 
+  s.op->newline() << "if (vm_path == NULL || strcmp (vm_path, sups->pathname)) return 0;";
   // 3 - probe address within the mapping limits; test should not fail
-  s.op->newline() << "if (vm_end <= vm_start + sups->address) return 0;"; 
-  
+  s.op->newline() << "if (vm_end <= vm_start + sups->address) return 0;";
+
   s.op->newline() << "#ifdef DEBUG_TASK_FINDER_VMA";
   s.op->newline() << "printk (KERN_INFO \"vmchange pid %d map_p %d path %s vms %p vme %p vmp %p\\n\", tsk->tgid, map_p, vm_path, (void*) vm_start, (void*) vm_end, (void*) vm_pgoff);";
   s.op->newline() << "printk (KERN_INFO \"sups %p pp %s path %s address %p\\n\", sups, sups->pp, sups->pathname ?: \"\", (void*) sups->address);";
