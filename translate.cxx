--- conflicted
+++ resolved
@@ -4398,7 +4398,6 @@
 void
 emit_symbol_data (systemtap_session& s)
 {
-<<<<<<< HEAD
   ofstream kallsyms_out ((s.tmpdir + "/stap-symbols.h").c_str());
   s.op->newline() << "\n\n#include \"stap-symbols.h\"";
 
@@ -4413,10 +4412,7 @@
       clog << endl;
     }
 
-  static char debuginfo_path_arr[] = "-:.debug:/usr/lib/debug";
-=======
   static char debuginfo_path_arr[] = "-:.debug:/usr/lib/debug:build";
->>>>>>> 12603f28
   static char *debuginfo_env_arr = getenv("SYSTEMTAP_DEBUGINFO_PATH");
   
   static char *debuginfo_path = (debuginfo_env_arr ?
