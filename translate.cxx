--- conflicted
+++ resolved
@@ -4558,7 +4558,6 @@
 
   // Print out a definition of the runtime's _stp_modules[] globals.
 
-<<<<<<< HEAD
   kallsyms_out << endl;
   kallsyms_out << "struct _stp_module *_stp_modules [] = {" << endl;
   for (unsigned i=0; i<ctx.stp_module_index; i++)
@@ -4567,49 +4566,6 @@
     }
   kallsyms_out << "};" << endl;
   kallsyms_out << "int _stp_num_modules = " << ctx.stp_module_index << ";" << endl;
-=======
-int
-emit_symbol_data (systemtap_session& s)
-{
-  unsigned i=0;
-  char kallsyms_outbuf [4096];
-  ofstream kallsyms_out ((s.tmpdir + "/stap-symbols.h").c_str());
-  kallsyms_out.rdbuf()->pubsetbuf (kallsyms_outbuf,
-				   sizeof(kallsyms_outbuf));
-  s.op->newline() << "\n\n#include \"stap-symbols.h\"";
-
-  // FIXME for non-debuginfo use.
-  if (true) {
-      return emit_symbol_data_from_debuginfo(s, kallsyms_out);
-  } else {
-    // For symbol-table only operation, we don't have debuginfo,
-    // so parse /proc/kallsyms.
-
-    ifstream kallsyms("/proc/kallsyms");
-    string lastaddr;
-    
-    kallsyms_out << "struct _stp_symbol _stp_kernel_symbols [] = {";
-    while (! kallsyms.eof())
-      {
-	string addr, type, sym;
-	kallsyms >> addr >> type >> sym >> ws;
-	
-	if (kallsyms.peek() == '[')
-	  break;
-	
-	// NB: kallsyms includes some duplicate addresses
-	if ((type == "t" || type == "T" || type == "A" || sym == "modules_op") && lastaddr != addr)
-	  {
-	    kallsyms_out << "  { 0x" << addr << ", " << "\"" << sym << "\" },\n";
-	    lastaddr = addr;
-	    i ++;
-	  }
-      }
-    kallsyms_out << "};\n";
-    kallsyms_out << "unsigned _stp_num_kernel_symbols = " << i << ";\n";
-  }
-  return (i == 0);
->>>>>>> 51a37854
 }
 
 
