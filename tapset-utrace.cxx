// utrace tapset
// Copyright (C) 2005-2011 Red Hat Inc.
// Copyright (C) 2005-2007 Intel Corporation.
// Copyright (C) 2008 James.Bottomley@HansenPartnership.com
//
// This file is part of systemtap, and is free software.  You can
// redistribute it and/or modify it under the terms of the GNU General
// Public License (GPL); either version 2, or (at your option) any
// later version.


#include "session.h"
#include "tapsets.h"
#include "task_finder.h"
#include "translate.h"
#include "util.h"

#include <cstring>
#include <string>


using namespace std;
using namespace __gnu_cxx;


static const string TOK_PROCESS("process");
static const string TOK_BEGIN("begin");
static const string TOK_END("end");
static const string TOK_THREAD("thread");
static const string TOK_SYSCALL("syscall");
static const string TOK_RETURN("return");


// ------------------------------------------------------------------------
// utrace user-space probes
// ------------------------------------------------------------------------

// Note that these flags don't match up exactly with UTRACE_EVENT
// flags (and that's OK).
enum utrace_derived_probe_flags {
  UDPF_NONE,
  UDPF_BEGIN,				// process begin
  UDPF_END,				// process end
  UDPF_THREAD_BEGIN,			// thread begin
  UDPF_THREAD_END,			// thread end
  UDPF_SYSCALL,				// syscall entry
  UDPF_SYSCALL_RETURN,			// syscall exit
  UDPF_NFLAGS
};

struct utrace_derived_probe: public derived_probe
{
  bool has_path;
  string path;
  bool has_library;
  string library;
  int64_t pid;
  enum utrace_derived_probe_flags flags;
  bool target_symbol_seen;

  utrace_derived_probe (systemtap_session &s, probe* p, probe_point* l,
			bool hp, string &pn, int64_t pd,
			enum utrace_derived_probe_flags f);
  void join_group (systemtap_session& s);

  void emit_privilege_assertion (translator_output*);
  void print_dupe_stamp(ostream& o);
  void getargs (std::list<std::string> &arg_set) const;
};


struct utrace_derived_probe_group: public generic_dpg<utrace_derived_probe>
{
private:
  map<string, vector<utrace_derived_probe*> > probes_by_path;
  typedef map<string, vector<utrace_derived_probe*> >::iterator p_b_path_iterator;
  map<int64_t, vector<utrace_derived_probe*> > probes_by_pid;
  typedef map<int64_t, vector<utrace_derived_probe*> >::iterator p_b_pid_iterator;
  unsigned num_probes;
  bool flags_seen[UDPF_NFLAGS];

  void emit_probe_decl (systemtap_session& s, utrace_derived_probe *p);

public:
  utrace_derived_probe_group(): num_probes(0), flags_seen() { }

  void enroll (utrace_derived_probe* probe);
  void emit_module_decls (systemtap_session& s);
  void emit_module_init (systemtap_session& s);
  void emit_module_exit (systemtap_session& s);
};


struct utrace_var_expanding_visitor: public var_expanding_visitor
{
  utrace_var_expanding_visitor(systemtap_session& s, probe_point* l,
			       const string& pn,
                               enum utrace_derived_probe_flags f):
    sess (s), base_loc (l), probe_name (pn), flags (f),
    target_symbol_seen (false), add_block(NULL), add_probe(NULL) {}

  systemtap_session& sess;
  probe_point* base_loc;
  string probe_name;
  enum utrace_derived_probe_flags flags;
  bool target_symbol_seen;
  block *add_block;
  probe *add_probe;
  std::map<std::string, symbol *> return_ts_map;

  void visit_target_symbol_arg (target_symbol* e);
  void visit_target_symbol_context (target_symbol* e);
  void visit_target_symbol_cached (target_symbol* e);
  void visit_target_symbol (target_symbol* e);
};



utrace_derived_probe::utrace_derived_probe (systemtap_session &s,
                                            probe* p, probe_point* l,
					    bool hp, string &pn, int64_t pd,
					    enum utrace_derived_probe_flags f):
  derived_probe (p, l, true /* .components soon rewritten */ ),
  has_path(hp), path(pn), has_library(false), pid(pd), flags(f),
  target_symbol_seen(false)
{
<<<<<<< HEAD
    // FIXME: How to test for new utrace?
#if 0
  if (s.kernel_config["CONFIG_UTRACE"] != string("y"))
    throw semantic_error (_("process probes not available without kernel CONFIG_UTRACE"));
#endif
=======
  check_process_probe_kernel_support(s);
>>>>>>> 5261f7ab

  // Expand local variables in the probe body
  utrace_var_expanding_visitor v (s, l, name, flags);
  v.replace (this->body);
  target_symbol_seen = v.target_symbol_seen;

  // If during target-variable-expanding the probe, we added a new block
  // of code, add it to the start of the probe.
  if (v.add_block)
    this->body = new block(v.add_block, this->body);
  // If when target-variable-expanding the probe, we added a new
  // probe, add it in a new file to the list of files to be processed.
  if (v.add_probe)
    {
      stapfile *f = new stapfile;
      f->probes.push_back(v.add_probe);
      s.files.push_back(f);
    }

  // Reset the sole element of the "locations" vector as a
  // "reverse-engineered" form of the incoming (q.base_loc) probe
  // point.  This allows a user to see what program etc.
  // number any particular match of the wildcards.

  vector<probe_point::component*> comps;
  if (hp)
    comps.push_back (new probe_point::component(TOK_PROCESS, new literal_string(path)));
  else if (pid != 0)
    comps.push_back (new probe_point::component(TOK_PROCESS, new literal_number(pid)));
  else
    comps.push_back (new probe_point::component(TOK_PROCESS));

  switch (flags)
    {
    case UDPF_THREAD_BEGIN:
      comps.push_back (new probe_point::component(TOK_THREAD));
      comps.push_back (new probe_point::component(TOK_BEGIN));
      break;
    case UDPF_THREAD_END:
      comps.push_back (new probe_point::component(TOK_THREAD));
      comps.push_back (new probe_point::component(TOK_END));
      break;
    case UDPF_SYSCALL:
      comps.push_back (new probe_point::component(TOK_SYSCALL));
      break;
    case UDPF_SYSCALL_RETURN:
      comps.push_back (new probe_point::component(TOK_SYSCALL));
      comps.push_back (new probe_point::component(TOK_RETURN));
      break;
    case UDPF_BEGIN:
      comps.push_back (new probe_point::component(TOK_BEGIN));
      break;
    case UDPF_END:
      comps.push_back (new probe_point::component(TOK_END));
      break;
    default:
      assert (0);
    }

  // Overwrite it.
  this->sole_location()->components = comps;
}


void
utrace_derived_probe::join_group (systemtap_session& s)
{
  if (! s.utrace_derived_probes)
    {
      s.utrace_derived_probes = new utrace_derived_probe_group ();
    }
  s.utrace_derived_probes->enroll (this);

  enable_task_finder(s);
}


void
utrace_derived_probe::emit_privilege_assertion (translator_output* o)
{
  // Process end probes can fire for unprivileged users even if the process
  // does not belong to the user. On example is that process.end will fire
  // at the end of a process which executes execve on an executable which
  // has the setuid bit set. When the setuid executable ends, the process.end
  // will fire even though the owner of the process is different than the
  // original owner.
  // Unprivileged users must use check is_myproc() from within any
  // process.end variant in their script before doing anything "dangerous".
  if (flags == UDPF_END)
    return;

  // Other process probes should only fire for unprivileged users in the
  // context of processes which they own. Generate an assertion to this effect
  // as a safety net.
  emit_process_owner_assertion (o);
}

void
utrace_derived_probe::print_dupe_stamp(ostream& o)
{
  // Process end probes can fire for unprivileged users even if the process
  // does not belong to the user. On example is that process.end will fire
  // at the end of a process which executes execve on an executable which
  // has the setuid bit set. When the setuid executable ends, the process.end
  // will fire even though the owner of the process is different than the
  // original owner.
  // Unprivileged users must use check is_myproc() from within any
  // process.end variant in their script before doing anything "dangerous".
  //
  // Other process probes should only fire for unprivileged users in the
  // context of processes which they own.
  if (flags == UDPF_END)
    print_dupe_stamp_unprivileged (o);
  else
    print_dupe_stamp_unprivileged_process_owner (o);
}

void
utrace_derived_probe::getargs(std::list<std::string> &arg_set) const
{
  arg_set.push_back("$syscall:long");
  arg_set.push_back("$arg1:long");
  arg_set.push_back("$arg2:long");
  arg_set.push_back("$arg3:long");
  arg_set.push_back("$arg4:long");
  arg_set.push_back("$arg5:long");
  arg_set.push_back("$arg6:long");
}

void
utrace_var_expanding_visitor::visit_target_symbol_cached (target_symbol* e)
{
      // Get the full name of the target symbol.
      stringstream ts_name_stream;
      e->print(ts_name_stream);
      string ts_name = ts_name_stream.str();

      // Check and make sure we haven't already seen this target
      // variable in this return probe.  If we have, just return our
      // last replacement.
      map<string, symbol *>::iterator i = return_ts_map.find(ts_name);
      if (i != return_ts_map.end())
	{
	  provide (i->second);
	  return;
	}

      // We've got to do several things here to handle target
      // variables in return probes.

      // (1) Synthesize a global array which is the cache of the
      // target variable value.  We don't need a nesting level counter
      // like the dwarf_var_expanding_visitor::visit_target_symbol()
      // does since a particular thread can only be in one system
      // calls at a time. The array will look like this:
      //
      //   _utrace_tvar_{name}_{num}
      string aname = (string("_utrace_tvar_")
		      + e->name.substr(1)
		      + "_" + lex_cast(tick++));
      vardecl* vd = new vardecl;
      vd->name = aname;
      vd->tok = e->tok;
      sess.globals.push_back (vd);

      // (2) Create a new code block we're going to insert at the
      // beginning of this probe to get the cached value into a
      // temporary variable.  We'll replace the target variable
      // reference with the temporary variable reference.  The code
      // will look like this:
      //
      //   _utrace_tvar_tid = tid()
      //   _utrace_tvar_{name}_{num}_tmp
      //       = _utrace_tvar_{name}_{num}[_utrace_tvar_tid]
      //   delete _utrace_tvar_{name}_{num}[_utrace_tvar_tid]

      // (2a) Synthesize the tid temporary expression, which will look
      // like this:
      //
      //   _utrace_tvar_tid = tid()
      symbol* tidsym = new symbol;
      tidsym->name = string("_utrace_tvar_tid");
      tidsym->tok = e->tok;

      if (add_block == NULL)
        {
	   add_block = new block;
	   add_block->tok = e->tok;

	   // Synthesize a functioncall to grab the thread id.
	   functioncall* fc = new functioncall;
	   fc->tok = e->tok;
	   fc->function = string("tid");

	   // Assign the tid to '_utrace_tvar_tid'.
	   assignment* a = new assignment;
	   a->tok = e->tok;
	   a->op = "=";
	   a->left = tidsym;
	   a->right = fc;

	   expr_statement* es = new expr_statement;
	   es->tok = e->tok;
	   es->value = a;
	   add_block->statements.push_back (es);
	}

      // (2b) Synthesize an array reference and assign it to a
      // temporary variable (that we'll use as replacement for the
      // target variable reference).  It will look like this:
      //
      //   _utrace_tvar_{name}_{num}_tmp
      //       = _utrace_tvar_{name}_{num}[_utrace_tvar_tid]

      arrayindex* ai_tvar = new arrayindex;
      ai_tvar->tok = e->tok;

      symbol* sym = new symbol;
      sym->name = aname;
      sym->tok = e->tok;
      ai_tvar->base = sym;

      ai_tvar->indexes.push_back(tidsym);

      symbol* tmpsym = new symbol;
      tmpsym->name = aname + "_tmp";
      tmpsym->tok = e->tok;

      assignment* a = new assignment;
      a->tok = e->tok;
      a->op = "=";
      a->left = tmpsym;
      a->right = ai_tvar;

      expr_statement* es = new expr_statement;
      es->tok = e->tok;
      es->value = a;

      add_block->statements.push_back (es);

      // (2c) Delete the array value.  It will look like this:
      //
      //   delete _utrace_tvar_{name}_{num}[_utrace_tvar_tid]

      delete_statement* ds = new delete_statement;
      ds->tok = e->tok;
      ds->value = ai_tvar;
      add_block->statements.push_back (ds);

      // (3) We need an entry probe that saves the value for us in the
      // global array we created.  Create the entry probe, which will
      // look like this:
      //
      //   probe process(PATH_OR_PID).syscall {
      //     _utrace_tvar_tid = tid()
      //     _utrace_tvar_{name}_{num}[_utrace_tvar_tid] = ${param}
      //   }
      //
      // Why the temporary for tid()?  If we end up caching more
      // than one target variable, we can reuse the temporary instead
      // of calling tid() multiple times.

      if (add_probe == NULL)
        {
	   add_probe = new probe;
	   add_probe->tok = e->tok;

	   // We need the name of the current probe point, minus the
	   // ".return".  Create a new probe point, copying all the
	   // components, stopping when we see the ".return"
	   // component.
	   probe_point* pp = new probe_point;
	   for (unsigned c = 0; c < base_loc->components.size(); c++)
	     {
	        if (base_loc->components[c]->functor == "return")
		  break;
	        else
		  pp->components.push_back(base_loc->components[c]);
	     }
	   pp->optional = base_loc->optional;
	   add_probe->locations.push_back(pp);

	   add_probe->body = new block;
	   add_probe->body->tok = e->tok;

	   // Synthesize a functioncall to grab the thread id.
	   functioncall* fc = new functioncall;
	   fc->tok = e->tok;
	   fc->function = string("tid");

	   // Assign the tid to '_utrace_tvar_tid'.
	   assignment* a = new assignment;
	   a->tok = e->tok;
	   a->op = "=";
	   a->left = tidsym;
	   a->right = fc;

	   expr_statement* es = new expr_statement;
	   es->tok = e->tok;
	   es->value = a;
           add_probe->body = new block(add_probe->body, es);

	   vardecl* vd = new vardecl;
	   vd->tok = e->tok;
	   vd->name = tidsym->name;
	   vd->type = pe_long;
	   vd->set_arity(0, e->tok);
	   add_probe->locals.push_back(vd);
	}

      // Save the value, like this:
      //
      //   _utrace_tvar_{name}_{num}[_utrace_tvar_tid] = ${param}
      a = new assignment;
      a->tok = e->tok;
      a->op = "=";
      a->left = ai_tvar;
      a->right = e;

      es = new expr_statement;
      es->tok = e->tok;
      es->value = a;

      add_probe->body = new block(add_probe->body, es);

      // (4) Provide the '_utrace_tvar_{name}_{num}_tmp' variable to
      // our parent so it can be used as a substitute for the target
      // symbol.
      provide (tmpsym);

      // (5) Remember this replacement since we might be able to reuse
      // it later if the same return probe references this target
      // symbol again.
      return_ts_map[ts_name] = tmpsym;
      return;
}


void
utrace_var_expanding_visitor::visit_target_symbol_arg (target_symbol* e)
{
  if (flags != UDPF_SYSCALL)
    throw semantic_error (_("only \"process(PATH_OR_PID).syscall\" support $argN or $$parms."), e->tok);

  if (e->name == "$$parms")
    {
      // copy from tracepoint
      token* pf_tok = new token(*e->tok);
      pf_tok->content = "sprintf";
      print_format* pf = print_format::create(pf_tok);

      target_symbol_seen = true;

      for (unsigned i = 0; i < 6; ++i)
        {
          if (i > 0)
            pf->raw_components += " ";
          pf->raw_components += "$arg" + lex_cast(i+1);
          target_symbol *tsym = new target_symbol;
          tsym->tok = e->tok;
          tsym->name = "$arg" + lex_cast(i+1);
          tsym->saved_conversion_error = 0;
          pf->raw_components += "=%#x"; //FIXME: missing type info

	  functioncall* n = new functioncall; //same as the following
	  n->tok = e->tok;
	  n->function = "_utrace_syscall_arg";
	  n->referent = 0;
	  literal_number *num = new literal_number(i);
	  num->tok = e->tok;
	  n->args.push_back(num);

          pf->args.push_back(n);
        }
      pf->components = print_format::string_to_components(pf->raw_components);

      provide (pf);
     }
   else // $argN
     {
        string argnum_s = e->name.substr(4,e->name.length()-4);
        int argnum = 0;
        try
          {
            argnum = lex_cast<int>(argnum_s);
          }
        catch (const runtime_error& f) // non-integral $arg suffix: e.g. $argKKKSDF
          {
           throw semantic_error (_("invalid syscall argument number (1-6)"), e->tok);
          }

        e->assert_no_components("utrace");

        // FIXME: max argnument number should not be hardcoded.
        if (argnum < 1 || argnum > 6)
           throw semantic_error (_("invalid syscall argument number (1-6)"), e->tok);

        bool lvalue = is_active_lvalue(e);
        if (lvalue)
           throw semantic_error(_("utrace '$argN' variable is read-only"), e->tok);

        // Remember that we've seen a target variable.
        target_symbol_seen = true;

        // We're going to substitute a synthesized '_utrace_syscall_arg'
        // function call for the '$argN' reference.
        functioncall* n = new functioncall;
        n->tok = e->tok;
        n->function = "_utrace_syscall_arg";
        n->referent = 0; // NB: must not resolve yet, to ensure inclusion in session

        literal_number *num = new literal_number(argnum - 1);
        num->tok = e->tok;
        n->args.push_back(num);

        provide (n);
     }
}

void
utrace_var_expanding_visitor::visit_target_symbol_context (target_symbol* e)
{
  const string& sname = e->name;

  e->assert_no_components("utrace");

  bool lvalue = is_active_lvalue(e);
  if (lvalue)
    throw semantic_error(_F("utrace '%s' variable is read-only", sname.c_str()), e->tok);

  string fname;
  if (sname == "$return")
    {
      if (flags != UDPF_SYSCALL_RETURN)
	throw semantic_error (_("only \"process(PATH_OR_PID).syscall.return\" support $return."), e->tok);
      fname = "_utrace_syscall_return";
    }
  else if (sname == "$syscall")
    {
      // If we've got a syscall entry probe, we can just call the
      // right function.
      if (flags == UDPF_SYSCALL) {
        fname = "_utrace_syscall_nr";
      }
      // If we're in a syscal return probe, we can't really access
      // $syscall.  So, similar to what
      // dwarf_var_expanding_visitor::visit_target_symbol() does,
      // we'll create an syscall entry probe to cache $syscall, then
      // we'll access the cached value in the syscall return probe.
      else {
	visit_target_symbol_cached (e);

	// Remember that we've seen a target variable.
	target_symbol_seen = true;
	return;
      }
    }
  else
    {
      throw semantic_error (_("unknown target variable"), e->tok);
    }

  // Remember that we've seen a target variable.
  target_symbol_seen = true;

  // We're going to substitute a synthesized '_utrace_syscall_nr'
  // function call for the '$syscall' reference.
  functioncall* n = new functioncall;
  n->tok = e->tok;
  n->function = fname;
  n->referent = 0; // NB: must not resolve yet, to ensure inclusion in session

  provide (n);
}

void
utrace_var_expanding_visitor::visit_target_symbol (target_symbol* e)
{
  assert(e->name.size() > 0 && e->name[0] == '$');

  try
    {
      if (flags != UDPF_SYSCALL && flags != UDPF_SYSCALL_RETURN)
        throw semantic_error (_("only \"process(PATH_OR_PID).syscall\""
                                " and \"process(PATH_OR_PID).syscall.return\" probes support target symbols"),
                              e->tok);

      if (e->addressof)
        throw semantic_error(_("cannot take address of utrace variable"), e->tok);

      if (startswith(e->name, "$arg") || e->name == "$$parms")
        visit_target_symbol_arg(e);
      else if (e->name == "$syscall" || e->name == "$return")
        visit_target_symbol_context(e);
      else
        throw semantic_error (_("invalid target symbol for utrace probe,"
                                " $syscall, $return, $argN or $$parms expected"),
                              e->tok);
    }
  catch (const semantic_error &er)
    {
      e->chain (er);
      provide(e);
      return;
    }
}


struct utrace_builder: public derived_probe_builder
{
  utrace_builder() {}
  virtual void build(systemtap_session & sess,
		     probe * base,
		     probe_point * location,
		     literal_map_t const & parameters,
		     vector<derived_probe *> & finished_results)
  {
    string path;
    int64_t pid;

    bool has_path = get_param (parameters, TOK_PROCESS, path);
    bool has_pid = get_param (parameters, TOK_PROCESS, pid);
    enum utrace_derived_probe_flags flags = UDPF_NONE;

    if (has_null_param (parameters, TOK_THREAD))
      {
	if (has_null_param (parameters, TOK_BEGIN))
	  flags = UDPF_THREAD_BEGIN;
	else if (has_null_param (parameters, TOK_END))
	  flags = UDPF_THREAD_END;
      }
    else if (has_null_param (parameters, TOK_SYSCALL))
      {
	if (has_null_param (parameters, TOK_RETURN))
	  flags = UDPF_SYSCALL_RETURN;
	else
	  flags = UDPF_SYSCALL;
      }
    else if (has_null_param (parameters, TOK_BEGIN))
      flags = UDPF_BEGIN;
    else if (has_null_param (parameters, TOK_END))
      flags = UDPF_END;

    // If we didn't get a path or pid, this means to probe everything.
    // Convert this to a pid-based probe.
    if (! has_path && ! has_pid)
      {
	has_path = false;
	path.clear();
	has_pid = true;
	pid = 0;
      }
    else if (has_path)
      {
        path = find_executable (path);
        sess.unwindsym_modules.insert (path);
      }
    else if (has_pid)
      {
	// We can't probe 'init' (pid 1).  XXX: where does this limitation come from?
	if (pid < 2)
	  throw semantic_error (_("process pid must be greater than 1"),
				location->components.front()->tok);

        // XXX: could we use /proc/$pid/exe in unwindsym_modules and elsewhere?
      }

    finished_results.push_back(new utrace_derived_probe(sess, base, location,
							has_path, path, pid,
							flags));
  }
};


void
utrace_derived_probe_group::enroll (utrace_derived_probe* p)
{
  if (p->has_path)
    probes_by_path[p->path].push_back(p);
  else
    probes_by_pid[p->pid].push_back(p);
  num_probes++;
  flags_seen[p->flags] = true;

  // XXX: multiple exec probes (for instance) for the same path (or
  // pid) should all share a utrace report function, and have their
  // handlers executed sequentially.
}


void
utrace_derived_probe_group::emit_probe_decl (systemtap_session& s,
					     utrace_derived_probe *p)
{
  s.op->newline() << "{";
  s.op->line() << " .tgt={";

  if (p->has_path)
    {
      s.op->line() << " .procname=\"" << p->path << "\",";
      s.op->line() << " .pid=0,";
    }
  else
    {
      s.op->line() << " .procname=NULL,";
      s.op->line() << " .pid=" << p->pid << ",";
    }

  s.op->line() << " .callback=&_stp_utrace_probe_cb,";
  s.op->line() << " .mmap_callback=NULL,";
  s.op->line() << " .munmap_callback=NULL,";
  s.op->line() << " .mprotect_callback=NULL,";
  s.op->line() << " },";
  s.op->line() << " .probe=" << common_probe_init (p) << ",";

  // Handle flags
  switch (p->flags)
    {
    // Notice that we'll just call the probe directly when we get
    // notified, since the task_finder layer stops the thread for us.
    case UDPF_BEGIN:				// process begin
      s.op->line() << " .flags=(UDPF_BEGIN),";
      break;
    case UDPF_THREAD_BEGIN:			// thread begin
      s.op->line() << " .flags=(UDPF_THREAD_BEGIN),";
      break;

    // Notice we're not setting up a .ops/.report_death handler for
    // either UDPF_END or UDPF_THREAD_END.  Instead, we'll just call
    // the probe directly when we get notified.
    case UDPF_END:				// process end
      s.op->line() << " .flags=(UDPF_END),";
      break;
    case UDPF_THREAD_END:			// thread end
      s.op->line() << " .flags=(UDPF_THREAD_END),";
      break;

    // For UDPF_SYSCALL/UDPF_SYSCALL_RETURN probes, the .report_death
    // handler isn't strictly necessary.  However, it helps to keep
    // our attaches/detaches symmetrical.  Since the task_finder layer
    // stops the thread, that works around bug 6841.
    case UDPF_SYSCALL:
      s.op->line() << " .flags=(UDPF_SYSCALL),";
      s.op->line() << " .ops={ .report_syscall_entry=stap_utrace_probe_syscall,  .report_death=stap_utrace_task_finder_report_death },";
      s.op->line() << " .events=(UTRACE_EVENT(SYSCALL_ENTRY)|UTRACE_EVENT(DEATH)),";
      break;
    case UDPF_SYSCALL_RETURN:
      s.op->line() << " .flags=(UDPF_SYSCALL_RETURN),";
      s.op->line() << " .ops={ .report_syscall_exit=stap_utrace_probe_syscall, .report_death=stap_utrace_task_finder_report_death },";
      s.op->line() << " .events=(UTRACE_EVENT(SYSCALL_EXIT)|UTRACE_EVENT(DEATH)),";
      break;

    case UDPF_NONE:
      s.op->line() << " .flags=(UDPF_NONE),";
      s.op->line() << " .ops={ },";
      s.op->line() << " .events=0,";
      break;
    default:
      throw semantic_error ("bad utrace probe flag");
      break;
    }
  s.op->line() << " .engine_attached=0,";
  s.op->line() << " },";
}


void
utrace_derived_probe_group::emit_module_decls (systemtap_session& s)
{
  if (probes_by_path.empty() && probes_by_pid.empty())
    return;

  s.op->newline();
  s.op->newline() << "/* ---- utrace probes ---- */";

  s.op->newline() << "enum utrace_derived_probe_flags {";
  s.op->indent(1);
  s.op->newline() << "UDPF_NONE,";
  s.op->newline() << "UDPF_BEGIN,";
  s.op->newline() << "UDPF_END,";
  s.op->newline() << "UDPF_THREAD_BEGIN,";
  s.op->newline() << "UDPF_THREAD_END,";
  s.op->newline() << "UDPF_SYSCALL,";
  s.op->newline() << "UDPF_SYSCALL_RETURN,";
  s.op->newline() << "UDPF_NFLAGS";
  s.op->newline(-1) << "};";

  s.op->newline() << "struct stap_utrace_probe {";
  s.op->indent(1);
  s.op->newline() << "struct stap_task_finder_target tgt;";
  s.op->newline() << "struct stap_probe * const probe;";
  s.op->newline() << "int engine_attached;";
  s.op->newline() << "enum utrace_derived_probe_flags flags;";
  s.op->newline() << "struct utrace_engine_ops ops;";
  s.op->newline() << "unsigned long events;";
  s.op->newline(-1) << "};";


  // Output handler function for UDPF_BEGIN, UDPF_THREAD_BEGIN,
  // UDPF_END, and UDPF_THREAD_END
  if (flags_seen[UDPF_BEGIN] || flags_seen[UDPF_THREAD_BEGIN]
      || flags_seen[UDPF_END] || flags_seen[UDPF_THREAD_END])
    {
      s.op->newline() << "static void stap_utrace_probe_handler(struct task_struct *tsk, struct stap_utrace_probe *p) {";
      s.op->indent(1);

      common_probe_entryfn_prologue (s.op, "STAP_SESSION_RUNNING", "p->probe",
				     "_STP_PROBE_HANDLER_UTRACE");

      // call probe function
      s.op->newline() << "(*p->probe->ph) (c);";
      common_probe_entryfn_epilogue (s.op);

      s.op->newline() << "return;";
      s.op->newline(-1) << "}";
    }

  // Output handler function for SYSCALL_ENTRY and SYSCALL_EXIT events
  if (flags_seen[UDPF_SYSCALL] || flags_seen[UDPF_SYSCALL_RETURN])
    {
      s.op->newline() << "#ifdef UTRACE_ORIG_VERSION";
      s.op->newline() << "static u32 stap_utrace_probe_syscall(struct utrace_engine *engine, struct task_struct *tsk, struct pt_regs *regs) {";
      s.op->newline() << "#else";
      s.op->newline() << "#if (defined(UTRACE_API_VERSION) && (UTRACE_API_VERSION >= 20091216))";
      s.op->newline() << "static u32 stap_utrace_probe_syscall(u32 action, struct utrace_engine *engine, struct pt_regs *regs) {";
      s.op->newline() << "#else";
      s.op->newline() << "static u32 stap_utrace_probe_syscall(enum utrace_resume_action action, struct utrace_engine *engine, struct task_struct *tsk, struct pt_regs *regs) {";
      s.op->newline() << "#endif";
      s.op->newline() << "#endif";

      s.op->indent(1);
      s.op->newline() << "struct stap_utrace_probe *p = (struct stap_utrace_probe *)engine->data;";

      common_probe_entryfn_prologue (s.op, "STAP_SESSION_RUNNING", "p->probe",
				     "_STP_PROBE_HANDLER_UTRACE_SYSCALL");
      s.op->newline() << "c->uregs = regs;";
      s.op->newline() << "c->probe_flags |= _STP_PROBE_STATE_USER_MODE;";

      // call probe function
      s.op->newline() << "(*p->probe->ph) (c);";
      common_probe_entryfn_epilogue (s.op);

      s.op->newline() << "if ((atomic_read (&session_state) != STAP_SESSION_STARTING) && (atomic_read (&session_state) != STAP_SESSION_RUNNING)) {";
      s.op->indent(1);
      s.op->newline() << "debug_task_finder_detach();";
      s.op->newline() << "return UTRACE_DETACH;";
      s.op->newline(-1) << "}";
      s.op->newline() << "return UTRACE_RESUME;";
      s.op->newline(-1) << "}";
    }

  // Output task_finder callback routine that gets called for all
  // utrace probe types.
  s.op->newline() << "static int _stp_utrace_probe_cb(struct stap_task_finder_target *tgt, struct task_struct *tsk, int register_p, int process_p) {";
  s.op->indent(1);
  s.op->newline() << "int rc = 0;";
  s.op->newline() << "struct stap_utrace_probe *p = container_of(tgt, struct stap_utrace_probe, tgt);";
  s.op->newline() << "struct utrace_engine *engine;";

  s.op->newline() << "if (register_p) {";
  s.op->indent(1);

  s.op->newline() << "switch (p->flags) {";
  s.op->indent(1);

  // When receiving a UTRACE_EVENT(CLONE) event, we can't call the
  // begin/thread.begin probe directly.  So, we'll just attach an
  // engine that waits for the thread to quiesce.  When the thread
  // quiesces, then call the probe.
  if (flags_seen[UDPF_BEGIN])
  {
      s.op->newline() << "case UDPF_BEGIN:";
      s.op->indent(1);
      s.op->newline() << "if (process_p) {";
      s.op->indent(1);
      s.op->newline() << "stap_utrace_probe_handler(tsk, p);";
      s.op->newline(-1) << "}";
      s.op->newline() << "break;";
      s.op->indent(-1);
  }
  if (flags_seen[UDPF_THREAD_BEGIN])
  {
      s.op->newline() << "case UDPF_THREAD_BEGIN:";
      s.op->indent(1);
      s.op->newline() << "if (! process_p) {";
      s.op->indent(1);
      s.op->newline() << "stap_utrace_probe_handler(tsk, p);";
      s.op->newline(-1) << "}";
      s.op->newline() << "break;";
      s.op->indent(-1);
  }

  // For end/thread_end probes, do nothing at registration time.
  // We'll handle these in the 'register_p == 0' case.
  if (flags_seen[UDPF_END] || flags_seen[UDPF_THREAD_END])
    {
      s.op->newline() << "case UDPF_END:";
      s.op->newline() << "case UDPF_THREAD_END:";
      s.op->indent(1);
      s.op->newline() << "break;";
      s.op->indent(-1);
    }

  // Attach an engine for SYSCALL_ENTRY and SYSCALL_EXIT events.
  if (flags_seen[UDPF_SYSCALL] || flags_seen[UDPF_SYSCALL_RETURN])
    {
      s.op->newline() << "case UDPF_SYSCALL:";
      s.op->newline() << "case UDPF_SYSCALL_RETURN:";
      s.op->indent(1);
      s.op->newline() << "rc = stap_utrace_attach(tsk, &p->ops, p, p->events);";
      s.op->newline() << "if (rc == 0) {";
      s.op->indent(1);
      s.op->newline() << "p->engine_attached = 1;";
      s.op->newline(-1) << "}";
      s.op->newline() << "break;";
      s.op->indent(-1);
    }

  s.op->newline() << "default:";
  s.op->indent(1);
  s.op->newline() << "_stp_error(\"unhandled flag value %d at %s:%d\", p->flags, __FUNCTION__, __LINE__);";
  s.op->newline() << "break;";
  s.op->indent(-1);
  s.op->newline(-1) << "}";
  s.op->newline(-1) << "}";

  // Since this engine could be attached to multiple threads, don't
  // call stap_utrace_detach_ops() here, only call
  // stap_utrace_detach() as necessary.
  s.op->newline() << "else {";
  s.op->indent(1);
  s.op->newline() << "switch (p->flags) {";
  s.op->indent(1);
  // For end probes, go ahead and call the probe directly.
  if (flags_seen[UDPF_END])
    {
      s.op->newline() << "case UDPF_END:";
      s.op->indent(1);
      s.op->newline() << "if (process_p) {";
      s.op->indent(1);
      s.op->newline() << "stap_utrace_probe_handler(tsk, p);";
      s.op->newline(-1) << "}";
      s.op->newline() << "break;";
      s.op->indent(-1);
    }
  if (flags_seen[UDPF_THREAD_END])
    {
      s.op->newline() << "case UDPF_THREAD_END:";
      s.op->indent(1);
      s.op->newline() << "if (! process_p) {";
      s.op->indent(1);
      s.op->newline() << "stap_utrace_probe_handler(tsk, p);";
      s.op->newline(-1) << "}";
      s.op->newline() << "break;";
      s.op->indent(-1);
    }

  // For begin/thread_begin probes, we don't need to do anything.
  if (flags_seen[UDPF_BEGIN] || flags_seen[UDPF_THREAD_BEGIN])
  {
      s.op->newline() << "case UDPF_BEGIN:";
      s.op->newline() << "case UDPF_THREAD_BEGIN:";
      s.op->indent(1);
      s.op->newline() << "break;";
      s.op->indent(-1);
  }

  if (flags_seen[UDPF_SYSCALL] || flags_seen[UDPF_SYSCALL_RETURN])
    {
      s.op->newline() << "case UDPF_SYSCALL:";
      s.op->newline() << "case UDPF_SYSCALL_RETURN:";
      s.op->indent(1);
      s.op->newline() << "stap_utrace_detach(tsk, &p->ops);";
      s.op->newline() << "break;";
      s.op->indent(-1);
    }

  s.op->newline() << "default:";
  s.op->indent(1);
  s.op->newline() << "_stp_error(\"unhandled flag value %d at %s:%d\", p->flags, __FUNCTION__, __LINE__);";
  s.op->newline() << "break;";
  s.op->indent(-1);
  s.op->newline(-1) << "}";
  s.op->newline(-1) << "}";
  s.op->newline() << "return rc;";
  s.op->newline(-1) << "}";

  s.op->newline() << "static struct stap_utrace_probe stap_utrace_probes[] = {";
  s.op->indent(1);

  // Set up 'process(PATH)' probes
  if (! probes_by_path.empty())
    {
      for (p_b_path_iterator it = probes_by_path.begin();
	   it != probes_by_path.end(); it++)
        {
	  for (unsigned i = 0; i < it->second.size(); i++)
	    {
	      utrace_derived_probe *p = it->second[i];
	      emit_probe_decl(s, p);
	    }
	}
    }

  // Set up 'process(PID)' probes
  if (! probes_by_pid.empty())
    {
      for (p_b_pid_iterator it = probes_by_pid.begin();
	   it != probes_by_pid.end(); it++)
        {
	  for (unsigned i = 0; i < it->second.size(); i++)
	    {
	      utrace_derived_probe *p = it->second[i];
	      emit_probe_decl(s, p);
	    }
	}
    }
  s.op->newline(-1) << "};";
}


void
utrace_derived_probe_group::emit_module_init (systemtap_session& s)
{
  if (probes_by_path.empty() && probes_by_pid.empty())
    return;

  s.op->newline() << "/* ---- utrace probes ---- */";
  s.op->newline() << "for (i=0; i<ARRAY_SIZE(stap_utrace_probes); i++) {";
  s.op->newline(1) << "struct stap_utrace_probe *p = &stap_utrace_probes[i];";
  s.op->newline() << "probe_point = p->probe->pp;"; // for error messages
  s.op->newline() << "rc = stap_register_task_finder_target(&p->tgt);";

  // NB: if (rc), there is no need (XXX: nor any way) to clean up any
  // finders already registered, since mere registration does not
  // cause any utrace or memory allocation actions.  That happens only
  // later, once the task finder engine starts running.  So, for a
  // partial initialization requiring unwind, we need do nothing.
  s.op->newline() << "if (rc) break;";

  s.op->newline(-1) << "}";
}


void
utrace_derived_probe_group::emit_module_exit (systemtap_session& s)
{
  if (probes_by_path.empty() && probes_by_pid.empty()) return;

  s.op->newline();
  s.op->newline() << "/* ---- utrace probes ---- */";
  s.op->newline() << "for (i=0; i<ARRAY_SIZE(stap_utrace_probes); i++) {";
  s.op->newline(1) << "struct stap_utrace_probe *p = &stap_utrace_probes[i];";

  s.op->newline() << "if (p->engine_attached) {";
  s.op->newline(1) << "stap_utrace_detach_ops(&p->ops);";

  s.op->newline(-1) << "}";
  s.op->newline(-1) << "}";
}


void
register_tapset_utrace(systemtap_session& s)
{
  match_node* root = s.pattern_root;
  derived_probe_builder *builder = new utrace_builder();

  vector<match_node*> roots;
  roots.push_back(root->bind(TOK_PROCESS));
  roots.push_back(root->bind_str(TOK_PROCESS));
  roots.push_back(root->bind_num(TOK_PROCESS));

  for (unsigned i = 0; i < roots.size(); ++i)
    {
      roots[i]->bind(TOK_BEGIN)
	->bind_privilege(pr_all)
	->bind(builder);
      roots[i]->bind(TOK_END)
	->bind_privilege(pr_all)
	->bind(builder);
      roots[i]->bind(TOK_THREAD)->bind(TOK_BEGIN)
	->bind_privilege(pr_all)
	->bind(builder);
      roots[i]->bind(TOK_THREAD)->bind(TOK_END)
	->bind_privilege(pr_all)
	->bind(builder);
      roots[i]->bind(TOK_SYSCALL)
	->bind_privilege(pr_all)
	->bind(builder);
      roots[i]->bind(TOK_SYSCALL)->bind(TOK_RETURN)
	->bind_privilege(pr_all)
	->bind(builder);
    }
}

/* vim: set sw=2 ts=8 cino=>4,n-2,{2,^-2,t0,(0,u0,w1,M1 : */<|MERGE_RESOLUTION|>--- conflicted
+++ resolved
@@ -124,15 +124,7 @@
   has_path(hp), path(pn), has_library(false), pid(pd), flags(f),
   target_symbol_seen(false)
 {
-<<<<<<< HEAD
-    // FIXME: How to test for new utrace?
-#if 0
-  if (s.kernel_config["CONFIG_UTRACE"] != string("y"))
-    throw semantic_error (_("process probes not available without kernel CONFIG_UTRACE"));
-#endif
-=======
   check_process_probe_kernel_support(s);
->>>>>>> 5261f7ab
 
   // Expand local variables in the probe body
   utrace_var_expanding_visitor v (s, l, name, flags);
