dnl configure.ac --- autoconf input file for systemtap
dnl Process this file with autoconf to produce a configure script.

<<<<<<< HEAD
AC_INIT([systemtap], 1.8, systemtap@sourceware.org, systemtap)
dnl                  ^^^ see also NEWS, systemtap.spec, testsuite/configure.ac
=======
AC_INIT([systemtap], 2.0, systemtap@sourceware.org, systemtap)
dnl                  ^^^ see also NEWS, systemtap.spec, testsuite/configure.ac,
dnl                      runtime/staprun/configure.ac, 
dnl                      doc/SystemTap_Beginners_Guide/en-US/Book_Info.xml
>>>>>>> 653cdbfb

AC_PREREQ(2.63)
dnl We don't maintain a ChangeLog, which makes us non-GNU -> foreign.
AM_INIT_AUTOMAKE([no-dist foreign])
AM_MAINTAINER_MODE

m4_ifdef([AM_SILENT_RULES],[AM_SILENT_RULES([yes])])

AC_USE_SYSTEM_EXTENSIONS
AM_PROG_MKDIR_P
AC_SUBST(MKDIR_P)
AC_PROG_LN_S
AC_PROG_CC
AC_PROG_CXX
AC_PROG_CPP
AM_PROG_CC_STDC
AM_PROG_CC_C_O
AC_PROG_RANLIB
AC_OBJEXT
AC_EXEEXT
AC_PROG_INSTALL
AC_PROG_MAKE_SET
AC_SUBST(CFLAGS)
AC_SUBST(CXXFLAGS)
AC_SYS_LARGEFILE
AM_GNU_GETTEXT(external)
AM_GNU_GETTEXT_VERSION(0.17)
AC_CHECK_FUNCS(ppoll)

dnl Handle the prologues option.
dnl
dnl If the user didn't specify --enable-prologues/--disable-prologues
dnl and the x86 system has a version of gcc less than version 4,
dnl automatically enable prologues.
if test "${enable_prologues+set}" != set; then
  AC_MSG_CHECKING([to see if prologue searching should be the default])
  if { echo '#if __i386__ == 1 && __GNUC__ < 4'
       echo ' yes '
       echo '#endif'; } | ${CC} -E - | grep yes > /dev/null; then
    enable_prologues=yes
    AC_MSG_RESULT([yes])
  else
    AC_MSG_RESULT([no])
  fi
fi
AC_ARG_ENABLE([prologues],
  AS_HELP_STRING([--enable-prologues], [make -P prologue-searching default]),
  [
if test "$enable_prologues" = yes; then
  AC_DEFINE([ENABLE_PROLOGUES],[],[make -P prologue-searching default])
fi])

dnl Handle the disable-sdt-probes option.
dnl
dnl Default to --disable-sdt-probes if --enable-sdt-probes/--disable-prologues
dnl was not specified and the gcc version is less than version 4,

if test "${enable_sdt_probes+set}" != set; then
  AC_MSG_CHECKING([to see if sdt probes should be the default])
  if { echo '#if __GNUC__ < 4'
       echo ' yes '
       echo '#endif'; } | ${CC} -E - | grep yes > /dev/null; then
    enable_sdt_probes=no
    AC_MSG_RESULT([no])
  else
    AC_MSG_RESULT([yes])
  fi
fi
AC_ARG_ENABLE([sdt-probes],
  [AS_HELP_STRING([--disable-sdt-probes],
                  [disable process.mark probes in stap, staprun, stapio])])
AS_IF([test "x$enable_sdt_probes" != xno], [
  AC_DEFINE([ENABLE_SDT_PROBES], [1],
            [Define to 1 to enable process.mark probes in stap, staprun, stapio.])
])

AC_ARG_ENABLE([ssp],
  [AS_HELP_STRING([--disable-ssp], [disable gcc stack-protector])])
AS_IF([test "x$enable_ssp" != xno],[
   save_CFLAGS="$CFLAGS"
   save_CXXFLAGS="$CXXFLAGS"
   CXXFLAGS="$CXXFLAGS -Werror -fstack-protector-all -D_FORTIFY_SOURCE=2"
   CFLAGS="$CFLAGS -Werror -fstack-protector-all -D_FORTIFY_SOURCE=2"
   AC_COMPILE_IFELSE([AC_LANG_SOURCE([int something ();])], [
       AC_MSG_NOTICE([Compiling with gcc -fstack-protector-all et al.])
	CFLAGS="$save_CFLAGS -fstack-protector-all -D_FORTIFY_SOURCE=2"
	CXXFLAGS="$save_CXXFLAGS -fstack-protector-all -D_FORTIFY_SOURCE=2"],[
       AC_MSG_NOTICE([Compiler does not support -fstack-protector-all et al.])
       CFLAGS="$save_CFLAGS"
       CXXFLAGS="$save_CXXFLAGS"])])


dnl Link with gold if possible
dnl but: https://bugzilla.redhat.com/show_bug.cgi?id=636603
dnl
dnl AC_PATH_PROG(GOLD, [ld.gold], [no])
dnl if test "x$GOLD" != "xno"
dnl then
dnl   mkdir -p Bdir
dnl   ln -sf $GOLD Bdir/ld
dnl   LDFLAGS="$LDFLAGS -B`pwd`/Bdir/"
dnl   AC_MSG_NOTICE([using ld.gold to link])
dnl fi


# Compiling without fPIE by default (see PR 9922)
AC_ARG_ENABLE([pie],
  [AS_HELP_STRING([--enable-pie], [enable position-independent-executable])])
AS_IF([test "x$enable_pie" == xyes],[
   PIECFLAGS='-fPIE'
   PIECXXFLAGS='-fPIE'
   PIELDFLAGS='-pie -Wl,-z,relro -Wl,-z,now'
   save_CFLAGS="$CFLAGS"
   save_CXXFLAGS="$CXXFLAGS"
   save_LDFLAGS="$LDFLAGS"
   CFLAGS="$CFLAGS $PIECFLAGS"
   CXXFLAGS="$CXXFLAGS $PIECXXFLAGS"
   LDFLAGS="$LDFLAGS $PIELDFLAGS"
   AC_LINK_IFELSE([AC_LANG_SOURCE([void main () {}])], [
       AC_MSG_NOTICE([Compiling with gcc pie et al.])
   ], [
       AC_MSG_NOTICE([Compiler does not support -pie et al.])
       PIECFLAGS=""
       PIECXXFLAGS=""
       PIELDFLAGS=""
   ])
   CFLAGS="$save_CFLAGS"
   CXXFLAGS="$save_CXXFLAGS"
   LDFLAGS="$save_LDFLAGS"
])
AC_SUBST(PIELDFLAGS)
AC_SUBST(PIECFLAGS)
AC_SUBST(PIECXXFLAGS)

dnl Handle optional sqlite support.  If enabled/disabled by the user,
dnl do the right thing.  If not specified by the user, use it if
dnl present.
AC_ARG_ENABLE([sqlite],
  AS_HELP_STRING([--enable-sqlite], [build with sqlite support]),
  [],					dnl ACTION-IF-GIVEN
  [enable_sqlite=check])		dnl ACTION-IF-NOT-GIVEN
sqlite3_LIBS=
AS_IF([test "x$enable_sqlite" != xno],
  [AC_CHECK_LIB([sqlite3], [sqlite3_open],
    [AC_SUBST([sqlite3_LIBS], [-lsqlite3])
     AC_DEFINE([HAVE_LIBSQLITE3], [1], [Define to 1 if you have the `sqlite3' library (-lsqlite3).])],
    [if test "x$enable_sqlite" != xcheck; then
      AC_MSG_FAILURE([--enable-sqlite was given, but test for sqlite failed])
     fi])])

dnl Handle the option to only build runtime
AC_ARG_ENABLE([translator],
  AS_HELP_STRING([--disable-translator], [build only runtime utilities]),
  [],
  [enable_translator="yes"])
AM_CONDITIONAL([BUILD_TRANSLATOR], [test "$enable_translator" == "yes"])

dnl Handle the option to build the crash extension
AC_ARG_ENABLE([crash],
  AS_HELP_STRING([--enable-crash@<:@=DIRECTORY@:>@],
    [enable crash extension (default is disabled).  Optional DIRECTORY
    is the path to the crash header file (needed if installed in a
    non-standard location).]),
  [if test "$enable_crash" != "no"; then
    dnl Handle custom install dir (if needed)
    save_CPPFLAGS="$CPPFLAGS"
    if test "$enable_crash" != "yes"; then
      staplog_CPPFLAGS=-I$enable_crash
      CPPFLAGS="${staplog_CPPFLAGS} $CPPFLAGS"
      AC_SUBST([staplog_CPPFLAGS])
    fi
    AC_CHECK_HEADERS([crash/defs.h], [],
     [AC_MSG_ERROR([cannot find required crash header (crash-devel may need to be installed)])],
     [
#define NR_CPUS 256
     ])
    CPPFLAGS="$save_CPPFLAGS"
  fi],
  [enable_crash="no"])
AM_CONDITIONAL([BUILD_CRASHMOD], [test "$enable_crash" != "no"])

dnl Handle the option to build the documentation
building_docs="no"
AC_ARG_ENABLE([docs],
  AS_HELP_STRING([--enable-docs],
    [enable building documentation (default on if latex etc. found).]),
  [enable_docs=$enableval],
  [enable_docs="check"])
AC_CHECK_PROG(have_latex, latex, yes, no)
AC_CHECK_PROG(have_dvips, dvips, yes, no)
AC_CHECK_PROG(have_ps2pdf, ps2pdf, yes, no)
AC_CHECK_PROG(have_latex2html, latex2html, yes, no)
if test "x${have_latex}${have_dvips}${have_ps2pdf}${have_latex2html}" != "xyesyesyesyes"; then
   if test "$enable_docs" == "yes"; then
      AC_MSG_ERROR([cannot find all tools for building documentation])
   fi
  if test "$enable_docs" == "check"; then
    AC_MSG_WARN([will not build documentation, cannot find all tools])
  fi
fi
if test "x${have_latex}${have_dvips}${have_ps2pdf}${have_latex2html}" == "xyesyesyesyes" -a "$enable_docs" != "no"; then
   building_docs="yes"
fi
AM_CONDITIONAL([BUILD_DOCS], [test "$building_docs" == "yes"])

dnl Handle the options to build the publican options
building_publican="no"
AC_ARG_ENABLE([publican],
  AS_HELP_STRING([--enable-publican],
    [enable building publican documentation guides (default on if publican found and other documentation built).]),
  [enable_publican=$enableval],
  [enable_publican="check"])
if test "$building_docs" == "no" -a "$enable_publican" == "yes" ; then
   AC_MSG_ERROR([must use --enable-docs with --enable-publican])
fi
AC_CHECK_PROG(have_publican, publican, yes, no)
if test "$enable_publican" == "yes"; then
   if test "x${have_publican}" != "xyes"; then
      AC_MSG_ERROR([cannot find publican for building publican guides])
   fi
fi
if test "x${have_publican}" == "xyes" -a "$enable_publican" != "no" -a "${building_docs}" == "yes"; then
   building_publican="yes"
fi
AM_CONDITIONAL([BUILD_PUBLICAN], [test "$building_publican" == "yes"])
publican_brand="common"
AC_ARG_WITH([publican-brand],
  AS_HELP_STRING([--with-publican-brand=BRAND],
    [building publican documentation guides using given brand (defaults to "common").]),
  [publican_brand=$withval],
  [publican_brand="common"])
PUBLICAN_BRAND=$publican_brand
AC_SUBST(PUBLICAN_BRAND)

dnl Handle the option to build the reference documentation
building_refdocs="no"
AC_ARG_ENABLE([refdocs],
  AS_HELP_STRING([--enable-refdocs],
    [enable building reference documentation (default on if xmlto etc. found and other documentation built).]),
  [enable_refdocs=$enableval],
  [enable_refdocs="check"])
if test "$building_docs" == "no" -a "$enable_refdocs" == "yes" ; then
   AC_MSG_ERROR([must use --enable-docs with --enable-refdocs])
fi
AC_CHECK_PROG(have_xmlto, xmlto, yes, no)
if test "$enable_refdocs" == "yes"; then
   if test "x${have_xmlto}" != "xyes"; then
      AC_MSG_ERROR([cannot find xmlto for building reference documentation])
   fi
fi
if test "x${have_xmlto}" == "xyes" -a "$enable_refdocs" != "no" -a "${building_docs}" == "yes"; then
   building_refdocs="yes"
fi
AM_CONDITIONAL([BUILD_REFDOCS], [test "$building_refdocs" == "yes"])

AC_CHECK_PROG(have_fop, fop, yes, no)
if test "x${have_fop}" == "xyes"; then
   # Due to rhbz505364 / 830266, we must actually test-run fop, not just
   # hope that it works.
   AC_MSG_CHECKING([to see if xmlto --with-fop actually works])
   if xmlto --with-fop pdf ${srcdir}/doc/SystemTap_Tapset_Reference/dummy-tapsets.xml >/dev/null 2>&1; then
      AC_MSG_RESULT([yes])
   else
      AC_MSG_RESULT([it's dead, Jim])
      have_fop="broken"
   fi
fi
AM_CONDITIONAL([HAVE_FOP], [test "$have_fop" == "yes"])

dnl There is a strange bug in older versions of xmlto when generating pdf.
dnl https://bugzilla.redhat.com/show_bug.cgi?id=526273
dnl So make sure to have a chapter title starting with L plus an refentry.
dnl This will make sure the xmlto pdf support test fails on buggy versions.
cat > conftest.xml << 'EOF'
<?xml version="1.0" encoding="UTF-8"?>
<!DOCTYPE book PUBLIC "-//OASIS//DTD DocBook XML V4.1.2//EN"
"http://www.oasis-open.org/docbook/xml/4.1.2/docbookx.dtd" []>
   <book lang="en">
   <bookinfo><title>foo</title></bookinfo>
   <chapter id="logging.stp"><title>Logging Tapset</title>
   <refentry id="API-log"><refnamediv><refname>log</refname>
   <refpurpose>logging</refpurpose></refnamediv>
   <refsect1><title>Description</title>
   <para>baz</para></refsect1></refentry></chapter>
   </book>
EOF

if test "x${have_xmlto}" == "xyes"; then
AC_MSG_CHECKING([for xmlto --stringparam support])
   xmlto --stringparam man.authors.section.enabled=0 html-nochunks conftest.xml >/dev/null 2>&1
   if test $? == 0; then
      have_xmlto_stringparam="yes"
      AC_MSG_RESULT([yes])
   else
      AC_MSG_RESULT([no])
   fi
   rm -f conftest.html
fi
AM_CONDITIONAL([XMLTO_STRINGPARAM], [test "$have_xmlto_stringparam" == "yes"])

if test "x${building_refdocs}" == "xyes"; then
AC_MSG_CHECKING([for xmlto pdf support])
   xmlto pdf conftest.xml >& /dev/null
   if test $? == 0; then
      have_xmlto_pdf="yes"
      AC_MSG_RESULT([yes])
   else
      AC_MSG_RESULT([no])
      AC_MSG_WARN([Not building reference documentation in PDF format])
   fi
   rm -f conftest.pdf
fi
AM_CONDITIONAL([BUILD_PDFREFDOCS], [test "$have_xmlto_pdf" == "yes"])

rm -f conftest.xml

dnl See if we have the nss/nspr headers and libraries
AC_ARG_WITH([nss],
  AS_HELP_STRING([--without-nss],
    [Do not use NSS even if present]))

AS_IF([test "x$with_nss" != "xno"], [
  PKG_CHECK_MODULES([nss], [nss >= 3],
    [have_nss=yes
     AC_DEFINE([HAVE_NSS], [1], [Define to 1 if you have the nss libraries.])
    ], [have_nss=no])
], [have_nss=no])

AM_CONDITIONAL([HAVE_NSS], [test "${have_nss}" = "yes"])

dnl Handle the option to build the compile server.
AC_ARG_ENABLE([server],
  AS_HELP_STRING([--enable-server],
    [enable building of stap-server (default on if nss etc. found).]),
  [enable_server=$enableval],
  [enable_server="check"])

if test "$enable_server" != "no"; then
dnl See if we have enough libraries and tools to build the compile server
  if test "x${have_nss}" != "xyes"; then
    AC_MSG_WARN([will not build systemtap compile server, cannot find nss headers])
  fi		       
fi
AM_CONDITIONAL([BUILD_SERVER], [test "${have_nss}" == "yes" -a "$enable_server" != "no"])

if test "${have_nss}" != "yes"; then
  AC_MSG_WARN([compile-server client functionality will be disabled, cannot find nss development files])
fi		       

dnl See if we have the avahi libraries and headers
AC_ARG_WITH([avahi],
  AS_HELP_STRING([--without-avahi],
    [Do not use Avahi even if present]))

AS_IF([test "x$with_avahi" != "xno"], [
  PKG_CHECK_MODULES([avahi], [avahi-client],
    [have_avahi=yes
     AC_DEFINE([HAVE_AVAHI], [1], [Define to 1 if you have the avahi libraries.])
    ], [have_avahi=no])
], [have_avahi=no])

AM_CONDITIONAL([HAVE_AVAHI], [test "${have_avahi}" = "yes"])

if test "${have_avahi}" != "yes"; then
  AC_MSG_WARN([some compile-server functionality will be restricted, cannot find avahi development files])
fi


dnl Look for librpm.
AC_ARG_WITH([rpm],
  [AS_HELP_STRING([--with-rpm],
                  [query rpm database for missing debuginfos])], [], [with_rpm="auto"])
if test "$with_rpm" != "no"; then
  AC_CHECK_LIB(rpm, rpmtsInitIterator, [
                    AC_DEFINE([HAVE_LIBRPM],[1],[have librpm])
                    stap_LIBS="$stap_LIBS -lc -lrpm"
                    have_librpm="yes"], [have_librpm="no"])
  AC_CHECK_LIB(rpmio, rpmFreeCrypto, [
                    AC_DEFINE([HAVE_LIBRPMIO],[1],[have librpmio])
                    stap_LIBS="$stap_LIBS -lc -lrpmio"
                    have_librpmio="yes"], [have_librpmio="no"])
  if test "x$have_librpm" != "xyes" -a "$with_rpm" == "yes"; then
     AC_MSG_ERROR([cannot find librpm])
  fi
  if test "x$have_librpmio" != "xyes" -a "$with_rpm" == "yes"; then
     AC_MSG_WARN([cannot find librpmio])
  fi
fi


dnl Handle elfutils.  If '--with-elfutils=DIR' wasn't specified, used
dnl the system's elfutils.
build_elfutils=no
AC_ARG_WITH([elfutils],
  AS_HELP_STRING([--with-elfutils=DIRECTORY],
    [find elfutils source code in DIRECTORY]),
  [
case "$with_elfutils" in
yes) AC_MSG_ERROR([--with-elfutils requires an argument]) ;;
''|no) ;;
*) build_elfutils=yes ;;
esac])
AM_CONDITIONAL(BUILD_ELFUTILS, test $build_elfutils = yes)
AC_SUBST(elfutils_abs_srcdir, `AS_IF([test $build_elfutils = yes],
				     [cd $with_elfutils && pwd])`)

if test $enable_translator = yes; then
  if test $build_elfutils = no; then
    # Need libdwfl-capable recent elfutils http://elfutils.fedorahosted.org/

    # On modern debian/ubuntu, libebl has been merged into libdw
    # http://bugs.debian.org/cgi-bin/bugreport.cgi?bug=457543
    save_LIBS="$LIBS"
    AC_CHECK_LIB(ebl, ebl_get_elfmachine,[ebl_LIBS=-lebl],[ebl_LIBS=])
    LIBS="$save_LIBS"

    save_LIBS="$LIBS"
    AC_CHECK_LIB(dw, dwfl_module_getsym,[],[
      AC_MSG_ERROR([missing elfutils development headers/libraries (install elfutils-devel, libebl-dev, libdw-dev and/or libebl-devel)])],
      [-Wl,--start-group -ldw $ebl_LIBS -Wl,--end-group -lelf])
    AC_CHECK_LIB(dw, dwarf_next_unit,[],[
      AC_MSG_ERROR([elfutils, libdw too old, need 0.148+])],
      [-Wl,--start-group -ldw $ebl_LIBS -Wl,--end-group -lelf])
    stap_LIBS="$stap_LIBS -Wl,--start-group -ldw $ebl_LIBS -Wl,--end-group -lelf"
    LIBS="$save_LIBS"
  else
    # We built our own and stap_LDFLAGS points at the install.
    stap_LIBS="$stap_LIBS -Wl,--start-group -ldw -lebl -Wl,--end-group -lelf"
  fi
fi

AC_SUBST(stap_LIBS)
AC_MSG_NOTICE([stap will link $stap_LIBS])

# staprun has more modest libelf needs
if test $build_elfutils = no; then
  AC_CHECK_HEADERS([libelf.h])

  save_LIBS="$LIBS"
  dnl this will only succeed with elfutils 0.142+
  AC_CHECK_LIB(elf,elf_getshdrstrndx,[
    AC_DEFINE([HAVE_ELF_GETSHDRSTRNDX],[1],[Define to 1 if libelf has elf_getshdrstrndx])
    staprun_LIBS="$staprun_LIBS -lelf"
  ])
  LIBS="$save_LIBS"
else
  # We built our own and staprun_LDFLAGS points at the install.
  staprun_LIBS="$staprun_LIBS -lelf"
fi

AC_SUBST(staprun_LIBS)
AC_MSG_NOTICE([staprun will link $staprun_LIBS])


dnl Plop in the build (configure) date
date=`date +%Y-%m-%d`
AC_DEFINE_UNQUOTED(DATE, "$date", [Configuration/build date])
AC_SUBST(DATE, "$date")

# Before PR4037, we used to arrange to pass CFLAGS+=-m64 for a staprun
# being compiled on 32-bit userspace but running against 64-bit kernels.
# This is no longer necessary.

# Use tr1/unordered_map if available
AC_LANG_PUSH(C++)
AC_CHECK_HEADERS([tr1/unordered_map])
AC_CHECK_HEADERS([tr1/memory])
AC_CHECK_HEADERS([boost/shared_ptr.hpp])
AC_LANG_POP(C++)


AC_CACHE_CHECK([for assembler .section "?" flags support], stap_cv_sectionq, [
old_CFLAGS="$CFLAGS"
CFLAGS="$CFLAGS -Wa,--fatal-warnings"
AC_COMPILE_IFELSE([AC_LANG_SOURCE([asm(".section .note.foo,\"?\",\"note\"\n"
		       ".byte 1, 2, 3\n"
		       ".previous\n"
		       ".section .text,\"axG\",\"progbits\",foogroup,comdat\n"
		       ".byte 1\n"
		       ".pushsection .note.foo,\"?\",\"note\"\n"
		       ".byte 4, 5, 6\n"
		       ".popsection\n"
		       ".byte 2\n");])],
		  stap_cv_sectionq=yes, stap_cv_sectionq=no)
CFLAGS="$old_CFLAGS"])
AC_SUBST(support_section_question)
support_section_question=0
if test $stap_cv_sectionq = yes; then
  support_section_question=1
fi
AC_CONFIG_FILES([includes/sys/sdt-config.h po/Makefile.in])

if test $build_elfutils = yes -a $enable_translator = yes; then
  case "$with_elfutils" in
  /*) elfutils_srcdir="$with_elfutils" ;;
  *) elfutils_srcdir="../$with_elfutils" ;;
  esac
  AC_MSG_NOTICE([running ${elfutils_srcdir}/configure])

  save_CFLAGS="$CFLAGS"
  save_CXXFLAGS="$CXXFLAGS"
  CXXFLAGS="$CXXFLAGS -fgnu89-inline"
  CFLAGS="$CFLAGS -fgnu89-inline"
  gnu89_inline_flag=""
  AC_COMPILE_IFELSE([AC_LANG_SOURCE([int something ();])], [
    AC_MSG_NOTICE([Compiling elfutils with gcc -fgnu89-inline])
    gnu89_inline_flag="-fgnu89-inline"],[
    AC_MSG_NOTICE([Compiler does not support -fgnu89-inline])])
  CFLAGS="$save_CFLAGS"
  CXXFLAGS="$save_CXXFLAGS"

  # Our libdw.so's libebl will look in $ORIGIN/../lib/... but that
  # $ORIGIN is where libdw.so resides, which is not where there is a ../lib.
  # Note that $libdir might be using a quoted use of $exec_prefix or $prefix.
  # So we must make sure to pass those settings to elfutils configure.
  elfutils_rpath="-Wl,--enable-new-dtags,-rpath,${libdir}/${PACKAGE_NAME}"
  here=`pwd`
  # Check whether this is a source release, or a source checkout.
  # We need --enable-maintainer-mode if it isn't a source release.
  # elfutils.spec is only distributed in source releases.
  if test -f ${elfutils_srcdir}/elfutils.spec; then
	need_maintainer_option=""
  else
	need_maintainer_option="--enable-maintainer-mode"
  fi
  (mkdir -p build-elfutils && cd build-elfutils &&
   bash ${elfutils_srcdir}/configure --enable-libebl-subdir=${PACKAGE_NAME} \
				--includedir="${here}/include-elfutils" \
				--libdir="${here}/lib-elfutils" \
				--exec-prefix="$exec_prefix" \
				--prefix="$prefix" \
				${need_maintainer_option} \
				CFLAGS="${CFLAGS/-Wall/} $gnu89_inline_flag -fexceptions" \
				LDFLAGS="$LDFLAGS $elfutils_rpath" &&
   if test -f ${elfutils_srcdir}/config/version.h.in; then
        echo Found elfutils/version.h header...
   else
	echo elfutils/version.h header not found, need elfutils 0.142+...
	exit -1
   fi
  )
  if test $? != 0; then exit -1; fi
fi

AC_SUBST(ENABLE_NLS, "$USE_NLS")
AC_SUBST(localedir, "$localedir")
AC_SUBST(LOCALEDIR, "$localedir")

dnl This is here mainly to make sure that configure --prefix=... changes
dnl the config.h files so files depending on it are recompiled
dnl prefix is passed through indirectly in the Makefile.am AM_CPPFLAGS.
dnl Formerly: Don't use this directly (when not given it is set to NONE).
dnl Currently: inline autoconf's later defaulting

stap_prefix=$prefix
test "$stap_prefix" = NONE && stap_prefix=$ac_default_prefix
AC_DEFINE_UNQUOTED(STAP_PREFIX, "$stap_prefix", [configure prefix location])
AC_SUBST(STAP_PREFIX, "$stap_prefix")

AC_CONFIG_HEADERS([config.h:config.in])
AC_CONFIG_FILES([Makefile doc/Makefile \
doc/beginners/Makefile doc/SystemTap_Tapset_Reference/Makefile \
stappaths.7 \
initscript/systemtap initscript/stap-server ])
AC_CONFIG_SUBDIRS(testsuite)
if test $enable_translator == "yes"; then
	AC_CONFIG_FILES([run-stap], [chmod +x run-stap])
fi
AC_CONFIG_FILES([dtrace], [chmod +x dtrace])
AC_CONFIG_FILES(staprun/Makefile)
AC_CONFIG_FILES([staprun/run-staprun], [chmod +x staprun/run-staprun])

# Setup "shadow" directory doc/beginners that has everything setup for
# publican in one directory (through directory links if necessary).
# It would be nice to use AC_CONFIG_LINKS, but automake complains when
# the src is a directory and not a file.
AC_CONFIG_FILES([doc/beginners/publican.cfg:doc/SystemTap_Beginners_Guide/publican.cfg.in])
AC_CONFIG_COMMANDS([doc/beginners],
                   [rm -f $ac_abs_top_builddir/doc/beginners/en-US $ac_abs_top_builddir/doc/beginners/build/en-US/testsuite && mkdir -p $ac_abs_top_builddir/doc/beginners/build/en-US && ln -s $ac_abs_top_srcdir/doc/SystemTap_Beginners_Guide/en-US $ac_abs_top_builddir/doc/beginners/en-US && ln -s $ac_abs_top_srcdir/testsuite $ac_abs_top_builddir/doc/beginners/build/en-US/testsuite])

AC_OUTPUT

if test "${prefix}" = "/usr/local"; then
   AC_MSG_NOTICE([])
   AC_MSG_NOTICE([For a private or temporary build of systemtap, we recommend])
   AC_MSG_NOTICE([configuring with a prefix.  For example, try])
   AC_MSG_NOTICE([$0 $ac_configure_args --prefix=$HOME/systemtap-${PACKAGE_VERSION}-$$])
   AC_MSG_NOTICE([Running systemtap uninstalled, entirely out of the build tree,])
   AC_MSG_NOTICE([is not supported.])
fi<|MERGE_RESOLUTION|>--- conflicted
+++ resolved
@@ -1,15 +1,9 @@
 dnl configure.ac --- autoconf input file for systemtap
 dnl Process this file with autoconf to produce a configure script.
 
-<<<<<<< HEAD
-AC_INIT([systemtap], 1.8, systemtap@sourceware.org, systemtap)
+AC_INIT([systemtap], 2.0, systemtap@sourceware.org, systemtap)
 dnl                  ^^^ see also NEWS, systemtap.spec, testsuite/configure.ac
-=======
-AC_INIT([systemtap], 2.0, systemtap@sourceware.org, systemtap)
-dnl                  ^^^ see also NEWS, systemtap.spec, testsuite/configure.ac,
-dnl                      runtime/staprun/configure.ac, 
 dnl                      doc/SystemTap_Beginners_Guide/en-US/Book_Info.xml
->>>>>>> 653cdbfb
 
 AC_PREREQ(2.63)
 dnl We don't maintain a ChangeLog, which makes us non-GNU -> foreign.
