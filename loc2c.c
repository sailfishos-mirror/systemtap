--- conflicted
+++ resolved
@@ -541,29 +541,6 @@
 	  break;
 
 	case DW_OP_stack_value:
-<<<<<<< HEAD
-	  DIE ("DW_OP_stack_value not supported");
-	  break;
-
-	case DW_OP_implicit_value:
-	  {
-	    if (attr == NULL)
-	      DIE ("DW_OP_implicit_value used in invalid context (no dwarf attribute, ABI return value location?)");
-	    else
-	      {
-#if ! _ELFUTILS_PREREQ(0,143)
-		Dwarf_Block block;
-		Dwarf_Op *op = (Dwarf_Op *) &expr[i];
-		if (dwarf_getlocation_implicit_value (attr, op, &block) != 0)
-		  DIE("DW_OP_implicit_value, dwarf_getlocation_implicit_value failed");
-		else
-#endif
-		  DIE ("DW_OP_implicit_value not supported");
-	      }
-	    break;
-	  }
-
-=======
 	  if (stack_depth > 1)
 	    DIE ("DW_OP_stack_value left multiple values on stack");
 	  else
@@ -577,7 +554,23 @@
 	    }
 	  break;
 
->>>>>>> 0c254456
+	case DW_OP_implicit_value:
+	  if (attr == NULL)
+	    DIE ("DW_OP_implicit_value used in invalid context (no DWARF attribute, ABI return value location?)");
+
+#if _ELFUTILS_PREREQ (0, 143)
+	  {
+	    Dwarf_Block block;
+	    Dwarf_Op *op = (Dwarf_Op *) &expr[i];
+	    if (dwarf_getlocation_implicit_value (attr, op, &block) != 0)
+	      DIE ("dwarf_getlocation_implicit_value failed");
+
+	    /* XXX insert real support here */
+	  }
+#endif
+	  DIE ("DW_OP_implicit_value not supported");
+	  break;
+
 	case DW_OP_call_frame_cfa:
 	  // We pick this out when processing DW_AT_frame_base in
 	  // so it really shouldn't turn up here.
