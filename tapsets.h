--- conflicted
+++ resolved
@@ -49,12 +49,9 @@
 {
   static unsigned tick;
   std::stack<functioncall**> target_symbol_setter_functioncalls;
-<<<<<<< HEAD
   std::stack<defined_op*> defined_ops;
-=======
   std::set<std::string> valid_ops;
   std::string *op;
->>>>>>> 10328bcf
 
   var_expanding_visitor ();
   void visit_assignment (assignment* e);
