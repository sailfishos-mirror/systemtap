--- conflicted
+++ resolved
@@ -163,12 +163,11 @@
 Sets target() to PID. This allows scripts to be written that filter on 
 a specific process.
 .TP
-<<<<<<< HEAD
 .BI \-l " PROBE"
 Instead of running a probe script, just list all available probe
 points matching the given pattern.  The pattern may include wildcards
 and aliases.
-=======
+.TP
 .B \-\-kelf
 For names and addresses of functions to probe,
 consult the symbol tables in the kernel and modules.
@@ -203,7 +202,6 @@
 .TP
 .B \-\-ignore\-dwarf
 For testing, act as though vmlinux and modules lack debugging information.
->>>>>>> da3fe5fe
 
 .SH ARGUMENTS
 
