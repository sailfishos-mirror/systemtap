--- conflicted
+++ resolved
@@ -167,10 +167,7 @@
 Instead of running a probe script, just list all available probe
 points matching the given pattern.  The pattern may include wildcards
 and aliases.
-<<<<<<< HEAD
-=======
-.TP
->>>>>>> c3799d72
+.TP
 .B \-\-kelf
 For names and addresses of functions to probe,
 consult the symbol tables in the kernel and modules.
