/* -*- linux-c -*- 
 * transport.c - stp transport functions
 *
 * Copyright (C) IBM Corporation, 2005
 * Copyright (C) Red Hat Inc, 2005-2009
 * Copyright (C) Intel Corporation, 2006
 *
 * This file is part of systemtap, and is free software.  You can
 * redistribute it and/or modify it under the terms of the GNU General
 * Public License (GPL); either version 2, or (at your option) any
 * later version.
 */

#ifndef _TRANSPORT_TRANSPORT_C_
#define _TRANSPORT_TRANSPORT_C_

#include "transport.h"
#include <linux/debugfs.h>
#include <linux/namei.h>
#include <linux/workqueue.h>
#include <linux/delay.h>

#if 0
static void utt_set_overwrite(int overwrite)
{
	return;
}
#endif

<<<<<<< HEAD
=======
static struct utt_trace *_stp_utt = NULL;
static unsigned int utt_seq = 1;
static int _stp_probes_started = 0;
static pid_t _stp_target = 0;
>>>>>>> 3863e799
static int _stp_exit_flag = 0;

static uid_t _stp_uid = 0;
static gid_t _stp_gid = 0;
static int _stp_pid = 0;

static int _stp_ctl_attached = 0;

static pid_t _stp_target = 0;
static int _stp_probes_started = 0;

#if 1
//static struct utt_trace *_stp_utt = NULL;
//static unsigned int utt_seq = 1;
#include "control.h"
#if STP_TRANSPORT_VERSION == 1
#include "relayfs.c"
#elif STP_TRANSPORT_VERSION == 2
#include "relay_v2.c"
#include "debugfs.c"
#elif STP_TRANSPORT_VERSION == 3
#include "ring_buffer.c"
#include "debugfs.c"
#else
#error "Unknown STP_TRANSPORT_VERSION"
#endif
#include "control.c"

#else  /* #if 0 */
#include "control.h"
#include "debugfs.c"
#include "control.c"
#endif	/* if 0 */
static unsigned _stp_nsubbufs = 8;
static unsigned _stp_subbuf_size = 65536*4;

/* module parameters */
static int _stp_bufsize;
module_param(_stp_bufsize, int, 0);
MODULE_PARM_DESC(_stp_bufsize, "buffer size");

/* forward declarations */
static void probe_exit(void);
static int probe_start(void);

/* check for new workqueue API */
#ifdef DECLARE_DELAYED_WORK
static void _stp_work_queue(struct work_struct *data);
static DECLARE_DELAYED_WORK(_stp_work, _stp_work_queue);
#else
static void _stp_work_queue(void *data);
static DECLARE_WORK(_stp_work, _stp_work_queue, NULL);
#endif

static struct workqueue_struct *_stp_wq;

/*
 *	_stp_handle_start - handle STP_START
 */

static void _stp_handle_start(struct _stp_msg_start *st)
{
	dbug_trans(1, "stp_handle_start\n");

#ifdef STAPCONF_VM_AREA
        { /* PR9740: workaround for kernel valloc bug. */
                void *dummy;
                dummy = alloc_vm_area (PAGE_SIZE);
                free_vm_area (dummy);
        }
#endif

	_stp_target = st->target;
	st->res = probe_start();
	if (st->res >= 0)
		_stp_probes_started = 1;

	_stp_ctl_send(STP_START, st, sizeof(*st));
}

/* common cleanup code. */
/* This is called from the kernel thread when an exit was requested */
/* by staprun or the exit() function. */
/* We need to call it both times because we want to clean up properly */
/* when someone does /sbin/rmmod on a loaded systemtap module. */
static void _stp_cleanup_and_exit(int send_exit)
{
<<<<<<< HEAD
	static int _stp_exit_called = 0;

	if (!_stp_exit_called) {
=======
	static int called = 0;
	if (!called) {
>>>>>>> 3863e799
		int failures;

                dbug_trans(1, "cleanup_and_exit (%d)\n", send_exit);
		_stp_exit_flag = 1;
		/* we only want to do this stuff once */
		called = 1;

		if (_stp_probes_started) {
			dbug_trans(1, "calling probe_exit\n");
			/* tell the stap-generated code to unload its probes, etc */
			probe_exit();
			dbug_trans(1, "done with probe_exit\n");
		}

		failures = atomic_read(&_stp_transport_failures);
		if (failures)
			_stp_warn("There were %d transport failures.\n", failures);

		dbug_trans(1, "************** calling startstop 0 *************\n");
#if 0
		if (_stp_utt)
			utt_trace_startstop(_stp_utt, 0, &utt_seq);
#endif

		dbug_trans(1, "ctl_send STP_EXIT\n");
		if (send_exit)
			_stp_ctl_send(STP_EXIT, NULL, 0);
		dbug_trans(1, "done with ctl_send STP_EXIT\n");
	}
}

static void _stp_request_exit(void)
{
	static int called = 0;
	if (!called) {
		/* we only want to do this once */
		called = 1;
		dbug_trans(1, "ctl_send STP_REQUEST_EXIT\n");
		_stp_ctl_send(STP_REQUEST_EXIT, NULL, 0);
		dbug_trans(1, "done with ctl_send STP_REQUEST_EXIT\n");
	}
}

/*
 * Called when stapio closes the control channel.
 */
static void _stp_detach(void)
{
	dbug_trans(1, "detach\n");
	_stp_ctl_attached = 0;
	_stp_pid = 0;

#if 0
	if (!_stp_exit_flag)
		utt_set_overwrite(1);
#endif

	cancel_delayed_work(&_stp_work);
	wake_up_interruptible(&_stp_ctl_wq);
}

/*
 * Called when stapio opens the control channel.
 */
static void _stp_attach(void)
{
	dbug_trans(1, "attach\n");
	_stp_ctl_attached = 1;
	_stp_pid = current->pid;
#if 0
	utt_set_overwrite(0);
#endif
	queue_delayed_work(_stp_wq, &_stp_work, STP_WORK_TIMER);
}

/*
 *	_stp_work_queue - periodically check for IO or exit
 *	This is run by a kernel thread and may sleep.
 */
#ifdef DECLARE_DELAYED_WORK
static void _stp_work_queue(struct work_struct *data)
#else
static void _stp_work_queue(void *data)
#endif
{
	int do_io = 0;
	unsigned long flags;

	spin_lock_irqsave(&_stp_ctl_ready_lock, flags);
	if (!list_empty(&_stp_ctl_ready_q))
		do_io = 1;
	spin_unlock_irqrestore(&_stp_ctl_ready_lock, flags);
	if (do_io)
		wake_up_interruptible(&_stp_ctl_wq);

	/* if exit flag is set AND we have finished with probe_start() */
	if (unlikely(_stp_exit_flag && _stp_probes_started))
<<<<<<< HEAD
		_stp_cleanup_and_exit(1);
	if (likely(_stp_ctl_attached))
=======
		_stp_request_exit();
	if (likely(_stp_attached))
>>>>>>> 3863e799
		queue_delayed_work(_stp_wq, &_stp_work, STP_WORK_TIMER);
}

/**
 *	_stp_transport_close - close ctl and relayfs channels
 *
 *	This is called automatically when the module is unloaded.
 *     
 */
static void _stp_transport_close(void)
{
	dbug_trans(1, "%d: ************** transport_close *************\n",
		   current->pid);
	_stp_cleanup_and_exit(0);
	destroy_workqueue(_stp_wq);
	_stp_unregister_ctl_channel();
#if 0
	if (_stp_utt)
		utt_trace_remove(_stp_utt);
#endif /* #if 0 */
	_stp_print_cleanup();	/* free print buffers */
	_stp_mem_debug_done();
	_stp_transport_fs_close();

	dbug_trans(1, "---- CLOSED ----\n");
}

#if 0
static struct utt_trace *_stp_utt_open(void)
{
	struct utt_trace_setup utts;
	strlcpy(utts.root, "systemtap", sizeof(utts.root));
	strlcpy(utts.name, THIS_MODULE->name, sizeof(utts.name));
	utts.buf_size = _stp_subbuf_size;
	utts.buf_nr = _stp_nsubbufs;

#ifdef STP_BULKMODE
	utts.is_global = 0;
#else
	utts.is_global = 1;
#endif

	return utt_trace_setup(&utts);
}
#endif /* #if 0 */

/**
 * _stp_transport_init() is called from the module initialization.
 *   It does the bare minimum to exchange commands with staprun 
 */
static int _stp_transport_init(void)
{
	dbug_trans(1, "transport_init\n");
#ifdef STAPCONF_TASK_UID
	_stp_uid = current->uid;
	_stp_gid = current->gid;
#else
	_stp_uid = current_uid();
	_stp_gid = current_gid();
#endif

// DRS:  is RELAY_GUEST/RELAY_HOST documented? does it work?  are there
// test cases?
#ifdef RELAY_GUEST
	/* Guest scripts use relay only for reporting warnings and errors */
	_stp_subbuf_size = 65536;
	_stp_nsubbufs = 2;
#endif

	if (_stp_bufsize) {
		unsigned size = _stp_bufsize * 1024 * 1024;
		_stp_subbuf_size = 65536;
		while (size / _stp_subbuf_size > 64 &&
		       _stp_subbuf_size < 1024 * 1024) {
			_stp_subbuf_size <<= 1;
		}
		_stp_nsubbufs = size / _stp_subbuf_size;
		dbug_trans(1, "Using %d subbufs of size %d\n", _stp_nsubbufs, _stp_subbuf_size);
	}

	if (_stp_transport_fs_init(THIS_MODULE->name) != 0)
		goto err0;

#if 0
#if !defined (STP_OLD_TRANSPORT) || defined (STP_BULKMODE)
	/* open utt (relayfs) channel to send data to userspace */
	_stp_utt = _stp_utt_open();
	if (!_stp_utt)
		goto err0;
#endif
#else  /* #if 0 */
#endif /* #if 0 */

	/* create control channel */
	if (_stp_register_ctl_channel() < 0)
		goto err1;

	/* create print buffers */
	if (_stp_print_init() < 0)
		goto err2;

#if 0
	/* start transport */
	utt_trace_startstop(_stp_utt, 1, &utt_seq);
#endif /* #if 0 */

	/* create workqueue of kernel threads */
	_stp_wq = create_workqueue("systemtap");
	if (!_stp_wq)
		goto err3;
	
        /* Signal stapio to send us STP_START back (XXX: ?!?!?!).  */
	_stp_ctl_send(STP_TRANSPORT, NULL, 0);

	dbug_trans(1, "returning 0...\n");
	return 0;

err3:
	dbug_trans(1, "err3\n");
	_stp_print_cleanup();
err2:
	dbug_trans(1, "err2\n");
	_stp_unregister_ctl_channel();
err1:
#if 0
	if (_stp_utt)
		utt_trace_remove(_stp_utt);
#else
	dbug_trans(1, "err1\n");
	_stp_transport_fs_close();
#endif /* #if 0 */
err0:
	dbug_trans(1, "err0\n");
	return -1;
}

static inline void _stp_lock_inode(struct inode *inode)
{
#ifdef DEFINE_MUTEX
	mutex_lock(&inode->i_mutex);
#else
	down(&inode->i_sem);
#endif
}

static inline void _stp_unlock_inode(struct inode *inode)
{
#ifdef DEFINE_MUTEX
	mutex_unlock(&inode->i_mutex);
#else
	up(&inode->i_sem);
#endif
}

static struct dentry *_stp_lockfile = NULL;

static int _stp_lock_transport_dir(void)
{
	int numtries = 0;
#if STP_TRANSPORT_VERSION == 1
	while ((_stp_lockfile = relayfs_create_dir("systemtap_lock", NULL)) == NULL) {
#else
	while ((_stp_lockfile = debugfs_create_dir("systemtap_lock", NULL)) == NULL) {
#endif
		if (numtries++ >= 50)
			return 0;
		msleep(50);
	}
	return 1;
}

static void _stp_unlock_transport_dir(void)
{
	if (_stp_lockfile) {
#if STP_TRANSPORT_VERSION == 1
		relayfs_remove_dir(_stp_lockfile);
#else
		debugfs_remove(_stp_lockfile);
#endif
		_stp_lockfile = NULL;
	}
}

static struct dentry *__stp_root_dir = NULL;

/* _stp_get_root_dir() - creates root directory or returns
 * a pointer to it if it already exists. */

static struct dentry *_stp_get_root_dir(void)
{
	struct file_system_type *fs;
	struct super_block *sb;
	const char *name = "systemtap";

	if (__stp_root_dir != NULL) {
		return __stp_root_dir;
	}

#if STP_TRANSPORT_VERSION == 1
	fs = get_fs_type("relayfs");
	if (!fs) {
		errk("Couldn't find relayfs filesystem.\n");
		return NULL;
	}
#else
	fs = get_fs_type("debugfs");
	if (!fs) {
		errk("Couldn't find debugfs filesystem.\n");
		return NULL;
	}
#endif

	if (!_stp_lock_transport_dir()) {
		errk("Couldn't lock transport directory.\n");
		return NULL;
	}
#if STP_TRANSPORT_VERSION == 1
	__stp_root_dir = relayfs_create_dir(name, NULL);
#else
	__stp_root_dir = debugfs_create_dir(name, NULL);
#endif
	if (!__stp_root_dir) {
		/* Couldn't create it because it is already there, so
		 * find it. */
		sb = list_entry(fs->fs_supers.next, struct super_block,
				s_instances);
		_stp_lock_inode(sb->s_root->d_inode);
		__stp_root_dir = lookup_one_len(name, sb->s_root,
						strlen(name));
		_stp_unlock_inode(sb->s_root->d_inode);
		if (!IS_ERR(__stp_root_dir))
			dput(__stp_root_dir);
		else {
			__stp_root_dir = NULL;
			errk("Could not create or find transport directory.\n");
		}
	}
	_stp_unlock_transport_dir();
	return __stp_root_dir;
}

static void _stp_remove_root_dir(void)
{
	if (__stp_root_dir) {
		if (!_stp_lock_transport_dir()) {
			errk("Unable to lock transport directory.\n");
			return;
		}
		if (simple_empty(__stp_root_dir))
			debugfs_remove(__stp_root_dir);
		_stp_unlock_transport_dir();
		__stp_root_dir = NULL;
	}
}

static struct dentry *__stp_module_dir = NULL;

static struct dentry *_stp_get_module_dir(void)
{
	return __stp_module_dir;
}

static int _stp_transport_fs_init(const char *module_name)
{
	struct dentry *root_dir;
    
	dbug_trans(1, "entry\n");
	if (module_name == NULL)
		return -1;

	root_dir = _stp_get_root_dir();
	if (root_dir == NULL)
		return -1;

        __stp_module_dir = debugfs_create_dir(module_name, root_dir);
        if (!__stp_module_dir) {
		_stp_remove_root_dir();
		return -1;
	}

	if (_stp_transport_data_fs_init() != 0) {
		_stp_remove_root_dir();
		return -1;
	}
	dbug_trans(1, "returning 0\n");
	return 0;
}

static void _stp_transport_fs_close(void)
{
	dbug_trans(1, "stp_transport_fs_close\n");

	_stp_transport_data_fs_close();

	if (__stp_module_dir) {
		debugfs_remove(__stp_module_dir);
		__stp_module_dir = NULL;
	}

	_stp_remove_root_dir();
}


#endif /* _TRANSPORT_C_ */<|MERGE_RESOLUTION|>--- conflicted
+++ resolved
@@ -27,13 +27,6 @@
 }
 #endif
 
-<<<<<<< HEAD
-=======
-static struct utt_trace *_stp_utt = NULL;
-static unsigned int utt_seq = 1;
-static int _stp_probes_started = 0;
-static pid_t _stp_target = 0;
->>>>>>> 3863e799
 static int _stp_exit_flag = 0;
 
 static uid_t _stp_uid = 0;
@@ -121,20 +114,15 @@
 /* when someone does /sbin/rmmod on a loaded systemtap module. */
 static void _stp_cleanup_and_exit(int send_exit)
 {
-<<<<<<< HEAD
 	static int _stp_exit_called = 0;
 
 	if (!_stp_exit_called) {
-=======
-	static int called = 0;
-	if (!called) {
->>>>>>> 3863e799
 		int failures;
 
                 dbug_trans(1, "cleanup_and_exit (%d)\n", send_exit);
 		_stp_exit_flag = 1;
 		/* we only want to do this stuff once */
-		called = 1;
+		_stp_exit_called = 1;
 
 		if (_stp_probes_started) {
 			dbug_trans(1, "calling probe_exit\n");
@@ -226,13 +214,8 @@
 
 	/* if exit flag is set AND we have finished with probe_start() */
 	if (unlikely(_stp_exit_flag && _stp_probes_started))
-<<<<<<< HEAD
-		_stp_cleanup_and_exit(1);
+		_stp_request_exit();
 	if (likely(_stp_ctl_attached))
-=======
-		_stp_request_exit();
-	if (likely(_stp_attached))
->>>>>>> 3863e799
 		queue_delayed_work(_stp_wq, &_stp_work, STP_WORK_TIMER);
 }
 
