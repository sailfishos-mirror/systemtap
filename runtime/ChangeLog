<<<<<<< HEAD
2008-03-31  Martin Hunt  <hunt@redhat.com>

	* runtime.h (STP_USE_DWARF_UNWINDER): Define.

2008-03-30  Martin Hunt  <hunt@redhat.com>

	* runtime.h (STP_USE_FRAME_POINTER): Define when frame pointers
	are available in the kernel and can be used.
	* stack-arm.c: Use STP_USE_FRAME_POINTER.
	* stack-i386.c: Ditto.
	* unwind/i386.h: Ditto.
	* unwind/x86_64.h: Ditto.

2008-03-28  Martin Hunt  <hunt@redhat.com>

	* copy.c (_stp_read_address): New function. Safely read 
	kernel or userspace.

2008-03-26  Martin Hunt  <hunt@redhat.com>
	    Fixes to get i386 working.
	* unwind.c (unwind): Fix types in debug print.
	* stack-i386.c (_stp_stack_print_fallback): New function.
	(__stp_stack_print): Call _stp_stack_print_fallback() if unwinder
	appears to fail.

2008-03-25  Martin Hunt  <hunt@redhat.com>

	* unwind.c (unwind): Return a positive number to indicate
	that unwinding is done.
=======
2008-04-04  Masami Hiramatsu <mhiramat@redhat.com>

	PR 6028
	* loc2c-runtime.h (fetch_register): Call ia64_fetch_register with
	the address of c->unwaddr.
	* regs-ia64.c (ia64_fetch_register): Don't unwind stack if it has
	already unwound stack in same probe.

2008-04-04  David Smith  <dsmith@redhat.com>

	PR 5961 (partial)
	* task_finder.c: New file.

2008-04-01  Frank Ch. Eigler  <fche@elastic.org>

	* lket/*: Belatedly remove retired LKET code.
>>>>>>> 48899faa

2008-03-17  Eugene Teo  <eteo@redhat.com>

	PR 5947
	* autoconf-tsc-khz.c: Remove "&& defined(__i386__)" to make the test
	more pessimistic.

2008-03-14  Masami Hiramatsu <mhiramat@redhat.com>

	PR 3542
	* autoconf-unregister-kprobes.c : New file.

2008-03-10  Dave Brolley  <brolley@redhat.com>

	PR5189
	* vsprintf.c (_stp_vsnprintf): Arguments for dynamic width and precision
	are of type 'int' again.
	* loc2c-runtime.h (deref_string): Copy the data only if dst is not NULL.
	(deref_buffer): New macro.

2008-02-27  Martin Hunt  <hunt@redhat.com>

	* sym.h (_stp_module): Add text_size, lock, and unwind data
	pointer.	
	* sym.c (_stp_find_module_by_addr): New function.
	(_stp_kallsyms_lookup): Call _stp_find_module_by_addr().
	(_stp_get_unwind_info): New.
	
	* runtime.h: Move debug macros to debug.h. Include it.
	* debug.h: New file.
	* map.c: Update debug calls.
	* map-gen.c: Update debug calls.
	* pmap-gen.c: Update debug calls.
	
	* mempool.c: New file. 
	
2008-02-27  Dave Brolley  <brolley@redhat.com>

	PR5189
	* vsprintf.c (_stp_vsnprintf): Extract arguments of type int64_t for
	dynamic width and precision. Implement width and precision correctly for
	the %b format specifier. Implement the %m specifier.

2008-02-06  Masami Hiramatsu <mhiramat@redhat.com>

	* stack-ia64.c (__stp_show_stack_sym): Skip printing symbol if (ip ==
	REG_IP(regs)).

2008-01-29  Martin Hunt  <hunt@redhat.com>

	* io.c (_stp_vlog): Use get_cpu() instead
	of smp_processor_id() because this function can get 
	called with interrupts enabled.

2008-01-29  Martin Hunt  <hunt@redhat.com>	

	* alloc.c (struct _stp_malloc_type): Remove
	redundant field.

2008-01-28  Martin Hunt  <hunt@redhat.com>

	* alloc.c: Use DEFINE_SPINLOCK.
	* counter.c: Ditto.
	* pmap-gen.c: Ditto.
	* print_new.c: Ditto.
	* stat.c: Ditto.
	
2008-01-27  Frank Ch. Eigler  <fche@elastic.org>

	* stack-i386.c (__stp_stack_print): Correct #elif->#else typo.

2008-01-14  Martin Hunt  <hunt@redhat.com>

	* print.c (_stp_print_kernel_info): New function.
	(all):  Call stp memory functions.

	* alloc.c: Rewrite to track allocated memory if 
	DEBUG_MEM is defined.
	* counter.c, map.c, stat.c, time.c: Call stp
	memory functions.
	
2007-11-14  Zhaolei  <zhaolei@cn.fujitsu.com>

	From Cai Fei <caifei@cn.fujitsu.com>
	* regs-ia64.c (ia64_fetch_register): Fix the bug of fetching
	register 12 on IA64.

2007-11-12  Martin Hunt  <hunt@redhat.com>

	* print.c (_stp_print): Rewrite to eliminate the strlen()
	call and save a bit of time.

2007-11-09  Masami Hiramatsu  <mhiramat@redhat.com>

	PR3858
	* print.c: Add -DRELAY_HOST=<hostname> and -DRELAY_GUEST=<hostname>
	options support.
	(_stp_print_flush): Disable irqs if -DRELAY_* option is specified.
	* print_old.c: Export stp_print_flush to other modules if the
	-DRELAY_HOST option is specified.
	* print_new.c: Ditto.

2007-10-25  Mike Mason <mmlnx@us.ibm.com>

	* stat-common.c: Allow histogram bucket elision to be turned off
	with -DHIST_ELISION=<negative #>.  Also cleaned up looping code
	to prevent unnecessary interation over non-existent buckets.

2007-10-17  Masami Hiramatsu <mhiramat@redhat.com>

	* autoconf-tsc-khz.c: Not to be compiled if the kernel version is
	younger than 2.6.23 on i386.

2007-10-17  Martin Hunt  <hunt@redhat.com>
	PR5000
	* vsprintf.c: Remove _stp_endian.

2007-10-15  Masami Hiramatsu <mhiramat@redhat.com>

	* autoconf-tsc-khz.c: Fix a bug to be configured correctly.

2007-10-09  Martin Hunt  <hunt@redhat.com>

	* user/*: Removed obsolete userspace test files.

2007-10-02  Frank Ch. Eigler  <fche@elastic.org>

	PR 5041
	From <michael.gruener@linux.vnet.ibm.com>:
	* loc2c-runtime.h (store_register): Add value as macro parameter where
	missing.

2007-09-24  Masami Hiramatsu  <mhiramat@redhat.com>

	PR 3916
	* time.c (stp_time_t): Rename cpufreq to freq.
	(__stp_get_freq): Rename from __stp_estimate_cpufreq. Use tsc_khz or
	cpu_khz if it is available. Use itc_freq on ia64.
	(__stp_ktime_get_real_ts): New function to get current kernel time.
	(__stp_time_timer_callback): Call __stp_ktime_get_real_ts to get
	base time.
	(__stp_init_time): Ditto.
	(__stp_constant_freq): New function to check the processor has
	constant frequency timestamp counter.
	(_stp_kill_time): Don't use the cpufreq notifier if the processor has
	constant frequency timestamp counter.
	(_stp_init_time): Ditto.
	* autoconf-ktime-get-real.c : New file.
	* autoconf-constant-tsc.c: Ditto.
	* autoconf-tsc-khz.c: Ditto.

2007-09-22  Frank Ch. Eigler  <fche@elastic.org>

	PR 5057.
	* stat-common.c (_stp_stat_print_histogram): Elide consecutive
	zero rows beyond 2*STAT_ELISION+1.
	(STAT_ELISION): New parameter, default 2.

2007-09-21  Martin Hunt  <hunt@redhat.com>
	PR 5024
	* stat-common.c (_stp_stat_print_histogram): Change
	overflow and underflow handling for linear histograms.
	(__stp_stat_add): For linear histograms, use under
	and over buckets.

2007-09-19  Martin Hunt  <hunt@redhat.com>
	PR 5042
	* procfs.c (_stp_rmdir_proc_module): Warn if removal of
	/proc/systemtap/module is deferred. Do not defer removal of
	/proc/systemtap.
	(_stp_mkdir_proc_module): Call path_release(). Set ownership of
	/proc/systemtap/module to force deletion to be deferred.
	(_stp_create_procfs): Set owner of all path components.

2007-09-14  Martin Hunt  <hunt@redhat.com>

	* procfs.c (_stp_create_procfs): Be sure that directories in the path
	are really directories and not files.

2007-09-13  David Smith  <dsmith@redhat.com>

	* procfs.c (_stp_procfs_dir_lookup): Added 'const' qualifier to
	'dir' parameter.
	(_stp_create_procfs): Added 'const' qualifier to 'path'
	parameter.  Removed debug prints.
	(_stp_close_procfs): Removed debug prints.

2007-09-12  Martin Hunt  <hunt@redhat.com>

	* map-stat.c (_stp_map_new_hstat_log): Set buckets to 
	HIST_LOG_BUCKETS.
	(_stp_pmap_new_hstat_log): Ditto.
	(_stp_map_new_hstat_linear): Call _stp_stat_calc_buckets().
	(_stp_pmap_new_hstat_linear): Ditto.

	* stat.h (STP_MAX_BUCKETS): Define..
	(HIST_LOG_BUCKETS): Define.

	* stat.c (_stp_stat_init): Call _stp_stat_calc_buckets().

	* stat-common.c (_stp_stat_calc_buckets): New function. Common
	bucket calculation and error reporting code.
	(_stp_bucket_to_val): New function.
	(_stp_val_to_bucket): Renamed and now handles negative numbers.
	(_stp_stat_print_histogram): Handle negative values in log histograms.
	(__stp_stat_add): Cleanup..

	* map-gen.c (_stp_map_new): Remove buckets param for HIST_LOG.
	* pmap-gen.c (_stp_pmap_new): Ditto.
	
2007-09-10  Martin Hunt  <hunt@redhat.com>

	* procfs.c: New file. Common runtime procfs functions.

2007-08-20  Martin Hunt  <hunt@redhat.com>

	* stack.c (_stp_kta): Removed.

2007-08-20  Masami Hiramatsu <mhiramat@redhat.com>

	* stack-x86_64.c: Fix backtrace to use the value of stack register
	instead of its address.

2007-08-17  Martin Hunt  <hunt@redhat.com>

	* bench2/bench.rb: Send HUP to stapio, instead of staprun.

2007-08-10  Josh Stone  <joshua.i.stone@intel.com>

	PR 4593
	* loc2c-runtime.h (deref, store_deref): Set an error message with
	the pointer value and name into last_error, since it's hard to
	determine the details once you've already jumped to deref_fault.

2007-07-09  Martin Hunt  <hunt@redhat.com>

	* sym.h (STP_MAX_MODULES): Raise limit to 256.

2007-07-06  Martin Hunt  <hunt@redhat.com>

	* stat-common.c (__stp_stat_add): Fix calculations
	for linear histogram buckets.

	* stat.c (_stp_stat_init): Check for interval too
	small.

2007-07-05  Eugene Teo  <eteo@redhat.com>

	* regs.c (_stp_print_regs): #ifdef CONFIG_CPU_CP15 instead.

2007-07-02  Martin Hunt  <hunt@redhat.com>

	* sym.c (_stp_kallsyms_lookup): Improve heuristic
	for determining when a pointer is in a function.
	(_stp_func_print): New function.	
	* stack-i386.c, stack-x86_64.c: Remove obsolete
	unwind code. Use _stp_func_print().
	
2007-06-22  Frank Ch. Eigler  <fche@elastic.org>

	* string.c (_stp_text_str): Fix handling of embedded
	" and \ characters.

2007-06-21  David Smith  <dsmith@redhat.com>

	* lket/b2a/Makefile.in: Regenerated with automake 1.10.

2007-06-15  Martin Hunt  <hunt@redhat.com>
	From Quentin Barnes.
	* loc2c-runtime.h: Latest arm marcos.
	* stack-arm.c (__stp_stack_print): Add a cast.
	* regs.c (_stp_ret_addr): Define for arm.

2007-06-07  Martin Hunt  <hunt@redhat.com>
	PR 4075 fix from Ananth Mavinakayanahalli 
	* string.h (_stp_get_user): Define.
	* string.c (_stp_text_str): Use _stp_get_user().

2007-05-30  Martin Hunt  <hunt@redhat.com>

	Patch from Quentin Barnes.
	* arith.c: Add arm support for 64-bit division.
	* copy.c: Enable arm support.
	* loc2c-runtime.h: Ditto.
	* regs.[ch]: Ditto.
	* stack.c: Include stack-arm.c.
	* stack-arm.c: New file.
	* time.c (_stp_gettimeofday_ns):  hack
	for arm. See PR 4569.

2007-05-29  Frank Ch. Eigler  <fche@elastic.org>

	PR 4458
	* print_new.c (_stp_print_flush): Use interrupt-disabling
	spinlock variants.

2007-05-29  Frank Ch. Eigler  <fche@redhat.com>

	PR 2224
	* map.h (NEED_MAP_LOCKS): New config macro, defaults to 0.
	(MAP_GET_CPU, MAP_PUT_CPU): Wrappers, default to ~no-op.
	* map.c (_stp_pmap_clear,agg): Use them.
	* pmap-gen.c (_stp_pmap_new,set,add,get_cpu,get,del): Ditto.
	
2007-05-15  Martin Hunt  <hunt@redhat.com>

	* vsprintf.c: Add comment about %p.
	* regs.c, stack*.c, sym.c: Fix %p calls.

2007-04-27  Martin Hunt  <hunt@redhat.com>

	* runtime.h: Improve check for debugfs in kernel.

2007-04-27  Frank Ch. Eigler  <fche@elastic.org>

	* autoconf-inode-private.c: New file from hunt.

2007-04-04  Sébastien Dugué  <sebastien.dugue@bull.net>

	* runtime/lket/b2a/lket_b2a.c: Fix percpu files parsing
	for percpu_header transport changes.

2007-04-05  Martin Hunt  <hunt@redhat.com>

	* bench2/var_bench, var.st, const.st: New test.
	
2007-04-05  Martin Hunt  <hunt@redhat.com>	

	* bench2/bench.rb (Stapbench::run): Check result code
	of "killall staprun". If it is nonzero, something happened to
	staprun. Print an error.
	(Stapbench::load): Define STP_NO_OVERLOAD.
	* bench2/README: Update.
	* bench2/print_bench: New set of tests.

2007-03-22  Frank Ch. Eigler  <fche@elastic.org>

	* sym.c (_stp_module_relocate): Tolerate empty section string.

2007-03-21  Martin Hunt  <hunt@redhat.com>


	* sym.h: Declare _stp_module_relocate.
	* sym.c (_stp_module_relocate): Add comments, reformat, add
	a way for "last" cached values to be cleared when modules
	are removed.
	(_stp_symbol_print): Simplify and remove static buffer.
	(_stp_symbol_snprint): Ditto.

2007-03-21  Martin Hunt  <hunt@redhat.com>	

	* map.c (_stp_map_init): Fix signed vs unsigned comparison warning.

2007-03-20  Frank Ch. Eigler  <fche@elastic.org>

	PR 4224.
	* sym.c (_stp_module_relocate): Support kernel relocations.

2007-03-19  Frank Ch. Eigler  <fche@elastic.org>

	* autoconf-hrtimer-rel.c: New file.

2007-03-18  Martin Hunt  <hunt@redhat.com>

	* stack.c, string.c, sym.c, transport/symbols.c:
	Fix some signed vs unsigned comparison warnings.

2007-03-14  Martin Hunt  <hunt@redhat.com>	
	* stpd: Remove directory.
	* relayfs: Remove directory.
	
2007-03-14  Martin Hunt  <hunt@redhat.com>	
	* bench2/bench.rb: Updated to work with new transport
	and new itest.c.
	* bench2/Makefile: Updated for new itest.c
	* bench2/itest.c: Rewritten to use multiple threads
	and automatically divide the workload among the threads.

	* print.c (_stp_print_flush): Move to print_new.c and 
	print_old.c.
	* print_new.c: New file containing _stp_print_flush()
	for the new transport.
	* print_old.c: Ditto for old transport.

	* runtime.h (STP_OLD_TRANSPORT): Define
	(errk): Define.
	(MAXSTRINGLEN): Define if not already defined.

	* io.c (_stp_vlog): Use _stp_ctl_write().

2007-03-12  Frank Ch. Eigler  <fche@redhat.com>

	PR 4179.
	Based on patch from Vasily Averin <vvs@sw.ru>:
	* time.c (_stp_init_time): Recover from partial failures.

2007-03-01  David Wilder <dwilder@us.ibm.com>

	* loc2c-runtime.h: rewrote s390x version of __stp_put_asm
	and __stp_put_asm to do single byte writes.

2007-02-27  David Wilder <dwilder@us.ibm.com>

	* loc2c-runtime.h: Added defines for EX_TABLE needed by older
	s390 kernels that do not already have it defined.

2007-02-07  Martin Hunt  <hunt@redhat.com>

	* stack-ppc64.c (__stp_stack_print): Remove an old
	reference to the string length and instead limit backtraces
	to MAXBACKTRACE.
	* stack.c: Define MAXBACKTRACE

2007-02-06  Josh Stone  <joshua.i.stone@intel.com>

	* loc2c-runtime.h (kread): Let it work with const types.

2007-01-31  Martin Hunt  <hunt@redhat.com>

	* string.c (_stp_string_init): Deleted.
	(_stp_sprintf): Deleted.
	(_stp_vsprintf): Deleted.
	(_stp_string_cat_cstr): Deleted.
	(_stp_string_cat_string): Deleted.
	(_stp_string_cat_char): Deleted.
	(_stp_string_ptr): Deleted.
	(_stp_string_cat): Deleted.
	(_stp_snprintf): Moved from vsprintf.c.
	(_stp_vscnprintf): Moved from vsprintf.c.

	* string.h (STP_STRING_SIZE): Deleted.
	(STP_NUM_STRINGS): Deleted.
	Remove all references to type "String".

        * vsprintf.c (_stp_vscnprintf): Moved to string.c.
	(_stp_snprintf): Moved to string.c

	* sym.c (_stp_symbol_sprint): Replaced with
	_stp_symbol_print, which writes to the print buffer.
	(_stp_symbol_sprint_basic): Replaced with
	_stp_symbol_snprint.

	* runtime.h: Include io.c.

	* stat-common.c: Use new _stp_print* functions.
	* stat.c: Ditto.

	* regs.c: Renamed to regs-ia64.c.
	* current.c: Renamed regs.c.
	* regs-ia64.c: New file (renamed from regs.c).

	* stack.c (_stp_stack_sprint): Renamed _stp_stack_print
	and now just prints to the print buffer. Calls
	__stp_stack_print instead of __stp_stack_sprint.
	(_stp_stack_snprint): New function. Calls _stp_stack_print and
	then copies the print buffer into a string.
	(_stp_stack_printj): Deleted.
	(_stp_ustack_sprint): Deleted.
	* stack-*.c: Rewritten to print instead of writing to strings.
	Uses new _stp_print* functions.

	* print.c (_stp_printf): Create new function instead of macro.
	(_stp_print): Ditto.
	(_stp_print_char): New function.

	* map.c: Use _stp_print() and _stp_print_char()
	instead of _stp_print_cstr().

	* io.c (_stp_vlog): Use _stp_print() instead
	of _stp_string_cat_cstr().

	* copy.c (_stp_string_from_user): Deleted.


2007-01-30  Martin Hunt  <hunt@redhat.com>

	* io.c (_stp_vlog): Use dynamic percpu allocations
	instead of very wasteful static allocations.
	* print.c (_stp_print_init): Do percpu allocations
	for io.c.
	(_stp_print_cleanup): Free percpu allocations.

	* string.c (_stp_sprintf): Overflow check needed
	to be >= instead of >.

2007-01-30  Martin Hunt  <hunt@redhat.com>

	* alloc.c (_stp_alloc_percpu):  Don't implement
	our own; just call __alloc_percpu with appropriate args
	for the OS version.
	(_stp_free_percpu): Delete.
	* map.c (_stp_map_init): When calling kmalloc_node, first
	call cpu_to_node() to get the proper node number.
	* stat.c (_stp_stat_del): Call free_percpu()
	instead of _stp_free_percpu().

2007-01-29  Martin Hunt  <hunt@redhat.com>

	* alloc.c (_stp_kmalloc): New function. Call kmalloc
	with the correct flags and track usage.
	(_stp_kzalloc): Ditto.
	* map.c: Use new alloc calls.
	* print.c: Ditto.
	* stat.c: Ditto.
	* time.c: Ditto.

2007-01-25  Roland McGrath  <roland@redhat.com>

	* loc2c-runtime.h (store_deref): Use "Zr" constraint for 64-bit case.

2007-01-22  Josh Stone  <joshua.i.stone@intel.com>

	* loc2c-runtime.h (kread, kwrite): Tweaks to work better with
	reading and writing pointer values.

2007-01-22  Martin Hunt  <hunt@redhat.com>

	* map-gen.c (_stp_map_exists): New. Check for membership only.

2007-01-19  Josh Stone  <joshua.i.stone@intel.com>

	PR 3079
	* loc2c-runtime.h (kread, kwrite): New macros to safely read/write
	values from kernel pointers.  This includes a workaround for 64-bit
	numbers on i386 platforms.

2007-01-10  Martin Hunt  <hunt@redhat.com>

	PR 3708
	* map.c (str_copy): Check for NULL pointers.
	(_new_map_set_int64): Don't check val for 0.
	(_new_map_set_str): Don't check val for NULL.

	* map-gen.c (VAL_IS_ZERO): Removed.
	(_stp_map_del): New.
	(__stp_map_set): Don't check for zero.

	* pmap-gen.c (VAL_IS_ZERO): Removed.
	(_stp_pmap_del): New.
	(__stp_pmap_set): Don't check for zero.

2006-12-20  Martin Hunt  <hunt@redhat.com>

	* runtime.h: Include mm.h.

2006-12-20  Li Guanglei <guanglei@cn.ibm.com>

	* runtime/lket/b2a/lket_b2a.c: bugfix for NULL appname when
	search appNameTree.

2006-12-18  David Smith  <dsmith@redhat.com>

	* lket/b2a/Makefile.in: Regenerated.  This needed to be done since
	lket/b2a/README was removed but lket/b2a/Makefile.in still had a
	reference to it which was causing "make distdir" to fail.

2006-12-18  Frank Ch. Eigler  <fche@elastic.org>

	PR 3079
	* loc2c-runtime.h (deref, store_deref): Fork x86 and x86-64
	variants.  Remove dysfunctional 64-bit ops from x86.

2006-12-15  Frank Ch. Eigler  <fche@elastic.org>

	* print.c (_stp_print_flush): Add a likely() marker to the hot path.

2006-12-13  Frank Ch. Eigler  <fche@elastic.org>

	* regs.h (s390x REG_IP): Parenthesize for warning-free builds.

2006-12-08  Josh Stone  <joshua.i.stone@intel.com>

	* runtime.h (param_set_int64_t, param_get_int64_t,
	param_check_int64_t): New functions to allow taking module parameters
	directly as int64_t values.

2006-12-06  Josh Stone  <joshua.i.stone@intel.com>

	* time.c (stp_timer_reregister): Add a global to control whether the
	gettimeofday timer should restart itself, for clean shutdown.
	(__stp_time_timer_callback): Check the global.
	(_stp_kill_time, _stp_init_time): Set the global.
	(_stp_gettimeofday_ns): Switch to preempt_enable_no_resched.

	* time.c (__stp_time_cpufreq_callback): Use the cpu# from the notifier.
	(_stp_init_time): No need to disable preemption around cpufreq init.

2006-12-04  Martin Hunt  <hunt@redhat.com>

	* bench2/bench.rb: Fixes for the latest runtime
	changes.

2006-11-21  Li Guanglei <guanglei@cn.ibm.com>

	* runtime/lket/b2a/lket_b2a.[ch]: add b2a_error() and change
	the error return codes.

2006-11-19  Li Guanglei <guanglei@cn.ibm.com>

	* runtime/lket/b2a/lket_b2a.[ch]: bugfix for #3536

2006-11-15  Martin Hunt  <hunt@redhat.com>

	* alloc.c (STP_ALLOC_FLAGS): Define.
	Cleanup ifdefs.
	* map.c: Use STP_ALLOC_FLAGS.
	* stat.c: ditto.

2006-11-10  Li Guanglei <guanglei@cn.ibm.com>

	* transport/procfs.c: bugfix of the obsolete buf_info
	and consumed_info.

2006-11-09  Martin Hunt  <hunt@redhat.com>

	* sym.h: Change int to int32_t.

2006-11-09  Li Guanglei <guanglei@cn.ibm.com>

	* runtime/lket/b2a/lket_b2a.[ch]: add options to control
	the output data fields of lket.out

2006-11-02  Martin Hunt  <hunt@redhat.com>

	* sym.c (_stp_module_relocate): New function. Needed by the
	translator to relocate module symbols.
	(_stp_kallsyms_lookup_name): Rewrite to use new symbol structs.
	(_stp_kallsyms_lookup): Ditto.

	* sym.h: Declare the structures and arrays that contain all
	the symbol and module information.

	* io.c (_stp_vlog, _stp_dbug):  Make first parameter const.
	* runtime.h: Update prototype for _stp_dbug.

2006-10-27  Thang Nguyen <thang.p.nguyen@intel.com>

	* runtime/regs.c: patch from Bibo Mao for fixing the return
	value on IA64 (bz #3404).

2006-10-24  Li Guanglei <guanglei@cn.ibm.com>

	* runtime/lket/b2a/lket_b2a.[ch]: be sync with LKET hookid
	rearrangement.

2006-10-23  Li Guanglei <guanglei@cn.ibm.com>

	* runtime/lket/b2a/lket_b2a.c: bugfix of event description
	data insert.

2006-10-12  Martin Hunt  <hunt@redhat.com>

	* stack-ppc64.c (__stp_stack_sprint): Declare sp before _sp.

2006-10-12  Martin Hunt  <hunt@redhat.com>

	* stack.c: Reorganize and split arch-specific functions to
	separate files.
	(_stp_kta): Better checking.
	(_stp_stack_sprint): Better handling of return probes.

	* stack-i386.c: New file. Uses 2.6.18 DWARF unwinder if available.
	* stack-x86_64.c: New file. Uses 2.6.18 DWARF unwinder if available.
	* stack-ppc64.c: New file.
	* stack-ia64.c: New file.

	* sym.c (_stp_kallsyms_lookup_name): New function. Like
	kallsyms_lookup_name() except use our internal lookup table.

2006-10-10  Frank Ch. Eigler  <fche@elastic.org>

	* runtime/lket/b2a/lket_b2a.c: Add several missing #ifdef HAS_MYSQL.

2006-10-10  Li Guanglei <guanglei@cn.ibm.com>

	* runtime/lket/b2a/lket_b2a.c, runtime/lket/b2a/lket_b2a.h:
	clean up the unused database tables and destory GTree on exit.

2006-10-10  Li Guanglei <guanglei@cn.ibm.com>

	* runtime/lket/b2a/Makefile.am: add the checking and optional
	compiling for mysql client library
	* runtime/lket/b2a/Makefile.in: regenerated
	* runtime/lket/b2a/lket_b2a.c, runtime/lket/b2a/lket_b2a.h:
	Adding the support of automatically database creation and
	dumping lket trace into mysql database

2006-10-09  Josh Stone  <joshua.i.stone@intel.com>

	From David Wilder <dwilder@us.ibm.com>
	* time.c (__stp_estimate_cpufreq): Short-circuit on s390.
	(_stp_gettimeofday_ns): Use a fixed formula on s390 to
	convert TOD clocks to nanoseconds.

2006-09-27  Martin Hunt  <hunt@redhat.com>

	* stack.c (_stp_kta): Rewrite. Use the _stap_symbols
	struct instead of calling into the kernel.

	* sym.c (_stp_kallsyms_lookup): Move here from runtime.h

	* runtime.h: Get rid of all the symbol stuff that
	did not belong here.

2006-09-26  David Smith  <dsmith@redhat.com>

	* README: Changed 'stpd' references to 'staprun'.
	* README.doc: Ditto.
	* TODO: Ditto.
	* io.c: Ditto.
	* print.c: Ditto.
	* runtime.h: Ditto.
	* bench2/bench.rb: Ditto.

2006-09-26  Martin Hunt  <hunt@redhat.com>

	* time.c (_stp_init_time): Use dynamic percpu allocations
	instead of evil static allocations.
	(_stp_kill_time): Free percpu allocations and set
	_stp_time to NULL so the timers are only deleted once.

2006-09-26  Martin Hunt  <hunt@redhat.com>

	* io.c (_stp_vlog): Remove ifdef for STP_RELAYFS. Relayfs now
	behaves the same as procfs.

2006-09-22  Martin Hunt  <hunt@redhat.com>

	* print.c: Replace STP_PRINT_BUF_LEN with STP_BUFFER_SIZE.
	* string.c: Ditto.

2006-09-21  Martin Hunt  <hunt@redhat.com>

	PR 3232
	* print.c (_stp_print_init): New. Alloc per-cpu buffers.
	(_stp_print_cleanup): New. Free per-cpu buffers.
	(_stp_print_flush): Use per_cpu_ptr().
	* string.c (_stp_sprintf): Ditto.
	(_stp_vsprintf): Ditto.
	(_stp_string_cat_cstr): Ditto.
	(_stp_string_cat_char): Ditto.

2006-09-20  Josh Stone  <joshua.i.stone@intel.com>

	PR 3233
	* time.c (stp_time_t): Use ns for the base time, and freq is now kHz.
	(__stp_estimate_cpufreq): Compute kHz instead of MHz.
	(__stp_time_timer_callback, __stp_init_time): Compute base in ns.
	(__stp_time_cpufreq_callback): Record kHz instead of MHz.
	(_stp_init_time): Record kHz, and disable preemption to avoid a race
	in the cpufreq notifier.
	(_stp_gettimeofday_ns): Converted from _stp_gettimeofday_us.

	* lket/b2a/lket_b2a.c (main): Correct arguments to fseek.
	(dump_data): Work around a spurious compiler warning.

2006-09-19  Li Guanglei <guanglei@cn.ibm.com>

	* lket/b2a/lket_b2a.c, lket/b2a/lket_b2a.h:
	Be sync with the recent runtime printing changes made by Martin.
	Some clean up work before adding the support of dumping data
	into MySQL
	Bug fix of segment fault when an event is not registered.

2006-09-18  Josh Stone  <joshua.i.stone@intel.com>

	PR 3220
	From Eugeniy Meshcheryakov <eugen@debian.org>:
	* lket/b2a/lket_b2a.c: Check that appNameTree exists before destroying.

2006-09-18  Martin Hunt  <hunt@redhat.com>

	* bench2/bench.rb: Remove the deprecated "-m" option
	to stpd. Also, don't use merge mode for relayfs.
	* bench2/run_binary_print: New test. Compare various ways of
	printing binary data.

2006-09-18  Martin Hunt  <hunt@redhat.com>

	* print.c (_stp_print_flush): Rewrite so one version works for
	relayfs or procfs. Use proper per-cpu functions.
	(_stp_reserve_bytes): New function. Reserve bytes in the output buffer.
	(_stp_print_binary): New function. Write a variable number of
	64-bit values directly into the output buffer.

	* string.c (_stp_sprintf): Rewrite using new per-cpu buffers.
	(_stp_vsprintf): Ditto.
	(_stp_string_cat_cstr): Ditto.
	(_stp_string_cat_char): Ditto.

	* runtime.h: Set defaults for MAXTRYLOCK and TRYLOCKDELAY to make
	runtime tests in bench2 happy.

2006-08-29  Li Guanglei <guanglei@cn.ibm.com>

	From Gui Jian <guijian@cn.ibm.com>
	* lket/b2a/lket_b2a.c, lket/b2a/lket_b2a.h:
	add the support to get_cycles() and sched_clock() timing
	mechanism for LKET.

2006-08-14  Will Cohen  <wcohen@redhat.com>

	PR 3037
	* string.c:
	* print.c: Remove includes for <linux/config.h>.

2006-08-11  David Smith  <dsmith@redhat.com>

	* lket/b2a/.cvsignore:  Added file to let cvs ignore generated
	files.

2006-07-21  Martin Hunt  <hunt@redhat.com>

	* runtime.h: Include compat.h.

2006-07-20  Martin Hunt  <hunt@redhat.com>

	* vsprintf.c (_stp_vsnprintf): %p format fixes.

2006-07-14  Josh Stone  <joshua.i.stone@intel.com>

	PR 2922
	* time.c (_stp_init_time): call cpufreq_get for each cpu from
	a non-atomic context (module init time).
	* time.c (__stp_init_time): remove call to cpufreq_get from IPI.

	* time.c (__stp_time_timer_callback): disable IRQ's to avoid
	perturbations in measurements.
	* time.c (_stp_gettimeofday_us): disable preemption to avoid CPU
	swaps while we're computing the time.

2006-07-12  Martin Hunt  <hunt@redhat.com>

	* runtime.h (for_each_cpu): Define for new kernels
	which no longer define it.

2006-07-11  Martin Hunt  <hunt@redhat.com>

	* string.c (_stp_text_str): Use __get_user().

2006-07-11  Martin Hunt  <hunt@redhat.com>

	* string.c (_stp_text_str): Add a parameter to support
	userspace strings too.
	* string.h: (_stp_text_str): Fix proto.

2006-07-11  Li Guanglei <guanglei@cn.ibm.com>

	* lket/b2a/lket_b2a.c: modified to be sync with
	the new addevent.process event hooks

2006-06-29  Li Guanglei <guanglei@cn.ibm.com>

	* lket/b2a/lket_b2a.c, lket/b2a/lket_b2a.h: modified to be
	sync with new _lket_trace()

2006-06-27  Roland McGrath  <roland@redhat.com>

	* loc2c-runtime.h: Add some comments.

2006-06-23  Josh Stone  <joshua.i.stone@intel.com>

	* time.c: Do cpufreq notification only if CONFIG_CPU_FREQ defined.

2006-06-21  Josh Stone  <joshua.i.stone@intel.com>

	PR 2525
	* time.c: Time-estimation with minimal dependency on xtime.

2006-06-16  Roland McGrath  <roland@redhat.com>

	* lket/b2a/Makefile.in: Regenerated with automake-1.9.6-2.

2006-06-09  Li Guanglei <guanglei@cn.ibm.com>

	* lket/b2a/lket_b2a.c, lket/b2a/lket_b2a.h: Rewrite
	according to the latest LKET's tapsets. Make it able
	to read the metainfo wrote by tapsets.

2006-06-02  Li Guanglei <guanglei@cn.ibm.com>

	* lket/b2a/lket_b2a.c: eliminate some compile warnings

2006-06-01  Li Guanglei <guanglei@cn.ibm.com>

	* lket/b2a/lket_b2a.h, lket/b2a/lket_b2a.c: make it able to
	read user added trace data and backtrace

2006-05-30  Martin Hunt  <hunt@redhat.com>

	* string.c (_stp_text_str): New function.
	* string.h (_stp_text_str): Declare.

2006-05-25  Martin Hunt  <hunt@redhat.com>

	* vsprintf.c (_stp_vsnprintf): Change %p to work like
	libc and automatically insert "0x" before the pointer.

2006-05-24  Josh Stone  <joshua.i.stone@intel.com>

	PR 2677
	* sym.c (_stp_symbol_sprint_basic): New function that returns
	just the symbol name, and doesn't bother with String.

2006-05-24  Li Guanglei <guanglei@cn.ibm.com>

	* lket/b2a/Makefile.am, lket/b2a/Makefile.in,
	lket/b2a/README, lket/b2a/lket_b2a.c,
	lket/b2a/lket_b2a.h: a binary to ascii converter used
	to convert LKET's default binary trace data.

2006-05-09  Li Guanglei <guanglei@cn.ibm.com>

	PR 2647
	Patch given by Gui Jian <guij@cn.ibm.com>
	* vsprintf.c: %0s support to print null-terminated string

2006-05-03  Josh Stone  <joshua.i.stone@intel.com>

	* loc2c-runtime.h (deref_string): resolved gcc "warning:
	assignment makes integer from pointer without a cast" when
	using a pointer as the source address.

2006-04-28  Martin Hunt  <hunt@redhat.com>

	* vsprintf.c (_stp_vsnprintf): Fix argument size for %p.

2006-04-17  Martin Hunt  <hunt@redhat.com>

	* vsprintf.c (_stp_vsnprintf): Fix endian
	before writing binary.
	(_stp_endian): New variable to control endianess.

2006-04-11  Tom Zanussi  <zanussi@us.ibm.com>

	* print.c (_stp_print_flush): Change TIMESTAMP_SIZE to
	STP_TIMESTAMP_SIZE to avoid conflicts with Suse kernels.

2006-04-10  Martin Hunt  <hunt@redhat.com>

	* string.c (_stp_string_cat_cstr): No need to copy
	terminating 0.

	* vsprintf.c (_stp_snprintf): New function.

	* stat-common.c (_stp_stat_print_histogram): Write a
	newline at the end of the histogram.

2006-04-09  Martin Hunt  <hunt@redhat.com>

	* print.c (_stp_print_flush): Send 'len" bytes
	instead of 'len+1', which included terminating 0.

	* string.c (_stp_sprintf): Call _stp_vsnprintf()
	instead of vsnprintf().
	(_stp_vsprintf): Ditto.

	* vsprintf.c: New file.

2006-04-05  Will Cohen  <wcohen@redhat.com>

	* string.h (__stp_stdout): Correct initialization.

2006-03-30  Martin Hunt  <hunt@redhat.com>

	* string.c (_stp_string_cat_cstr): Use memcpy() instead of strncpy().

2006-03-26  Martin Hunt  <hunt@redhat.com>

	* bench2/bench.rb (Bench::run): Instead of loading the module
	once and running against different numbers of threads, load
	and unload the module each time. Then keep track of failures
	per thread. Also use the new itest to keep the tests the same
	size regardless of the number of threads.
	(Bench::initialize): Make itest if needed.
	(Bench::load, Stapbench::load): Increase buffer size to 8MB.

	* bench2/itest.c: Change arg to be the number of threads
	instead of the number of millions of calls to make.
	This makes it easy to divide the work among multiple threads
	without making the test run many times longer.

2006-03-09  Martin Hunt  <hunt@redhat.com>

	* bench2: New directory containing a benchmark framework.

2006-02-10  Martin Hunt  <hunt@redhat.com>

	* copy.c (_stp_copy_from_user): Revert previous incorrect change.

2006-02-09  Martin Hunt  <hunt@redhat.com>

	* copy.c (_stp_copy_from_user): If access fails,
	return -1.

2006-01-25  Martin Hunt  <hunt@redhat.com>

	* stat.c (_stp_stat_init): Use _stp_alloc_percpu().
	(_stp_stat_del): New function.

	* alloc.c (_stp_alloc_percpu): New function.
	(_stp_free_percpu): New function.

2006-01-19  Martin Hunt  <hunt@redhat.com>

	* pmap-gen.c (_stp_pmap_get): Fix bug where old data
	from agg map could be returned after element was deleted.

2006-01-16  Josh Stone  <joshua.i.stone@intel.com>

	* stat.c (_stp_stat_clear): add a function that just
	clears a Stat, so we can use delete in the translator.

2006-01-16  Martin Hunt  <hunt@redhat.com>

	* map.c (_stp_pmap_agg): Return NULL when aggregation
	fails.

2006-01-15  Frank Ch. Eigler  <fche@elastic.org>

	* io.c (_stp_exit): Revert.

2006-01-10  Martin Hunt  <hunt@redhat.com>

	* io.c (_stp_exit): set STAP_SESSION_STOPPING.

2006-01-03  Frank Ch. Eigler  <fche@redhat.com>

	* io.c (_stp_softerror): New function.

2005-12-14  Martin Hunt  <hunt@redhat.com>

	* pmap-gen.c (_stp_pmap_new_*): Initialize lock.
	(_stp_pmap_set_*): Lock map while in use.
	(_stp_pmap_add_*): Lock map while in use.
	(_stp_pmap_get_cpu): Ditto.
	(_stp_pmap_get): Lock each per-cpu map.

	* map-gen.c: Define and use NULLRET for a NULL return value.
	* map.c (_stp_pmap_clear): New function.
	(_stp_pmap_agg): Lock each per-cpu map as
	it gets aggregated.

2005-12-13  Martin Hunt  <hunt@redhat.com>

	* map.c (_stp_map_sortn): Set a limit of 30 for n.  Automatically
	call _stp_map_sort() if more is requested.

2005-12-08  Martin Hunt  <hunt@redhat.com>

	* map.c (_new_map_create): Only increment map size if a node
	was moved off the free list.
	(_stp_map_size): New function.
	(_stp_pmap_size): New function.

2005-12-07  Martin Hunt  <hunt@redhat.com>

	PR1923
	* map.h (struct map_root): Remove membuf.
	(struct pmap): Define.
	(PMAP): Declare.

	* map.c (_stp_map_init): Use kmalloc() to allocate individual
	nodes instead of using vmalloc() to allocate one big chunk.
	(_stp_map_new): Use kmalloc.
	(_stp_pmap_new): Use kmalloc. Return a PMAP.
	(__stp_map_del): New function. Free all the nodes in a map.
	(_stp_map_del): Call __stp_map_del() then free map struct.
	(_stp_pmap_del): Takes a PMAP. Calls __stp_map_del() for
	each cpu.
	(_stp_pmap_printn_cpu): Change arg to PMAP.
	(_stp_pmap_agg): Change arg to PMAP.
	(_stp_pmap_get_agg): Change arg to PMAP.

	* map-stat.c (_stp_pmap_new_hstat_linear): Use PMAP
	instead of MAP. Fix allocations.
	(_stp_pmap_new_hstat_log): Ditto.

	* pmap-gen.c Fix all functions to take or return PMAPS
	instead of MAPS.

	* alloc.c: Remove everything except kmalloc_node().
	All runtime code now uses kmalloc() directly.

2005-11-30  Martin Hunt  <hunt@redhat.com>

	* io.c (_stp_exit): To prevent any possible interactions
	with the probed function, just set a flag here.

2005-11-28  Graydon Hoare  <graydon@redhat.com>

	* stat-common.c (_stp_stat_print_histogram): Various formatting
	corrections and aesthetic tweaks.
	(__stp_stat_add): Correction to linear bucket underflow cases.

2005-11-28  Martin Hunt  <hunt@redhat.com>

	* alloc.c (__stp_valloc_percpu): Use same code for up and smp.
	(_stp_per_cpu_ptr): New macro.
	* user/alloc.c: Ditto.
	* map.c: Use _stp_map_cpu_ptr().
	* map-stat.c: Ditto.
	* pmap-gen.c: Ditto.
	* runtime.h: Include alloc.c
	* user/runtime.h: Ditto.

	* map.c (_stp_pmap_del): Use _stp_free_percpu() to
	free pmaps.

	* map-stat.c (_stp_pmap_new_hstat_log): Fix typo. Call
	_stp_pmap_new() instead of _stp_map_new().

2005-11-11  Martin Hunt  <hunt@redhat.com>

	* map.h: Removed old API macros and prototypes.

2005-11-10  Martin Hunt  <hunt@redhat.com>

	* pmap-gen.c (_stp_pmap_get()): New function. Aggregates
	the per-cpu map nodes into an aggregation map node.

	* map.c (_stp_new_agg): Return a struct map_node *.
	(_stp_add_agg): If count is 0  when adding,
	just set the stats.

2005-11-10  Martin Hunt  <hunt@redhat.com>

	* map.c: Doc updates.
	(_stp_new_agg):

	* pmap-gen.c: Change a bunch of generated function names to
	avoid conflicts with maps with the same key and value types.

2005-11-10  Martin Hunt  <hunt@redhat.com>

	* map.c (_stp_cmp): Use _stp_div64().

2005-11-09  Martin Hunt  <hunt@redhat.com>

	* map.h: Remove HSTAT_LOG and HSTAT_LINEAR.
	* map-gen.c: Fix comment.
	* pmap-gen.c: Ditto.

2005-11-09  Martin Hunt  <hunt@redhat.com>

	* map.c (_stp_cmp): Patch to sort on stats.
	(_stp_map_sort): Ditto.
	(_stp_map_sortn): Ditto.

2005-11-09  Martin Hunt  <hunt@redhat.com>

	* map.c: Change order of includes.

2005-11-09  Martin Hunt  <hunt@redhat.com>

	* map.h (struct map_root): Delete fields
	used by old API.

	* map.c: Remove old map API functions.
	* map-stat.c (_stp_map_add_stat): Delete.
	(_stp_pmap_new_hstat_linear): Move here from map.c.
	(_stp_pmap_new_hstat_log): Ditto.

	* list.c: Deleted.
	* map-keys.c: Deleted.
	* map-values.c: Deleted.
	* map-int.c: Deleted.

2005-11-08  Martin Hunt  <hunt@redhat.com>

	* alloc.c (__stp_valloc_percpu): Fix call to vmalloc_node.
	(vmalloc_node): Remove nonworking code.

2005-11-08  Martin Hunt  <hunt@redhat.com>

	* map.c (_stp_map_init): New function. Extracted from _stp_map_new()
	so it can be used in _stp_pmap_new().
	(_stp_map_new): Call _stp_map_init().
	(_stp_pmap_new): New function.
	(_stp_pmap_new_hstat_linear): New function.
	(_stp_pmap_new_hstat_log): New function.
	(_stp_pmap_del): New function.
	(_stp_pmap_printn_cpu): New function.
	(_stp_pmap_printn): New function.
	(_stp_new_agg): New function.
	(_stp_add_agg): New function.
	(_stp_pmap_agg): New function.
	(_new_map_clear_node): New function.

	* map.h (struct map_root): Add Hist struct. Add copy
	and cmp function pointers for pmaps.

	* stat.h: Remove Stat struct. Replace with Hist struct
	that is limited to only histogram params.
	* map-stat.c: Fix up references to histogram params in map_root.
	* stat-common.c: Ditto.
	* stat.c: Ditto.

	* pmap-gen.c: New file. Implements per-cpu maps.

	* map-gen.c: Minor bug fixes. Use new VAL_IS_ZERO() macro.

	* alloc.c (vmalloc_node): For NUMA, provide a vmalloc that
	does node-local allocations.
	(_stp_alloc_cpu): A version of _stp_alloc() that does
	node-local allocations.
	(_stp_valloc): A version of _stp_valloc() that does
	node-local allocations.
	(__stp_valloc_percpu): New function. Like alloc_percpu()
	except uses _stp_valloc().
	(_stp_vfree_percpu): New function. Like free_percpu().

2005-11-04  Martin Hunt  <hunt@redhat.com>

	* runtime.h: #include <linux/version.h>.
	(init_module): Remove old ppc comment.
	ifdef _stp_kta so it only gets set for x86 and x86_64.

2005-10-31  Martin Hunt  <hunt@redhat.com>

	* ALL: Cleanup copyrights.

2005-10-28  Martin Hunt  <hunt@redhat.com>

	* map-gen.c (MAP_GET_VAL): Use the _stp_get_*() functions.
	(_stp_map_set_*): When setting to "", don't create
	node if key not found.
	(_stp_map_get_*): Use new MAP_GET_VAL. Return "" when
	string lookups not found.

	* map.c (_stp_get_int64): Check args and return
	0 on bad args or wrong type.
	(_stp_get_stat): Ditto.
	(_stp_key_get_int64): Ditto.
	(_stp_get_str): Check args and return
	"bad type" on bad args or wrong type.
	(_stp_key_get_str): Ditto.
	(_new_map_set_str): If setting to "", delete node.
	(_new_map_get_*): Delete. Use _stp_get_*().


2005-10-26  Martin Hunt  <hunt@redhat.com>

	* map-gen.c (KEY4CPY): Fix typo.
	(KEYCPY): Add missing semicolon.

2005-10-26  Martin Hunt  <hunt@redhat.com>

	* map-gen.c: New file.

	* map.c (_new_map_create, _new_map_del_node, _new_map_del_node,
	_new_map_set_int64, _new_map_set_str,_new_map_get_int64,
	_new_map_get_str, _new_map_get_stat, _new_map_set_stat):
	New internal functions for the new API.

	* map-int.c (__stp_map_set_int64): Modify to return an
	error code.
	* map-stat.c (_stp_map_add_stat): Ditto.
	* map-str (_stp_map_set_str): Ditto.

	* Doxyfile: Remove predefines NEED_STRING_VALS,
	NEED_STATS, NEED_INT64.
	* map-keys.c: Ditto.
	* list.c (_stp_list_new): Ditto. Also set map->list.
	* map-values.c: Ditto.

2005-10-19  Martin Hunt  <hunt@redhat.com>

	* runtime.h (_stp_kallsyms_lookup_tabled): Only
	compile this for systemtap. Runtime-only examples
	don't need it.

2005-10-19  Tom Zanussi  <zanussi@us.ibm.com>

	* print.c (_stp_print_flush): Switch to binary TIMESTAMP.

2005-10-14  Tom Zanussi  <zanussi@us.ibm.com>

	PR 1455
	* string.c (_stp_sprintf): Restore overwritten NULL byte.
	* print.c: Change STP_PRINT_BUF_LEN to correct size.

2005-10-06  Frank Ch. Eigler  <fche@elastic.org>

	PR 1332.
	* sym.h: New file to declare explicit symbol table struct.
	* runtime.h (_stp_kallsyms_lookup_tabled): Use it if available.
	* sym.c (_stp_symbol_sprint): HAS_LOOKUP mooted.

2005-09-30  Graydon Hoare  <graydon@redhat.com>

	* loc2c-runtime.h (_put_user_asm): Fix bracket-matching.

2005-09-23  Martin Hunt  <hunt@redhat.com>

	* map.c (_stp_map_sortn):  Call _stp_map_sort()
	when n is 0.

2005-09-23  Martin Hunt  <hunt@redhat.com>

	* map.c (_stp_cmp): New comparison function for sorts.
	(_stp_swap): New swap function for bubble sort.
	(_stp_map_sortn): New function.
	(_stp_map_sort): New function.
	(_stp_map_printn): New function.
	(_stp_map_print): Convert to a macro.

2005-09-22  Martin Hunt  <hunt@redhat.com>

	* regs.h: PPC64 version from
	Ananth N Mavinakayanahalli <ananth@in.ibm.com>

	* runtime.h (init_module): Only initialize _stp_kta and
	_stp_kallsyms_lookup on i386 and x86_64. Define HAS_LOOKUP.

	* sym.c (_stp_symbol_sprint): If HAS_LOOKUP is not
	defined, just print address in hex.

	* current.c (_stp_ret_addr): Add ppc64 version.
	(_stp_sprint_regs): PPC64 version from
	Ananth N Mavinakayanahalli <ananth@in.ibm.com>

2005-09-14  Martin Hunt  <hunt@redhat.com>

	* map.c (_stp_map_clear): New function. CLears a map but
	does not free it.

	* copy.c (__stp_strncpy_from_user): Add ppc64 support.
	(_stp_strncpy_from_user): Call access_ok().
	(_stp_string_from_user): Ditto.
	(_stp_copy_from_user): Ditto.

2005-09-12  Martin Hunt  <hunt@redhat.com>

	* io.c (ERR_STRING): Remove ansi codes.
	 (WARN_STRING): Ditto.

2005-09-12  Martin Hunt  <hunt@redhat.com>

	* arith.c (_stp_div64): Check for division by 0 or -1 first.
	This simplifies things and removes the possibility of x86_64
	trying LLONG_MIN/-1 and faulting.
	(_stp_mod64): Ditto.

2005-09-10  Frank Ch. Eigler  <fche@elastic.org>

	* arith.c: Add some comments explaining why the last change works.

2005-09-09  Roland McGrath  <roland@redhat.com>

	* loc2c-runtime.h [__powerpc__] (store_register): Add #undef.

2005-09-09  Martin Hunt  <hunt@redhat.com>

	* stat-common.c (_stp_stat_print_valtype): Use _stp_div64().
	* arith.c (_stp_div64): Check error before writing to it.
	Remove check against 32-bit LONG_MIN and -1. That only
	applies to 64-bit.
	(_stp_mod64): Ditto.

2005-09-08  Martin Hunt  <hunt@redhat.com>

	* arith.c (_stp_div64): Check for overflow.
	(_stp_mod64): Ditto.

2005-09-08  Martin Hunt  <hunt@redhat.com>

	* arith.c (_stp_div64): For 64-bit cpus, just use native
	division. Otherwise call _div64().
	(_stp_mod64): Call _mod64() isf necessary.
	(_div64): 64-bit division for 32-bit cpus.
	(_mod64): 64-bit modulo for 32-bit cpus.

	* map-values.c (_stp_map_entry_exists): Remove unused var.

2005-09-01  Martin Hunt  <hunt@redhat.com>

	* stack.c (_stp_stack_sprint): Add a verbose arg
	to pass along to underlying funcs.

2005-08-31  Martin Hunt  <hunt@redhat.com>

	* runtime.h (init_module): Include full prototype
	info in function cast to satisfy stap.

	* sym.c (_stp_kallsyms_lookup): Moved to runtime.h.
	* stack.c (_stp_kta): Moved to runtime.h.
	* runtime.h (init_module): Initialize _stp_kallsyms_lookup
	and _stp_kta.
	* probes.c (_stp_lookup_name): Replaced by kallsyms_lookup_name().
	* list.c (_stp_copy_argv_from_user): ifdef this function
	NEED_STRING_VALS.

2005-08-30  Roland McGrath  <roland@redhat.com>

	* loc2c-runtime.h (fetch_register, store_register): Rewritten to pass
	REGS to dwarf_register_<N> as a macro argument.
	[__i386__, __x86_64__]: Update dwarf_register_* macros.
	[__i386__] (dwarf_register_4): Define special case for stack pointer.

2005-08-29  Martin Hunt  <hunt@redhat.com>

	* list.c (_stp_copy_argv_from_user): Move to here.
	* copy.c (_stp_copy_argv_from_user): Delete.
	* runtime.h: Always include copy.h.

2005-08-25  Roland McGrath  <roland@redhat.com>

	* loc2c-runtime.h (deref_string): Rewritten using deref.

2005-08-24  Roland McGrath  <roland@redhat.com>

	* loc2c-runtime.h (deref_string): New macro.

2005-08-24  Martin Hunt  <hunt@redhat.com>

	* io.c (_stp_vlog): Send warnings and errors to STP_OOB_DATA.

2005-08-23  Martin Hunt  <hunt@redhat.com>

	* runtime.h: Add a prototype for _stp_dbug().

2005-08-22  Martin Hunt  <hunt@redhat.com>

	* runtime.h (kbug): New dbug macros that calls printk.

2005-08-21  Frank Ch. Eigler  <fche@redhat.com>

	* arith.c (*): Adapt to last_error context variable.

2005-08-19  Frank Ch. Eigler  <fche@elastic.org>

	* arith.c (_stp_random_pm): New function.

2005-08-19  Martin Hunt  <hunt@redhat.com>

	* print.c: Change ifdefs to STP_RELAYFS.
	* runtime.h: Ditto.
	* io.c (_stp_vlog): Call _stp_write instead of
	_stp_ctrl_send.
	* Makefile: Don't build stp-control.
	* README.doc: Update.
	* TODO: Update.

2005-08-12  Graydon Hoare  <graydon@redhat.com>

	* map-values.c (_stp_map_entry_exists): New function.
	* map.h (_stp_map_entry_exists): Declare it.

2005-08-12  Frank Ch. Eigler  <fche@elastic.org>

	* arith.c: New file to contain arithmetic helper functions.
	* builtin_functions.h: Remove, unused.
	* runtime.h: Include it.

2005-08-10  Roland McGrath  <roland@redhat.com>

	* loc2c-runtime.h (store_bitfield): Fix argument use.
	(store_deref): New macro (three flavors).

2005-08-03  Martin Hunt  <hunt@redhat.com>

	* io.c 	(_stp_vlog): Revert previous change for now.
	* print.c (_stp_print_flush): Ditto.

2005-08-03  Tom Zanussi  <trz@us.ibm.com>

	* io.c (_stp_vlog): Remove call to _stp_print_flush().
	* print.c (_stp_print_flush): _stp_warn() on first
	transport failure.

2005-08-01  Martin Hunt  <hunt@redhat.com>

	* io.c (_stp_vlog): Use _stp_pid instead os _stp_tport->pid.
	* print.c (_stp_print_flush): Don't need _stp_tport.
	*runtime.h (probe_start): Just call _stp_transport_init().
	(probe_exit): Just call _stp_transport_close().

2005-07-28  Graydon Hoare  <graydon@redhat.com>

	* loc2c-runtime.h: New file from elfutils CVS.

2005-07-20  Martin Hunt  <hunt@redhat.com>

	* io.c (_stp_vlog): Don't count transport failures for
	these messages.

2005-07-19  Martin Hunt  <hunt@redhat.com>

	* print.c (_stp_print_flush): Check return value and increment
	transport failures.

2005-07-14  Frank Ch. Eigler  <fche@redhat.com>

	* builtin_functions.h (printk): Use explicit format string.

2005-07-11  Graydon Hoare  <graydon@redhat.com>

	* builtin_functions.h: New file.

2005-07-10  Martin Hunt  <hunt@redhat.com>

	* runtime.h (init_module): Fix return value.

2005-07-08  Martin Hunt  <hunt@redhat.com>

	* runtime.h: Move some common pieces of modules into this file.
	Includes MODULE_LICENSE, cleanup_module and init_module.

	* print.c (_stp_print_flush): Rename "t" to "_stp_tport".

	* io.c (_stp_vlog): Ditto.

2005-07-01  Martin Hunt  <hunt@redhat.com>

	* string.c (_stp_string_init): CAll stp_error() on bad
	init.

	* list.c (_stp_list_clear): Call _stp_warn().

	* probes.c: Convert all _stp_log() calls to either stp_warn() or
	dbug().

	* print.c: Comment out dbug()s.

	* stat-common.c: Comment out dbug()s.

	* map.c (_stp_map_new): Call _stp_error() on a bad map type.
	Comment out dbug()s.

	* map-stat.c (_stp_map_new_hstat_log): Call _stp_warn().
	(_stp_map_new_hstat_linear): Ditto.

	* map-int.c: Comment out dbug()s.

	* map-str.c: Comment out dbug()s.

	* map-keys.c: Use _stp_warn().  Comment out dbug()s.

	* alloc.c (_stp_alloc): Call _stp_error().
	(_stp_valloc): Ditto.

	* io.c (_stp_warn): New function.
	(_stp_exit): New function.
	(_stp_error): New function.
	(_stp_dbug): New function.

	* runtime.h (dbug): Call _stp_dbug() if	DEBUG is defined.

2005-06-29  Martin Hunt  <hunt@redhat.com>

	* map-values.c (_stp_map_add_int64): Fix docs.
	* map-str.c: Fix some docs
	* map.c: Ditto.
	* map.doc: Ditto.

	* current.c (_stp_ret_addr_r): New function.
	(_stp_probe_addr): New function.
	(_stp_probe_addr_r): New function.

2005-06-27  Martin Hunt  <hunt@redhat.com>

	* Doxyfile (PREDEFINED): Added USE_RET_PROBES.

	* probes.c (_stp_register_kretprobes): New function.
	(_stp_unregister_kretprobes): New function.

2005-06-20  Tom Zanussi  <zanussi@us.ibm.com>

	* print.c: Made relayfs _stp_print_flush() use sequence counter.

	* runtime.h: Added sequence counter, moved subbuf_size etc to probes.

2005-06-18  Martin Hunt  <hunt@redhat.com>

	* counter.c: New file. Counter aggregations.

	* stat.c: New file. Stat aggregations.

	* stat.h: Header file for stats.

	* map-int.c: New file. Support for int64 values.

	* map-stat.c: New file. Support for stat values.

	* map-str.c: New file. Support for string values.

	* map-values.c: Now just includes the necessary map-*.c files.

	* stat-common.c: New file. Stats stuff common to Stats and maps
	containing stats.

	* Doxyfile: Bumped version to 0.6.

	* README: Renamed README.doc and reorganized.


2005-06-15  Martin Hunt  <hunt@redhat.com>

	* current.c (_stp_ret_addr): Fix computation for i386.

2005-06-14  Martin Hunt  <hunt@redhat.com>

	* README: Removed old docs and replaced with simple build
	instructions.

	* Makefile: New file.

	* probes/build: New file.

2005-06-13  Martin Hunt  <hunt@redhat.com>

	* print.c (next_fmt): Move this func to print.c.

2005-06-02  Martin Hunt  <hunt@redhat.com>

	* string.c (_stp_string_cat_cstr): Be sure result is
	always terminated.

	* print.c (_stp_vprintf): Fix typo.

2005-05-31  Martin Hunt  <hunt@redhat.com>

	* map.c (_stp_map_print): Now takes a format string instead of a name.

	* map.h (foreach): Update macro.

	* string.c (_stp_string_cat_char): New function.  Append a char
	to a string.

	* map-keys.c: Don't forget to undef KEYSYM, ALLKEYS and ALLKEYSD.

2005-05-26  Martin Hunt  <hunt@redhat.com>

	* current.c (_stp_sprint_regs): Implement for i386.

	* sym.c (_stp_symbol_sprint): Check name before trying to
	print it.
	(_stp_symbol_print): Change to macro that calls _stp_symbol_sprint().

2005-05-18  Martin Hunt  <hunt@redhat.com>

	* print.c: All functions except _stp_print_flush() are
	now macros which use _stp_stdout.

	* string.c: Add _stp_stdout support.  Data written to
	_stp_stdout is automatically flushed when the print buffer
	is full.

	* runtime.h: Always include string.c.

2005-05-17  Martin Hunt  <hunt@redhat.com>

	* map.c (needed_space): Use do_div().
	(_stp_map_print_histogram): Ditto.
	(_stp_map_print): Ditto.

	* map-values.c (_stp_map_add_int64_stat): Use do_div() when
	computing histogram bucket.

	* map-keys.c (_stp_map_key): Fix some warnings on 32-bit machines
	by using key_data casts.

2005-03-30  Martin Hunt  <hunt@redhat.com>

	* scbuf.c:  Make functions use per-cpu buffers as documented.
	_stp_scbuf_clear(): Now returns a pointer to the buffer.<|MERGE_RESOLUTION|>--- conflicted
+++ resolved
@@ -1,7 +1,14 @@
-<<<<<<< HEAD
 2008-03-31  Martin Hunt  <hunt@redhat.com>
 
 	* runtime.h (STP_USE_DWARF_UNWINDER): Define.
+
+2008-04-04  Masami Hiramatsu <mhiramat@redhat.com>
+
+	PR 6028
+	* loc2c-runtime.h (fetch_register): Call ia64_fetch_register with
+	the address of c->unwaddr.
+	* regs-ia64.c (ia64_fetch_register): Don't unwind stack if it has
+	already unwound stack in same probe.
 
 2008-03-30  Martin Hunt  <hunt@redhat.com>
 
@@ -12,6 +19,11 @@
 	* unwind/i386.h: Ditto.
 	* unwind/x86_64.h: Ditto.
 
+2008-04-04  David Smith  <dsmith@redhat.com>
+
+	PR 5961 (partial)
+	* task_finder.c: New file.
+
 2008-03-28  Martin Hunt  <hunt@redhat.com>
 
 	* copy.c (_stp_read_address): New function. Safely read 
@@ -28,24 +40,10 @@
 
 	* unwind.c (unwind): Return a positive number to indicate
 	that unwinding is done.
-=======
-2008-04-04  Masami Hiramatsu <mhiramat@redhat.com>
-
-	PR 6028
-	* loc2c-runtime.h (fetch_register): Call ia64_fetch_register with
-	the address of c->unwaddr.
-	* regs-ia64.c (ia64_fetch_register): Don't unwind stack if it has
-	already unwound stack in same probe.
-
-2008-04-04  David Smith  <dsmith@redhat.com>
-
-	PR 5961 (partial)
-	* task_finder.c: New file.
 
 2008-04-01  Frank Ch. Eigler  <fche@elastic.org>
 
 	* lket/*: Belatedly remove retired LKET code.
->>>>>>> 48899faa
 
 2008-03-17  Eugene Teo  <eteo@redhat.com>
 
