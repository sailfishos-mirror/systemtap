<<<<<<< HEAD
2008-04-04  Masami Hiramatsu <mhiramat@redhat.com>

	PR 6028
	* loc2c-runtime.h (fetch_register): Call ia64_fetch_register with
	the address of c->unwaddr.
	* regs-ia64.c (ia64_fetch_register): Don't unwind stack if it has
	already unwound stack in same probe.
=======
2008-04-04  David Smith  <dsmith@redhat.com>

	PR 5961 (partial)
	* task_finder.c: New file.
>>>>>>> f7671025

2008-04-01  Frank Ch. Eigler  <fche@elastic.org>

	* lket/*: Belatedly remove retired LKET code.

2008-03-17  Eugene Teo  <eteo@redhat.com>

	PR 5947
	* autoconf-tsc-khz.c: Remove "&& defined(__i386__)" to make the test
	more pessimistic.

2008-03-14  Masami Hiramatsu <mhiramat@redhat.com>

	PR 3542
	* autoconf-unregister-kprobes.c : New file.

2008-03-10  Dave Brolley  <brolley@redhat.com>

	PR5189
	* vsprintf.c (_stp_vsnprintf): Arguments for dynamic width and precision
	are of type 'int' again.
	* loc2c-runtime.h (deref_string): Copy the data only if dst is not NULL.
	(deref_buffer): New macro.

2008-02-27  Martin Hunt  <hunt@redhat.com>

	* sym.h (_stp_module): Add text_size, lock, and unwind data
	pointer.	
	* sym.c (_stp_find_module_by_addr): New function.
	(_stp_kallsyms_lookup): Call _stp_find_module_by_addr().
	(_stp_get_unwind_info): New.
	
	* runtime.h: Move debug macros to debug.h. Include it.
	* debug.h: New file.
	* map.c: Update debug calls.
	* map-gen.c: Update debug calls.
	* pmap-gen.c: Update debug calls.
	
	* mempool.c: New file. 
	
2008-02-27  Dave Brolley  <brolley@redhat.com>

	PR5189
	* vsprintf.c (_stp_vsnprintf): Extract arguments of type int64_t for
	dynamic width and precision. Implement width and precision correctly for
	the %b format specifier. Implement the %m specifier.

2008-02-06  Masami Hiramatsu <mhiramat@redhat.com>

	* stack-ia64.c (__stp_show_stack_sym): Skip printing symbol if (ip ==
	REG_IP(regs)).

2008-01-29  Martin Hunt  <hunt@redhat.com>

	* io.c (_stp_vlog): Use get_cpu() instead
	of smp_processor_id() because this function can get 
	called with interrupts enabled.

2008-01-29  Martin Hunt  <hunt@redhat.com>	

	* alloc.c (struct _stp_malloc_type): Remove
	redundant field.

2008-01-28  Martin Hunt  <hunt@redhat.com>

	* alloc.c: Use DEFINE_SPINLOCK.
	* counter.c: Ditto.
	* pmap-gen.c: Ditto.
	* print_new.c: Ditto.
	* stat.c: Ditto.
	
2008-01-27  Frank Ch. Eigler  <fche@elastic.org>

	* stack-i386.c (__stp_stack_print): Correct #elif->#else typo.

2008-01-14  Martin Hunt  <hunt@redhat.com>

	* print.c (_stp_print_kernel_info): New function.
	(all):  Call stp memory functions.

	* alloc.c: Rewrite to track allocated memory if 
	DEBUG_MEM is defined.
	* counter.c, map.c, stat.c, time.c: Call stp
	memory functions.
	
2007-11-14  Zhaolei  <zhaolei@cn.fujitsu.com>

	From Cai Fei <caifei@cn.fujitsu.com>
	* regs-ia64.c (ia64_fetch_register): Fix the bug of fetching
	register 12 on IA64.

2007-11-12  Martin Hunt  <hunt@redhat.com>

	* print.c (_stp_print): Rewrite to eliminate the strlen()
	call and save a bit of time.

2007-11-09  Masami Hiramatsu  <mhiramat@redhat.com>

	PR3858
	* print.c: Add -DRELAY_HOST=<hostname> and -DRELAY_GUEST=<hostname>
	options support.
	(_stp_print_flush): Disable irqs if -DRELAY_* option is specified.
	* print_old.c: Export stp_print_flush to other modules if the
	-DRELAY_HOST option is specified.
	* print_new.c: Ditto.

2007-10-25  Mike Mason <mmlnx@us.ibm.com>

	* stat-common.c: Allow histogram bucket elision to be turned off
	with -DHIST_ELISION=<negative #>.  Also cleaned up looping code
	to prevent unnecessary interation over non-existent buckets.

2007-10-17  Masami Hiramatsu <mhiramat@redhat.com>

	* autoconf-tsc-khz.c: Not to be compiled if the kernel version is
	younger than 2.6.23 on i386.

2007-10-17  Martin Hunt  <hunt@redhat.com>
	PR5000
	* vsprintf.c: Remove _stp_endian.

2007-10-15  Masami Hiramatsu <mhiramat@redhat.com>

	* autoconf-tsc-khz.c: Fix a bug to be configured correctly.

2007-10-09  Martin Hunt  <hunt@redhat.com>

	* user/*: Removed obsolete userspace test files.

2007-10-02  Frank Ch. Eigler  <fche@elastic.org>

	PR 5041
	From <michael.gruener@linux.vnet.ibm.com>:
	* loc2c-runtime.h (store_register): Add value as macro parameter where
	missing.

2007-09-24  Masami Hiramatsu  <mhiramat@redhat.com>

	PR 3916
	* time.c (stp_time_t): Rename cpufreq to freq.
	(__stp_get_freq): Rename from __stp_estimate_cpufreq. Use tsc_khz or
	cpu_khz if it is available. Use itc_freq on ia64.
	(__stp_ktime_get_real_ts): New function to get current kernel time.
	(__stp_time_timer_callback): Call __stp_ktime_get_real_ts to get
	base time.
	(__stp_init_time): Ditto.
	(__stp_constant_freq): New function to check the processor has
	constant frequency timestamp counter.
	(_stp_kill_time): Don't use the cpufreq notifier if the processor has
	constant frequency timestamp counter.
	(_stp_init_time): Ditto.
	* autoconf-ktime-get-real.c : New file.
	* autoconf-constant-tsc.c: Ditto.
	* autoconf-tsc-khz.c: Ditto.

2007-09-22  Frank Ch. Eigler  <fche@elastic.org>

	PR 5057.
	* stat-common.c (_stp_stat_print_histogram): Elide consecutive
	zero rows beyond 2*STAT_ELISION+1.
	(STAT_ELISION): New parameter, default 2.

2007-09-21  Martin Hunt  <hunt@redhat.com>
	PR 5024
	* stat-common.c (_stp_stat_print_histogram): Change
	overflow and underflow handling for linear histograms.
	(__stp_stat_add): For linear histograms, use under
	and over buckets.

2007-09-19  Martin Hunt  <hunt@redhat.com>
	PR 5042
	* procfs.c (_stp_rmdir_proc_module): Warn if removal of
	/proc/systemtap/module is deferred. Do not defer removal of
	/proc/systemtap.
	(_stp_mkdir_proc_module): Call path_release(). Set ownership of
	/proc/systemtap/module to force deletion to be deferred.
	(_stp_create_procfs): Set owner of all path components.

2007-09-14  Martin Hunt  <hunt@redhat.com>

	* procfs.c (_stp_create_procfs): Be sure that directories in the path
	are really directories and not files.

2007-09-13  David Smith  <dsmith@redhat.com>

	* procfs.c (_stp_procfs_dir_lookup): Added 'const' qualifier to
	'dir' parameter.
	(_stp_create_procfs): Added 'const' qualifier to 'path'
	parameter.  Removed debug prints.
	(_stp_close_procfs): Removed debug prints.

2007-09-12  Martin Hunt  <hunt@redhat.com>

	* map-stat.c (_stp_map_new_hstat_log): Set buckets to 
	HIST_LOG_BUCKETS.
	(_stp_pmap_new_hstat_log): Ditto.
	(_stp_map_new_hstat_linear): Call _stp_stat_calc_buckets().
	(_stp_pmap_new_hstat_linear): Ditto.

	* stat.h (STP_MAX_BUCKETS): Define..
	(HIST_LOG_BUCKETS): Define.

	* stat.c (_stp_stat_init): Call _stp_stat_calc_buckets().

	* stat-common.c (_stp_stat_calc_buckets): New function. Common
	bucket calculation and error reporting code.
	(_stp_bucket_to_val): New function.
	(_stp_val_to_bucket): Renamed and now handles negative numbers.
	(_stp_stat_print_histogram): Handle negative values in log histograms.
	(__stp_stat_add): Cleanup..

	* map-gen.c (_stp_map_new): Remove buckets param for HIST_LOG.
	* pmap-gen.c (_stp_pmap_new): Ditto.
	
2007-09-10  Martin Hunt  <hunt@redhat.com>

	* procfs.c: New file. Common runtime procfs functions.

2007-08-20  Martin Hunt  <hunt@redhat.com>

	* stack.c (_stp_kta): Removed.

2007-08-20  Masami Hiramatsu <mhiramat@redhat.com>

	* stack-x86_64.c: Fix backtrace to use the value of stack register
	instead of its address.

2007-08-17  Martin Hunt  <hunt@redhat.com>

	* bench2/bench.rb: Send HUP to stapio, instead of staprun.

2007-08-10  Josh Stone  <joshua.i.stone@intel.com>

	PR 4593
	* loc2c-runtime.h (deref, store_deref): Set an error message with
	the pointer value and name into last_error, since it's hard to
	determine the details once you've already jumped to deref_fault.

2007-07-09  Martin Hunt  <hunt@redhat.com>

	* sym.h (STP_MAX_MODULES): Raise limit to 256.

2007-07-06  Martin Hunt  <hunt@redhat.com>

	* stat-common.c (__stp_stat_add): Fix calculations
	for linear histogram buckets.

	* stat.c (_stp_stat_init): Check for interval too
	small.

2007-07-05  Eugene Teo  <eteo@redhat.com>

	* regs.c (_stp_print_regs): #ifdef CONFIG_CPU_CP15 instead.

2007-07-02  Martin Hunt  <hunt@redhat.com>

	* sym.c (_stp_kallsyms_lookup): Improve heuristic
	for determining when a pointer is in a function.
	(_stp_func_print): New function.	
	* stack-i386.c, stack-x86_64.c: Remove obsolete
	unwind code. Use _stp_func_print().
	
2007-06-22  Frank Ch. Eigler  <fche@elastic.org>

	* string.c (_stp_text_str): Fix handling of embedded
	" and \ characters.

2007-06-21  David Smith  <dsmith@redhat.com>

	* lket/b2a/Makefile.in: Regenerated with automake 1.10.

2007-06-15  Martin Hunt  <hunt@redhat.com>
	From Quentin Barnes.
	* loc2c-runtime.h: Latest arm marcos.
	* stack-arm.c (__stp_stack_print): Add a cast.
	* regs.c (_stp_ret_addr): Define for arm.

2007-06-07  Martin Hunt  <hunt@redhat.com>
	PR 4075 fix from Ananth Mavinakayanahalli 
	* string.h (_stp_get_user): Define.
	* string.c (_stp_text_str): Use _stp_get_user().

2007-05-30  Martin Hunt  <hunt@redhat.com>

	Patch from Quentin Barnes.
	* arith.c: Add arm support for 64-bit division.
	* copy.c: Enable arm support.
	* loc2c-runtime.h: Ditto.
	* regs.[ch]: Ditto.
	* stack.c: Include stack-arm.c.
	* stack-arm.c: New file.
	* time.c (_stp_gettimeofday_ns):  hack
	for arm. See PR 4569.

2007-05-29  Frank Ch. Eigler  <fche@elastic.org>

	PR 4458
	* print_new.c (_stp_print_flush): Use interrupt-disabling
	spinlock variants.

2007-05-29  Frank Ch. Eigler  <fche@redhat.com>

	PR 2224
	* map.h (NEED_MAP_LOCKS): New config macro, defaults to 0.
	(MAP_GET_CPU, MAP_PUT_CPU): Wrappers, default to ~no-op.
	* map.c (_stp_pmap_clear,agg): Use them.
	* pmap-gen.c (_stp_pmap_new,set,add,get_cpu,get,del): Ditto.
	
2007-05-15  Martin Hunt  <hunt@redhat.com>

	* vsprintf.c: Add comment about %p.
	* regs.c, stack*.c, sym.c: Fix %p calls.

2007-04-27  Martin Hunt  <hunt@redhat.com>

	* runtime.h: Improve check for debugfs in kernel.

2007-04-27  Frank Ch. Eigler  <fche@elastic.org>

	* autoconf-inode-private.c: New file from hunt.

2007-04-04  Sébastien Dugué  <sebastien.dugue@bull.net>

	* runtime/lket/b2a/lket_b2a.c: Fix percpu files parsing
	for percpu_header transport changes.

2007-04-05  Martin Hunt  <hunt@redhat.com>

	* bench2/var_bench, var.st, const.st: New test.
	
2007-04-05  Martin Hunt  <hunt@redhat.com>	

	* bench2/bench.rb (Stapbench::run): Check result code
	of "killall staprun". If it is nonzero, something happened to
	staprun. Print an error.
	(Stapbench::load): Define STP_NO_OVERLOAD.
	* bench2/README: Update.
	* bench2/print_bench: New set of tests.

2007-03-22  Frank Ch. Eigler  <fche@elastic.org>

	* sym.c (_stp_module_relocate): Tolerate empty section string.

2007-03-21  Martin Hunt  <hunt@redhat.com>


	* sym.h: Declare _stp_module_relocate.
	* sym.c (_stp_module_relocate): Add comments, reformat, add
	a way for "last" cached values to be cleared when modules
	are removed.
	(_stp_symbol_print): Simplify and remove static buffer.
	(_stp_symbol_snprint): Ditto.

2007-03-21  Martin Hunt  <hunt@redhat.com>	

	* map.c (_stp_map_init): Fix signed vs unsigned comparison warning.

2007-03-20  Frank Ch. Eigler  <fche@elastic.org>

	PR 4224.
	* sym.c (_stp_module_relocate): Support kernel relocations.

2007-03-19  Frank Ch. Eigler  <fche@elastic.org>

	* autoconf-hrtimer-rel.c: New file.

2007-03-18  Martin Hunt  <hunt@redhat.com>

	* stack.c, string.c, sym.c, transport/symbols.c:
	Fix some signed vs unsigned comparison warnings.

2007-03-14  Martin Hunt  <hunt@redhat.com>	
	* stpd: Remove directory.
	* relayfs: Remove directory.
	
2007-03-14  Martin Hunt  <hunt@redhat.com>	
	* bench2/bench.rb: Updated to work with new transport
	and new itest.c.
	* bench2/Makefile: Updated for new itest.c
	* bench2/itest.c: Rewritten to use multiple threads
	and automatically divide the workload among the threads.

	* print.c (_stp_print_flush): Move to print_new.c and 
	print_old.c.
	* print_new.c: New file containing _stp_print_flush()
	for the new transport.
	* print_old.c: Ditto for old transport.

	* runtime.h (STP_OLD_TRANSPORT): Define
	(errk): Define.
	(MAXSTRINGLEN): Define if not already defined.

	* io.c (_stp_vlog): Use _stp_ctl_write().

2007-03-12  Frank Ch. Eigler  <fche@redhat.com>

	PR 4179.
	Based on patch from Vasily Averin <vvs@sw.ru>:
	* time.c (_stp_init_time): Recover from partial failures.

2007-03-01  David Wilder <dwilder@us.ibm.com>

	* loc2c-runtime.h: rewrote s390x version of __stp_put_asm
	and __stp_put_asm to do single byte writes.

2007-02-27  David Wilder <dwilder@us.ibm.com>

	* loc2c-runtime.h: Added defines for EX_TABLE needed by older
	s390 kernels that do not already have it defined.

2007-02-07  Martin Hunt  <hunt@redhat.com>

	* stack-ppc64.c (__stp_stack_print): Remove an old
	reference to the string length and instead limit backtraces
	to MAXBACKTRACE.
	* stack.c: Define MAXBACKTRACE

2007-02-06  Josh Stone  <joshua.i.stone@intel.com>

	* loc2c-runtime.h (kread): Let it work with const types.

2007-01-31  Martin Hunt  <hunt@redhat.com>

	* string.c (_stp_string_init): Deleted.
	(_stp_sprintf): Deleted.
	(_stp_vsprintf): Deleted.
	(_stp_string_cat_cstr): Deleted.
	(_stp_string_cat_string): Deleted.
	(_stp_string_cat_char): Deleted.
	(_stp_string_ptr): Deleted.
	(_stp_string_cat): Deleted.
	(_stp_snprintf): Moved from vsprintf.c.
	(_stp_vscnprintf): Moved from vsprintf.c.

	* string.h (STP_STRING_SIZE): Deleted.
	(STP_NUM_STRINGS): Deleted.
	Remove all references to type "String".

        * vsprintf.c (_stp_vscnprintf): Moved to string.c.
	(_stp_snprintf): Moved to string.c

	* sym.c (_stp_symbol_sprint): Replaced with
	_stp_symbol_print, which writes to the print buffer.
	(_stp_symbol_sprint_basic): Replaced with
	_stp_symbol_snprint.

	* runtime.h: Include io.c.

	* stat-common.c: Use new _stp_print* functions.
	* stat.c: Ditto.

	* regs.c: Renamed to regs-ia64.c.
	* current.c: Renamed regs.c.
	* regs-ia64.c: New file (renamed from regs.c).

	* stack.c (_stp_stack_sprint): Renamed _stp_stack_print
	and now just prints to the print buffer. Calls
	__stp_stack_print instead of __stp_stack_sprint.
	(_stp_stack_snprint): New function. Calls _stp_stack_print and
	then copies the print buffer into a string.
	(_stp_stack_printj): Deleted.
	(_stp_ustack_sprint): Deleted.
	* stack-*.c: Rewritten to print instead of writing to strings.
	Uses new _stp_print* functions.

	* print.c (_stp_printf): Create new function instead of macro.
	(_stp_print): Ditto.
	(_stp_print_char): New function.

	* map.c: Use _stp_print() and _stp_print_char()
	instead of _stp_print_cstr().

	* io.c (_stp_vlog): Use _stp_print() instead
	of _stp_string_cat_cstr().

	* copy.c (_stp_string_from_user): Deleted.


2007-01-30  Martin Hunt  <hunt@redhat.com>

	* io.c (_stp_vlog): Use dynamic percpu allocations
	instead of very wasteful static allocations.
	* print.c (_stp_print_init): Do percpu allocations
	for io.c.
	(_stp_print_cleanup): Free percpu allocations.

	* string.c (_stp_sprintf): Overflow check needed
	to be >= instead of >.

2007-01-30  Martin Hunt  <hunt@redhat.com>

	* alloc.c (_stp_alloc_percpu):  Don't implement
	our own; just call __alloc_percpu with appropriate args
	for the OS version.
	(_stp_free_percpu): Delete.
	* map.c (_stp_map_init): When calling kmalloc_node, first
	call cpu_to_node() to get the proper node number.
	* stat.c (_stp_stat_del): Call free_percpu()
	instead of _stp_free_percpu().

2007-01-29  Martin Hunt  <hunt@redhat.com>

	* alloc.c (_stp_kmalloc): New function. Call kmalloc
	with the correct flags and track usage.
	(_stp_kzalloc): Ditto.
	* map.c: Use new alloc calls.
	* print.c: Ditto.
	* stat.c: Ditto.
	* time.c: Ditto.

2007-01-25  Roland McGrath  <roland@redhat.com>

	* loc2c-runtime.h (store_deref): Use "Zr" constraint for 64-bit case.

2007-01-22  Josh Stone  <joshua.i.stone@intel.com>

	* loc2c-runtime.h (kread, kwrite): Tweaks to work better with
	reading and writing pointer values.

2007-01-22  Martin Hunt  <hunt@redhat.com>

	* map-gen.c (_stp_map_exists): New. Check for membership only.

2007-01-19  Josh Stone  <joshua.i.stone@intel.com>

	PR 3079
	* loc2c-runtime.h (kread, kwrite): New macros to safely read/write
	values from kernel pointers.  This includes a workaround for 64-bit
	numbers on i386 platforms.

2007-01-10  Martin Hunt  <hunt@redhat.com>

	PR 3708
	* map.c (str_copy): Check for NULL pointers.
	(_new_map_set_int64): Don't check val for 0.
	(_new_map_set_str): Don't check val for NULL.

	* map-gen.c (VAL_IS_ZERO): Removed.
	(_stp_map_del): New.
	(__stp_map_set): Don't check for zero.

	* pmap-gen.c (VAL_IS_ZERO): Removed.
	(_stp_pmap_del): New.
	(__stp_pmap_set): Don't check for zero.

2006-12-20  Martin Hunt  <hunt@redhat.com>

	* runtime.h: Include mm.h.

2006-12-20  Li Guanglei <guanglei@cn.ibm.com>

	* runtime/lket/b2a/lket_b2a.c: bugfix for NULL appname when
	search appNameTree.

2006-12-18  David Smith  <dsmith@redhat.com>

	* lket/b2a/Makefile.in: Regenerated.  This needed to be done since
	lket/b2a/README was removed but lket/b2a/Makefile.in still had a
	reference to it which was causing "make distdir" to fail.

2006-12-18  Frank Ch. Eigler  <fche@elastic.org>

	PR 3079
	* loc2c-runtime.h (deref, store_deref): Fork x86 and x86-64
	variants.  Remove dysfunctional 64-bit ops from x86.

2006-12-15  Frank Ch. Eigler  <fche@elastic.org>

	* print.c (_stp_print_flush): Add a likely() marker to the hot path.

2006-12-13  Frank Ch. Eigler  <fche@elastic.org>

	* regs.h (s390x REG_IP): Parenthesize for warning-free builds.

2006-12-08  Josh Stone  <joshua.i.stone@intel.com>

	* runtime.h (param_set_int64_t, param_get_int64_t,
	param_check_int64_t): New functions to allow taking module parameters
	directly as int64_t values.

2006-12-06  Josh Stone  <joshua.i.stone@intel.com>

	* time.c (stp_timer_reregister): Add a global to control whether the
	gettimeofday timer should restart itself, for clean shutdown.
	(__stp_time_timer_callback): Check the global.
	(_stp_kill_time, _stp_init_time): Set the global.
	(_stp_gettimeofday_ns): Switch to preempt_enable_no_resched.

	* time.c (__stp_time_cpufreq_callback): Use the cpu# from the notifier.
	(_stp_init_time): No need to disable preemption around cpufreq init.

2006-12-04  Martin Hunt  <hunt@redhat.com>

	* bench2/bench.rb: Fixes for the latest runtime
	changes.

2006-11-21  Li Guanglei <guanglei@cn.ibm.com>

	* runtime/lket/b2a/lket_b2a.[ch]: add b2a_error() and change
	the error return codes.

2006-11-19  Li Guanglei <guanglei@cn.ibm.com>

	* runtime/lket/b2a/lket_b2a.[ch]: bugfix for #3536

2006-11-15  Martin Hunt  <hunt@redhat.com>

	* alloc.c (STP_ALLOC_FLAGS): Define.
	Cleanup ifdefs.
	* map.c: Use STP_ALLOC_FLAGS.
	* stat.c: ditto.

2006-11-10  Li Guanglei <guanglei@cn.ibm.com>

	* transport/procfs.c: bugfix of the obsolete buf_info
	and consumed_info.

2006-11-09  Martin Hunt  <hunt@redhat.com>

	* sym.h: Change int to int32_t.

2006-11-09  Li Guanglei <guanglei@cn.ibm.com>

	* runtime/lket/b2a/lket_b2a.[ch]: add options to control
	the output data fields of lket.out

2006-11-02  Martin Hunt  <hunt@redhat.com>

	* sym.c (_stp_module_relocate): New function. Needed by the
	translator to relocate module symbols.
	(_stp_kallsyms_lookup_name): Rewrite to use new symbol structs.
	(_stp_kallsyms_lookup): Ditto.

	* sym.h: Declare the structures and arrays that contain all
	the symbol and module information.

	* io.c (_stp_vlog, _stp_dbug):  Make first parameter const.
	* runtime.h: Update prototype for _stp_dbug.

2006-10-27  Thang Nguyen <thang.p.nguyen@intel.com>

	* runtime/regs.c: patch from Bibo Mao for fixing the return
	value on IA64 (bz #3404).

2006-10-24  Li Guanglei <guanglei@cn.ibm.com>

	* runtime/lket/b2a/lket_b2a.[ch]: be sync with LKET hookid
	rearrangement.

2006-10-23  Li Guanglei <guanglei@cn.ibm.com>

	* runtime/lket/b2a/lket_b2a.c: bugfix of event description
	data insert.

2006-10-12  Martin Hunt  <hunt@redhat.com>

	* stack-ppc64.c (__stp_stack_sprint): Declare sp before _sp.

2006-10-12  Martin Hunt  <hunt@redhat.com>

	* stack.c: Reorganize and split arch-specific functions to
	separate files.
	(_stp_kta): Better checking.
	(_stp_stack_sprint): Better handling of return probes.

	* stack-i386.c: New file. Uses 2.6.18 DWARF unwinder if available.
	* stack-x86_64.c: New file. Uses 2.6.18 DWARF unwinder if available.
	* stack-ppc64.c: New file.
	* stack-ia64.c: New file.

	* sym.c (_stp_kallsyms_lookup_name): New function. Like
	kallsyms_lookup_name() except use our internal lookup table.

2006-10-10  Frank Ch. Eigler  <fche@elastic.org>

	* runtime/lket/b2a/lket_b2a.c: Add several missing #ifdef HAS_MYSQL.

2006-10-10  Li Guanglei <guanglei@cn.ibm.com>

	* runtime/lket/b2a/lket_b2a.c, runtime/lket/b2a/lket_b2a.h:
	clean up the unused database tables and destory GTree on exit.

2006-10-10  Li Guanglei <guanglei@cn.ibm.com>

	* runtime/lket/b2a/Makefile.am: add the checking and optional
	compiling for mysql client library
	* runtime/lket/b2a/Makefile.in: regenerated
	* runtime/lket/b2a/lket_b2a.c, runtime/lket/b2a/lket_b2a.h:
	Adding the support of automatically database creation and
	dumping lket trace into mysql database

2006-10-09  Josh Stone  <joshua.i.stone@intel.com>

	From David Wilder <dwilder@us.ibm.com>
	* time.c (__stp_estimate_cpufreq): Short-circuit on s390.
	(_stp_gettimeofday_ns): Use a fixed formula on s390 to
	convert TOD clocks to nanoseconds.

2006-09-27  Martin Hunt  <hunt@redhat.com>

	* stack.c (_stp_kta): Rewrite. Use the _stap_symbols
	struct instead of calling into the kernel.

	* sym.c (_stp_kallsyms_lookup): Move here from runtime.h

	* runtime.h: Get rid of all the symbol stuff that
	did not belong here.

2006-09-26  David Smith  <dsmith@redhat.com>

	* README: Changed 'stpd' references to 'staprun'.
	* README.doc: Ditto.
	* TODO: Ditto.
	* io.c: Ditto.
	* print.c: Ditto.
	* runtime.h: Ditto.
	* bench2/bench.rb: Ditto.

2006-09-26  Martin Hunt  <hunt@redhat.com>

	* time.c (_stp_init_time): Use dynamic percpu allocations
	instead of evil static allocations.
	(_stp_kill_time): Free percpu allocations and set
	_stp_time to NULL so the timers are only deleted once.

2006-09-26  Martin Hunt  <hunt@redhat.com>

	* io.c (_stp_vlog): Remove ifdef for STP_RELAYFS. Relayfs now
	behaves the same as procfs.

2006-09-22  Martin Hunt  <hunt@redhat.com>

	* print.c: Replace STP_PRINT_BUF_LEN with STP_BUFFER_SIZE.
	* string.c: Ditto.

2006-09-21  Martin Hunt  <hunt@redhat.com>

	PR 3232
	* print.c (_stp_print_init): New. Alloc per-cpu buffers.
	(_stp_print_cleanup): New. Free per-cpu buffers.
	(_stp_print_flush): Use per_cpu_ptr().
	* string.c (_stp_sprintf): Ditto.
	(_stp_vsprintf): Ditto.
	(_stp_string_cat_cstr): Ditto.
	(_stp_string_cat_char): Ditto.

2006-09-20  Josh Stone  <joshua.i.stone@intel.com>

	PR 3233
	* time.c (stp_time_t): Use ns for the base time, and freq is now kHz.
	(__stp_estimate_cpufreq): Compute kHz instead of MHz.
	(__stp_time_timer_callback, __stp_init_time): Compute base in ns.
	(__stp_time_cpufreq_callback): Record kHz instead of MHz.
	(_stp_init_time): Record kHz, and disable preemption to avoid a race
	in the cpufreq notifier.
	(_stp_gettimeofday_ns): Converted from _stp_gettimeofday_us.

	* lket/b2a/lket_b2a.c (main): Correct arguments to fseek.
	(dump_data): Work around a spurious compiler warning.

2006-09-19  Li Guanglei <guanglei@cn.ibm.com>

	* lket/b2a/lket_b2a.c, lket/b2a/lket_b2a.h:
	Be sync with the recent runtime printing changes made by Martin.
	Some clean up work before adding the support of dumping data
	into MySQL
	Bug fix of segment fault when an event is not registered.

2006-09-18  Josh Stone  <joshua.i.stone@intel.com>

	PR 3220
	From Eugeniy Meshcheryakov <eugen@debian.org>:
	* lket/b2a/lket_b2a.c: Check that appNameTree exists before destroying.

2006-09-18  Martin Hunt  <hunt@redhat.com>

	* bench2/bench.rb: Remove the deprecated "-m" option
	to stpd. Also, don't use merge mode for relayfs.
	* bench2/run_binary_print: New test. Compare various ways of
	printing binary data.

2006-09-18  Martin Hunt  <hunt@redhat.com>

	* print.c (_stp_print_flush): Rewrite so one version works for
	relayfs or procfs. Use proper per-cpu functions.
	(_stp_reserve_bytes): New function. Reserve bytes in the output buffer.
	(_stp_print_binary): New function. Write a variable number of
	64-bit values directly into the output buffer.

	* string.c (_stp_sprintf): Rewrite using new per-cpu buffers.
	(_stp_vsprintf): Ditto.
	(_stp_string_cat_cstr): Ditto.
	(_stp_string_cat_char): Ditto.

	* runtime.h: Set defaults for MAXTRYLOCK and TRYLOCKDELAY to make
	runtime tests in bench2 happy.

2006-08-29  Li Guanglei <guanglei@cn.ibm.com>

	From Gui Jian <guijian@cn.ibm.com>
	* lket/b2a/lket_b2a.c, lket/b2a/lket_b2a.h:
	add the support to get_cycles() and sched_clock() timing
	mechanism for LKET.

2006-08-14  Will Cohen  <wcohen@redhat.com>

	PR 3037
	* string.c:
	* print.c: Remove includes for <linux/config.h>.

2006-08-11  David Smith  <dsmith@redhat.com>

	* lket/b2a/.cvsignore:  Added file to let cvs ignore generated
	files.

2006-07-21  Martin Hunt  <hunt@redhat.com>

	* runtime.h: Include compat.h.

2006-07-20  Martin Hunt  <hunt@redhat.com>

	* vsprintf.c (_stp_vsnprintf): %p format fixes.

2006-07-14  Josh Stone  <joshua.i.stone@intel.com>

	PR 2922
	* time.c (_stp_init_time): call cpufreq_get for each cpu from
	a non-atomic context (module init time).
	* time.c (__stp_init_time): remove call to cpufreq_get from IPI.

	* time.c (__stp_time_timer_callback): disable IRQ's to avoid
	perturbations in measurements.
	* time.c (_stp_gettimeofday_us): disable preemption to avoid CPU
	swaps while we're computing the time.

2006-07-12  Martin Hunt  <hunt@redhat.com>

	* runtime.h (for_each_cpu): Define for new kernels
	which no longer define it.

2006-07-11  Martin Hunt  <hunt@redhat.com>

	* string.c (_stp_text_str): Use __get_user().

2006-07-11  Martin Hunt  <hunt@redhat.com>

	* string.c (_stp_text_str): Add a parameter to support
	userspace strings too.
	* string.h: (_stp_text_str): Fix proto.

2006-07-11  Li Guanglei <guanglei@cn.ibm.com>

	* lket/b2a/lket_b2a.c: modified to be sync with
	the new addevent.process event hooks

2006-06-29  Li Guanglei <guanglei@cn.ibm.com>

	* lket/b2a/lket_b2a.c, lket/b2a/lket_b2a.h: modified to be
	sync with new _lket_trace()

2006-06-27  Roland McGrath  <roland@redhat.com>

	* loc2c-runtime.h: Add some comments.

2006-06-23  Josh Stone  <joshua.i.stone@intel.com>

	* time.c: Do cpufreq notification only if CONFIG_CPU_FREQ defined.

2006-06-21  Josh Stone  <joshua.i.stone@intel.com>

	PR 2525
	* time.c: Time-estimation with minimal dependency on xtime.

2006-06-16  Roland McGrath  <roland@redhat.com>

	* lket/b2a/Makefile.in: Regenerated with automake-1.9.6-2.

2006-06-09  Li Guanglei <guanglei@cn.ibm.com>

	* lket/b2a/lket_b2a.c, lket/b2a/lket_b2a.h: Rewrite
	according to the latest LKET's tapsets. Make it able
	to read the metainfo wrote by tapsets.

2006-06-02  Li Guanglei <guanglei@cn.ibm.com>

	* lket/b2a/lket_b2a.c: eliminate some compile warnings

2006-06-01  Li Guanglei <guanglei@cn.ibm.com>

	* lket/b2a/lket_b2a.h, lket/b2a/lket_b2a.c: make it able to
	read user added trace data and backtrace

2006-05-30  Martin Hunt  <hunt@redhat.com>

	* string.c (_stp_text_str): New function.
	* string.h (_stp_text_str): Declare.

2006-05-25  Martin Hunt  <hunt@redhat.com>

	* vsprintf.c (_stp_vsnprintf): Change %p to work like
	libc and automatically insert "0x" before the pointer.

2006-05-24  Josh Stone  <joshua.i.stone@intel.com>

	PR 2677
	* sym.c (_stp_symbol_sprint_basic): New function that returns
	just the symbol name, and doesn't bother with String.

2006-05-24  Li Guanglei <guanglei@cn.ibm.com>

	* lket/b2a/Makefile.am, lket/b2a/Makefile.in,
	lket/b2a/README, lket/b2a/lket_b2a.c,
	lket/b2a/lket_b2a.h: a binary to ascii converter used
	to convert LKET's default binary trace data.

2006-05-09  Li Guanglei <guanglei@cn.ibm.com>

	PR 2647
	Patch given by Gui Jian <guij@cn.ibm.com>
	* vsprintf.c: %0s support to print null-terminated string

2006-05-03  Josh Stone  <joshua.i.stone@intel.com>

	* loc2c-runtime.h (deref_string): resolved gcc "warning:
	assignment makes integer from pointer without a cast" when
	using a pointer as the source address.

2006-04-28  Martin Hunt  <hunt@redhat.com>

	* vsprintf.c (_stp_vsnprintf): Fix argument size for %p.

2006-04-17  Martin Hunt  <hunt@redhat.com>

	* vsprintf.c (_stp_vsnprintf): Fix endian
	before writing binary.
	(_stp_endian): New variable to control endianess.

2006-04-11  Tom Zanussi  <zanussi@us.ibm.com>

	* print.c (_stp_print_flush): Change TIMESTAMP_SIZE to
	STP_TIMESTAMP_SIZE to avoid conflicts with Suse kernels.

2006-04-10  Martin Hunt  <hunt@redhat.com>

	* string.c (_stp_string_cat_cstr): No need to copy
	terminating 0.

	* vsprintf.c (_stp_snprintf): New function.

	* stat-common.c (_stp_stat_print_histogram): Write a
	newline at the end of the histogram.

2006-04-09  Martin Hunt  <hunt@redhat.com>

	* print.c (_stp_print_flush): Send 'len" bytes
	instead of 'len+1', which included terminating 0.

	* string.c (_stp_sprintf): Call _stp_vsnprintf()
	instead of vsnprintf().
	(_stp_vsprintf): Ditto.

	* vsprintf.c: New file.

2006-04-05  Will Cohen  <wcohen@redhat.com>

	* string.h (__stp_stdout): Correct initialization.

2006-03-30  Martin Hunt  <hunt@redhat.com>

	* string.c (_stp_string_cat_cstr): Use memcpy() instead of strncpy().

2006-03-26  Martin Hunt  <hunt@redhat.com>

	* bench2/bench.rb (Bench::run): Instead of loading the module
	once and running against different numbers of threads, load
	and unload the module each time. Then keep track of failures
	per thread. Also use the new itest to keep the tests the same
	size regardless of the number of threads.
	(Bench::initialize): Make itest if needed.
	(Bench::load, Stapbench::load): Increase buffer size to 8MB.

	* bench2/itest.c: Change arg to be the number of threads
	instead of the number of millions of calls to make.
	This makes it easy to divide the work among multiple threads
	without making the test run many times longer.

2006-03-09  Martin Hunt  <hunt@redhat.com>

	* bench2: New directory containing a benchmark framework.

2006-02-10  Martin Hunt  <hunt@redhat.com>

	* copy.c (_stp_copy_from_user): Revert previous incorrect change.

2006-02-09  Martin Hunt  <hunt@redhat.com>

	* copy.c (_stp_copy_from_user): If access fails,
	return -1.

2006-01-25  Martin Hunt  <hunt@redhat.com>

	* stat.c (_stp_stat_init): Use _stp_alloc_percpu().
	(_stp_stat_del): New function.

	* alloc.c (_stp_alloc_percpu): New function.
	(_stp_free_percpu): New function.

2006-01-19  Martin Hunt  <hunt@redhat.com>

	* pmap-gen.c (_stp_pmap_get): Fix bug where old data
	from agg map could be returned after element was deleted.

2006-01-16  Josh Stone  <joshua.i.stone@intel.com>

	* stat.c (_stp_stat_clear): add a function that just
	clears a Stat, so we can use delete in the translator.

2006-01-16  Martin Hunt  <hunt@redhat.com>

	* map.c (_stp_pmap_agg): Return NULL when aggregation
	fails.

2006-01-15  Frank Ch. Eigler  <fche@elastic.org>

	* io.c (_stp_exit): Revert.

2006-01-10  Martin Hunt  <hunt@redhat.com>

	* io.c (_stp_exit): set STAP_SESSION_STOPPING.

2006-01-03  Frank Ch. Eigler  <fche@redhat.com>

	* io.c (_stp_softerror): New function.

2005-12-14  Martin Hunt  <hunt@redhat.com>

	* pmap-gen.c (_stp_pmap_new_*): Initialize lock.
	(_stp_pmap_set_*): Lock map while in use.
	(_stp_pmap_add_*): Lock map while in use.
	(_stp_pmap_get_cpu): Ditto.
	(_stp_pmap_get): Lock each per-cpu map.

	* map-gen.c: Define and use NULLRET for a NULL return value.
	* map.c (_stp_pmap_clear): New function.
	(_stp_pmap_agg): Lock each per-cpu map as
	it gets aggregated.

2005-12-13  Martin Hunt  <hunt@redhat.com>

	* map.c (_stp_map_sortn): Set a limit of 30 for n.  Automatically
	call _stp_map_sort() if more is requested.

2005-12-08  Martin Hunt  <hunt@redhat.com>

	* map.c (_new_map_create): Only increment map size if a node
	was moved off the free list.
	(_stp_map_size): New function.
	(_stp_pmap_size): New function.

2005-12-07  Martin Hunt  <hunt@redhat.com>

	PR1923
	* map.h (struct map_root): Remove membuf.
	(struct pmap): Define.
	(PMAP): Declare.

	* map.c (_stp_map_init): Use kmalloc() to allocate individual
	nodes instead of using vmalloc() to allocate one big chunk.
	(_stp_map_new): Use kmalloc.
	(_stp_pmap_new): Use kmalloc. Return a PMAP.
	(__stp_map_del): New function. Free all the nodes in a map.
	(_stp_map_del): Call __stp_map_del() then free map struct.
	(_stp_pmap_del): Takes a PMAP. Calls __stp_map_del() for
	each cpu.
	(_stp_pmap_printn_cpu): Change arg to PMAP.
	(_stp_pmap_agg): Change arg to PMAP.
	(_stp_pmap_get_agg): Change arg to PMAP.

	* map-stat.c (_stp_pmap_new_hstat_linear): Use PMAP
	instead of MAP. Fix allocations.
	(_stp_pmap_new_hstat_log): Ditto.

	* pmap-gen.c Fix all functions to take or return PMAPS
	instead of MAPS.

	* alloc.c: Remove everything except kmalloc_node().
	All runtime code now uses kmalloc() directly.

2005-11-30  Martin Hunt  <hunt@redhat.com>

	* io.c (_stp_exit): To prevent any possible interactions
	with the probed function, just set a flag here.

2005-11-28  Graydon Hoare  <graydon@redhat.com>

	* stat-common.c (_stp_stat_print_histogram): Various formatting
	corrections and aesthetic tweaks.
	(__stp_stat_add): Correction to linear bucket underflow cases.

2005-11-28  Martin Hunt  <hunt@redhat.com>

	* alloc.c (__stp_valloc_percpu): Use same code for up and smp.
	(_stp_per_cpu_ptr): New macro.
	* user/alloc.c: Ditto.
	* map.c: Use _stp_map_cpu_ptr().
	* map-stat.c: Ditto.
	* pmap-gen.c: Ditto.
	* runtime.h: Include alloc.c
	* user/runtime.h: Ditto.

	* map.c (_stp_pmap_del): Use _stp_free_percpu() to
	free pmaps.

	* map-stat.c (_stp_pmap_new_hstat_log): Fix typo. Call
	_stp_pmap_new() instead of _stp_map_new().

2005-11-11  Martin Hunt  <hunt@redhat.com>

	* map.h: Removed old API macros and prototypes.

2005-11-10  Martin Hunt  <hunt@redhat.com>

	* pmap-gen.c (_stp_pmap_get()): New function. Aggregates
	the per-cpu map nodes into an aggregation map node.

	* map.c (_stp_new_agg): Return a struct map_node *.
	(_stp_add_agg): If count is 0  when adding,
	just set the stats.

2005-11-10  Martin Hunt  <hunt@redhat.com>

	* map.c: Doc updates.
	(_stp_new_agg):

	* pmap-gen.c: Change a bunch of generated function names to
	avoid conflicts with maps with the same key and value types.

2005-11-10  Martin Hunt  <hunt@redhat.com>

	* map.c (_stp_cmp): Use _stp_div64().

2005-11-09  Martin Hunt  <hunt@redhat.com>

	* map.h: Remove HSTAT_LOG and HSTAT_LINEAR.
	* map-gen.c: Fix comment.
	* pmap-gen.c: Ditto.

2005-11-09  Martin Hunt  <hunt@redhat.com>

	* map.c (_stp_cmp): Patch to sort on stats.
	(_stp_map_sort): Ditto.
	(_stp_map_sortn): Ditto.

2005-11-09  Martin Hunt  <hunt@redhat.com>

	* map.c: Change order of includes.

2005-11-09  Martin Hunt  <hunt@redhat.com>

	* map.h (struct map_root): Delete fields
	used by old API.

	* map.c: Remove old map API functions.
	* map-stat.c (_stp_map_add_stat): Delete.
	(_stp_pmap_new_hstat_linear): Move here from map.c.
	(_stp_pmap_new_hstat_log): Ditto.

	* list.c: Deleted.
	* map-keys.c: Deleted.
	* map-values.c: Deleted.
	* map-int.c: Deleted.

2005-11-08  Martin Hunt  <hunt@redhat.com>

	* alloc.c (__stp_valloc_percpu): Fix call to vmalloc_node.
	(vmalloc_node): Remove nonworking code.

2005-11-08  Martin Hunt  <hunt@redhat.com>

	* map.c (_stp_map_init): New function. Extracted from _stp_map_new()
	so it can be used in _stp_pmap_new().
	(_stp_map_new): Call _stp_map_init().
	(_stp_pmap_new): New function.
	(_stp_pmap_new_hstat_linear): New function.
	(_stp_pmap_new_hstat_log): New function.
	(_stp_pmap_del): New function.
	(_stp_pmap_printn_cpu): New function.
	(_stp_pmap_printn): New function.
	(_stp_new_agg): New function.
	(_stp_add_agg): New function.
	(_stp_pmap_agg): New function.
	(_new_map_clear_node): New function.

	* map.h (struct map_root): Add Hist struct. Add copy
	and cmp function pointers for pmaps.

	* stat.h: Remove Stat struct. Replace with Hist struct
	that is limited to only histogram params.
	* map-stat.c: Fix up references to histogram params in map_root.
	* stat-common.c: Ditto.
	* stat.c: Ditto.

	* pmap-gen.c: New file. Implements per-cpu maps.

	* map-gen.c: Minor bug fixes. Use new VAL_IS_ZERO() macro.

	* alloc.c (vmalloc_node): For NUMA, provide a vmalloc that
	does node-local allocations.
	(_stp_alloc_cpu): A version of _stp_alloc() that does
	node-local allocations.
	(_stp_valloc): A version of _stp_valloc() that does
	node-local allocations.
	(__stp_valloc_percpu): New function. Like alloc_percpu()
	except uses _stp_valloc().
	(_stp_vfree_percpu): New function. Like free_percpu().

2005-11-04  Martin Hunt  <hunt@redhat.com>

	* runtime.h: #include <linux/version.h>.
	(init_module): Remove old ppc comment.
	ifdef _stp_kta so it only gets set for x86 and x86_64.

2005-10-31  Martin Hunt  <hunt@redhat.com>

	* ALL: Cleanup copyrights.

2005-10-28  Martin Hunt  <hunt@redhat.com>

	* map-gen.c (MAP_GET_VAL): Use the _stp_get_*() functions.
	(_stp_map_set_*): When setting to "", don't create
	node if key not found.
	(_stp_map_get_*): Use new MAP_GET_VAL. Return "" when
	string lookups not found.

	* map.c (_stp_get_int64): Check args and return
	0 on bad args or wrong type.
	(_stp_get_stat): Ditto.
	(_stp_key_get_int64): Ditto.
	(_stp_get_str): Check args and return
	"bad type" on bad args or wrong type.
	(_stp_key_get_str): Ditto.
	(_new_map_set_str): If setting to "", delete node.
	(_new_map_get_*): Delete. Use _stp_get_*().


2005-10-26  Martin Hunt  <hunt@redhat.com>

	* map-gen.c (KEY4CPY): Fix typo.
	(KEYCPY): Add missing semicolon.

2005-10-26  Martin Hunt  <hunt@redhat.com>

	* map-gen.c: New file.

	* map.c (_new_map_create, _new_map_del_node, _new_map_del_node,
	_new_map_set_int64, _new_map_set_str,_new_map_get_int64,
	_new_map_get_str, _new_map_get_stat, _new_map_set_stat):
	New internal functions for the new API.

	* map-int.c (__stp_map_set_int64): Modify to return an
	error code.
	* map-stat.c (_stp_map_add_stat): Ditto.
	* map-str (_stp_map_set_str): Ditto.

	* Doxyfile: Remove predefines NEED_STRING_VALS,
	NEED_STATS, NEED_INT64.
	* map-keys.c: Ditto.
	* list.c (_stp_list_new): Ditto. Also set map->list.
	* map-values.c: Ditto.

2005-10-19  Martin Hunt  <hunt@redhat.com>

	* runtime.h (_stp_kallsyms_lookup_tabled): Only
	compile this for systemtap. Runtime-only examples
	don't need it.

2005-10-19  Tom Zanussi  <zanussi@us.ibm.com>

	* print.c (_stp_print_flush): Switch to binary TIMESTAMP.

2005-10-14  Tom Zanussi  <zanussi@us.ibm.com>

	PR 1455
	* string.c (_stp_sprintf): Restore overwritten NULL byte.
	* print.c: Change STP_PRINT_BUF_LEN to correct size.

2005-10-06  Frank Ch. Eigler  <fche@elastic.org>

	PR 1332.
	* sym.h: New file to declare explicit symbol table struct.
	* runtime.h (_stp_kallsyms_lookup_tabled): Use it if available.
	* sym.c (_stp_symbol_sprint): HAS_LOOKUP mooted.

2005-09-30  Graydon Hoare  <graydon@redhat.com>

	* loc2c-runtime.h (_put_user_asm): Fix bracket-matching.

2005-09-23  Martin Hunt  <hunt@redhat.com>

	* map.c (_stp_map_sortn):  Call _stp_map_sort()
	when n is 0.

2005-09-23  Martin Hunt  <hunt@redhat.com>

	* map.c (_stp_cmp): New comparison function for sorts.
	(_stp_swap): New swap function for bubble sort.
	(_stp_map_sortn): New function.
	(_stp_map_sort): New function.
	(_stp_map_printn): New function.
	(_stp_map_print): Convert to a macro.

2005-09-22  Martin Hunt  <hunt@redhat.com>

	* regs.h: PPC64 version from
	Ananth N Mavinakayanahalli <ananth@in.ibm.com>

	* runtime.h (init_module): Only initialize _stp_kta and
	_stp_kallsyms_lookup on i386 and x86_64. Define HAS_LOOKUP.

	* sym.c (_stp_symbol_sprint): If HAS_LOOKUP is not
	defined, just print address in hex.

	* current.c (_stp_ret_addr): Add ppc64 version.
	(_stp_sprint_regs): PPC64 version from
	Ananth N Mavinakayanahalli <ananth@in.ibm.com>

2005-09-14  Martin Hunt  <hunt@redhat.com>

	* map.c (_stp_map_clear): New function. CLears a map but
	does not free it.

	* copy.c (__stp_strncpy_from_user): Add ppc64 support.
	(_stp_strncpy_from_user): Call access_ok().
	(_stp_string_from_user): Ditto.
	(_stp_copy_from_user): Ditto.

2005-09-12  Martin Hunt  <hunt@redhat.com>

	* io.c (ERR_STRING): Remove ansi codes.
	 (WARN_STRING): Ditto.

2005-09-12  Martin Hunt  <hunt@redhat.com>

	* arith.c (_stp_div64): Check for division by 0 or -1 first.
	This simplifies things and removes the possibility of x86_64
	trying LLONG_MIN/-1 and faulting.
	(_stp_mod64): Ditto.

2005-09-10  Frank Ch. Eigler  <fche@elastic.org>

	* arith.c: Add some comments explaining why the last change works.

2005-09-09  Roland McGrath  <roland@redhat.com>

	* loc2c-runtime.h [__powerpc__] (store_register): Add #undef.

2005-09-09  Martin Hunt  <hunt@redhat.com>

	* stat-common.c (_stp_stat_print_valtype): Use _stp_div64().
	* arith.c (_stp_div64): Check error before writing to it.
	Remove check against 32-bit LONG_MIN and -1. That only
	applies to 64-bit.
	(_stp_mod64): Ditto.

2005-09-08  Martin Hunt  <hunt@redhat.com>

	* arith.c (_stp_div64): Check for overflow.
	(_stp_mod64): Ditto.

2005-09-08  Martin Hunt  <hunt@redhat.com>

	* arith.c (_stp_div64): For 64-bit cpus, just use native
	division. Otherwise call _div64().
	(_stp_mod64): Call _mod64() isf necessary.
	(_div64): 64-bit division for 32-bit cpus.
	(_mod64): 64-bit modulo for 32-bit cpus.

	* map-values.c (_stp_map_entry_exists): Remove unused var.

2005-09-01  Martin Hunt  <hunt@redhat.com>

	* stack.c (_stp_stack_sprint): Add a verbose arg
	to pass along to underlying funcs.

2005-08-31  Martin Hunt  <hunt@redhat.com>

	* runtime.h (init_module): Include full prototype
	info in function cast to satisfy stap.

	* sym.c (_stp_kallsyms_lookup): Moved to runtime.h.
	* stack.c (_stp_kta): Moved to runtime.h.
	* runtime.h (init_module): Initialize _stp_kallsyms_lookup
	and _stp_kta.
	* probes.c (_stp_lookup_name): Replaced by kallsyms_lookup_name().
	* list.c (_stp_copy_argv_from_user): ifdef this function
	NEED_STRING_VALS.

2005-08-30  Roland McGrath  <roland@redhat.com>

	* loc2c-runtime.h (fetch_register, store_register): Rewritten to pass
	REGS to dwarf_register_<N> as a macro argument.
	[__i386__, __x86_64__]: Update dwarf_register_* macros.
	[__i386__] (dwarf_register_4): Define special case for stack pointer.

2005-08-29  Martin Hunt  <hunt@redhat.com>

	* list.c (_stp_copy_argv_from_user): Move to here.
	* copy.c (_stp_copy_argv_from_user): Delete.
	* runtime.h: Always include copy.h.

2005-08-25  Roland McGrath  <roland@redhat.com>

	* loc2c-runtime.h (deref_string): Rewritten using deref.

2005-08-24  Roland McGrath  <roland@redhat.com>

	* loc2c-runtime.h (deref_string): New macro.

2005-08-24  Martin Hunt  <hunt@redhat.com>

	* io.c (_stp_vlog): Send warnings and errors to STP_OOB_DATA.

2005-08-23  Martin Hunt  <hunt@redhat.com>

	* runtime.h: Add a prototype for _stp_dbug().

2005-08-22  Martin Hunt  <hunt@redhat.com>

	* runtime.h (kbug): New dbug macros that calls printk.

2005-08-21  Frank Ch. Eigler  <fche@redhat.com>

	* arith.c (*): Adapt to last_error context variable.

2005-08-19  Frank Ch. Eigler  <fche@elastic.org>

	* arith.c (_stp_random_pm): New function.

2005-08-19  Martin Hunt  <hunt@redhat.com>

	* print.c: Change ifdefs to STP_RELAYFS.
	* runtime.h: Ditto.
	* io.c (_stp_vlog): Call _stp_write instead of
	_stp_ctrl_send.
	* Makefile: Don't build stp-control.
	* README.doc: Update.
	* TODO: Update.

2005-08-12  Graydon Hoare  <graydon@redhat.com>

	* map-values.c (_stp_map_entry_exists): New function.
	* map.h (_stp_map_entry_exists): Declare it.

2005-08-12  Frank Ch. Eigler  <fche@elastic.org>

	* arith.c: New file to contain arithmetic helper functions.
	* builtin_functions.h: Remove, unused.
	* runtime.h: Include it.

2005-08-10  Roland McGrath  <roland@redhat.com>

	* loc2c-runtime.h (store_bitfield): Fix argument use.
	(store_deref): New macro (three flavors).

2005-08-03  Martin Hunt  <hunt@redhat.com>

	* io.c 	(_stp_vlog): Revert previous change for now.
	* print.c (_stp_print_flush): Ditto.

2005-08-03  Tom Zanussi  <trz@us.ibm.com>

	* io.c (_stp_vlog): Remove call to _stp_print_flush().
	* print.c (_stp_print_flush): _stp_warn() on first
	transport failure.

2005-08-01  Martin Hunt  <hunt@redhat.com>

	* io.c (_stp_vlog): Use _stp_pid instead os _stp_tport->pid.
	* print.c (_stp_print_flush): Don't need _stp_tport.
	*runtime.h (probe_start): Just call _stp_transport_init().
	(probe_exit): Just call _stp_transport_close().

2005-07-28  Graydon Hoare  <graydon@redhat.com>

	* loc2c-runtime.h: New file from elfutils CVS.

2005-07-20  Martin Hunt  <hunt@redhat.com>

	* io.c (_stp_vlog): Don't count transport failures for
	these messages.

2005-07-19  Martin Hunt  <hunt@redhat.com>

	* print.c (_stp_print_flush): Check return value and increment
	transport failures.

2005-07-14  Frank Ch. Eigler  <fche@redhat.com>

	* builtin_functions.h (printk): Use explicit format string.

2005-07-11  Graydon Hoare  <graydon@redhat.com>

	* builtin_functions.h: New file.

2005-07-10  Martin Hunt  <hunt@redhat.com>

	* runtime.h (init_module): Fix return value.

2005-07-08  Martin Hunt  <hunt@redhat.com>

	* runtime.h: Move some common pieces of modules into this file.
	Includes MODULE_LICENSE, cleanup_module and init_module.

	* print.c (_stp_print_flush): Rename "t" to "_stp_tport".

	* io.c (_stp_vlog): Ditto.

2005-07-01  Martin Hunt  <hunt@redhat.com>

	* string.c (_stp_string_init): CAll stp_error() on bad
	init.

	* list.c (_stp_list_clear): Call _stp_warn().

	* probes.c: Convert all _stp_log() calls to either stp_warn() or
	dbug().

	* print.c: Comment out dbug()s.

	* stat-common.c: Comment out dbug()s.

	* map.c (_stp_map_new): Call _stp_error() on a bad map type.
	Comment out dbug()s.

	* map-stat.c (_stp_map_new_hstat_log): Call _stp_warn().
	(_stp_map_new_hstat_linear): Ditto.

	* map-int.c: Comment out dbug()s.

	* map-str.c: Comment out dbug()s.

	* map-keys.c: Use _stp_warn().  Comment out dbug()s.

	* alloc.c (_stp_alloc): Call _stp_error().
	(_stp_valloc): Ditto.

	* io.c (_stp_warn): New function.
	(_stp_exit): New function.
	(_stp_error): New function.
	(_stp_dbug): New function.

	* runtime.h (dbug): Call _stp_dbug() if	DEBUG is defined.

2005-06-29  Martin Hunt  <hunt@redhat.com>

	* map-values.c (_stp_map_add_int64): Fix docs.
	* map-str.c: Fix some docs
	* map.c: Ditto.
	* map.doc: Ditto.

	* current.c (_stp_ret_addr_r): New function.
	(_stp_probe_addr): New function.
	(_stp_probe_addr_r): New function.

2005-06-27  Martin Hunt  <hunt@redhat.com>

	* Doxyfile (PREDEFINED): Added USE_RET_PROBES.

	* probes.c (_stp_register_kretprobes): New function.
	(_stp_unregister_kretprobes): New function.

2005-06-20  Tom Zanussi  <zanussi@us.ibm.com>

	* print.c: Made relayfs _stp_print_flush() use sequence counter.

	* runtime.h: Added sequence counter, moved subbuf_size etc to probes.

2005-06-18  Martin Hunt  <hunt@redhat.com>

	* counter.c: New file. Counter aggregations.

	* stat.c: New file. Stat aggregations.

	* stat.h: Header file for stats.

	* map-int.c: New file. Support for int64 values.

	* map-stat.c: New file. Support for stat values.

	* map-str.c: New file. Support for string values.

	* map-values.c: Now just includes the necessary map-*.c files.

	* stat-common.c: New file. Stats stuff common to Stats and maps
	containing stats.

	* Doxyfile: Bumped version to 0.6.

	* README: Renamed README.doc and reorganized.


2005-06-15  Martin Hunt  <hunt@redhat.com>

	* current.c (_stp_ret_addr): Fix computation for i386.

2005-06-14  Martin Hunt  <hunt@redhat.com>

	* README: Removed old docs and replaced with simple build
	instructions.

	* Makefile: New file.

	* probes/build: New file.

2005-06-13  Martin Hunt  <hunt@redhat.com>

	* print.c (next_fmt): Move this func to print.c.

2005-06-02  Martin Hunt  <hunt@redhat.com>

	* string.c (_stp_string_cat_cstr): Be sure result is
	always terminated.

	* print.c (_stp_vprintf): Fix typo.

2005-05-31  Martin Hunt  <hunt@redhat.com>

	* map.c (_stp_map_print): Now takes a format string instead of a name.

	* map.h (foreach): Update macro.

	* string.c (_stp_string_cat_char): New function.  Append a char
	to a string.

	* map-keys.c: Don't forget to undef KEYSYM, ALLKEYS and ALLKEYSD.

2005-05-26  Martin Hunt  <hunt@redhat.com>

	* current.c (_stp_sprint_regs): Implement for i386.

	* sym.c (_stp_symbol_sprint): Check name before trying to
	print it.
	(_stp_symbol_print): Change to macro that calls _stp_symbol_sprint().

2005-05-18  Martin Hunt  <hunt@redhat.com>

	* print.c: All functions except _stp_print_flush() are
	now macros which use _stp_stdout.

	* string.c: Add _stp_stdout support.  Data written to
	_stp_stdout is automatically flushed when the print buffer
	is full.

	* runtime.h: Always include string.c.

2005-05-17  Martin Hunt  <hunt@redhat.com>

	* map.c (needed_space): Use do_div().
	(_stp_map_print_histogram): Ditto.
	(_stp_map_print): Ditto.

	* map-values.c (_stp_map_add_int64_stat): Use do_div() when
	computing histogram bucket.

	* map-keys.c (_stp_map_key): Fix some warnings on 32-bit machines
	by using key_data casts.

2005-03-30  Martin Hunt  <hunt@redhat.com>

	* scbuf.c:  Make functions use per-cpu buffers as documented.
	_stp_scbuf_clear(): Now returns a pointer to the buffer.<|MERGE_RESOLUTION|>--- conflicted
+++ resolved
@@ -1,4 +1,3 @@
-<<<<<<< HEAD
 2008-04-04  Masami Hiramatsu <mhiramat@redhat.com>
 
 	PR 6028
@@ -6,12 +5,11 @@
 	the address of c->unwaddr.
 	* regs-ia64.c (ia64_fetch_register): Don't unwind stack if it has
 	already unwound stack in same probe.
-=======
+
 2008-04-04  David Smith  <dsmith@redhat.com>
 
 	PR 5961 (partial)
 	* task_finder.c: New file.
->>>>>>> f7671025
 
 2008-04-01  Frank Ch. Eigler  <fche@elastic.org>
 
