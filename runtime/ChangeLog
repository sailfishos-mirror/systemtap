--- conflicted
+++ resolved
@@ -1,5 +1,3 @@
-<<<<<<< HEAD
-=======
 2008-05-08  David Smith  <dsmith@redhat.com>
 
 	PR 6500.
@@ -22,7 +20,6 @@
 	PR 5648
 	* vsprintf.c (_stp_vsnprintf): Fix memcpy's endianess issue.
 
->>>>>>> c3799d72
 2008-05-05  Frank Ch. Eigler  <fche@elastic.org>
 
 	PR 6481.
