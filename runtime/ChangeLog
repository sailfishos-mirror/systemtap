<<<<<<< HEAD
2008-12-15  Mark Wielaard  <mjw@redhat.com>

	* runtime.h: Just include task_finder.c instead of defining parts
	of it here.
	* sym.c (_stp_mod_sec_lookup): Add dbug_sym statements.
	* task_finder_vma.c: Define __stp_tf_vma_entry here.
	
2008-12-10  Mark Wielaard  <mjw@redhat.com>

	* runtime.h: Define __stp_tf_vma_entry here.
	* sym.c (_stp_mod_sec_lookup): Try vma matching first if task given.
	(_stp_kallsyms_lookup): Take an optional task.
	(_stp_symbol_snprint): Likewise.
	task_finder.c (__stp_tf_vm_cb): Use vm_path to match and attach
	module to vma entry.
	task_finder_vma.c (stap_add_vma_map_info): Take an optional module.
	(__stp_tf_get_vma_entry_addr): New lookup function.
=======
2009-01-20  David Smith  <dsmith@redhat.com>

	PR 9673.
	* task_finder.c (struct stap_task_finder_target): Added
	'vm_events' field.
	(stap_register_task_finder_target): Sets vm_events if a
	vm_callback is present.
	(__stp_task_finder_cleanup): Only detaches engines on the main
	__stp_task_finder_list linked list.
	(__stp_call_callbacks): New function.
	(__stp_call_vm_callbacks): New function.
	(__stp_utrace_attach_match_filename): Calls __stp_call_callbacks()
	to call callbacks.
	(__stp_utrace_task_finder_target_death): Ditto.
	(__stp_utrace_task_finder_target_quiesce): Calls
	__stp_call_callbacks() and __stp_call_vm_callbacks() to call
	callbacks.
	(__stp_call_vm_callbacks_with_vma): Renamed from
	__stp_target_call_vm_callback.
	(__stp_utrace_task_finder_target_syscall_exit): Calls
	__stp_call_vm_callbacks() to call vm callbacks.
	(stap_start_task_finder): Instead of a utrace engine for every
	task_finder_target, there is now one utrace engine for all targets
	with the same path or pid.

2009-01-13  Jim Keniston  <jkenisto@us.ibm.com>

	PR 7082.
	* uprobes2/uprobes.c: On exec, free up outstanding
	uretprobe_instances and tick down the uproc's ref-count
	accordingly, so the (old image's) uproc goes away as
	desired.

2009-01-12  Wenji Huang  <wenji.huang@oracle.com>

	* transport/symbols.c (_stp_sort): Adapt it to 2.6.29. 

2009-01-06  Frank Ch. Eigler  <fche@elastic.org>

	PR9699.
	* autoconf-task-uid.c: New test.

2008-12-21  Stan Cox  <scox@redhat.com>

	* sduprobes.h (STAP_PROBE): Put block around probe point.

2008-12-16  Stan Cox  <scox@redhat.com>

	* sduprobes.h (STAP_PROBE): Add synthetic reference to probe label.
>>>>>>> f120873c

2008-12-09  Frank Ch. Eigler  <fche@elastic.org>

	* time.c (_stp_gettimeofday_ns): Protect some more against freq=0.

2008-12-08  Wenji Huang  <wenji.huang@oracle.com>

	* uprobes2/uprobes_x86.c (handle_riprel_insn): Fix the warning. 

2008-12-04  Stan Cox  <scox@redhat.com>

	* sduprobes.c (STAP_PROBE_START): Remove.
	* sduprobes.h (STAP_PROBE_START): Remove.
	(DTRACE_PROBE): New.
	
2008-11-26  Stan Cox  <scox@redhat.com>

	* sduprobes.h (STAP_PROBE1): Add USE_STAP_DEBUGINFO_PROBE.

2008-11-26  Frank Ch. Eigler  <fche@elastic.org>

	PR 4886.
	* sym.c (_stp_module_check): Perform assertive
	build-id checking for kernel versions >= 2.6.27.

2008-11-26  Frank Ch. Eigler  <fche@elastic.org>

	* autoconf-synchronize-sched.c: New file.

2008-11-25  Frank Ch. Eigler  <fche@elastic.org>

	PR 7046.
	* task_finder.c (__stp_utrace_task_finder_target_quiesce): Only
	issue vm_callbacks for process main threads.

2008-11-24  Wenji Huang  <wenji.huang@oracle.com>

	From Srikar Dronamraju:
	* runtime.h: Use for_each_cpu_mask always.

2008-11-11  Stan Cox  <scox@redhat.com>

	* sduprobes.c: New file.
	* sduprobes.h: New file.

2008-11-17  Wenji Huang  <wenji.huang@oracle.com>

	* runtime.h: Rename for_each_cpu to stp_for_each_cpu for 2.6.28.
	* counter.c: Ditto.
	* map-stat.c: Ditto.
	* map.c: Ditto.
	* pmap-gen.c: Ditto.
	* stat.c: Ditto.
	* transport/procfs.c: Ditto.

2008-11-04  David Smith  <dsmith@redhat.com>

	PR 5274.
	* syscall.h: Added s390 task_finder support.

	From Jim Keniston, PR 5274.
	* uprobes/uprobes_s390.h (arch_get_cur_sp): New function.
	(arch_predict_sp_at_ret): Ditto.

2008-11-04  Frank Ch. Eigler  <fche@elastic.org>

	From Masami Hiramatsu <mhiramat@redhat.com>, PR 6028.
	* regs-ia64.c (bspcache): Expand documentation.

2008-10-28  Frank Ch. Eigler  <fche@elastic.org>

	From Jim Keniston:
	* autoconf-oneachcpu-retry.c: Tweak #include's for broader
	compatibility.

2008-10-24  Josh Stone  <joshua.i.stone@intel.com>

	* autoconf-hrtimer-getset-expires.c: New file.

2008-10-17  Wenji Huang  <wenji.huang@oracle.com>

	* task_finder_vma.c (__stp_tf_vma_get_free_entry): Initialize entry.

2008-10-07  Frank Ch. Eigler  <fche@elastic.org>

	PR 4886.
	* sym.c (_stp_module_check): Tweak & simplify build-id checking.
	Weaken consequences of mismatch temporarily due to fedora bug.
	* sym.h: Eliminate special cased values of module->notes_sect.

2008-10-06  Mark Wielaard  <mjw@redhat.com>

	* utrace_compatibility.h: Add workaround for fedora 9 2.6.26 kernels.

2008-10-06  Wenji Huang  <wenji.huang@oracle.com>

        PR 4886
        * sym.h (_stp_module): Add several fields to store build-id.
        * sym.c (_stp_module_check): New function to check build-id.
        * staprun/staprun.c (send_relocation_kernel): Send build-id of runtime
	kernel if there.
        * transport/symbols.c (_stp_do_relocation): Update note section.
	(_stp_section_is_interesting): No filter to .note.gnu.build-id.

2008-10-03  Mark Wielaard  <mjw@redhat.com>

	* procfs.c (_stp_rmdir_proc_module): Remove debug output from warning.

2008-10-03  Mark Wielaard  <mjw@redhat.com>

	* procfs.c (_stp_rmdir_proc_module): Usage count warning
	depends on kernel version.

2008-10-02  Tim Moore  <timoore@redhat.com>

	* addr-map.c (add_bad_addr_entry): Fix bugs in allocating a new
	table and copying old entries into the new table.

2008-09-30  Tim Moore  <timoore@redhat.com>

	* addr-map.c (add_bad_addr_entry): Rewrite allocation of address
	table to simplify locking and eliminate a race condition.

2008-09-26  David Smith  <dsmith@redhat.com>

	* task_finder.c (__STP_ATTACHED_TASK_EVENTS): Removed UTRACE_STOP,
	which isn't needed anymore.

2008-09-25  David Smith  <dsmith@redhat.com>

	* task_finder.c (__stp_utrace_attach): Added action flag to know
	to request the thread to be stopped or not.
	(stap_utrace_attach): Now just calls __stp_utrace_attach().
	(__stp_utrace_task_finder_target_quiesce): Handles
	utrace_set_events() errors properly.
	
	* utrace_compatibility.h (enum utrace_resume_action): Added
	utrace_resume_action enum.
	(utrace_control): Added UTRACE_STOP support.
	(utrace_engine_put): New.
	(utrace_barrier): New.

2008-09-17  Frank Ch. Eigler  <fche@elastic.org>

	PR 6487, 6504.
	From Masami Hiramatsu <mhiramat@redhat.com>
	* print_new.c (stp_print_flush): Use new utt_reserve().

2008-09-12  Masami Hiramatsu <mhiramat@redhat.com>

	BZ 6028
	* regs-ia64.c (bspcache): Use REG_IP instead of pp to check probe
	address.

2008-09-12  David Smith  <dsmith@redhat.com>

	BZ 6755
	* task_finder.c: Added 'inuse' count to know when handlers are still
	running.
	(__stp_utrace_task_finder_report_clone): If state isn't correct,
	detach.  Increase 'inuse' count when starting, decrement when
	exiting.
	(__stp_utrace_task_finder_report_exec): Ditto.
	(__stp_utrace_task_finder_target_death): Ditto.
	(__stp_utrace_task_finder_target_quiesce): Increase 'inuse' count
	when starting, decrement when exiting.
	(__stp_utrace_task_finder_target_syscall_entry): Ditto.
	(__stp_utrace_task_finder_target_syscall_exit): Ditto.
	(stap_stop_task_finder): Wait until all callbacks are finished.

2008-09-10  Frank Ch. Eigler  <fche@elastic.org>

	* runtime.h (STP_USE_FRAME_POINTER): Remove architecture #if's.
	All will activate it if CONFIG_FRAME_POINTER unless
	STP_USE_DWARF_UNWINDER.
	* stack-i386.c: (__stp_stack_print): Handle !DWARF and !FRAME
	configuration.

2008-09-10  Mark Wielaard  <mjw@redhat.com>

	* sym.h (_stp_module): Rename module_base to dwarf_module_base.
	* unwind.c (adjustStartLoc): Document and use dwarf_module_base.

2008-09-10  Mark Wielaard  <mjw@redhat.com>

	* runtime.h (CONFIG_FRAME_POINTER): Don't enable when
	STP_USE_DWARF_UNWINDER is already defined.

2008-09-10  Mark Wielaard  <mjw@redhat.com>

	* sym.h (_stp_module): Add module_base field.
	* unwind.c (adjustStartLoc): New function.
	(_stp_search_unwind_hdr): Use adjustStartLoc.
	(unwind): Likewise.

2008-09-10  Mark Wielaard  <mjw@redhat.com>

	* unwind.c (unwind): Use _stp_mod_sec_lookup to get module and
	unwind tables.
	* runtime.h (STP_USE_FRAME_BUFFER): Disable by default for now.
	* stack-x86_64.c (__stp_stack_print): Add levels to
	_stp_stack_print_fallback call.

2008-09-09  Masami Hiramatsu  <mhiramat@redhat.com>

	* regs-ia64.c (__ia64_fetch_register): Return the address of the
	 register.
	(ia64_fetch_register): Use __ia64_fetch_register.
	* syscall.h (____stp_user_syscall_arg): Use __ia64_fetch_register.
	(__stp_user_syscall_arg): Wrapping ____stp_user_syscall_arg to pass the
	unwind address cache.
	* task_finder.c (__stp_utrace_task_finder_target_syscall_): Added dummy
	unwind address cache.

2008-09-09  Masami Hiramatsu  <mhiramat@redhat.com>

	* syscall.h: Added ia64 support.

2008-09-09  Mark Wielaard  <mwielaard@redhat.com>

	* sym.c (_stp_mod_sec_lookup): New function, extracted from
	_stp_kallsyms_lookup.

2008-09-09  Mark Wielaard  <mwielaard@redhat.com>

	* sym.c (_stp_kallsyms_lookup): Correct this_section_offset
	calculation.

2008-09-08  Tim Moore  <timoore@redhat.com>

	PR 1288
	* addr-map.c: New file with functions for looking up addresses
	* loc2c-runtime.h (deref, store_deref): Use lookup_bad_addr to
	avoid dereferencing known dangerous addresses.
	* runtime.h: Include addr-map.c.

2008-09-06  Frank Ch. Eigler  <fche@elastic.org>

	PR 6445
	* task_finder.c (stap_start_task_finder): When _stp_target
	is set (stap -c or -x mode), restrict initial utrace attach 
	iteration to target process only.

2008-09-01  Frank Ch. Eigler  <fche@elastic.org>

	* task_finder.c: Move CONFIG_UTRACE assertion here.
	* task_finder_vma.c (__stp_tf_add_vma): Make printk conditional.

2008-08-29  David Smith  <dsmith@redhat.com>

	* task_finder.c (__stp_utrace_attach_match_filename): Don't call
	the callback when the interesting thread is found, call it when
	the tread is quiesced.
	(stap_start_task_finder): Ditto.
	(__stp_utrace_task_finder_target_quiesce): Call the callback.

2008-08-26  David Smith  <dsmith@redhat.com>

	* autoconf-d_path-path.c: New file.

	* task_finder.c (__stp_get_mm_path): Uses STAPCONF_DPATH_PATH
	instead of a kernel version check to determine how to call
	d_path().
	(__stp_utrace_task_finder_target_quiesce): Ditto.
	(__stp_target_call_vm_callback): Ditto.

2008-08-21  David Smith  <dsmith@redhat.com>

	* task_finder.c (__stp_tf_vm_cb): Added task finder target
	parameter.
	(__stp_utrace_attach_match_filename): Updated task finder callback
	call.
	(__stp_utrace_task_finder_target_death): Ditto.
	(__stp_utrace_task_finder_target_quiesce): Ditto.
	(__stp_target_call_vm_callback): Ditto.
	(__stp_utrace_task_finder_target_syscall_exit): Ditto.
	(stap_start_task_finder): Ditto.

2008-08-20  David Smith  <dsmith@redhat.com>

	* task_finder.c: Supports original and new utrace interfaces.
	* utrace_compatibility.h (utrace_attach_task): Compatibility layer
	for original utrace interface.

	* task_finder.c (__stp_utrace_task_finder_target_syscall_entry):
	Handles mmap2 (as well as mmap).
	(__stp_utrace_task_finder_target_syscall_exit): Ditto.
	* syscall.h: Added defines for mmap and mmap2.

2008-08-19  David Smith  <dsmith@redhat.com>

	PR 6841
	* task_finder.c (__stp_utrace_task_finder_target_quiesce):
	Quiesces thread before turning on syscall tracing.

2008-08-14  Frank Ch. Eigler  <fche@elastic.org>

	PR 6842.
	* task_finder.c (__stp_utrace_task_finder_target_death): Tolerate
	null tsk->signal.

2008-08-12  David Smith  <dsmith@redhat.com>

	PR 6445 (partial)
	* task_finder.c (stap_register_task_finder_target): Handles
	probing all threads.
	(__stp_utrace_attach_match_filename): Ditto.
	(stap_start_task_finder): Ditto.

2008-08-08  David Smith  <dsmith@redhat.com>

	* task_finder.c (stap_utrace_detach): New function.
	(stap_utrace_detach_ops): Calls stap_utrace_detach().
	(__stp_utrace_attach_match_filename): Ditto.

	* task_finder.c (__stp_tf_vm_cb): Added calls to save/delete vma
	information.
	* task_finder_vma.c (__stp_tf_vma_map_hash): New function.
	(__stp_tf_get_vma_map_entry_internal): Ditto.
	(stap_add_vma_map_info): Ditto.
	(stap_remove_vma_map_info): Ditto.
	(stap_find_vma_map_info): Ditto.

2008-07-24  Josh Stone  <joshua.i.stone@intel.com>

	* runtime/autoconf-module-nsections.c: removed
	* runtime/autoconf-oneachcpu-retry.c: added

2008-07-21  David Smith  <dsmith@redhat.com>

	* task_finder_vma.c (__stp_tf_vma_initialize): New function to
	initialize the free list.
	(__stp_tf_vma_put_free_entry): Puts a vma entry back on the free
	list.
	(__stp_tf_add_vma): Instead of allocating a vma entry, grab one
	from the free list by calling __stp_tf_vma_put_free_entry().
	(__stp_tf_remove_vma_entry): Instead of freeing a vma entry, call
	__stp_tf_vma_put_free_entry() to put it on the free list instead.
	* task_finder.c (stap_start_task_finder): Calls
	__stp_tf_vma_initialize().

2008-07-18  Frank Ch. Eigler  <fche@elastic.org>

	BZ 442528, From Masami Hiramatsu <mhiramat@redhat.com>
	* regs-ia64.c (ia64_stap_get_arbsp): New function.

2008-07-17  Frank Ch. Eigler  <fche@elastic.org>

	* sym.c (_stp_kallsyms_lookup, _stp_module_relocate): Add
	multiple-section-per-module support.
	* sym.h (_stp_section): New type for separately relocatable
	_stp_module pieces.

2008-07-12  Frank Ch. Eigler  <fche@elastic.org>

	PR 6738.
	* loc2c-runtime.h: #include {asm,linux}/uaccess.h as autoconf'd.
	* unwind/i386.h (user_mode_vm, FIX_VDSO): #ifdef for older kernels.
	* unwind/x86_64.h (VSYSCALL_START): speculative #ifdef for same.
	* unwind/unwind.h (BUILD_BUG_ON_ZER): Ditto.

2008-07-10  Frank Ch. Eigler  <fche@elastic.org>

	PR 6736.
	* sym.c (_stp_module_relocate): Generalized to search all
	_stp_module[]s.
	(_stp_kallsyms_lookup_name): Gone.
	(_stp_find_module_by_addr): Rewritten.
	(_stp_get_unwind_info): Temporarily gone.
	* sym.h (_stp_module): Simplify structure.
	* unwind.c: Adapt just enough to compile with eliminated elements.

	* probes.stp: Removed unused file.

2008-07-09  Mark Wielaard  <mwielaard@redhat.com>

	PR 6732
	* autoconf-real-parent.c: New file.
	* task_finder.c (__stp_utrace_task_finder_report_exec): Define
	real_parent using STAPCONF_REAL_PARENT. Undefine when no longer
	needed.

2008-07-01  David Smith  <dsmith@redhat.com>

	* task_finder.c (__stp_get_mm_path): Corrected error return code.
	(__stp_utrace_attach_match_tsk): Ignores ENOENT error from
	__stp_get_mm_path(). 
	(stap_start_task_finder): Ditto.

2008-06-30  David Smith  <dsmith@redhat.com>

	* task_finder.c (stap_utrace_detach_ops): Removed check to see if
	thread has a mm (in the case where a thread isn't quite dead
	yet).
	(stap_utrace_attach): Minor error handling improvement.
	(__stp_utrace_attach_match_tsk): Ditto.

2008-06-24  David Smith  <dsmith@redhat.com>

	From: Srinivasa DS <srinivasa@in.ibm.com>
	* syscall.h: Added powerpc support.

2008-06-23  David Smith  <dsmith@redhat.com>

	* task_finder.c (__stp_utrace_task_finder_target_quiesce): Fixed
	vm_callback offset by shifting it left PAGE_SHIFT bits.
	(__stp_target_call_vm_callback): Ditto.
	(__stp_utrace_task_finder_target_syscall_exit): Ditto.

	* task_finder.c (__stp_utrace_task_finder_report_exec): Handles
	relative exec paths correctly.

	* task_finder_vma.c (__stp_tf_vma_hash): Improved determination of
	whether this is a 64-bit platform.
	* syscall.h: Handles kernels with older style register
	definitions.

	* task_finder.c (__stp_tf_vm_cb): New function.
	(stap_register_task_finder_target): Sets up syscall entry and
	syscall exit handlers.
	(__stp_find_file_based_vma): New function.
	(__stp_utrace_task_finder_target_syscall_entry): New function.
	Saves vma information off at syscall entry.
	(__stp_target_call_vm_callback): New function.
	(__stp_utrace_task_finder_target_syscall_exit): New function.
	Handles changes to memory maps based on information saved at
	syscall entry.
	* syscall.h: New file containing syscall function.
	* task_finder_vma.c: New file containing saved vma information
	handling functions.

	* regs.h: Removed trailing semicolons from macro definitions.

2008-06-17  David Smith  <dsmith@redhat.com>

	* task_finder.c (__stp_utrace_attach_match_filename): Uses new
	__STP_ATTACHED_TASK_EVENTS macro to determine which events to set
	on a newly found process based on whether the
	stap_task_finder_target structure has a vm_callback defined.
	(stap_start_task_finder): Ditto.

2008-06-16  David Smith  <dsmith@redhat.com>

	* task_finder.c (stap_start_task_finder): Improved callback
	handling.

2008-06-10  David Smith  <dsmith@redhat.com>

	* task_finder.c (struct stap_task_finder_target): Added
	vm_callback public field.
	(stap_register_task_finder_target): Sets up .report_quiesce
	handler.
	(__stp_utrace_task_finder_target_quiesce): New function.

2008-06-09  David Smith  <dsmith@redhat.com>

	* task_finder.c (__stp_utrace_task_finder_report_exec): Handles
	2.6.25 kernels.

2008-06-06  David Smith  <dsmith@redhat.com>

	* task_finder.c: Added some debug logic.  Use
	'-DDEBUG_TASK_FINDER' to enable.
	(stap_utrace_attach): Renamed from '__stp_utrace_attach'.
	(__stp_utrace_attach_match_filename): Calls callback with
	notification that this is a process or thread event.
	(__stp_utrace_attach_match_tsk): Ditto.
	(__stp_utrace_task_finder_report_clone): Ditto.
	(__stp_utrace_task_finder_report_exec): Ditto.
	(stap_utrace_task_finder_report_death): Ditto.
	(stap_start_task_finder): Ditto.
	(stap_stop_task_finder): Added debug logic.

2008-05-29  Stan Cox  <scox@redhat.com>

	* map.c (print_keytype): Remove.
	(print_valtype): Remove.
	(_stp_map_printn): Remove.
	(_stp_map_print): Remove.
	(_stp_pmap_printn): Remove.
	* stat-common.c (_stp_stat_print_valtype): Remove.
	* stat.c (__stp_stat_print): Remove.
	(_stp_stat_print_cpu): Remove.
	(_stp_stat_print): Remove.
	* Makefile: Delete.
	* tests: Delete.
	* probes: Delete.

2008-05-28  David Smith  <dsmith@redhat.com>

	* task_finder.c (__stp_utrace_attach_match_filename): Added
	register_p parameter, which is passed on to the callback.  Only
	adds death notification if register_p is 1.  If register_p is 0,
	removes death notification.
	(__stp_utrace_attach_match_tsk): Moved code from
	__stp_utrace_task_finder_report_clone that handles the details of
	grabbing a task's path.
	(__stp_utrace_task_finder_report_clone): Calls new
	__stp_utrace_attach_match_tsk().
	(__stp_utrace_task_finder_report_exec): Notifies upper layer that
	it might need to detach from newly exec'ed process.`

2008-05-27  Josh Stone  <joshua.i.stone@intel.com>

	PR 6432
	* loc2c-runtime.h (kread, kwrite, deref, store_deref): Add
	architecture-neutral implementations, using probe_kernel_*
	facilites (controlled by autoconf).
	* autoconf-probe-kernel.c: test for above.

2008-05-21  David Smith  <dsmith@redhat.com>

	* task_finder.c (__stp_utrace_attach_match_filename): Added
	event_flag parameter of event to pass to callback.
	(__stp_utrace_task_finder_target_death): Ditto.
	(__stp_utrace_task_finder_report_clone): Calls
	__stp_utrace_attach_match_filename() with new argument.
	(__stp_utrace_task_finder_report_exec): Ditto.
	(stap_start_task_finder): Calls callback with an invalid
	event_flag since this callback call isn't related to an event.

2008-05-16  David Smith  <dsmith@redhat.com>

	PR 6499.
	* task_finder.c (stap_register_task_finder_target): Added error
	check.
	(__stp_utrace_task_finder_report_clone): Ditto.
	(stap_utrace_detach_ops): Uses do_each_thread/while_each_thread
	instead of for_each_process (which only iterated among process
	group leaders instead of all threads).
	(stap_start_task_finder): Ditto.

2008-05-08  David Smith  <dsmith@redhat.com>

	PR 6500.
	* task_finder.c (__stp_utrace_task_finder_report_exec): Moved
	attach logic to __stp_utrace_attach_match_filename().
	(__stp_utrace_attach_match_filename): New function.
	(__stp_utrace_task_finder_report_clone): Calls
	__stp_utrace_attach_match_filename() to attach to newly cloned
	threads.

2008-05-06  Masami Hiramatsu  <mhiramat@redhat.com>

	PR 5648
	* print_old.c (stp_print_flush): Fix unaligned access warning on
	ia64.
	* print_new.c (stp_print_flush): Ditto.

2008-05-06  Masami Hiramatsu  <mhiramat@redhat.com>

	PR 5648
	* vsprintf.c (_stp_vsnprintf): Fix memcpy's endianess issue.

2008-05-05  Frank Ch. Eigler  <fche@elastic.org>

	PR 6481.
	* time.c (__stp_time_timer_callback): Reenable irq's before
	mod_timer.

2008-05-05  David Smith  <dsmith@redhat.com>

	* task_finder.c (stap_utrace_detach_ops): Make sure we ignore
	/sbin/init.
	(__stp_utrace_attach): Added function to handle details of
	attaching a utrace engine.
	(__stp_utrace_task_finder_report_clone): Calls
	__stp_utrace_attach.
	(__stp_utrace_task_finder_report_exec): Ditto.
	(stap_start_task_finder): Ditto.

2008-04-30  Masami Hiramatsu  <mhiramat@redhat.com>

	PR 5648
	From Shaohua Li <shaohua.li@intel.com>
	* vsprintf.c (_stp_vsnprintf): Fix unaligned access warning on ia64.

2008-04-29  David Smith  <dsmith@redhat.com>

	* task_finder.c: Made more robust by ensuring that all utrace
	attaches have a corresponding utrace detach.

2008-04-28  Frank Ch. Eigler  <fche@elastic.org>

	* runtime.h (TEST_MODE): Remove.

2008-04-25  David Smith  <dsmith@redhat.com>

	From Srinivasa <srinivasa@in.ibm.com>
	* task_finder.c (__stp_get_mm_path): Fixed kernel 2.6.25 change.

2008-04-24  David Smith  <dsmith@redhat.com>

	* task_finder.c (__stp_get_mm_path): Made kernel 2.6.25 changes.

2008-04-16  David Smith  <dsmith@redhat.com>

	* task_finder.c (__stp_get_mm_path): Made kernel 2.6.18 changes.

2008-04-15  David Smith  <dsmith@redhat.com>

	PR 5961 (partial)
	* task_finder.c (stap_start_task_finder): When an interesting
	thread is found that is already running, make sure to set up
	thread death notification.

2008-04-15  hunt  <hunt@redhat.com>
	* print.c (_stp_pbuf_full): Delete. 
	
2008-04-15  hunt  <hunt@redhat.com>	
	* stack-x86_64.c (_stp_stack_print_fallback): Add levels.
	(__stp_stack_print): Count levels properly.

2008-04-15  Martin Hunt  <hunt@redhat.com>

	Finish support for limits on backtrace depth.
	* runtime.h (MAXTRACE): Default to 20.
	* stack.c (_stp_stack_print): Call __stp_stack_print
	with levels set properly.
	* sym.c (_stp_func_print): Return a value indicating 
	if something was printed.

	Support for i386 and x86_64 on 2.6.25 kernel
	* unwind/i386.h: Support unified registers on 2.6.25.
	Remove unused frame stuff, including STACK_*.
	* stack-i386.c (__stp_stack_print): Support unified
	registers on 2.6.25.
	* regs.h (REG_FP): Define for i386.

2008-04-15  Frank Ch. Eigler  <fche@elastic.org>

	PR 6410.
	* unwind.c, unwind.h: Make body conditional in STP_USE_DWARF_UNWINDER.
	* stack-x86_64.c (__stp_stack_print): Tolerate !unwinder.

2008-04-15  Frank Ch. Eigler  <fche@elastic.org>

	PR 6405
	* autoconf-module-nsections.c: New file.

2008-04-15  Frank Ch. Eigler  <fche@elastic.org>

	* unwind/i386.h (STACK_BOTTOM, STACK_TOP): Comment out these
	unused definitions, for they collide with some kernels
	(2.6.25-0.121.rc5.git4 rawhide).

2008-04-13  Frank Ch. Eigler  <fche@elastic.org>

	* print.c (_stp_pbuf_full): New function to note full print buffer.
	* stack-{i386,x86_64}.c: Use it in all stack-searching loops, to
	impose another limit against unbounded iteration.

2008-03-31  Martin Hunt  <hunt@redhat.com>

	* runtime.h (STP_USE_DWARF_UNWINDER): Define.

2008-04-04  Masami Hiramatsu <mhiramat@redhat.com>

	PR 6028
	* loc2c-runtime.h (fetch_register): Call ia64_fetch_register with
	the address of c->unwaddr.
	* regs-ia64.c (ia64_fetch_register): Don't unwind stack if it has
	already unwound stack in same probe.

2008-03-30  Martin Hunt  <hunt@redhat.com>

	* runtime.h (STP_USE_FRAME_POINTER): Define when frame pointers
	are available in the kernel and can be used.
	* stack-arm.c: Use STP_USE_FRAME_POINTER.
	* stack-i386.c: Ditto.
	* unwind/i386.h: Ditto.
	* unwind/x86_64.h: Ditto.

2008-04-04  David Smith  <dsmith@redhat.com>

	PR 5961 (partial)
	* task_finder.c: New file.

2008-03-28  Martin Hunt  <hunt@redhat.com>

	* copy.c (_stp_read_address): New function. Safely read 
	kernel or userspace.

2008-03-26  Martin Hunt  <hunt@redhat.com>
	    Fixes to get i386 working.
	* unwind.c (unwind): Fix types in debug print.
	* stack-i386.c (_stp_stack_print_fallback): New function.
	(__stp_stack_print): Call _stp_stack_print_fallback() if unwinder
	appears to fail.

2008-03-25  Martin Hunt  <hunt@redhat.com>

	* unwind.c (unwind): Return a positive number to indicate
	that unwinding is done.

2008-04-01  Frank Ch. Eigler  <fche@elastic.org>

	* lket/*: Belatedly remove retired LKET code.

2008-03-17  Eugene Teo  <eteo@redhat.com>

	PR 5947
	* autoconf-tsc-khz.c: Remove "&& defined(__i386__)" to make the test
	more pessimistic.

2008-03-14  Masami Hiramatsu <mhiramat@redhat.com>

	PR 3542
	* autoconf-unregister-kprobes.c : New file.

2008-03-10  Dave Brolley  <brolley@redhat.com>

	PR5189
	* vsprintf.c (_stp_vsnprintf): Arguments for dynamic width and precision
	are of type 'int' again.
	* loc2c-runtime.h (deref_string): Copy the data only if dst is not NULL.
	(deref_buffer): New macro.

2008-02-27  Martin Hunt  <hunt@redhat.com>

	* sym.h (_stp_module): Add text_size, lock, and unwind data
	pointer.	
	* sym.c (_stp_find_module_by_addr): New function.
	(_stp_kallsyms_lookup): Call _stp_find_module_by_addr().
	(_stp_get_unwind_info): New.
	
	* runtime.h: Move debug macros to debug.h. Include it.
	* debug.h: New file.
	* map.c: Update debug calls.
	* map-gen.c: Update debug calls.
	* pmap-gen.c: Update debug calls.
	
	* mempool.c: New file. 
	
2008-02-27  Dave Brolley  <brolley@redhat.com>

	PR5189
	* vsprintf.c (_stp_vsnprintf): Extract arguments of type int64_t for
	dynamic width and precision. Implement width and precision correctly for
	the %b format specifier. Implement the %m specifier.

2008-02-06  Masami Hiramatsu <mhiramat@redhat.com>

	* stack-ia64.c (__stp_show_stack_sym): Skip printing symbol if (ip ==
	REG_IP(regs)).

2008-01-29  Martin Hunt  <hunt@redhat.com>

	* io.c (_stp_vlog): Use get_cpu() instead
	of smp_processor_id() because this function can get 
	called with interrupts enabled.

2008-01-29  Martin Hunt  <hunt@redhat.com>	

	* alloc.c (struct _stp_malloc_type): Remove
	redundant field.

2008-01-28  Martin Hunt  <hunt@redhat.com>

	* alloc.c: Use DEFINE_SPINLOCK.
	* counter.c: Ditto.
	* pmap-gen.c: Ditto.
	* print_new.c: Ditto.
	* stat.c: Ditto.
	
2008-01-27  Frank Ch. Eigler  <fche@elastic.org>

	* stack-i386.c (__stp_stack_print): Correct #elif->#else typo.

2008-01-14  Martin Hunt  <hunt@redhat.com>

	* print.c (_stp_print_kernel_info): New function.
	(all):  Call stp memory functions.

	* alloc.c: Rewrite to track allocated memory if 
	DEBUG_MEM is defined.
	* counter.c, map.c, stat.c, time.c: Call stp
	memory functions.
	
2007-11-14  Zhaolei  <zhaolei@cn.fujitsu.com>

	From Cai Fei <caifei@cn.fujitsu.com>
	* regs-ia64.c (ia64_fetch_register): Fix the bug of fetching
	register 12 on IA64.

2007-11-12  Martin Hunt  <hunt@redhat.com>

	* print.c (_stp_print): Rewrite to eliminate the strlen()
	call and save a bit of time.

2007-11-09  Masami Hiramatsu  <mhiramat@redhat.com>

	PR3858
	* print.c: Add -DRELAY_HOST=<hostname> and -DRELAY_GUEST=<hostname>
	options support.
	(_stp_print_flush): Disable irqs if -DRELAY_* option is specified.
	* print_old.c: Export stp_print_flush to other modules if the
	-DRELAY_HOST option is specified.
	* print_new.c: Ditto.

2007-10-25  Mike Mason <mmlnx@us.ibm.com>

	* stat-common.c: Allow histogram bucket elision to be turned off
	with -DHIST_ELISION=<negative #>.  Also cleaned up looping code
	to prevent unnecessary interation over non-existent buckets.

2007-10-17  Masami Hiramatsu <mhiramat@redhat.com>

	* autoconf-tsc-khz.c: Not to be compiled if the kernel version is
	younger than 2.6.23 on i386.

2007-10-17  Martin Hunt  <hunt@redhat.com>
	PR5000
	* vsprintf.c: Remove _stp_endian.

2007-10-15  Masami Hiramatsu <mhiramat@redhat.com>

	* autoconf-tsc-khz.c: Fix a bug to be configured correctly.

2007-10-09  Martin Hunt  <hunt@redhat.com>

	* user/*: Removed obsolete userspace test files.

2007-10-02  Frank Ch. Eigler  <fche@elastic.org>

	PR 5041
	From <michael.gruener@linux.vnet.ibm.com>:
	* loc2c-runtime.h (store_register): Add value as macro parameter where
	missing.

2007-09-24  Masami Hiramatsu  <mhiramat@redhat.com>

	PR 3916
	* time.c (stp_time_t): Rename cpufreq to freq.
	(__stp_get_freq): Rename from __stp_estimate_cpufreq. Use tsc_khz or
	cpu_khz if it is available. Use itc_freq on ia64.
	(__stp_ktime_get_real_ts): New function to get current kernel time.
	(__stp_time_timer_callback): Call __stp_ktime_get_real_ts to get
	base time.
	(__stp_init_time): Ditto.
	(__stp_constant_freq): New function to check the processor has
	constant frequency timestamp counter.
	(_stp_kill_time): Don't use the cpufreq notifier if the processor has
	constant frequency timestamp counter.
	(_stp_init_time): Ditto.
	* autoconf-ktime-get-real.c : New file.
	* autoconf-constant-tsc.c: Ditto.
	* autoconf-tsc-khz.c: Ditto.

2007-09-22  Frank Ch. Eigler  <fche@elastic.org>

	PR 5057.
	* stat-common.c (_stp_stat_print_histogram): Elide consecutive
	zero rows beyond 2*STAT_ELISION+1.
	(STAT_ELISION): New parameter, default 2.

2007-09-21  Martin Hunt  <hunt@redhat.com>
	PR 5024
	* stat-common.c (_stp_stat_print_histogram): Change
	overflow and underflow handling for linear histograms.
	(__stp_stat_add): For linear histograms, use under
	and over buckets.

2007-09-19  Martin Hunt  <hunt@redhat.com>
	PR 5042
	* procfs.c (_stp_rmdir_proc_module): Warn if removal of
	/proc/systemtap/module is deferred. Do not defer removal of
	/proc/systemtap.
	(_stp_mkdir_proc_module): Call path_release(). Set ownership of
	/proc/systemtap/module to force deletion to be deferred.
	(_stp_create_procfs): Set owner of all path components.

2007-09-14  Martin Hunt  <hunt@redhat.com>

	* procfs.c (_stp_create_procfs): Be sure that directories in the path
	are really directories and not files.

2007-09-13  David Smith  <dsmith@redhat.com>

	* procfs.c (_stp_procfs_dir_lookup): Added 'const' qualifier to
	'dir' parameter.
	(_stp_create_procfs): Added 'const' qualifier to 'path'
	parameter.  Removed debug prints.
	(_stp_close_procfs): Removed debug prints.

2007-09-12  Martin Hunt  <hunt@redhat.com>

	* map-stat.c (_stp_map_new_hstat_log): Set buckets to 
	HIST_LOG_BUCKETS.
	(_stp_pmap_new_hstat_log): Ditto.
	(_stp_map_new_hstat_linear): Call _stp_stat_calc_buckets().
	(_stp_pmap_new_hstat_linear): Ditto.

	* stat.h (STP_MAX_BUCKETS): Define..
	(HIST_LOG_BUCKETS): Define.

	* stat.c (_stp_stat_init): Call _stp_stat_calc_buckets().

	* stat-common.c (_stp_stat_calc_buckets): New function. Common
	bucket calculation and error reporting code.
	(_stp_bucket_to_val): New function.
	(_stp_val_to_bucket): Renamed and now handles negative numbers.
	(_stp_stat_print_histogram): Handle negative values in log histograms.
	(__stp_stat_add): Cleanup..

	* map-gen.c (_stp_map_new): Remove buckets param for HIST_LOG.
	* pmap-gen.c (_stp_pmap_new): Ditto.
	
2007-09-10  Martin Hunt  <hunt@redhat.com>

	* procfs.c: New file. Common runtime procfs functions.

2007-08-20  Martin Hunt  <hunt@redhat.com>

	* stack.c (_stp_kta): Removed.

2007-08-20  Masami Hiramatsu <mhiramat@redhat.com>

	* stack-x86_64.c: Fix backtrace to use the value of stack register
	instead of its address.

2007-08-17  Martin Hunt  <hunt@redhat.com>

	* bench2/bench.rb: Send HUP to stapio, instead of staprun.

2007-08-10  Josh Stone  <joshua.i.stone@intel.com>

	PR 4593
	* loc2c-runtime.h (deref, store_deref): Set an error message with
	the pointer value and name into last_error, since it's hard to
	determine the details once you've already jumped to deref_fault.

2007-07-09  Martin Hunt  <hunt@redhat.com>

	* sym.h (STP_MAX_MODULES): Raise limit to 256.

2007-07-06  Martin Hunt  <hunt@redhat.com>

	* stat-common.c (__stp_stat_add): Fix calculations
	for linear histogram buckets.

	* stat.c (_stp_stat_init): Check for interval too
	small.

2007-07-05  Eugene Teo  <eteo@redhat.com>

	* regs.c (_stp_print_regs): #ifdef CONFIG_CPU_CP15 instead.

2007-07-02  Martin Hunt  <hunt@redhat.com>

	* sym.c (_stp_kallsyms_lookup): Improve heuristic
	for determining when a pointer is in a function.
	(_stp_func_print): New function.	
	* stack-i386.c, stack-x86_64.c: Remove obsolete
	unwind code. Use _stp_func_print().
	
2007-06-22  Frank Ch. Eigler  <fche@elastic.org>

	* string.c (_stp_text_str): Fix handling of embedded
	" and \ characters.

2007-06-21  David Smith  <dsmith@redhat.com>

	* lket/b2a/Makefile.in: Regenerated with automake 1.10.

2007-06-15  Martin Hunt  <hunt@redhat.com>
	From Quentin Barnes.
	* loc2c-runtime.h: Latest arm marcos.
	* stack-arm.c (__stp_stack_print): Add a cast.
	* regs.c (_stp_ret_addr): Define for arm.

2007-06-07  Martin Hunt  <hunt@redhat.com>
	PR 4075 fix from Ananth Mavinakayanahalli 
	* string.h (_stp_get_user): Define.
	* string.c (_stp_text_str): Use _stp_get_user().

2007-05-30  Martin Hunt  <hunt@redhat.com>

	Patch from Quentin Barnes.
	* arith.c: Add arm support for 64-bit division.
	* copy.c: Enable arm support.
	* loc2c-runtime.h: Ditto.
	* regs.[ch]: Ditto.
	* stack.c: Include stack-arm.c.
	* stack-arm.c: New file.
	* time.c (_stp_gettimeofday_ns):  hack
	for arm. See PR 4569.

2007-05-29  Frank Ch. Eigler  <fche@elastic.org>

	PR 4458
	* print_new.c (_stp_print_flush): Use interrupt-disabling
	spinlock variants.

2007-05-29  Frank Ch. Eigler  <fche@redhat.com>

	PR 2224
	* map.h (NEED_MAP_LOCKS): New config macro, defaults to 0.
	(MAP_GET_CPU, MAP_PUT_CPU): Wrappers, default to ~no-op.
	* map.c (_stp_pmap_clear,agg): Use them.
	* pmap-gen.c (_stp_pmap_new,set,add,get_cpu,get,del): Ditto.
	
2007-05-15  Martin Hunt  <hunt@redhat.com>

	* vsprintf.c: Add comment about %p.
	* regs.c, stack*.c, sym.c: Fix %p calls.

2007-04-27  Martin Hunt  <hunt@redhat.com>

	* runtime.h: Improve check for debugfs in kernel.

2007-04-27  Frank Ch. Eigler  <fche@elastic.org>

	* autoconf-inode-private.c: New file from hunt.

2007-04-04  Sébastien Dugué  <sebastien.dugue@bull.net>

	* runtime/lket/b2a/lket_b2a.c: Fix percpu files parsing
	for percpu_header transport changes.

2007-04-05  Martin Hunt  <hunt@redhat.com>

	* bench2/var_bench, var.st, const.st: New test.
	
2007-04-05  Martin Hunt  <hunt@redhat.com>	

	* bench2/bench.rb (Stapbench::run): Check result code
	of "killall staprun". If it is nonzero, something happened to
	staprun. Print an error.
	(Stapbench::load): Define STP_NO_OVERLOAD.
	* bench2/README: Update.
	* bench2/print_bench: New set of tests.

2007-03-22  Frank Ch. Eigler  <fche@elastic.org>

	* sym.c (_stp_module_relocate): Tolerate empty section string.

2007-03-21  Martin Hunt  <hunt@redhat.com>


	* sym.h: Declare _stp_module_relocate.
	* sym.c (_stp_module_relocate): Add comments, reformat, add
	a way for "last" cached values to be cleared when modules
	are removed.
	(_stp_symbol_print): Simplify and remove static buffer.
	(_stp_symbol_snprint): Ditto.

2007-03-21  Martin Hunt  <hunt@redhat.com>	

	* map.c (_stp_map_init): Fix signed vs unsigned comparison warning.

2007-03-20  Frank Ch. Eigler  <fche@elastic.org>

	PR 4224.
	* sym.c (_stp_module_relocate): Support kernel relocations.

2007-03-19  Frank Ch. Eigler  <fche@elastic.org>

	* autoconf-hrtimer-rel.c: New file.

2007-03-18  Martin Hunt  <hunt@redhat.com>

	* stack.c, string.c, sym.c, transport/symbols.c:
	Fix some signed vs unsigned comparison warnings.

2007-03-14  Martin Hunt  <hunt@redhat.com>	
	* stpd: Remove directory.
	* relayfs: Remove directory.
	
2007-03-14  Martin Hunt  <hunt@redhat.com>	
	* bench2/bench.rb: Updated to work with new transport
	and new itest.c.
	* bench2/Makefile: Updated for new itest.c
	* bench2/itest.c: Rewritten to use multiple threads
	and automatically divide the workload among the threads.

	* print.c (_stp_print_flush): Move to print_new.c and 
	print_old.c.
	* print_new.c: New file containing _stp_print_flush()
	for the new transport.
	* print_old.c: Ditto for old transport.

	* runtime.h (STP_OLD_TRANSPORT): Define
	(errk): Define.
	(MAXSTRINGLEN): Define if not already defined.

	* io.c (_stp_vlog): Use _stp_ctl_write().

2007-03-12  Frank Ch. Eigler  <fche@redhat.com>

	PR 4179.
	Based on patch from Vasily Averin <vvs@sw.ru>:
	* time.c (_stp_init_time): Recover from partial failures.

2007-03-01  David Wilder <dwilder@us.ibm.com>

	* loc2c-runtime.h: rewrote s390x version of __stp_put_asm
	and __stp_put_asm to do single byte writes.

2007-02-27  David Wilder <dwilder@us.ibm.com>

	* loc2c-runtime.h: Added defines for EX_TABLE needed by older
	s390 kernels that do not already have it defined.

2007-02-07  Martin Hunt  <hunt@redhat.com>

	* stack-ppc64.c (__stp_stack_print): Remove an old
	reference to the string length and instead limit backtraces
	to MAXBACKTRACE.
	* stack.c: Define MAXBACKTRACE

2007-02-06  Josh Stone  <joshua.i.stone@intel.com>

	* loc2c-runtime.h (kread): Let it work with const types.

2007-01-31  Martin Hunt  <hunt@redhat.com>

	* string.c (_stp_string_init): Deleted.
	(_stp_sprintf): Deleted.
	(_stp_vsprintf): Deleted.
	(_stp_string_cat_cstr): Deleted.
	(_stp_string_cat_string): Deleted.
	(_stp_string_cat_char): Deleted.
	(_stp_string_ptr): Deleted.
	(_stp_string_cat): Deleted.
	(_stp_snprintf): Moved from vsprintf.c.
	(_stp_vscnprintf): Moved from vsprintf.c.

	* string.h (STP_STRING_SIZE): Deleted.
	(STP_NUM_STRINGS): Deleted.
	Remove all references to type "String".

        * vsprintf.c (_stp_vscnprintf): Moved to string.c.
	(_stp_snprintf): Moved to string.c

	* sym.c (_stp_symbol_sprint): Replaced with
	_stp_symbol_print, which writes to the print buffer.
	(_stp_symbol_sprint_basic): Replaced with
	_stp_symbol_snprint.

	* runtime.h: Include io.c.

	* stat-common.c: Use new _stp_print* functions.
	* stat.c: Ditto.

	* regs.c: Renamed to regs-ia64.c.
	* current.c: Renamed regs.c.
	* regs-ia64.c: New file (renamed from regs.c).

	* stack.c (_stp_stack_sprint): Renamed _stp_stack_print
	and now just prints to the print buffer. Calls
	__stp_stack_print instead of __stp_stack_sprint.
	(_stp_stack_snprint): New function. Calls _stp_stack_print and
	then copies the print buffer into a string.
	(_stp_stack_printj): Deleted.
	(_stp_ustack_sprint): Deleted.
	* stack-*.c: Rewritten to print instead of writing to strings.
	Uses new _stp_print* functions.

	* print.c (_stp_printf): Create new function instead of macro.
	(_stp_print): Ditto.
	(_stp_print_char): New function.

	* map.c: Use _stp_print() and _stp_print_char()
	instead of _stp_print_cstr().

	* io.c (_stp_vlog): Use _stp_print() instead
	of _stp_string_cat_cstr().

	* copy.c (_stp_string_from_user): Deleted.


2007-01-30  Martin Hunt  <hunt@redhat.com>

	* io.c (_stp_vlog): Use dynamic percpu allocations
	instead of very wasteful static allocations.
	* print.c (_stp_print_init): Do percpu allocations
	for io.c.
	(_stp_print_cleanup): Free percpu allocations.

	* string.c (_stp_sprintf): Overflow check needed
	to be >= instead of >.

2007-01-30  Martin Hunt  <hunt@redhat.com>

	* alloc.c (_stp_alloc_percpu):  Don't implement
	our own; just call __alloc_percpu with appropriate args
	for the OS version.
	(_stp_free_percpu): Delete.
	* map.c (_stp_map_init): When calling kmalloc_node, first
	call cpu_to_node() to get the proper node number.
	* stat.c (_stp_stat_del): Call free_percpu()
	instead of _stp_free_percpu().

2007-01-29  Martin Hunt  <hunt@redhat.com>

	* alloc.c (_stp_kmalloc): New function. Call kmalloc
	with the correct flags and track usage.
	(_stp_kzalloc): Ditto.
	* map.c: Use new alloc calls.
	* print.c: Ditto.
	* stat.c: Ditto.
	* time.c: Ditto.

2007-01-25  Roland McGrath  <roland@redhat.com>

	* loc2c-runtime.h (store_deref): Use "Zr" constraint for 64-bit case.

2007-01-22  Josh Stone  <joshua.i.stone@intel.com>

	* loc2c-runtime.h (kread, kwrite): Tweaks to work better with
	reading and writing pointer values.

2007-01-22  Martin Hunt  <hunt@redhat.com>

	* map-gen.c (_stp_map_exists): New. Check for membership only.

2007-01-19  Josh Stone  <joshua.i.stone@intel.com>

	PR 3079
	* loc2c-runtime.h (kread, kwrite): New macros to safely read/write
	values from kernel pointers.  This includes a workaround for 64-bit
	numbers on i386 platforms.

2007-01-10  Martin Hunt  <hunt@redhat.com>

	PR 3708
	* map.c (str_copy): Check for NULL pointers.
	(_new_map_set_int64): Don't check val for 0.
	(_new_map_set_str): Don't check val for NULL.

	* map-gen.c (VAL_IS_ZERO): Removed.
	(_stp_map_del): New.
	(__stp_map_set): Don't check for zero.

	* pmap-gen.c (VAL_IS_ZERO): Removed.
	(_stp_pmap_del): New.
	(__stp_pmap_set): Don't check for zero.

2006-12-20  Martin Hunt  <hunt@redhat.com>

	* runtime.h: Include mm.h.

2006-12-20  Li Guanglei <guanglei@cn.ibm.com>

	* runtime/lket/b2a/lket_b2a.c: bugfix for NULL appname when
	search appNameTree.

2006-12-18  David Smith  <dsmith@redhat.com>

	* lket/b2a/Makefile.in: Regenerated.  This needed to be done since
	lket/b2a/README was removed but lket/b2a/Makefile.in still had a
	reference to it which was causing "make distdir" to fail.

2006-12-18  Frank Ch. Eigler  <fche@elastic.org>

	PR 3079
	* loc2c-runtime.h (deref, store_deref): Fork x86 and x86-64
	variants.  Remove dysfunctional 64-bit ops from x86.

2006-12-15  Frank Ch. Eigler  <fche@elastic.org>

	* print.c (_stp_print_flush): Add a likely() marker to the hot path.

2006-12-13  Frank Ch. Eigler  <fche@elastic.org>

	* regs.h (s390x REG_IP): Parenthesize for warning-free builds.

2006-12-08  Josh Stone  <joshua.i.stone@intel.com>

	* runtime.h (param_set_int64_t, param_get_int64_t,
	param_check_int64_t): New functions to allow taking module parameters
	directly as int64_t values.

2006-12-06  Josh Stone  <joshua.i.stone@intel.com>

	* time.c (stp_timer_reregister): Add a global to control whether the
	gettimeofday timer should restart itself, for clean shutdown.
	(__stp_time_timer_callback): Check the global.
	(_stp_kill_time, _stp_init_time): Set the global.
	(_stp_gettimeofday_ns): Switch to preempt_enable_no_resched.

	* time.c (__stp_time_cpufreq_callback): Use the cpu# from the notifier.
	(_stp_init_time): No need to disable preemption around cpufreq init.

2006-12-04  Martin Hunt  <hunt@redhat.com>

	* bench2/bench.rb: Fixes for the latest runtime
	changes.

2006-11-21  Li Guanglei <guanglei@cn.ibm.com>

	* runtime/lket/b2a/lket_b2a.[ch]: add b2a_error() and change
	the error return codes.

2006-11-19  Li Guanglei <guanglei@cn.ibm.com>

	* runtime/lket/b2a/lket_b2a.[ch]: bugfix for #3536

2006-11-15  Martin Hunt  <hunt@redhat.com>

	* alloc.c (STP_ALLOC_FLAGS): Define.
	Cleanup ifdefs.
	* map.c: Use STP_ALLOC_FLAGS.
	* stat.c: ditto.

2006-11-10  Li Guanglei <guanglei@cn.ibm.com>

	* transport/procfs.c: bugfix of the obsolete buf_info
	and consumed_info.

2006-11-09  Martin Hunt  <hunt@redhat.com>

	* sym.h: Change int to int32_t.

2006-11-09  Li Guanglei <guanglei@cn.ibm.com>

	* runtime/lket/b2a/lket_b2a.[ch]: add options to control
	the output data fields of lket.out

2006-11-02  Martin Hunt  <hunt@redhat.com>

	* sym.c (_stp_module_relocate): New function. Needed by the
	translator to relocate module symbols.
	(_stp_kallsyms_lookup_name): Rewrite to use new symbol structs.
	(_stp_kallsyms_lookup): Ditto.

	* sym.h: Declare the structures and arrays that contain all
	the symbol and module information.

	* io.c (_stp_vlog, _stp_dbug):  Make first parameter const.
	* runtime.h: Update prototype for _stp_dbug.

2006-10-27  Thang Nguyen <thang.p.nguyen@intel.com>

	* runtime/regs.c: patch from Bibo Mao for fixing the return
	value on IA64 (bz #3404).

2006-10-24  Li Guanglei <guanglei@cn.ibm.com>

	* runtime/lket/b2a/lket_b2a.[ch]: be sync with LKET hookid
	rearrangement.

2006-10-23  Li Guanglei <guanglei@cn.ibm.com>

	* runtime/lket/b2a/lket_b2a.c: bugfix of event description
	data insert.

2006-10-12  Martin Hunt  <hunt@redhat.com>

	* stack-ppc64.c (__stp_stack_sprint): Declare sp before _sp.

2006-10-12  Martin Hunt  <hunt@redhat.com>

	* stack.c: Reorganize and split arch-specific functions to
	separate files.
	(_stp_kta): Better checking.
	(_stp_stack_sprint): Better handling of return probes.

	* stack-i386.c: New file. Uses 2.6.18 DWARF unwinder if available.
	* stack-x86_64.c: New file. Uses 2.6.18 DWARF unwinder if available.
	* stack-ppc64.c: New file.
	* stack-ia64.c: New file.

	* sym.c (_stp_kallsyms_lookup_name): New function. Like
	kallsyms_lookup_name() except use our internal lookup table.

2006-10-10  Frank Ch. Eigler  <fche@elastic.org>

	* runtime/lket/b2a/lket_b2a.c: Add several missing #ifdef HAS_MYSQL.

2006-10-10  Li Guanglei <guanglei@cn.ibm.com>

	* runtime/lket/b2a/lket_b2a.c, runtime/lket/b2a/lket_b2a.h:
	clean up the unused database tables and destory GTree on exit.

2006-10-10  Li Guanglei <guanglei@cn.ibm.com>

	* runtime/lket/b2a/Makefile.am: add the checking and optional
	compiling for mysql client library
	* runtime/lket/b2a/Makefile.in: regenerated
	* runtime/lket/b2a/lket_b2a.c, runtime/lket/b2a/lket_b2a.h:
	Adding the support of automatically database creation and
	dumping lket trace into mysql database

2006-10-09  Josh Stone  <joshua.i.stone@intel.com>

	From David Wilder <dwilder@us.ibm.com>
	* time.c (__stp_estimate_cpufreq): Short-circuit on s390.
	(_stp_gettimeofday_ns): Use a fixed formula on s390 to
	convert TOD clocks to nanoseconds.

2006-09-27  Martin Hunt  <hunt@redhat.com>

	* stack.c (_stp_kta): Rewrite. Use the _stap_symbols
	struct instead of calling into the kernel.

	* sym.c (_stp_kallsyms_lookup): Move here from runtime.h

	* runtime.h: Get rid of all the symbol stuff that
	did not belong here.

2006-09-26  David Smith  <dsmith@redhat.com>

	* README: Changed 'stpd' references to 'staprun'.
	* README.doc: Ditto.
	* TODO: Ditto.
	* io.c: Ditto.
	* print.c: Ditto.
	* runtime.h: Ditto.
	* bench2/bench.rb: Ditto.

2006-09-26  Martin Hunt  <hunt@redhat.com>

	* time.c (_stp_init_time): Use dynamic percpu allocations
	instead of evil static allocations.
	(_stp_kill_time): Free percpu allocations and set
	_stp_time to NULL so the timers are only deleted once.

2006-09-26  Martin Hunt  <hunt@redhat.com>

	* io.c (_stp_vlog): Remove ifdef for STP_RELAYFS. Relayfs now
	behaves the same as procfs.

2006-09-22  Martin Hunt  <hunt@redhat.com>

	* print.c: Replace STP_PRINT_BUF_LEN with STP_BUFFER_SIZE.
	* string.c: Ditto.

2006-09-21  Martin Hunt  <hunt@redhat.com>

	PR 3232
	* print.c (_stp_print_init): New. Alloc per-cpu buffers.
	(_stp_print_cleanup): New. Free per-cpu buffers.
	(_stp_print_flush): Use per_cpu_ptr().
	* string.c (_stp_sprintf): Ditto.
	(_stp_vsprintf): Ditto.
	(_stp_string_cat_cstr): Ditto.
	(_stp_string_cat_char): Ditto.

2006-09-20  Josh Stone  <joshua.i.stone@intel.com>

	PR 3233
	* time.c (stp_time_t): Use ns for the base time, and freq is now kHz.
	(__stp_estimate_cpufreq): Compute kHz instead of MHz.
	(__stp_time_timer_callback, __stp_init_time): Compute base in ns.
	(__stp_time_cpufreq_callback): Record kHz instead of MHz.
	(_stp_init_time): Record kHz, and disable preemption to avoid a race
	in the cpufreq notifier.
	(_stp_gettimeofday_ns): Converted from _stp_gettimeofday_us.

	* lket/b2a/lket_b2a.c (main): Correct arguments to fseek.
	(dump_data): Work around a spurious compiler warning.

2006-09-19  Li Guanglei <guanglei@cn.ibm.com>

	* lket/b2a/lket_b2a.c, lket/b2a/lket_b2a.h:
	Be sync with the recent runtime printing changes made by Martin.
	Some clean up work before adding the support of dumping data
	into MySQL
	Bug fix of segment fault when an event is not registered.

2006-09-18  Josh Stone  <joshua.i.stone@intel.com>

	PR 3220
	From Eugeniy Meshcheryakov <eugen@debian.org>:
	* lket/b2a/lket_b2a.c: Check that appNameTree exists before destroying.

2006-09-18  Martin Hunt  <hunt@redhat.com>

	* bench2/bench.rb: Remove the deprecated "-m" option
	to stpd. Also, don't use merge mode for relayfs.
	* bench2/run_binary_print: New test. Compare various ways of
	printing binary data.

2006-09-18  Martin Hunt  <hunt@redhat.com>

	* print.c (_stp_print_flush): Rewrite so one version works for
	relayfs or procfs. Use proper per-cpu functions.
	(_stp_reserve_bytes): New function. Reserve bytes in the output buffer.
	(_stp_print_binary): New function. Write a variable number of
	64-bit values directly into the output buffer.

	* string.c (_stp_sprintf): Rewrite using new per-cpu buffers.
	(_stp_vsprintf): Ditto.
	(_stp_string_cat_cstr): Ditto.
	(_stp_string_cat_char): Ditto.

	* runtime.h: Set defaults for MAXTRYLOCK and TRYLOCKDELAY to make
	runtime tests in bench2 happy.

2006-08-29  Li Guanglei <guanglei@cn.ibm.com>

	From Gui Jian <guijian@cn.ibm.com>
	* lket/b2a/lket_b2a.c, lket/b2a/lket_b2a.h:
	add the support to get_cycles() and sched_clock() timing
	mechanism for LKET.

2006-08-14  Will Cohen  <wcohen@redhat.com>

	PR 3037
	* string.c:
	* print.c: Remove includes for <linux/config.h>.

2006-08-11  David Smith  <dsmith@redhat.com>

	* lket/b2a/.cvsignore:  Added file to let cvs ignore generated
	files.

2006-07-21  Martin Hunt  <hunt@redhat.com>

	* runtime.h: Include compat.h.

2006-07-20  Martin Hunt  <hunt@redhat.com>

	* vsprintf.c (_stp_vsnprintf): %p format fixes.

2006-07-14  Josh Stone  <joshua.i.stone@intel.com>

	PR 2922
	* time.c (_stp_init_time): call cpufreq_get for each cpu from
	a non-atomic context (module init time).
	* time.c (__stp_init_time): remove call to cpufreq_get from IPI.

	* time.c (__stp_time_timer_callback): disable IRQ's to avoid
	perturbations in measurements.
	* time.c (_stp_gettimeofday_us): disable preemption to avoid CPU
	swaps while we're computing the time.

2006-07-12  Martin Hunt  <hunt@redhat.com>

	* runtime.h (for_each_cpu): Define for new kernels
	which no longer define it.

2006-07-11  Martin Hunt  <hunt@redhat.com>

	* string.c (_stp_text_str): Use __get_user().

2006-07-11  Martin Hunt  <hunt@redhat.com>

	* string.c (_stp_text_str): Add a parameter to support
	userspace strings too.
	* string.h: (_stp_text_str): Fix proto.

2006-07-11  Li Guanglei <guanglei@cn.ibm.com>

	* lket/b2a/lket_b2a.c: modified to be sync with
	the new addevent.process event hooks

2006-06-29  Li Guanglei <guanglei@cn.ibm.com>

	* lket/b2a/lket_b2a.c, lket/b2a/lket_b2a.h: modified to be
	sync with new _lket_trace()

2006-06-27  Roland McGrath  <roland@redhat.com>

	* loc2c-runtime.h: Add some comments.

2006-06-23  Josh Stone  <joshua.i.stone@intel.com>

	* time.c: Do cpufreq notification only if CONFIG_CPU_FREQ defined.

2006-06-21  Josh Stone  <joshua.i.stone@intel.com>

	PR 2525
	* time.c: Time-estimation with minimal dependency on xtime.

2006-06-16  Roland McGrath  <roland@redhat.com>

	* lket/b2a/Makefile.in: Regenerated with automake-1.9.6-2.

2006-06-09  Li Guanglei <guanglei@cn.ibm.com>

	* lket/b2a/lket_b2a.c, lket/b2a/lket_b2a.h: Rewrite
	according to the latest LKET's tapsets. Make it able
	to read the metainfo wrote by tapsets.

2006-06-02  Li Guanglei <guanglei@cn.ibm.com>

	* lket/b2a/lket_b2a.c: eliminate some compile warnings

2006-06-01  Li Guanglei <guanglei@cn.ibm.com>

	* lket/b2a/lket_b2a.h, lket/b2a/lket_b2a.c: make it able to
	read user added trace data and backtrace

2006-05-30  Martin Hunt  <hunt@redhat.com>

	* string.c (_stp_text_str): New function.
	* string.h (_stp_text_str): Declare.

2006-05-25  Martin Hunt  <hunt@redhat.com>

	* vsprintf.c (_stp_vsnprintf): Change %p to work like
	libc and automatically insert "0x" before the pointer.

2006-05-24  Josh Stone  <joshua.i.stone@intel.com>

	PR 2677
	* sym.c (_stp_symbol_sprint_basic): New function that returns
	just the symbol name, and doesn't bother with String.

2006-05-24  Li Guanglei <guanglei@cn.ibm.com>

	* lket/b2a/Makefile.am, lket/b2a/Makefile.in,
	lket/b2a/README, lket/b2a/lket_b2a.c,
	lket/b2a/lket_b2a.h: a binary to ascii converter used
	to convert LKET's default binary trace data.

2006-05-09  Li Guanglei <guanglei@cn.ibm.com>

	PR 2647
	Patch given by Gui Jian <guij@cn.ibm.com>
	* vsprintf.c: %0s support to print null-terminated string

2006-05-03  Josh Stone  <joshua.i.stone@intel.com>

	* loc2c-runtime.h (deref_string): resolved gcc "warning:
	assignment makes integer from pointer without a cast" when
	using a pointer as the source address.

2006-04-28  Martin Hunt  <hunt@redhat.com>

	* vsprintf.c (_stp_vsnprintf): Fix argument size for %p.

2006-04-17  Martin Hunt  <hunt@redhat.com>

	* vsprintf.c (_stp_vsnprintf): Fix endian
	before writing binary.
	(_stp_endian): New variable to control endianess.

2006-04-11  Tom Zanussi  <zanussi@us.ibm.com>

	* print.c (_stp_print_flush): Change TIMESTAMP_SIZE to
	STP_TIMESTAMP_SIZE to avoid conflicts with Suse kernels.

2006-04-10  Martin Hunt  <hunt@redhat.com>

	* string.c (_stp_string_cat_cstr): No need to copy
	terminating 0.

	* vsprintf.c (_stp_snprintf): New function.

	* stat-common.c (_stp_stat_print_histogram): Write a
	newline at the end of the histogram.

2006-04-09  Martin Hunt  <hunt@redhat.com>

	* print.c (_stp_print_flush): Send 'len" bytes
	instead of 'len+1', which included terminating 0.

	* string.c (_stp_sprintf): Call _stp_vsnprintf()
	instead of vsnprintf().
	(_stp_vsprintf): Ditto.

	* vsprintf.c: New file.

2006-04-05  Will Cohen  <wcohen@redhat.com>

	* string.h (__stp_stdout): Correct initialization.

2006-03-30  Martin Hunt  <hunt@redhat.com>

	* string.c (_stp_string_cat_cstr): Use memcpy() instead of strncpy().

2006-03-26  Martin Hunt  <hunt@redhat.com>

	* bench2/bench.rb (Bench::run): Instead of loading the module
	once and running against different numbers of threads, load
	and unload the module each time. Then keep track of failures
	per thread. Also use the new itest to keep the tests the same
	size regardless of the number of threads.
	(Bench::initialize): Make itest if needed.
	(Bench::load, Stapbench::load): Increase buffer size to 8MB.

	* bench2/itest.c: Change arg to be the number of threads
	instead of the number of millions of calls to make.
	This makes it easy to divide the work among multiple threads
	without making the test run many times longer.

2006-03-09  Martin Hunt  <hunt@redhat.com>

	* bench2: New directory containing a benchmark framework.

2006-02-10  Martin Hunt  <hunt@redhat.com>

	* copy.c (_stp_copy_from_user): Revert previous incorrect change.

2006-02-09  Martin Hunt  <hunt@redhat.com>

	* copy.c (_stp_copy_from_user): If access fails,
	return -1.

2006-01-25  Martin Hunt  <hunt@redhat.com>

	* stat.c (_stp_stat_init): Use _stp_alloc_percpu().
	(_stp_stat_del): New function.

	* alloc.c (_stp_alloc_percpu): New function.
	(_stp_free_percpu): New function.

2006-01-19  Martin Hunt  <hunt@redhat.com>

	* pmap-gen.c (_stp_pmap_get): Fix bug where old data
	from agg map could be returned after element was deleted.

2006-01-16  Josh Stone  <joshua.i.stone@intel.com>

	* stat.c (_stp_stat_clear): add a function that just
	clears a Stat, so we can use delete in the translator.

2006-01-16  Martin Hunt  <hunt@redhat.com>

	* map.c (_stp_pmap_agg): Return NULL when aggregation
	fails.

2006-01-15  Frank Ch. Eigler  <fche@elastic.org>

	* io.c (_stp_exit): Revert.

2006-01-10  Martin Hunt  <hunt@redhat.com>

	* io.c (_stp_exit): set STAP_SESSION_STOPPING.

2006-01-03  Frank Ch. Eigler  <fche@redhat.com>

	* io.c (_stp_softerror): New function.

2005-12-14  Martin Hunt  <hunt@redhat.com>

	* pmap-gen.c (_stp_pmap_new_*): Initialize lock.
	(_stp_pmap_set_*): Lock map while in use.
	(_stp_pmap_add_*): Lock map while in use.
	(_stp_pmap_get_cpu): Ditto.
	(_stp_pmap_get): Lock each per-cpu map.

	* map-gen.c: Define and use NULLRET for a NULL return value.
	* map.c (_stp_pmap_clear): New function.
	(_stp_pmap_agg): Lock each per-cpu map as
	it gets aggregated.

2005-12-13  Martin Hunt  <hunt@redhat.com>

	* map.c (_stp_map_sortn): Set a limit of 30 for n.  Automatically
	call _stp_map_sort() if more is requested.

2005-12-08  Martin Hunt  <hunt@redhat.com>

	* map.c (_new_map_create): Only increment map size if a node
	was moved off the free list.
	(_stp_map_size): New function.
	(_stp_pmap_size): New function.

2005-12-07  Martin Hunt  <hunt@redhat.com>

	PR1923
	* map.h (struct map_root): Remove membuf.
	(struct pmap): Define.
	(PMAP): Declare.

	* map.c (_stp_map_init): Use kmalloc() to allocate individual
	nodes instead of using vmalloc() to allocate one big chunk.
	(_stp_map_new): Use kmalloc.
	(_stp_pmap_new): Use kmalloc. Return a PMAP.
	(__stp_map_del): New function. Free all the nodes in a map.
	(_stp_map_del): Call __stp_map_del() then free map struct.
	(_stp_pmap_del): Takes a PMAP. Calls __stp_map_del() for
	each cpu.
	(_stp_pmap_printn_cpu): Change arg to PMAP.
	(_stp_pmap_agg): Change arg to PMAP.
	(_stp_pmap_get_agg): Change arg to PMAP.

	* map-stat.c (_stp_pmap_new_hstat_linear): Use PMAP
	instead of MAP. Fix allocations.
	(_stp_pmap_new_hstat_log): Ditto.

	* pmap-gen.c Fix all functions to take or return PMAPS
	instead of MAPS.

	* alloc.c: Remove everything except kmalloc_node().
	All runtime code now uses kmalloc() directly.

2005-11-30  Martin Hunt  <hunt@redhat.com>

	* io.c (_stp_exit): To prevent any possible interactions
	with the probed function, just set a flag here.

2005-11-28  Graydon Hoare  <graydon@redhat.com>

	* stat-common.c (_stp_stat_print_histogram): Various formatting
	corrections and aesthetic tweaks.
	(__stp_stat_add): Correction to linear bucket underflow cases.

2005-11-28  Martin Hunt  <hunt@redhat.com>

	* alloc.c (__stp_valloc_percpu): Use same code for up and smp.
	(_stp_per_cpu_ptr): New macro.
	* user/alloc.c: Ditto.
	* map.c: Use _stp_map_cpu_ptr().
	* map-stat.c: Ditto.
	* pmap-gen.c: Ditto.
	* runtime.h: Include alloc.c
	* user/runtime.h: Ditto.

	* map.c (_stp_pmap_del): Use _stp_free_percpu() to
	free pmaps.

	* map-stat.c (_stp_pmap_new_hstat_log): Fix typo. Call
	_stp_pmap_new() instead of _stp_map_new().

2005-11-11  Martin Hunt  <hunt@redhat.com>

	* map.h: Removed old API macros and prototypes.

2005-11-10  Martin Hunt  <hunt@redhat.com>

	* pmap-gen.c (_stp_pmap_get()): New function. Aggregates
	the per-cpu map nodes into an aggregation map node.

	* map.c (_stp_new_agg): Return a struct map_node *.
	(_stp_add_agg): If count is 0  when adding,
	just set the stats.

2005-11-10  Martin Hunt  <hunt@redhat.com>

	* map.c: Doc updates.
	(_stp_new_agg):

	* pmap-gen.c: Change a bunch of generated function names to
	avoid conflicts with maps with the same key and value types.

2005-11-10  Martin Hunt  <hunt@redhat.com>

	* map.c (_stp_cmp): Use _stp_div64().

2005-11-09  Martin Hunt  <hunt@redhat.com>

	* map.h: Remove HSTAT_LOG and HSTAT_LINEAR.
	* map-gen.c: Fix comment.
	* pmap-gen.c: Ditto.

2005-11-09  Martin Hunt  <hunt@redhat.com>

	* map.c (_stp_cmp): Patch to sort on stats.
	(_stp_map_sort): Ditto.
	(_stp_map_sortn): Ditto.

2005-11-09  Martin Hunt  <hunt@redhat.com>

	* map.c: Change order of includes.

2005-11-09  Martin Hunt  <hunt@redhat.com>

	* map.h (struct map_root): Delete fields
	used by old API.

	* map.c: Remove old map API functions.
	* map-stat.c (_stp_map_add_stat): Delete.
	(_stp_pmap_new_hstat_linear): Move here from map.c.
	(_stp_pmap_new_hstat_log): Ditto.

	* list.c: Deleted.
	* map-keys.c: Deleted.
	* map-values.c: Deleted.
	* map-int.c: Deleted.

2005-11-08  Martin Hunt  <hunt@redhat.com>

	* alloc.c (__stp_valloc_percpu): Fix call to vmalloc_node.
	(vmalloc_node): Remove nonworking code.

2005-11-08  Martin Hunt  <hunt@redhat.com>

	* map.c (_stp_map_init): New function. Extracted from _stp_map_new()
	so it can be used in _stp_pmap_new().
	(_stp_map_new): Call _stp_map_init().
	(_stp_pmap_new): New function.
	(_stp_pmap_new_hstat_linear): New function.
	(_stp_pmap_new_hstat_log): New function.
	(_stp_pmap_del): New function.
	(_stp_pmap_printn_cpu): New function.
	(_stp_pmap_printn): New function.
	(_stp_new_agg): New function.
	(_stp_add_agg): New function.
	(_stp_pmap_agg): New function.
	(_new_map_clear_node): New function.

	* map.h (struct map_root): Add Hist struct. Add copy
	and cmp function pointers for pmaps.

	* stat.h: Remove Stat struct. Replace with Hist struct
	that is limited to only histogram params.
	* map-stat.c: Fix up references to histogram params in map_root.
	* stat-common.c: Ditto.
	* stat.c: Ditto.

	* pmap-gen.c: New file. Implements per-cpu maps.

	* map-gen.c: Minor bug fixes. Use new VAL_IS_ZERO() macro.

	* alloc.c (vmalloc_node): For NUMA, provide a vmalloc that
	does node-local allocations.
	(_stp_alloc_cpu): A version of _stp_alloc() that does
	node-local allocations.
	(_stp_valloc): A version of _stp_valloc() that does
	node-local allocations.
	(__stp_valloc_percpu): New function. Like alloc_percpu()
	except uses _stp_valloc().
	(_stp_vfree_percpu): New function. Like free_percpu().

2005-11-04  Martin Hunt  <hunt@redhat.com>

	* runtime.h: #include <linux/version.h>.
	(init_module): Remove old ppc comment.
	ifdef _stp_kta so it only gets set for x86 and x86_64.

2005-10-31  Martin Hunt  <hunt@redhat.com>

	* ALL: Cleanup copyrights.

2005-10-28  Martin Hunt  <hunt@redhat.com>

	* map-gen.c (MAP_GET_VAL): Use the _stp_get_*() functions.
	(_stp_map_set_*): When setting to "", don't create
	node if key not found.
	(_stp_map_get_*): Use new MAP_GET_VAL. Return "" when
	string lookups not found.

	* map.c (_stp_get_int64): Check args and return
	0 on bad args or wrong type.
	(_stp_get_stat): Ditto.
	(_stp_key_get_int64): Ditto.
	(_stp_get_str): Check args and return
	"bad type" on bad args or wrong type.
	(_stp_key_get_str): Ditto.
	(_new_map_set_str): If setting to "", delete node.
	(_new_map_get_*): Delete. Use _stp_get_*().


2005-10-26  Martin Hunt  <hunt@redhat.com>

	* map-gen.c (KEY4CPY): Fix typo.
	(KEYCPY): Add missing semicolon.

2005-10-26  Martin Hunt  <hunt@redhat.com>

	* map-gen.c: New file.

	* map.c (_new_map_create, _new_map_del_node, _new_map_del_node,
	_new_map_set_int64, _new_map_set_str,_new_map_get_int64,
	_new_map_get_str, _new_map_get_stat, _new_map_set_stat):
	New internal functions for the new API.

	* map-int.c (__stp_map_set_int64): Modify to return an
	error code.
	* map-stat.c (_stp_map_add_stat): Ditto.
	* map-str (_stp_map_set_str): Ditto.

	* Doxyfile: Remove predefines NEED_STRING_VALS,
	NEED_STATS, NEED_INT64.
	* map-keys.c: Ditto.
	* list.c (_stp_list_new): Ditto. Also set map->list.
	* map-values.c: Ditto.

2005-10-19  Martin Hunt  <hunt@redhat.com>

	* runtime.h (_stp_kallsyms_lookup_tabled): Only
	compile this for systemtap. Runtime-only examples
	don't need it.

2005-10-19  Tom Zanussi  <zanussi@us.ibm.com>

	* print.c (_stp_print_flush): Switch to binary TIMESTAMP.

2005-10-14  Tom Zanussi  <zanussi@us.ibm.com>

	PR 1455
	* string.c (_stp_sprintf): Restore overwritten NULL byte.
	* print.c: Change STP_PRINT_BUF_LEN to correct size.

2005-10-06  Frank Ch. Eigler  <fche@elastic.org>

	PR 1332.
	* sym.h: New file to declare explicit symbol table struct.
	* runtime.h (_stp_kallsyms_lookup_tabled): Use it if available.
	* sym.c (_stp_symbol_sprint): HAS_LOOKUP mooted.

2005-09-30  Graydon Hoare  <graydon@redhat.com>

	* loc2c-runtime.h (_put_user_asm): Fix bracket-matching.

2005-09-23  Martin Hunt  <hunt@redhat.com>

	* map.c (_stp_map_sortn):  Call _stp_map_sort()
	when n is 0.

2005-09-23  Martin Hunt  <hunt@redhat.com>

	* map.c (_stp_cmp): New comparison function for sorts.
	(_stp_swap): New swap function for bubble sort.
	(_stp_map_sortn): New function.
	(_stp_map_sort): New function.
	(_stp_map_printn): New function.
	(_stp_map_print): Convert to a macro.

2005-09-22  Martin Hunt  <hunt@redhat.com>

	* regs.h: PPC64 version from
	Ananth N Mavinakayanahalli <ananth@in.ibm.com>

	* runtime.h (init_module): Only initialize _stp_kta and
	_stp_kallsyms_lookup on i386 and x86_64. Define HAS_LOOKUP.

	* sym.c (_stp_symbol_sprint): If HAS_LOOKUP is not
	defined, just print address in hex.

	* current.c (_stp_ret_addr): Add ppc64 version.
	(_stp_sprint_regs): PPC64 version from
	Ananth N Mavinakayanahalli <ananth@in.ibm.com>

2005-09-14  Martin Hunt  <hunt@redhat.com>

	* map.c (_stp_map_clear): New function. CLears a map but
	does not free it.

	* copy.c (__stp_strncpy_from_user): Add ppc64 support.
	(_stp_strncpy_from_user): Call access_ok().
	(_stp_string_from_user): Ditto.
	(_stp_copy_from_user): Ditto.

2005-09-12  Martin Hunt  <hunt@redhat.com>

	* io.c (ERR_STRING): Remove ansi codes.
	 (WARN_STRING): Ditto.

2005-09-12  Martin Hunt  <hunt@redhat.com>

	* arith.c (_stp_div64): Check for division by 0 or -1 first.
	This simplifies things and removes the possibility of x86_64
	trying LLONG_MIN/-1 and faulting.
	(_stp_mod64): Ditto.

2005-09-10  Frank Ch. Eigler  <fche@elastic.org>

	* arith.c: Add some comments explaining why the last change works.

2005-09-09  Roland McGrath  <roland@redhat.com>

	* loc2c-runtime.h [__powerpc__] (store_register): Add #undef.

2005-09-09  Martin Hunt  <hunt@redhat.com>

	* stat-common.c (_stp_stat_print_valtype): Use _stp_div64().
	* arith.c (_stp_div64): Check error before writing to it.
	Remove check against 32-bit LONG_MIN and -1. That only
	applies to 64-bit.
	(_stp_mod64): Ditto.

2005-09-08  Martin Hunt  <hunt@redhat.com>

	* arith.c (_stp_div64): Check for overflow.
	(_stp_mod64): Ditto.

2005-09-08  Martin Hunt  <hunt@redhat.com>

	* arith.c (_stp_div64): For 64-bit cpus, just use native
	division. Otherwise call _div64().
	(_stp_mod64): Call _mod64() isf necessary.
	(_div64): 64-bit division for 32-bit cpus.
	(_mod64): 64-bit modulo for 32-bit cpus.

	* map-values.c (_stp_map_entry_exists): Remove unused var.

2005-09-01  Martin Hunt  <hunt@redhat.com>

	* stack.c (_stp_stack_sprint): Add a verbose arg
	to pass along to underlying funcs.

2005-08-31  Martin Hunt  <hunt@redhat.com>

	* runtime.h (init_module): Include full prototype
	info in function cast to satisfy stap.

	* sym.c (_stp_kallsyms_lookup): Moved to runtime.h.
	* stack.c (_stp_kta): Moved to runtime.h.
	* runtime.h (init_module): Initialize _stp_kallsyms_lookup
	and _stp_kta.
	* probes.c (_stp_lookup_name): Replaced by kallsyms_lookup_name().
	* list.c (_stp_copy_argv_from_user): ifdef this function
	NEED_STRING_VALS.

2005-08-30  Roland McGrath  <roland@redhat.com>

	* loc2c-runtime.h (fetch_register, store_register): Rewritten to pass
	REGS to dwarf_register_<N> as a macro argument.
	[__i386__, __x86_64__]: Update dwarf_register_* macros.
	[__i386__] (dwarf_register_4): Define special case for stack pointer.

2005-08-29  Martin Hunt  <hunt@redhat.com>

	* list.c (_stp_copy_argv_from_user): Move to here.
	* copy.c (_stp_copy_argv_from_user): Delete.
	* runtime.h: Always include copy.h.

2005-08-25  Roland McGrath  <roland@redhat.com>

	* loc2c-runtime.h (deref_string): Rewritten using deref.

2005-08-24  Roland McGrath  <roland@redhat.com>

	* loc2c-runtime.h (deref_string): New macro.

2005-08-24  Martin Hunt  <hunt@redhat.com>

	* io.c (_stp_vlog): Send warnings and errors to STP_OOB_DATA.

2005-08-23  Martin Hunt  <hunt@redhat.com>

	* runtime.h: Add a prototype for _stp_dbug().

2005-08-22  Martin Hunt  <hunt@redhat.com>

	* runtime.h (kbug): New dbug macros that calls printk.

2005-08-21  Frank Ch. Eigler  <fche@redhat.com>

	* arith.c (*): Adapt to last_error context variable.

2005-08-19  Frank Ch. Eigler  <fche@elastic.org>

	* arith.c (_stp_random_pm): New function.

2005-08-19  Martin Hunt  <hunt@redhat.com>

	* print.c: Change ifdefs to STP_RELAYFS.
	* runtime.h: Ditto.
	* io.c (_stp_vlog): Call _stp_write instead of
	_stp_ctrl_send.
	* Makefile: Don't build stp-control.
	* README.doc: Update.
	* TODO: Update.

2005-08-12  Graydon Hoare  <graydon@redhat.com>

	* map-values.c (_stp_map_entry_exists): New function.
	* map.h (_stp_map_entry_exists): Declare it.

2005-08-12  Frank Ch. Eigler  <fche@elastic.org>

	* arith.c: New file to contain arithmetic helper functions.
	* builtin_functions.h: Remove, unused.
	* runtime.h: Include it.

2005-08-10  Roland McGrath  <roland@redhat.com>

	* loc2c-runtime.h (store_bitfield): Fix argument use.
	(store_deref): New macro (three flavors).

2005-08-03  Martin Hunt  <hunt@redhat.com>

	* io.c 	(_stp_vlog): Revert previous change for now.
	* print.c (_stp_print_flush): Ditto.

2005-08-03  Tom Zanussi  <trz@us.ibm.com>

	* io.c (_stp_vlog): Remove call to _stp_print_flush().
	* print.c (_stp_print_flush): _stp_warn() on first
	transport failure.

2005-08-01  Martin Hunt  <hunt@redhat.com>

	* io.c (_stp_vlog): Use _stp_pid instead os _stp_tport->pid.
	* print.c (_stp_print_flush): Don't need _stp_tport.
	*runtime.h (probe_start): Just call _stp_transport_init().
	(probe_exit): Just call _stp_transport_close().

2005-07-28  Graydon Hoare  <graydon@redhat.com>

	* loc2c-runtime.h: New file from elfutils CVS.

2005-07-20  Martin Hunt  <hunt@redhat.com>

	* io.c (_stp_vlog): Don't count transport failures for
	these messages.

2005-07-19  Martin Hunt  <hunt@redhat.com>

	* print.c (_stp_print_flush): Check return value and increment
	transport failures.

2005-07-14  Frank Ch. Eigler  <fche@redhat.com>

	* builtin_functions.h (printk): Use explicit format string.

2005-07-11  Graydon Hoare  <graydon@redhat.com>

	* builtin_functions.h: New file.

2005-07-10  Martin Hunt  <hunt@redhat.com>

	* runtime.h (init_module): Fix return value.

2005-07-08  Martin Hunt  <hunt@redhat.com>

	* runtime.h: Move some common pieces of modules into this file.
	Includes MODULE_LICENSE, cleanup_module and init_module.

	* print.c (_stp_print_flush): Rename "t" to "_stp_tport".

	* io.c (_stp_vlog): Ditto.

2005-07-01  Martin Hunt  <hunt@redhat.com>

	* string.c (_stp_string_init): CAll stp_error() on bad
	init.

	* list.c (_stp_list_clear): Call _stp_warn().

	* probes.c: Convert all _stp_log() calls to either stp_warn() or
	dbug().

	* print.c: Comment out dbug()s.

	* stat-common.c: Comment out dbug()s.

	* map.c (_stp_map_new): Call _stp_error() on a bad map type.
	Comment out dbug()s.

	* map-stat.c (_stp_map_new_hstat_log): Call _stp_warn().
	(_stp_map_new_hstat_linear): Ditto.

	* map-int.c: Comment out dbug()s.

	* map-str.c: Comment out dbug()s.

	* map-keys.c: Use _stp_warn().  Comment out dbug()s.

	* alloc.c (_stp_alloc): Call _stp_error().
	(_stp_valloc): Ditto.

	* io.c (_stp_warn): New function.
	(_stp_exit): New function.
	(_stp_error): New function.
	(_stp_dbug): New function.

	* runtime.h (dbug): Call _stp_dbug() if	DEBUG is defined.

2005-06-29  Martin Hunt  <hunt@redhat.com>

	* map-values.c (_stp_map_add_int64): Fix docs.
	* map-str.c: Fix some docs
	* map.c: Ditto.
	* map.doc: Ditto.

	* current.c (_stp_ret_addr_r): New function.
	(_stp_probe_addr): New function.
	(_stp_probe_addr_r): New function.

2005-06-27  Martin Hunt  <hunt@redhat.com>

	* Doxyfile (PREDEFINED): Added USE_RET_PROBES.

	* probes.c (_stp_register_kretprobes): New function.
	(_stp_unregister_kretprobes): New function.

2005-06-20  Tom Zanussi  <zanussi@us.ibm.com>

	* print.c: Made relayfs _stp_print_flush() use sequence counter.

	* runtime.h: Added sequence counter, moved subbuf_size etc to probes.

2005-06-18  Martin Hunt  <hunt@redhat.com>

	* counter.c: New file. Counter aggregations.

	* stat.c: New file. Stat aggregations.

	* stat.h: Header file for stats.

	* map-int.c: New file. Support for int64 values.

	* map-stat.c: New file. Support for stat values.

	* map-str.c: New file. Support for string values.

	* map-values.c: Now just includes the necessary map-*.c files.

	* stat-common.c: New file. Stats stuff common to Stats and maps
	containing stats.

	* Doxyfile: Bumped version to 0.6.

	* README: Renamed README.doc and reorganized.


2005-06-15  Martin Hunt  <hunt@redhat.com>

	* current.c (_stp_ret_addr): Fix computation for i386.

2005-06-14  Martin Hunt  <hunt@redhat.com>

	* README: Removed old docs and replaced with simple build
	instructions.

	* Makefile: New file.

	* probes/build: New file.

2005-06-13  Martin Hunt  <hunt@redhat.com>

	* print.c (next_fmt): Move this func to print.c.

2005-06-02  Martin Hunt  <hunt@redhat.com>

	* string.c (_stp_string_cat_cstr): Be sure result is
	always terminated.

	* print.c (_stp_vprintf): Fix typo.

2005-05-31  Martin Hunt  <hunt@redhat.com>

	* map.c (_stp_map_print): Now takes a format string instead of a name.

	* map.h (foreach): Update macro.

	* string.c (_stp_string_cat_char): New function.  Append a char
	to a string.

	* map-keys.c: Don't forget to undef KEYSYM, ALLKEYS and ALLKEYSD.

2005-05-26  Martin Hunt  <hunt@redhat.com>

	* current.c (_stp_sprint_regs): Implement for i386.

	* sym.c (_stp_symbol_sprint): Check name before trying to
	print it.
	(_stp_symbol_print): Change to macro that calls _stp_symbol_sprint().

2005-05-18  Martin Hunt  <hunt@redhat.com>

	* print.c: All functions except _stp_print_flush() are
	now macros which use _stp_stdout.

	* string.c: Add _stp_stdout support.  Data written to
	_stp_stdout is automatically flushed when the print buffer
	is full.

	* runtime.h: Always include string.c.

2005-05-17  Martin Hunt  <hunt@redhat.com>

	* map.c (needed_space): Use do_div().
	(_stp_map_print_histogram): Ditto.
	(_stp_map_print): Ditto.

	* map-values.c (_stp_map_add_int64_stat): Use do_div() when
	computing histogram bucket.

	* map-keys.c (_stp_map_key): Fix some warnings on 32-bit machines
	by using key_data casts.

2005-03-30  Martin Hunt  <hunt@redhat.com>

	* scbuf.c:  Make functions use per-cpu buffers as documented.
	_stp_scbuf_clear(): Now returns a pointer to the buffer.<|MERGE_RESOLUTION|>--- conflicted
+++ resolved
@@ -1,4 +1,3 @@
-<<<<<<< HEAD
 2008-12-15  Mark Wielaard  <mjw@redhat.com>
 
 	* runtime.h: Just include task_finder.c instead of defining parts
@@ -16,7 +15,7 @@
 	module to vma entry.
 	task_finder_vma.c (stap_add_vma_map_info): Take an optional module.
 	(__stp_tf_get_vma_entry_addr): New lookup function.
-=======
+
 2009-01-20  David Smith  <dsmith@redhat.com>
 
 	PR 9673.
@@ -66,7 +65,6 @@
 2008-12-16  Stan Cox  <scox@redhat.com>
 
 	* sduprobes.h (STAP_PROBE): Add synthetic reference to probe label.
->>>>>>> f120873c
 
 2008-12-09  Frank Ch. Eigler  <fche@elastic.org>
 
