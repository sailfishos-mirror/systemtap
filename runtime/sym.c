--- conflicted
+++ resolved
@@ -301,12 +301,8 @@
 	return 0;
 }
 
-<<<<<<< HEAD
-void _stp_symbol_snprint(char *str, size_t len, unsigned long address,
+static void _stp_symbol_snprint(char *str, size_t len, unsigned long address,
 			 struct task_struct *task)
-=======
-static void _stp_symbol_snprint(char *str, size_t len, unsigned long address)
->>>>>>> adc67597
 {
 	const char *modname;
 	const char *name;
