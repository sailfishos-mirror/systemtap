#ifndef TASK_FINDER_C
#define TASK_FINDER_C

#if ! defined(CONFIG_UTRACE)
#error "Need CONFIG_UTRACE!"
#endif

#include <linux/utrace.h>
#include <linux/list.h>
#include <linux/binfmts.h>
#include <linux/mount.h>

#include "syscall.h"
#include "utrace_compatibility.h"
#include "task_finder_vma.c"

static LIST_HEAD(__stp_task_finder_list);

struct stap_task_finder_target;

#define __STP_TF_STARTING	0
#define __STP_TF_RUNNING	1
#define __STP_TF_STOPPING	2
#define __STP_TF_STOPPED	3
static atomic_t __stp_task_finder_state = ATOMIC_INIT(__STP_TF_STARTING);
static atomic_t __stp_inuse_count = ATOMIC_INIT (0);

#define __stp_tf_handler_start() (atomic_inc(&__stp_inuse_count))
#define __stp_tf_handler_end() (atomic_dec(&__stp_inuse_count))

#ifdef DEBUG_TASK_FINDER
static atomic_t __stp_attach_count = ATOMIC_INIT (0);

#define debug_task_finder_attach() (atomic_inc(&__stp_attach_count))
#define debug_task_finder_detach() (atomic_dec(&__stp_attach_count))
#define debug_task_finder_report() (_stp_dbug(__FUNCTION__, __LINE__, \
					      "attach count: %d, inuse count: %d\n", \
					      atomic_read(&__stp_attach_count), \
					      atomic_read(&__stp_inuse_count)))
#else
#define debug_task_finder_attach()	/* empty */
#define debug_task_finder_detach()	/* empty */
#define debug_task_finder_report()	/* empty */
#endif

typedef int (*stap_task_finder_callback)(struct stap_task_finder_target *tgt,
					 struct task_struct *tsk,
					 int register_p,
					 int process_p);

typedef int (*stap_task_finder_vm_callback)(struct stap_task_finder_target *tgt,
					    struct task_struct *tsk,
					    int map_p, char *vm_path,
					    unsigned long vm_start,
					    unsigned long vm_end,
					    unsigned long vm_pgoff);

<<<<<<< HEAD
int __stp_tf_vm_cb(struct stap_task_finder_target *tgt,
=======
#ifdef DEBUG_TASK_FINDER_VMA
static int __stp_tf_vm_cb(struct stap_task_finder_target *tgt,
>>>>>>> adc67597
		   struct task_struct *tsk,
		   int map_p, char *vm_path,
		   unsigned long vm_start,
		   unsigned long vm_end,
		   unsigned long vm_pgoff)
{
  int i;
#ifdef DEBUG_TASK_FINDER_VMA
	_stp_dbug(__FUNCTION__, __LINE__,
		  "vm_cb: tsk %d:%d path %s, start 0x%08lx, end 0x%08lx, offset 0x%lx\n",
		  tsk->pid, map_p, vm_path, vm_start, vm_end, vm_pgoff);
#endif
	if (map_p) {
	  struct _stp_module *module = NULL;
	  if (vm_path != NULL)
	    for (i = 0; i < _stp_num_modules; i++)
	      if (strcmp(vm_path, _stp_modules[i]->name) == 0)
		{
#ifdef DEBUG_TASK_FINDER_VMA
		  _stp_dbug(__FUNCTION__, __LINE__,
			    "vm_cb: matched path %s to module\n", vm_path);
#endif
		  module = _stp_modules[i];
		  break;
		}
	  stap_add_vma_map_info(tsk, vm_start, vm_end, vm_pgoff, module);
	}
	else {
		stap_remove_vma_map_info(tsk, vm_start, vm_end, vm_pgoff);
	}
	return 0;
}

struct stap_task_finder_target {
/* private: */
	struct list_head list;		/* __stp_task_finder_list linkage */
	struct list_head callback_list_head;
	struct list_head callback_list;
	struct utrace_engine_ops ops;
	unsigned engine_attached:1;
	unsigned vm_events:1;
	size_t pathlen;

/* public: */
	const char *pathname;
	pid_t pid;
	stap_task_finder_callback callback;
	stap_task_finder_vm_callback vm_callback;
};

#ifdef UTRACE_ORIG_VERSION
static u32
__stp_utrace_task_finder_target_death(struct utrace_attached_engine *engine,
				      struct task_struct *tsk);
#else
static u32
__stp_utrace_task_finder_target_death(struct utrace_attached_engine *engine,
				      struct task_struct *tsk,
				      bool group_dead, int signal);
#endif

#ifdef UTRACE_ORIG_VERSION
static u32
__stp_utrace_task_finder_target_quiesce(struct utrace_attached_engine *engine,
					struct task_struct *tsk);
#else
static u32
__stp_utrace_task_finder_target_quiesce(enum utrace_resume_action action,
					struct utrace_attached_engine *engine,
					struct task_struct *tsk,
					unsigned long event);
#endif

#ifdef UTRACE_ORIG_VERSION
static u32
__stp_utrace_task_finder_target_syscall_entry(struct utrace_attached_engine *engine,
					      struct task_struct *tsk,
					      struct pt_regs *regs);
#else
static u32
__stp_utrace_task_finder_target_syscall_entry(enum utrace_resume_action action,
					      struct utrace_attached_engine *engine,
					      struct task_struct *tsk,
					      struct pt_regs *regs);
#endif

#ifdef UTRACE_ORIG_VERSION
static u32
__stp_utrace_task_finder_target_syscall_exit(struct utrace_attached_engine *engine,
					     struct task_struct *tsk,
					     struct pt_regs *regs);
#else
static u32
__stp_utrace_task_finder_target_syscall_exit(enum utrace_resume_action action,
					     struct utrace_attached_engine *engine,
					     struct task_struct *tsk,
					     struct pt_regs *regs);
#endif

static int
stap_register_task_finder_target(struct stap_task_finder_target *new_tgt)
{
	// Since this __stp_task_finder_list is (currently) only
	// written to in one big setup operation before the task
	// finder process is started, we don't need to lock it.
	struct list_head *node;
	struct stap_task_finder_target *tgt = NULL;
	int found_node = 0;

	if (new_tgt == NULL)
		return EFAULT;

	if (new_tgt->pathname != NULL)
		new_tgt->pathlen = strlen(new_tgt->pathname);
	else
		new_tgt->pathlen = 0;

	// Make sure everything is initialized properly.
	new_tgt->engine_attached = 0;
	new_tgt->vm_events = 0;
	memset(&new_tgt->ops, 0, sizeof(new_tgt->ops));
	new_tgt->ops.report_death = &__stp_utrace_task_finder_target_death;
	new_tgt->ops.report_quiesce = &__stp_utrace_task_finder_target_quiesce;
	new_tgt->ops.report_syscall_entry = \
		&__stp_utrace_task_finder_target_syscall_entry;
	new_tgt->ops.report_syscall_exit = \
		&__stp_utrace_task_finder_target_syscall_exit;

	// Search the list for an existing entry for pathname/pid.
	list_for_each(node, &__stp_task_finder_list) {
		tgt = list_entry(node, struct stap_task_finder_target, list);
		if (tgt != NULL
		    /* pathname-based target */
		    && ((new_tgt->pathlen > 0
			 && tgt->pathlen == new_tgt->pathlen
			 && strcmp(tgt->pathname, new_tgt->pathname) == 0)
			/* pid-based target (a specific pid or all
			 * pids) */
			|| (new_tgt->pathlen == 0
			    && tgt->pid == new_tgt->pid))) {
			found_node = 1;
			break;
		}
	}

	// If we didn't find a matching existing entry, add the new
	// target to the task list.
	if (! found_node) {
		INIT_LIST_HEAD(&new_tgt->callback_list_head);
		list_add(&new_tgt->list, &__stp_task_finder_list);
		tgt = new_tgt;
	}

	// Add this target to the callback list for this task.
	list_add_tail(&new_tgt->callback_list, &tgt->callback_list_head);

	// If the new target has a vm_callback, remember this.
	if (new_tgt->vm_callback != NULL)
		tgt->vm_events = 1;
	return 0;
}

static int
stap_utrace_detach(struct task_struct *tsk,
		   const struct utrace_engine_ops *ops)
{
	struct utrace_attached_engine *engine;
	struct mm_struct *mm;
	int rc = 0;

	// Ignore init
	if (tsk == NULL || tsk->pid <= 1)
		return 0;

#ifdef PF_KTHREAD
	// Ignore kernel threads.  On systems without PF_KTHREAD,
	// we're ok, since kernel threads won't be matched by the
	// utrace_attach_task() call below.
	if (tsk->flags & PF_KTHREAD)
		return 0;
#endif

	// Notice we're not calling get_task_mm() here.  Normally we
	// avoid tasks with no mm, because those are kernel threads.
	// So, why is this function different?  When a thread is in
	// the process of dying, its mm gets freed.  Then, later the
	// thread gets in the dying state and the thread's DEATH event
	// handler gets called (if any).
	//
	// If a thread is in this "mortally wounded" state - no mm
	// but not dead - and at that moment this function is called,
	// we'd miss detaching from it if we were checking to see if
	// it had an mm.

	engine = utrace_attach_task(tsk, UTRACE_ATTACH_MATCH_OPS, ops, 0);
	if (IS_ERR(engine)) {
		rc = -PTR_ERR(engine);
		if (rc != ENOENT) {
			_stp_error("utrace_attach_task returned error %d on pid %d",
				   rc, tsk->pid);
		}
		else {
			rc = 0;
		}
	}
	else if (unlikely(engine == NULL)) {
		_stp_error("utrace_attach returned NULL on pid %d",
			   (int)tsk->pid);
		rc = EFAULT;
	}
	else {
		rc = utrace_control(tsk, engine, UTRACE_DETACH);
		switch (rc) {
		case 0:			/* success */
			debug_task_finder_detach();
			break;
		case -ESRCH:	    /* REAP callback already begun */
		case -EALREADY:	    /* DEATH callback already begun */
			rc = 0;	    /* ignore these errors*/
			break;
		default:
			rc = -rc;
			_stp_error("utrace_detach returned error %d on pid %d",
				   rc, tsk->pid);
			break;
		}
		utrace_engine_put(engine);
	}
	return rc;
}

static void
stap_utrace_detach_ops(struct utrace_engine_ops *ops)
{
	struct task_struct *grp, *tsk;
	struct utrace_attached_engine *engine;
	int rc = 0;
	pid_t pid = 0;

	// Notice we're not calling get_task_mm() in this loop. In
	// every other instance when calling do_each_thread, we avoid
	// tasks with no mm, because those are kernel threads.  So,
	// why is this function different?  When a thread is in the
	// process of dying, its mm gets freed.  Then, later the
	// thread gets in the dying state and the thread's
	// UTRACE_EVENT(DEATH) event handler gets called (if any).
	//
	// If a thread is in this "mortally wounded" state - no mm
	// but not dead - and at that moment this function is called,
	// we'd miss detaching from it if we were checking to see if
	// it had an mm.

	rcu_read_lock();
	do_each_thread(grp, tsk) {
#ifdef PF_KTHREAD
		// Ignore kernel threads.  On systems without
		// PF_KTHREAD, we're ok, since kernel threads won't be
		// matched by the stap_utrace_detach() call.
		if (tsk->flags & PF_KTHREAD)
			continue;
#endif

		rc = stap_utrace_detach(tsk, ops);
		if (rc != 0)
			goto udo_err;
	} while_each_thread(grp, tsk);
udo_err:
	rcu_read_unlock();
	debug_task_finder_report();
}

static void
__stp_task_finder_cleanup(void)
{
	struct list_head *tgt_node, *tgt_next;
	struct stap_task_finder_target *tgt;

	// Walk the main list, cleaning up as we go.
	list_for_each_safe(tgt_node, tgt_next, &__stp_task_finder_list) {
		tgt = list_entry(tgt_node, struct stap_task_finder_target,
				 list);
		if (tgt == NULL)
			continue;

		if (tgt->engine_attached) {
			stap_utrace_detach_ops(&tgt->ops);
			tgt->engine_attached = 0;
		}

		// Notice we're not walking the callback_list here.
		// There isn't anything to clean up and doing it would
		// mess up callbacks in progress.

		list_del(&tgt->list);
	}
}

static char *
__stp_get_mm_path(struct mm_struct *mm, char *buf, int buflen)
{
	struct vm_area_struct *vma;
	char *rc = NULL;

	down_read(&mm->mmap_sem);
	vma = mm->mmap;
	while (vma) {
		if ((vma->vm_flags & VM_EXECUTABLE) && vma->vm_file)
			break;
		vma = vma->vm_next;
	}
	if (vma) {
#ifdef STAPCONF_DPATH_PATH
		rc = d_path(&(vma->vm_file->f_path), buf, buflen);
#else
		rc = d_path(vma->vm_file->f_dentry, vma->vm_file->f_vfsmnt,
			    buf, buflen);
#endif
	}
	else {
		*buf = '\0';
		rc = ERR_PTR(-ENOENT);
	}
	up_read(&mm->mmap_sem);
	return rc;
}

/*
 * All user threads get an engine with __STP_TASK_FINDER_EVENTS events
 * attached to it so the task_finder layer can monitor new thread
 * creation/death.
 */
#define __STP_TASK_FINDER_EVENTS (UTRACE_EVENT(CLONE)		\
				  | UTRACE_EVENT(EXEC)		\
				  | UTRACE_EVENT(DEATH))

/*
 * __STP_TASK_BASE_EVENTS: base events for stap_task_finder_target's
 * without vm_callback's
 *
 * __STP_TASK_VM_BASE_EVENTS: base events for
 * stap_task_finder_target's with vm_callback's
 */
#define __STP_TASK_BASE_EVENTS	(UTRACE_EVENT(DEATH))

#define __STP_TASK_VM_BASE_EVENTS (__STP_TASK_BASE_EVENTS	\
				   | UTRACE_EVENT(SYSCALL_ENTRY)\
				   | UTRACE_EVENT(SYSCALL_EXIT))

/*
 * All "interesting" threads get an engine with
 * __STP_ATTACHED_TASK_EVENTS events attached to it.  After the thread
 * quiesces, we reset the events to __STP_ATTACHED_TASK_BASE_EVENTS
 * events.
 */
#define __STP_ATTACHED_TASK_EVENTS (__STP_TASK_BASE_EVENTS	\
				    | UTRACE_EVENT(QUIESCE))

#define __STP_ATTACHED_TASK_BASE_EVENTS(tgt) \
	((tgt)->vm_events ? __STP_TASK_VM_BASE_EVENTS : __STP_TASK_BASE_EVENTS)

static int
__stp_utrace_attach(struct task_struct *tsk,
		    const struct utrace_engine_ops *ops, void *data,
		    unsigned long event_flags,
		    enum utrace_resume_action action)
{
	struct utrace_attached_engine *engine;
	struct mm_struct *mm;
	int rc = 0;

	// Ignore init
	if (tsk == NULL || tsk->pid <= 1)
		return EPERM;

#ifdef PF_KTHREAD
	// Ignore kernel threads
	if (tsk->flags & PF_KTHREAD)
		return EPERM;
#endif

	// Ignore threads with no mm (which are either kernel threads
	// or "mortally wounded" threads).
	mm = get_task_mm(tsk);
	if (! mm)
		return EPERM;
	mmput(mm);

	engine = utrace_attach_task(tsk, UTRACE_ATTACH_CREATE, ops, data);
	if (IS_ERR(engine)) {
		int error = -PTR_ERR(engine);
		if (error != ENOENT) {
			_stp_error("utrace_attach returned error %d on pid %d",
				   error, (int)tsk->pid);
			rc = error;
		}
	}
	else if (unlikely(engine == NULL)) {
		_stp_error("utrace_attach returned NULL on pid %d",
			   (int)tsk->pid);
		rc = EFAULT;
	}
	else {
		rc = utrace_set_events(tsk, engine, event_flags);
		if (rc == -EINPROGRESS) {
			/*
			 * It's running our callback, so we have to
			 * synchronize.  We can't keep rcu_read_lock,
			 * so the task pointer might die.  But it's
			 * safe to call utrace_barrier() even with a
			 * stale task pointer, if we have an engine
			 * ref.
			 */
			rc = utrace_barrier(tsk, engine);
			if (rc != 0)
				_stp_error("utrace_barrier returned error %d on pid %d",
					   rc, (int)tsk->pid);
		}
		if (rc == 0) {
			debug_task_finder_attach();

			if (action != UTRACE_RESUME) {
				rc = utrace_control(tsk, engine, UTRACE_STOP);
				/* EINPROGRESS means we must wait for
				 * a callback, which is what we want. */
				if (rc != 0 && rc != -EINPROGRESS)
					_stp_error("utrace_control returned error %d on pid %d",
						   rc, (int)tsk->pid);
				else
					rc = 0;
			}

		}
		else
			_stp_error("utrace_set_events2 returned error %d on pid %d",
				   rc, (int)tsk->pid);
		utrace_engine_put(engine);
	}
	return rc;
}

static int
stap_utrace_attach(struct task_struct *tsk,
		   const struct utrace_engine_ops *ops, void *data,
		   unsigned long event_flags)
{
	return __stp_utrace_attach(tsk, ops, data, event_flags, UTRACE_RESUME);
}

static inline void
__stp_call_callbacks(struct stap_task_finder_target *tgt,
		     struct task_struct *tsk, int register_p, int process_p)
{
	struct list_head *cb_node;
	int rc;

	if (tgt == NULL || tsk == NULL)
		return;

	list_for_each(cb_node, &tgt->callback_list_head) {
		struct stap_task_finder_target *cb_tgt;

		cb_tgt = list_entry(cb_node, struct stap_task_finder_target,
				    callback_list);
		if (cb_tgt == NULL || cb_tgt->callback == NULL)
			continue;

		rc = cb_tgt->callback(cb_tgt, tsk, register_p, process_p);
		if (rc != 0) {
			_stp_error("callback for %d failed: %d",
				   (int)tsk->pid, rc);
		}
	}
}

static inline void
__stp_call_vm_callbacks(struct stap_task_finder_target *tgt,
			struct task_struct *tsk, int map_p, char *vm_path,
			unsigned long vm_start, unsigned long vm_end,
			unsigned long vm_pgoff)
{
	struct list_head *cb_node;
	int rc;

	if (tgt == NULL || tsk == NULL)
		return;

	list_for_each(cb_node, &tgt->callback_list_head) {
		struct stap_task_finder_target *cb_tgt;

		cb_tgt = list_entry(cb_node, struct stap_task_finder_target,
				    callback_list);
		if (cb_tgt == NULL || cb_tgt->vm_callback == NULL)
			continue;

		rc = cb_tgt->vm_callback(cb_tgt, tsk, map_p, vm_path,
					 vm_start, vm_end, vm_pgoff);
		if (rc != 0) {
			_stp_error("vm callback for %d failed: %d",
				   (int)tsk->pid, rc);
		}
	}
}

static inline void
__stp_utrace_attach_match_filename(struct task_struct *tsk,
				   const char * const filename,
				   int register_p, int process_p)
{
	size_t filelen;
	struct list_head *tgt_node;
	struct stap_task_finder_target *tgt;

	filelen = strlen(filename);
	list_for_each(tgt_node, &__stp_task_finder_list) {
		int rc;

		tgt = list_entry(tgt_node, struct stap_task_finder_target,
				 list);
		// If we've got a matching pathname or we're probing
		// all threads, we've got a match.  We've got to keep
		// matching since a single thread could match a
		// pathname and match an "all thread" probe.
		if (tgt == NULL)
			continue;
		else if (tgt->pathlen > 0
			 && (tgt->pathlen != filelen
			     || strcmp(tgt->pathname, filename) != 0))
			continue;
		/* Ignore pid-based target, they were handled at startup. */
		else if (tgt->pid != 0)
			continue;
		/* Notice that "pid == 0" (which means to probe all
		 * threads) falls through. */

		// Set up events we need for attached tasks. When
		// register_p is set, we won't actually call the
		// callbacks here - we'll call it when the thread gets
		// quiesced.  When register_p isn't set, we can go
		// ahead and call the callbacks.
		if (register_p) {
			rc = __stp_utrace_attach(tsk, &tgt->ops,
						 tgt,
						 __STP_ATTACHED_TASK_EVENTS,
						 UTRACE_STOP);
			if (rc != 0 && rc != EPERM)
				break;
			tgt->engine_attached = 1;
		}
		else {
			// Call the callbacks, then detach.
			__stp_call_callbacks(tgt, tsk, register_p, process_p);
			rc = stap_utrace_detach(tsk, &tgt->ops);
			if (rc != 0)
				break;

			// Note that we don't want to set
			// engine_attached to 0 here - only
			// when *all* threads using this
			// engine have been detached.
		}
	}
}

// This function handles the details of getting a task's associated
// pathname, and calling __stp_utrace_attach_match_filename() to
// attach to it if we find the pathname "interesting".  So, what's the
// difference between path_tsk and match_tsk?  Normally they are the
// same, except in one case.  In an UTRACE_EVENT(EXEC), we need to
// detach engines from the newly exec'ed process (since its path has
// changed).  In this case, we have to match the path of the parent
// (path_tsk) against the child (match_tsk).

static void
__stp_utrace_attach_match_tsk(struct task_struct *path_tsk,
			      struct task_struct *match_tsk, int register_p,
			      int process_p)
{
	struct mm_struct *mm;
	char *mmpath_buf;
	char *mmpath;

	if (path_tsk == NULL || path_tsk->pid <= 1
	    || match_tsk == NULL || match_tsk->pid <= 1)
		return;

	/* Grab the path associated with the path_tsk. */
	mm = get_task_mm(path_tsk);
	if (! mm) {
		/* If the thread doesn't have a mm_struct, it is
		 * a kernel thread which we need to skip. */
		return;
	}

	// Allocate space for a path
	mmpath_buf = _stp_kmalloc(PATH_MAX);
	if (mmpath_buf == NULL) {
		mmput(mm);
		_stp_error("Unable to allocate space for path");
		return;
	}

	// Grab the path associated with the new task
	mmpath = __stp_get_mm_path(mm, mmpath_buf, PATH_MAX);
	mmput(mm);			/* We're done with mm */
	if (mmpath == NULL || IS_ERR(mmpath)) {
		int rc = -PTR_ERR(mmpath);
		if (rc != ENOENT)
			_stp_error("Unable to get path (error %d) for pid %d",
				   rc, (int)path_tsk->pid);
	}
	else {
		__stp_utrace_attach_match_filename(match_tsk, mmpath,
						   register_p, process_p);
	}

	_stp_kfree(mmpath_buf);
	return;
}

#ifdef UTRACE_ORIG_VERSION
static u32
__stp_utrace_task_finder_report_clone(struct utrace_attached_engine *engine,
				      struct task_struct *parent,
				      unsigned long clone_flags,
				      struct task_struct *child)
#else
static u32
__stp_utrace_task_finder_report_clone(enum utrace_resume_action action,
				      struct utrace_attached_engine *engine,
				      struct task_struct *parent,
				      unsigned long clone_flags,
				      struct task_struct *child)
#endif
{
	int rc;
	struct mm_struct *mm;
	char *mmpath_buf;
	char *mmpath;

	if (atomic_read(&__stp_task_finder_state) != __STP_TF_RUNNING) {
		debug_task_finder_detach();
		return UTRACE_DETACH;
	}

	__stp_tf_handler_start();

	// On clone, attach to the child.
	rc = __stp_utrace_attach(child, engine->ops, 0,
				 __STP_TASK_FINDER_EVENTS, UTRACE_RESUME);
	if (rc != 0 && rc != EPERM) {
		__stp_tf_handler_end();
		return UTRACE_RESUME;
	}

	__stp_utrace_attach_match_tsk(parent, child, 1,
				      (clone_flags & CLONE_THREAD) == 0);
	__stp_tf_handler_end();
	return UTRACE_RESUME;
}

#ifdef UTRACE_ORIG_VERSION
static u32
__stp_utrace_task_finder_report_exec(struct utrace_attached_engine *engine,
				     struct task_struct *tsk,
				     const struct linux_binprm *bprm,
				     struct pt_regs *regs)
#else
static u32
__stp_utrace_task_finder_report_exec(enum utrace_resume_action action,
				     struct utrace_attached_engine *engine,
				     struct task_struct *tsk,
				     const struct linux_binfmt *fmt,
				     const struct linux_binprm *bprm,
				     struct pt_regs *regs)
#endif
{
	size_t filelen;
	struct list_head *tgt_node;
	struct stap_task_finder_target *tgt;
	int found_node = 0;

	if (atomic_read(&__stp_task_finder_state) != __STP_TF_RUNNING) {
		debug_task_finder_detach();
		return UTRACE_DETACH;
	}

	__stp_tf_handler_start();

	// When exec'ing, we need to let callers detach from the
	// parent thread (if necessary).  For instance, assume
	// '/bin/bash' clones and then execs '/bin/ls'.  If the user
	// was probing '/bin/bash', the cloned thread is still
	// '/bin/bash' up until the exec.
#if ! defined(STAPCONF_REAL_PARENT)
#define real_parent parent
#endif
	if (tsk != NULL && tsk->real_parent != NULL
	    && tsk->real_parent->pid > 1) {
		// We'll hardcode this as a process end, but a thread
		// *could* call exec (although they aren't supposed to).
		__stp_utrace_attach_match_tsk(tsk->real_parent, tsk, 0, 1);
	}
#undef real_parent

	// We assume that all exec's are exec'ing a new process.  Note
	// that we don't use bprm->filename, since that path can be
	// relative.
	__stp_utrace_attach_match_tsk(tsk, tsk, 1, 1);

	__stp_tf_handler_end();
	return UTRACE_RESUME;
}

#ifdef UTRACE_ORIG_VERSION
static u32
stap_utrace_task_finder_report_death(struct utrace_attached_engine *engine,
				     struct task_struct *tsk)
#else
static u32
stap_utrace_task_finder_report_death(struct utrace_attached_engine *engine,
				     struct task_struct *tsk,
				     bool group_dead, int signal)
#endif
{
	debug_task_finder_detach();
	return UTRACE_DETACH;
}

#ifdef UTRACE_ORIG_VERSION
static u32
__stp_utrace_task_finder_target_death(struct utrace_attached_engine *engine,
				      struct task_struct *tsk)
#else
static u32
__stp_utrace_task_finder_target_death(struct utrace_attached_engine *engine,
				      struct task_struct *tsk,
				      bool group_dead, int signal)
#endif
{
	struct stap_task_finder_target *tgt = engine->data;

	if (atomic_read(&__stp_task_finder_state) != __STP_TF_RUNNING) {
		debug_task_finder_detach();
		return UTRACE_DETACH;
	}

	__stp_tf_handler_start();
	// The first implementation of this added a
	// UTRACE_EVENT(DEATH) handler to
	// __stp_utrace_task_finder_ops.  However, dead threads don't
	// have a mm_struct, so we can't find the exe's path.  So, we
	// don't know which callback(s) to call.
	//
	// So, now when an "interesting" thread is found, we add a
	// separate UTRACE_EVENT(DEATH) handler for each attached
	// handler.
	if (tgt != NULL && tsk != NULL) {
		__stp_call_callbacks(tgt, tsk, 0,
				     ((tsk->signal == NULL)
				      || (atomic_read(&tsk->signal->live) == 0)));
	}

	__stp_tf_handler_end();
	debug_task_finder_detach();
	return UTRACE_DETACH;
}

#ifdef UTRACE_ORIG_VERSION
static u32
__stp_utrace_task_finder_target_quiesce(struct utrace_attached_engine *engine,
					struct task_struct *tsk)
#else
static u32
__stp_utrace_task_finder_target_quiesce(enum utrace_resume_action action,
					struct utrace_attached_engine *engine,
					struct task_struct *tsk,
					unsigned long event)
#endif
{
	struct stap_task_finder_target *tgt = engine->data;
	int rc;

	if (atomic_read(&__stp_task_finder_state) != __STP_TF_RUNNING) {
		debug_task_finder_detach();
		return UTRACE_DETACH;
	}

	if (tgt == NULL || tsk == NULL) {
		debug_task_finder_detach();
		return UTRACE_DETACH;
	}

	__stp_tf_handler_start();

	// Turn off quiesce handling
	rc = utrace_set_events(tsk, engine,
			       __STP_ATTACHED_TASK_BASE_EVENTS(tgt));

	if (rc == -EINPROGRESS) {
		/*
		 * It's running our callback, so we have to
		 * synchronize.  We can't keep rcu_read_lock,
		 * so the task pointer might die.  But it's
		 * safe to call utrace_barrier() even with
		 * a stale task pointer, if we have an engine ref.
		 */
		rc = utrace_barrier(tsk, engine);
		if (rc != 0)
			_stp_error("utrace_barrier returned error %d on pid %d",
				   rc, (int)tsk->pid);
		rc = utrace_set_events(tsk, engine,
				       __STP_ATTACHED_TASK_BASE_EVENTS(tgt));
	}
	if (rc != 0)
		_stp_error("utrace_set_events returned error %d on pid %d",
			   rc, (int)tsk->pid);


	/* Call the callbacks.  Assume that if the thread is a
	 * thread group leader, it is a process. */
	__stp_call_callbacks(tgt, tsk, 1, (tsk->pid == tsk->tgid));
 
	/* If this is just a thread other than the thread group leader,
           don't bother inform vm_callback clients about its memory map,
           since they will simply duplicate each other. */
	if (tgt->vm_events == 1 && tsk->tgid == tsk->pid) {
		struct mm_struct *mm;
		char *mmpath_buf;
		char *mmpath;
		struct vm_area_struct *vma;
		int rc;

		/* Call the vm_callback for every vma associated with
		 * a file. */
		mm = get_task_mm(tsk);
		if (! mm)
			goto utftq_out;

		// Allocate space for a path
		mmpath_buf = _stp_kmalloc(PATH_MAX);
		if (mmpath_buf == NULL) {
			mmput(mm);
			_stp_error("Unable to allocate space for path");
			goto utftq_out;
		}

		down_read(&mm->mmap_sem);
		vma = mm->mmap;
		while (vma) {
			if (vma->vm_file) {
#ifdef STAPCONF_DPATH_PATH
				mmpath = d_path(&(vma->vm_file->f_path),
						mmpath_buf, PATH_MAX);
#else
				mmpath = d_path(vma->vm_file->f_dentry,
						vma->vm_file->f_vfsmnt,
						mmpath_buf, PATH_MAX);
#endif
				if (mmpath) {
					__stp_call_vm_callbacks(tgt, tsk, 1, 
								mmpath,
								vma->vm_start,
								vma->vm_end,
								(vma->vm_pgoff
								 << PAGE_SHIFT));
				}
				else {
					_stp_dbug(__FUNCTION__, __LINE__,
						  "no mmpath?\n");
				}
			}
			vma = vma->vm_next;
		}
		up_read(&mm->mmap_sem);
		mmput(mm);		/* We're done with mm */
		_stp_kfree(mmpath_buf);
	}

utftq_out:
	__stp_tf_handler_end();
	return UTRACE_RESUME;
}


static struct vm_area_struct *
__stp_find_file_based_vma(struct mm_struct *mm, unsigned long addr)
{
	struct vm_area_struct *vma = find_vma(mm, addr);

	// I'm not positive why the checking for vm_start > addr is
	// necessary, but it seems to be (sometimes find_vma() returns
	// a vma that addr doesn't belong to).
	if (vma && (vma->vm_file == NULL || vma->vm_start > addr))
		vma = NULL;
	return vma;
}

#ifdef UTRACE_ORIG_VERSION
static u32
__stp_utrace_task_finder_target_syscall_entry(struct utrace_attached_engine *engine,
					      struct task_struct *tsk,
					      struct pt_regs *regs)
#else
static u32
__stp_utrace_task_finder_target_syscall_entry(enum utrace_resume_action action,
					      struct utrace_attached_engine *engine,
					      struct task_struct *tsk,
					      struct pt_regs *regs)
#endif
{
	struct stap_task_finder_target *tgt = engine->data;
	unsigned long syscall_no;
	struct mm_struct *mm;
	struct vm_area_struct *vma;
	unsigned long *arg0_addr, arg0;
	int rc;
#if defined(__ia64__)
	struct { unsigned long *unwaddr; } _c = {.unwaddr = NULL}, *c = &_c;
#endif

	if (atomic_read(&__stp_task_finder_state) != __STP_TF_RUNNING) {
		debug_task_finder_detach();
		return UTRACE_DETACH;
	}

	if (tgt == NULL || tgt->vm_events == 0)
		return UTRACE_RESUME;

	// See if syscall is one we're interested in.
	//
	// FIXME: do we need to handle mremap()?
	syscall_no = __stp_user_syscall_nr(regs);
	if (syscall_no != MMAP_SYSCALL_NO(tsk)
	    && syscall_no != MMAP2_SYSCALL_NO(tsk)
	    && syscall_no != MPROTECT_SYSCALL_NO(tsk)
	    && syscall_no != MUNMAP_SYSCALL_NO(tsk))
		return UTRACE_RESUME;

	__stp_tf_handler_start();

	// We need the first syscall argument to see what address
	// we're operating on.
	arg0_addr = __stp_user_syscall_arg(tsk, regs, 0);
	if ((rc = __stp_get_user(arg0, arg0_addr)) != 0) {
		_stp_error("couldn't read syscall arg 0 for pid %d: %d",
			   tsk->pid, rc);
	}
	else if (arg0 != (unsigned long)NULL) {
		mm = get_task_mm(tsk);
		if (mm) {
			down_read(&mm->mmap_sem);

			// If we can find a matching vma associated
			// with a file, save off its details.
			vma = __stp_find_file_based_vma(mm, arg0);
			if (vma != NULL) {
				__stp_tf_add_vma(tsk, arg0, vma);
			}

			up_read(&mm->mmap_sem);
			mmput(mm);
		}
	}
	__stp_tf_handler_end();
	return UTRACE_RESUME;
}

static void
__stp_call_vm_callbacks_with_vma(struct stap_task_finder_target *tgt,
				 struct task_struct *tsk,
				 struct vm_area_struct *vma)
{
	char *mmpath_buf;
	char *mmpath;
	int rc;

	// Allocate space for a path
	mmpath_buf = _stp_kmalloc(PATH_MAX);
	if (mmpath_buf == NULL) {
		_stp_error("Unable to allocate space for path");
		return;
	}

	// Grab the path associated with this vma.
#ifdef STAPCONF_DPATH_PATH
	mmpath = d_path(&(vma->vm_file->f_path), mmpath_buf, PATH_MAX);
#else
	mmpath = d_path(vma->vm_file->f_dentry, vma->vm_file->f_vfsmnt,
			mmpath_buf, PATH_MAX);
#endif
	if (mmpath == NULL || IS_ERR(mmpath)) {
		rc = -PTR_ERR(mmpath);
		_stp_error("Unable to get path (error %d) for pid %d",
			   rc, (int)tsk->pid);
	}
	else {
		__stp_call_vm_callbacks(tgt, tsk, 1, mmpath,
					vma->vm_start, vma->vm_end,
					(vma->vm_pgoff << PAGE_SHIFT));
	}
	_stp_kfree(mmpath_buf);
}

#ifdef UTRACE_ORIG_VERSION
static u32
__stp_utrace_task_finder_target_syscall_exit(struct utrace_attached_engine *engine,
					     struct task_struct *tsk,
					     struct pt_regs *regs)
#else
static u32
__stp_utrace_task_finder_target_syscall_exit(enum utrace_resume_action action,
					     struct utrace_attached_engine *engine,
					     struct task_struct *tsk,
					     struct pt_regs *regs)
#endif
{
	struct stap_task_finder_target *tgt = engine->data;
	unsigned long syscall_no;
	unsigned long *rv_addr, rv;
	unsigned long *arg0_addr, arg0;
	int rc;
	struct mm_struct *mm;
	struct vm_area_struct *vma;
	struct __stp_tf_vma_entry *entry = NULL;
#if defined(__ia64__)
	struct { unsigned long *unwaddr; } _c = {.unwaddr = NULL}, *c = &_c;
#endif

	if (atomic_read(&__stp_task_finder_state) != __STP_TF_RUNNING) {
		debug_task_finder_detach();
		return UTRACE_DETACH;
	}

	if (tgt == NULL || tgt->vm_events == 0)
		return UTRACE_RESUME;

	// See if syscall is one we're interested in.
	//
	// FIXME: do we need to handle mremap()?
	syscall_no = __stp_user_syscall_nr(regs);
	if (syscall_no != MMAP_SYSCALL_NO(tsk)
	    && syscall_no != MMAP2_SYSCALL_NO(tsk)
	    && syscall_no != MPROTECT_SYSCALL_NO(tsk)
	    && syscall_no != MUNMAP_SYSCALL_NO(tsk))
		return UTRACE_RESUME;

	// Get return value
	rv_addr = __stp_user_syscall_return_value(tsk, regs);
	if ((rc = __stp_get_user(rv, rv_addr)) != 0) {
		_stp_error("couldn't read syscall return value for pid %d: %d",
			   tsk->pid, rc);
		return UTRACE_RESUME;
	}

	// We need the first syscall argument to see what address we
	// were operating on.
	arg0_addr = __stp_user_syscall_arg(tsk, regs, 0);
	if ((rc = __stp_get_user(arg0, arg0_addr)) != 0) {
		_stp_error("couldn't read syscall arg 0 for pid %d: %d",
			   tsk->pid, rc);
		return UTRACE_RESUME;
	}

#ifdef DEBUG_TASK_FINDER_VMA
	_stp_dbug(__FUNCTION__, __LINE__,
		  "tsk %d found %s(0x%lx), returned 0x%lx\n",
		  tsk->pid,
		  ((syscall_no == MMAP_SYSCALL_NO(tsk)) ? "mmap"
		   : ((syscall_no == MMAP2_SYSCALL_NO(tsk)) ? "mmap2"
		      : ((syscall_no == MPROTECT_SYSCALL_NO(tsk)) ? "mprotect"
			 : ((syscall_no == MUNMAP_SYSCALL_NO(tsk)) ? "munmap"
			    : "UNKNOWN")))),
		  arg0, rv);
#endif
	__stp_tf_handler_start();

	// Try to find the vma info we might have saved.
	if (arg0 != (unsigned long)NULL)
		entry = __stp_tf_get_vma_entry(tsk, arg0);

	// If entry is NULL, this means we didn't find a file based
	// vma to store in the syscall_entry routine. This could mean
	// we just created a new vma.
	if (entry == NULL) {
		mm = get_task_mm(tsk);
		if (mm) {
			down_read(&mm->mmap_sem);
			vma = __stp_find_file_based_vma(mm, rv);
			if (vma != NULL) {
				__stp_call_vm_callbacks_with_vma(tgt, tsk, vma);
			}
			up_read(&mm->mmap_sem);
			mmput(mm);
		}
	}
	// If we found saved vma information, try to match it up with
	// what currently exists.
	else {
#ifdef DEBUG_TASK_FINDER_VMA
		_stp_dbug(__FUNCTION__, __LINE__,
			  "** found stored vma 0x%lx/0x%lx/0x%lx!\n",
			  entry->vm_start, entry->vm_end, entry->vm_pgoff);
#endif
		mm = get_task_mm(tsk);
		if (mm) {
			down_read(&mm->mmap_sem);
			vma = __stp_find_file_based_vma(mm, entry->vm_start);

			// We couldn't find the vma at all. The
			// original vma was deleted.
			if (vma == NULL) {
				// FIXME: We'll need to figure out to
				// retrieve the path of a deleted
				// vma.

				__stp_call_vm_callbacks(tgt, tsk, 0, NULL,
							entry->vm_start,
							entry->vm_end,
							(entry->vm_pgoff
							 << PAGE_SHIFT));
			}

			// If nothing has changed, there is no
			// need to call the callback.
			else if (vma->vm_start == entry->vm_start
				 && vma->vm_end == entry->vm_end
				 && vma->vm_pgoff == entry->vm_pgoff) {
				// do nothing
			}

			// The original vma has been changed. It is
			// possible that calling mprotect (e.g.) split
			// up an  existing vma into 2 or 3 new vma's
			// (assuming it protected a portion of the
			// original vma at the beginning, middle, or
			// end).  Try to determine what happened.
			else {
				unsigned long tmp;

				// First report that the original vma
				// is gone.
				//
				// FIXME: We'll need to figure out to
				// retrieve the path of a deleted
				// vma.
				__stp_call_vm_callbacks(tgt, tsk, 0, NULL,
							entry->vm_start,
							entry->vm_end,
							(entry->vm_pgoff
							 << PAGE_SHIFT));

				// Now find all the new vma's that
				// made up the original vma's address
				// space and call the callback on each
				// new vma.
				tmp = entry->vm_start;
				while (((vma = __stp_find_file_based_vma(mm,
									 tmp))
					!= NULL)
				       && vma->vm_end <= entry->vm_end) {
					__stp_call_vm_callbacks_with_vma(tgt,
									 tsk,
									 vma);
					if (vma->vm_end >= entry->vm_end)
						break;
					tmp = vma->vm_end;
				}
			}
			up_read(&mm->mmap_sem);
			mmput(mm);
		}

		// Cleanup by deleting the saved vma info.
		__stp_tf_remove_vma_entry(entry);
	}
	__stp_tf_handler_end();
	return UTRACE_RESUME;
}

struct utrace_engine_ops __stp_utrace_task_finder_ops = {
	.report_clone = __stp_utrace_task_finder_report_clone,
	.report_exec = __stp_utrace_task_finder_report_exec,
	.report_death = stap_utrace_task_finder_report_death,
};

static int
stap_start_task_finder(void)
{
	int rc = 0;
	struct task_struct *grp, *tsk;
	char *mmpath_buf;

	debug_task_finder_report();
	mmpath_buf = _stp_kmalloc(PATH_MAX);
	if (mmpath_buf == NULL) {
		_stp_error("Unable to allocate space for path");
		return ENOMEM;
	}

	__stp_tf_vma_initialize();

	atomic_set(&__stp_task_finder_state, __STP_TF_RUNNING);

	rcu_read_lock();
	do_each_thread(grp, tsk) {
		struct mm_struct *mm;
		char *mmpath;
		size_t mmpathlen;
		struct list_head *tgt_node;

		/* Skip over processes other than that specified with
		 * stap -c or -x. */
		if (_stp_target && tsk->tgid != _stp_target)
			continue;

		rc = __stp_utrace_attach(tsk, &__stp_utrace_task_finder_ops, 0,
					 __STP_TASK_FINDER_EVENTS,
					 UTRACE_RESUME);
		if (rc == EPERM) {
			/* Ignore EPERM errors, which mean this wasn't
			 * a thread we can attach to. */
			rc = 0;
			continue;
		}
		else if (rc != 0) {
			/* If we get a real error, quit. */
			goto stf_err;
		}

		/* Grab the path associated with this task. */
		mm = get_task_mm(tsk);
		if (! mm) {
		    /* If the thread doesn't have a mm_struct, it is
		     * a kernel thread which we need to skip. */
		    continue;
		}
		mmpath = __stp_get_mm_path(mm, mmpath_buf, PATH_MAX);
		mmput(mm);		/* We're done with mm */
		if (mmpath == NULL || IS_ERR(mmpath)) {
			rc = -PTR_ERR(mmpath);
			if (rc == ENOENT) {
				continue;
			}
			else {
				_stp_error("Unable to get path (error %d) for pid %d",
					   rc, (int)tsk->pid);
				goto stf_err;
			}
		}

		/* Check the thread's exe's path/pid against our list. */
		mmpathlen = strlen(mmpath);
		list_for_each(tgt_node, &__stp_task_finder_list) {
			struct stap_task_finder_target *tgt;

			tgt = list_entry(tgt_node,
					 struct stap_task_finder_target, list);
			if (tgt == NULL)
				continue;
			/* pathname-based target */
			else if (tgt->pathlen > 0
				 && (tgt->pathlen != mmpathlen
				     || strcmp(tgt->pathname, mmpath) != 0))
				 continue;
			/* pid-based target */
			else if (tgt->pid != 0 && tgt->pid != tsk->pid)
				continue;
			/* Notice that "pid == 0" (which means to
			 * probe all threads) falls through. */

			// Set up events we need for attached tasks.
			rc = __stp_utrace_attach(tsk, &tgt->ops, tgt,
						 __STP_ATTACHED_TASK_EVENTS,
						 UTRACE_STOP);
			if (rc != 0 && rc != EPERM)
				goto stf_err;
			tgt->engine_attached = 1;
		}
	} while_each_thread(grp, tsk);
stf_err:
	rcu_read_unlock();

	_stp_kfree(mmpath_buf);
	return rc;
}

static void
stap_stop_task_finder(void)
{
#ifdef DEBUG_TASK_FINDER
	int i = 0;
#endif

	atomic_set(&__stp_task_finder_state, __STP_TF_STOPPING);
	debug_task_finder_report();
	stap_utrace_detach_ops(&__stp_utrace_task_finder_ops);
	__stp_task_finder_cleanup();
	debug_task_finder_report();
	atomic_set(&__stp_task_finder_state, __STP_TF_STOPPED);

	/* Now that all the engines are detached, make sure
	 * all the callbacks are finished.  If they aren't, we'll
	 * crash the kernel when the module is removed. */
	while (atomic_read(&__stp_inuse_count) != 0) {
		schedule();
#ifdef DEBUG_TASK_FINDER
		i++;
#endif
	}
#ifdef DEBUG_TASK_FINDER
	if (i > 0)
		printk(KERN_ERR "it took %d polling loops to quit.\n", i);
#endif
	debug_task_finder_report();
}


#endif /* TASK_FINDER_C */<|MERGE_RESOLUTION|>--- conflicted
+++ resolved
@@ -55,12 +55,7 @@
 					    unsigned long vm_end,
 					    unsigned long vm_pgoff);
 
-<<<<<<< HEAD
-int __stp_tf_vm_cb(struct stap_task_finder_target *tgt,
-=======
-#ifdef DEBUG_TASK_FINDER_VMA
 static int __stp_tf_vm_cb(struct stap_task_finder_target *tgt,
->>>>>>> adc67597
 		   struct task_struct *tsk,
 		   int map_p, char *vm_path,
 		   unsigned long vm_start,
