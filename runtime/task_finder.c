--- conflicted
+++ resolved
@@ -229,57 +229,18 @@
 		utrace_set_flags(tsk, engine, event_flags);
 	}
 	return rc;
-<<<<<<< HEAD
-}
-
-static u32
-__stp_utrace_task_finder_report_clone(struct utrace_attached_engine *engine,
-				      struct task_struct *parent,
-				      unsigned long clone_flags,
-				      struct task_struct *child)
-{
-	struct utrace_attached_engine *child_engine;
-	struct mm_struct *mm;
-
-	if (atomic_read(&__stp_task_finder_state) != __STP_TF_RUNNING)
-		return UTRACE_ACTION_RESUME;
-
-	// On clone, attach to the child.
-	(void) __stp_utrace_attach(child, engine->ops, 0,
-				   __STP_UTRACE_TASK_FINDER_EVENTS);
-	return UTRACE_ACTION_RESUME;
-}
-
-static u32
-__stp_utrace_task_finder_report_exec(struct utrace_attached_engine *engine,
-				     struct task_struct *tsk,
-				     const struct linux_binprm *bprm,
-				     struct pt_regs *regs)
-=======
 }
 
 static inline void
 __stp_utrace_attach_match_filename(struct task_struct *tsk,
 				   const char * const filename)
->>>>>>> c3799d72
 {
 	size_t filelen;
 	struct list_head *tgt_node;
 	struct stap_task_finder_target *tgt;
 	int found_node = 0;
 
-<<<<<<< HEAD
-	if (atomic_read(&__stp_task_finder_state) != __STP_TF_RUNNING)
-		return UTRACE_ACTION_RESUME;
-
-	// On exec, check bprm
-	if (bprm->filename == NULL)
-		return UTRACE_ACTION_RESUME;
-
-	filelen = strlen(bprm->filename);
-=======
 	filelen = strlen(filename);
->>>>>>> c3799d72
 	list_for_each(tgt_node, &__stp_task_finder_list) {
 		tgt = list_entry(tgt_node, struct stap_task_finder_target,
 				 list);
