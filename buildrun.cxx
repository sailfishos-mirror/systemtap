--- conflicted
+++ resolved
@@ -136,11 +136,7 @@
   if (s.keep_tmpdir)
     {
       string E_source = s.translated_source.substr(s.translated_source.find_last_of("/")+1);
-<<<<<<< HEAD
       E_source.at(E_source.length() - 1) = 'i'; // overwrite the last character
-=======
-      E_source.back() = 'i'; // overwrite the last character
->>>>>>> b4e7ba40
       mc.push_back(E_source);
     }
   return mc;
