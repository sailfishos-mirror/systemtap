<<<<<<< HEAD
2008-12-17  Mark Wielaard  <mjw@redhat.com>

	* translate.cxx (dump_unwindsyms): Adjust against correct p_vaddr.

2008-12-16  Mark Wielaard  <mjw@redhat.com>

	* translate.cxx (dump_unwindsyms): Simplify
	dwfl_module_relocate_address workaround.

2008-12-15  Mark Wielaard  <mjw@redhat.com>

	* tapsets.cxx (utrace_derived_probe_group::emit_module_decls):
	Always enable emit_vm_callback_probe_decl, don't test for
	STP_NEED_TASK_FINDER_VMA. Don't include task_finder.c.
	
2008-12-15  Mark Wielaard  <mjw@redhat.com>

	* translate.cxx (dump_unwindsyms): Work around buggy
	dwfl_module_relocate_address.

2008-12-10  Mark Wielaard  <mjw@redhat.com>

	* tapsets.cxx
	(utrace_derived_probe_group::emit_vm_callback_probe_decl):
	Test for STP_NEED_TASK_FINDER_VMA to enable
	emit_vm_callback_probe_decl.
=======
2009-01-23  Mark Wielaard  <mjw@redhat.com>

	* configure.ac: Use make -k install-data for elfutils.
	* configure: Regenerated.

2009-01-22  David Smith  <dsmith@redhat.com>

	* systemtap.spec: Added 'nss-devel' buildreq so that the 'client'
	subpackage could be built correctly.  Added file-based buildreq
	for xmlto's pdf support, which works on f8, f9, f9, and rhel5.

	* configure.ac: Fixed typo.
	* configure: Regenerated.

2009-01-22  Stan Cox  <scox@redhat.com>

	* dtrace: Rewritten to handle dtrace -h -G
	* runtime/sdt.h: New .probes layout.  Make labels unique, args unused.
	* tapsets.cxx (dwarf_builder::build): New .probes layout.
	Don't reset location->components[0].

2009-01-21  Mark Wielaard  <mjw@redhat.com>

	* configure.ac: Create PIECFLAGS and PIECXXFLAGS, like PIELDFLAGS.
	Don't duplicate -pie in PIELDFLAGS.
	* configure: Regenerated.
	* Makefile.am: Add @PIECFLAGS@ and @PIECXXFLAGS@ to executable
	flags.
	* Makefile.in: Regenerated.

2009-01-21  Mark Wielaard  <mjw@redhat.com>

	* Makefile.am (distclean-local): Remove build-elfutils,
	include-elfutils and lib-elfutils here, not in clean-local.
	* Makefile.in: Regenerated.
	* configure.ac: Only muck with CPPFLAGS and include-elfutils when
	actually building with bundled elfutils.
	* configure: Regenerated.

2009-01-21  Mark Wielaard  <mjw@redhat.com>

	* Makefile.am (clean-local): Remove build-elfutils, include-elfutils
	and lib-elfutils.
	* Makefile.in: Regenerated.
	* aclocal.m4: Regenerated.
	* configure: Regenerated.

2009-01-20  Frank Ch. Eigler  <fche@elastic.org>

	* tapsets.cxx (dwarf..:visit_target_symbol): Print more data
	for failed $$vars fields to help explain printed "var=?".

2009-01-20  Frank Ch. Eigler  <fche@elastic.org>

	* dwarf_wrappers.cxx (dwfl_assert): Tolerate rc==-1, for which
	dwfl_errmsg(-1)=>NULL.

2009-01-19  Dave Brolley  <brolley@redhat.com>

	* stap-serverd (initialization): Call stap-add-server-cert only if
	it has been installed.

2009-01-13  Stan Cox  <scox@redhat.com>

	* systemtap.spec (sdt-devel): New subpackage.
	* Makefile.am (oldincludedir): New.
	(oldinclude_HEADERS): New.
	(bin_SCRIPTS): Add dtrace
	* Makefile.in: Regenerated.
	* runtime/sduprobes.h: Renamed to sdt.h

2009-01-13  Dave Brolley  <brolley@redhat.com>

	* stap-find-or-start-server,stap-start-server,stap-serverd,stap-server:
	Ensure we call other systemtap tools from the installed location.
	* stap-client: Likewise. Also, use SYSTEMTAP_STAPRUN if it is set.

2009-01-13  Dave Brolley  <brolley@redhat.com>

	* stap-add-server-cert: Failure to make the client database readable
	is now only a warning. Directory argument now refers to the location
	of the 'client' directory.
	* stap-gen-server-cert: Ensure that the certificate is readable by
	all. Warn if unsuccessful. Don't add the certificate to the local
	client-side database.
	* stap-serverd: Call stap-add-server-cert after stap-gen-server-cert.

2009-01-11  Wenji Huang  <wenji.huang@oracle.com>

        * tapsets.cxx (dwarf_derived_probe_group::emit_module_decls): Fix too
	large number on 32-bits machines.
	(uprobe_derived_probe_group::emit_module_decls): Ditto.

2009-01-11  Mark Wielaard  <mjw@redhat.com>

	* configure.ac: Add prefix as STAP_PREFIX for config.h.
	* config.in: Regenerated.
	* configure: Regenerated.

2009-01-09  Elliott Baron  <ebaron@redhat.com>

	* stap.1.in: Added %M info.
	
2009-01-09  Dave Brolley  <brolley@redhat.com>

	* Makefile.am (stamp-ssl): Removed.
	(ssl/server/stap-server.cert): Removed.
	(install-data-local): Don't install $(builddir)/ssl.
	(stap-add-server-cert): Create database directory if it does not
	exist. Ensure the database is readable by others.
	* stap-client (initialization): Initialize local_ssl_dbs and
	public_ssl_dbs. Don't initialize ssl_db.
	(parse_options): Concatenate additional_local_ssl_dbs with
	local_ssl_dbs.
	(process_ssl): Build up additional_local_ssl_dbs in the order
	specified on the command line.
	(choose_server): Set server for non-local domains. Print
	$tmpdir_client/connect to stderr if we can't connect.
	(send_receive): Try connecting to the given server using all of the
	databases in $local_ssl_dbs and $public_ssl_dbs. Keep log in
	$tmpdir_client/connect.
	(interrupt): Use SIGTERM to kill stap-client-connect.
	* stap-client-connect.c (prerror.h,secerror.h): #include them.
	(errWarn): Try to the the error text from NSPR. Handle specific errors
	manually otherwise.
	(handle_connection): Stop processing on write error of the local file.
	(do_connect): Cleanup on error. Call SSL_ForceHandshake to catch
	authentication errors here.
	* stap-gen-server-cert: Don't create the client's database directory.
	* stap-server: Redirect the output of signtool to /dev/null.
	* stap-server-connect.c (handle_connect): Call SSL_ForceHandshake to catch
	authentication errors here. Clean up temp files on error.
	(accept_connection): Don't close the socket on error.
	stap-serverd (initialization): Print a message if the given socket is busy.
	Search for a local certificate database. Create and initialize one if not
	found.
	(listen): Don't discard stderr fomr stap-server-connect.
	* stap-start-server: Check for existence of local certificate database as
	evidence that the server is listening.
	* Makefile.in: Regenerated.

2009-01-08  William Cohen  <wcohen@redhat.com>

	* configure.ac: Check for xmlto that generates pdf.
	* configure: Regenerated.
	
2009-01-07  William Cohen  <wcohen@redhat.com>

	* configure.ac: Add --enable-refdocs configure option and
	set check for xmlto
	* Makefile.in: Regenerated.
	* aclocal.m4: Likewise.
	* configure: Likewise.
	
2009-01-07  Mark Wielaard  <mjw@redhat.com>

	* configure.ac: Warn when not building docs because tools not found.
	* configure: Regenerated.

2009-01-07  Mark Wielaard  <mjw@redhat.com>

	* configure.ac: Add --enable-server configure option and
	set BUILD_SERVER appropriately.
	* Makefile.am (man_MANS, bin_PROGRAMS, bin_SCRIPTS): Only add
	stap-server and friends when BUILD_SERVER set.A
	* Makefile.in: Regenerated.
	* aclocal.m4: Likewise.
	* configure: Likewise.

2009-01-06  Frank Ch. Eigler  <fche@elastic.org>

	PR9699.
	* buildrun.cxx (compile_pass): Add $(LINUXINCLUDES) to autoconf
	trial builds.  Add new autoconf test for task_struct uid->cred switch.

2009-01-06  Dave Brolley  <brolley@redhat.com>

	* systemtap.spec (stap-client): Add stap-add-server-cert,
	stap-client-connect.
	(stap-server): Add stap-server-connect.

2009-01-05  Dave Brolley  <brolley@redhat.com>

	PR9702
	* stap-gen-server-cert: Try mkpasswd, apg and then user_enter_password
	when generating the password for the server certificate/key
	database.
	(user_enter_password): New function.

2008-12-31  Frank Ch. Eigler  <fche@elastic.org>

	* translate.cxx (dump_unwindsyms): Adapt to elfutils build-id
	bug that was fixed in 0.138.
	* configure.ac: Look for elfutils/version.h.
	* config.in, configure: Regenerated.

2008-12-30  Dave Brolley  <brolley@redhat.com>

	PR9692
	From Eugeniy Meshcheryakov <eugen@debian.org>
	* Makefile.am (stap_client_connect_CFLAGS): Use $(nss_CFLAGS) and
	$(nspr_CFLAGS).
	(stap_server_connect_CFLAGS): Likewise.
	* configure.ac: Use PKG_CHECK_MODULES to configure nss and nspr.
	* Makefile.in: Regenerated.
	* aclocal.m4: Regenerated.
	* configure: Regenerated.

2008-12-30  Dave Brolley  <brolley@redhat.com>

	* Makefile.am (install-data-local): Test for existence of $(builddir)/ssl
	before installing it.
	* Makefile.in: Regenerated.

2008-12-29  Frank Ch. Eigler  <fche@elastic.org>

	* Makefile.am (install-data, uninstall-data): Use
	$(DESTDIR)$(sysconfdir) instead of hard-coded /etc paths.

2008-12-26  Dave Brolley  <brolley@redhat.com>

	* Makefile.am (stamp-ssl): Disable automatic building of this target.
	* Makefile.in: Regenerated.

2008-12-24  Dave Brolley  <brolley@redhat.com>

	* stap-client (netcat): Removed.
	(initialization): Initialize ssl_db.
	(parse_options): Handle the --ssl option.
	(process_ssl): New function.
	(send_request): Removed.
	(receive_response): Removed.
	(unpack_response): Use signtool to verify the contents of the
	server's response against a local copy of the server's
	certificate.
	(find_and_connect_to_server): Make sure the server is referred to
	as localhost if it is running on the local host. Call send_receive
	in order to contact the server and perform the transaction.
	(connect_to_server): Removed.
	(disconnect_from_server): Removed.
	(send_receive): New function.
	(process_response): Work in $tmpdir_server.
	(terminate, interrupt): Kill any running stap-client-connect.
	* stap-find-or-start-server: Pass arguments to stap-start-server.
	* stap-start-server: Pass arguments to stap-serverd.
	* stap-server (port): Removed.
	(netcat): Removed.
	(receive_request): Removed.
	(unpack_request): Use unzip.
	(package_response): Use signtool to sign the response into a .jar
	archive.
	(send_response): Removed.
	* stap-serverd (netcat): Removed.
	(port1): Removed.
	(initialize): Don't call recursively. Use a loop to select a port.
	(listen): Call stap-server-connect.
	(process_request): Removed.
	(terminate): Kill any running stap-server-connect job.
	* systemtap.spec: client and server sub packages require nss and nss-tools,
	and no longer require nc or net-tools.
	* Makefile.am (bin_PROGRAMS): Add stap-client-connect and
	stap-server-connect.
	(bin_SCRIPTS): Add stap-gen-server-cert.
	(stap_client_connect_LDFLAGS, stap_server_connect_LDFLAGS): New.
	(stamp-ssl): New target.
	(ssl/server/stap-server.cert): New target.
	(stap_client_connect_*): New.
	(stap_server_connect_*): New.
	(install-data-local): Install /etc/systemtap/ssl.
	(uninstall-local): Remove /etc/systemtap.
	* Makefile.in: Regenerated.
	* aclocal.m4: Regenerated.

2008-12-22  Masami Hiramatsu  <mhiramat@redhat.com>

	PR7090
	* buildrun.cxx (compile_pass): Use flags macro to expand KBUILD_CFLAGS
	for support kernels built with O= option.

2008-12-21  Will Cohen <wcohen@redhat.com>

	* systemtap.spec: Add generations of tapset reference manual material.
	
2008-12-21  Stan Cox  <scox@redhat.com>

	* tapsets.cxx (dwflpp::die_has_pc): Don't abort if dwarf_ranges fails.
	(dwflpp::find_variable_and_frame_base): A pc requires dwarf_nscopes

2008-12-19  Elliott Baron  <ebaron@redhat.com>

	PR3668
	* elaborate.cxx: Handling for %M.
	* runtime/vsprintf.c: Likewise.
	* staptree.cxx: Likewise.
	* translate.cxx: Likewise.
	* staptree.h: Added %M converter, conv_memory_hex, to enum

2008-12-16  Roland McGrath  <roland@redhat.com>

	* systemtap.spec (Requires): Add kernel-devel, is correct virtual
	provide in kernel-*-devel rpms.
	(with_sqlite): Typo fix in default defn check.
	[%{with_sqlite}] (Requires): Remove.  BuildRequires causes the correct
	automatic dependency.

2008-12-16  Stan Cox  <scox@redhat.com>

	* tapsets.cxx (dwarf_builder::build): Consider alignment when
	fetching .probes values.  Convert .mark to .statement(0x) instead
	of .statement(foo.c:N)

2008-12-11  Dave Brolley  <brolley@redhat.com>

	PR7087
	* stap-client: Don't use -d on netcat. Redirect from /dev/null instead.
	* stap-server: Likewise.
	* stap-serverd: Likewise.
>>>>>>> f120873c

2008-12-09  Frank Ch. Eigler  <fche@elastic.org>

	PR6961
	* tapsets.cxx (common_probe_entryfn_prologue): Add new "fakeregs"
	param.  Set context regs_buffer with plausible dummy values if needed.
	Update callers.
	(mark_builder::build): Add kernel to unwindsyms_modules.
	* translate.cxx (emit_common_header): Add pt_regs regs_buffer field
	to context.

2008-12-09  Dave Brolley  <brolley@redhat.com>

	PR7087
	* stap-client: Use netcat or nc, whichever is available.
	* stap-server: Likewise.
	* stap-serverd: Likewise.

2008-12-08  David Smith  <dsmith@redhat.com>

	RHBZ 474390
	* tapsets.cxx (dwflpp::cu_function_caching_callback): Handles NULL
	return from dwarf_diename().
	(dwflpp::print_locals): Ditto.
	(dwflpp::find_variable_and_frame_base): Ditto.
	(dwflpp::literal_stmt_for_return): Ditto.
	(dwarf_builder::build): Ditto.

2008-12-08  Frank Ch. Eigler  <fche@elastic.org>

	PR7062
	* buildrun.cxx (uprobes_home): Make local, based on
	session.runtime_path.

2008-12-05  Frank Ch. Eigler  <fche@elastic.org>

	* tapsets.cxx, translate.cxx: Set default elfutils debuginfo_path
	to start with "+", to enable debuginfo<->stripped checksum checking.
	* stap.1.in: Note this.

2008-12-05  Kent Sebastian  <ksebasti@redhat.com>

	PR7051
	* doc/langref.tex, elaborate.cxx, runtime/vsprintf.c,
	stap.1.in, staptree.cxx, staptree.h, translate.cxx:
	Remove printf %n directive and references to it in documentation.

2008-12-03  Roland McGrath  <roland@redhat.com>

	PR6925
	* run-stap.in: New file.
	* configure.ac: Generate run-stap from it.
	* configure: Regenerated.

	PR7063
	* buildrun.cxx (run_pass): Obey SYSTEMTAP_STAPRUN environment variable.

2008-12-03  Frank Ch. Eigler  <fche@elastic.org>

	PR6925
	* configure.ac: Suggest --prefix if configured without.
	* configure: Regenerated.

2008-12-03  Frank Ch. Eigler  <fche@elastic.org>

	PR 5982: rename -B to -r
	* main.cxx (main): Treat -r REV and -r /PATH as complimentary.
	Imply -p4 if target mismatches host versions.
	(usage): Document -r more.
	* hash.cxx (find_hash): Add in the kernel_build_tree.
	* buildrun.cxx (compile_pass, kernel_built_uprobes): Simplify
	logic.
	* tapsets.cxx (setup_kernel, setup_user): Ditto.
	* translate.cxx (emit_symbol_data): Ditto.
	* stap.1.in: Document -r /PATH.

2008-12-01  Rajan Arora  <rarora@redhat.com>

	PR 5892: Add -B and parameterize all occurences of /lib/modules/...
	* buildrun.cxx (compile_pass, kernel_built_uprobes): Audit
	mentions of /lib/modules/... with path to kernel_build_tree
	provided by -B.
	* tapsets.cxx (setup_kernel, setup_user, mark_builder::build):
	Likewise.
	* translate.cxx (emit_symbol_data): Likewise.
	* session.h (struct systemtap_session): New member kernel_build_tree.
	* main.cxx (main): Add case for 'B' and attempt to fetch Version for
	the kernel build tree using include/config/kernel.release in build
	path, remove -r REV implies -p4 logic altogether.


2008-11-29  Frank Ch. Eigler  <fche@elastic.org>

	Warnings cleanup.
	* buildrun.cxx (verify_uprobes_uptodate, make_uprobes): Simplify
	messages.
	* cache.cxx (add_to_cache, clean_cache): Reset s.use_cache upon
	failure.
	* hash.cxx (find_hash): Ditto.
	* main.cxx (main): Simplify/conditionalize warning messages.  Save
	module to $cwd if last_pass==4 but cache encountered errors.

2008-11-28  Frank Ch. Eigler  <fche@elastic.org>

	PR 6965.
	* translate.cxx (dump_unwindsyms): Tweak symbols for
	STP_NEED_{SYMBOL,UNWIND}_DATA

2008-11-28  Elliott Baron  <ebaron@redhat.com>

	PR 6965.
	* translate.cxx (dump_unwindsyms): Output #ifdef for
	symbol table.

2008-11-28  Frank Ch. Eigler  <fche@elastic.org>

	PR 5376.
	* parse.cxx (parse::parse_probe): Prevent alias names from
	being marked "?" or "!".

2008-11-28  Frank Ch. Eigler  <fche@elastic.org>

	PR 6477.
	* elaborate.cxx (print_error_source, print_warning): Tolerate
	NULL token.

2008-11-27  Frank Ch. Eigler  <fche@elastic.org>

	PR 7036
	From Wenji Huang <wenji.huang@oracle.com>:
	* elaborate.cxx (print_error): Don't suppress if listings_mode.
	* main.cxx (main): Suppress "pass N failed" if listings_mode.

2008-11-26  Stan Cox  <scox@redhat.com>

	* tapsets.cxx (dwarf_builder::build): Support debuginfo static uprobes.

2008-11-26  Frank Ch. Eigler  <fche@elastic.org>

	* translate.cxx (emit_module_exit): Add another synchronize_sched.

2008-11-26  Frank Ch. Eigler  <fche@elastic.org>

	* main.cxx (main): Advise users to try '--vp ...' after a pass error.

2008-11-26  Frank Ch. Eigler  <fche@elastic.org>

	* translate.cxx (emit_module_exit): Call synchronize_sched during
	module shutdown if it's available.
	* buildrun.cxx (compile_pass): Test for it.

2008-11-25  Frank Ch. Eigler  <fche@elastic.org>

	PR 7046.
	* tapsets.cxx (uprobe*emit_module_decls): Rewrite the generated
	stap_uprobe_change function, to hold mutex for a shorter period
	and to produce more meaningful KERN_INFO traces if -DDEBUG_UPROBES.
	(uprobe*emit_module_exit): Switch to KERN_INFO also.

2008-11-25  Will Cohen <wcohen@redhat.com>

	* scripts/kernel-doc: Clean up SystemTap function formatting.

2008-11-25  Will Cohen <wcohen@redhat.com>

	* scripts/kernel-doc: Make executable.

2008-11-25  Will Cohen <wcohen@redhat.com>

	* scripts/kernel-doc: New.
	* configure.ac: Add doc/SystemTap_Tapset_Reference/Makefile.
	* configure, doc/SystemTap_Tapset_Reference/Makefile.in: Regenerate.

2008-11-25  Mark Wielaard  <mjw@redhat.com>

	* tapsets.cxx (dwarf_derived_probe_group::emit_module_exit):
	struct stap_dwarf_probe field is called pp, not pp_name.

2008-11-24  Kent Sebastian  <ksebasti@redhat.com>

	PR 4978.
	* stap.1.in (PRINTING): printf directives, more examples.

2008-11-22  Frank Ch. Eigler  <fche@elastic.org>

	* tapsets.cxx (MAXUPROBES): Tweak its definition.  Use it
	consistently.
	* stap.1.in (MAXUPROBES): Document it.

2008-11-22  Frank Ch. Eigler  <fche@elastic.org>

	PR 5689.
	* tapsets.cxx (dwarf_derived_probe_group::emit_module_exit,decls):
	Print kprobe missed stats if STP_TIMING.
	(uprobe_derived_probe_group::emit_module_exit,declx): Track
	uprobe missed stats if STP_TIMING>
	* translate.cxx (emit_module_exit): Print uprobe missed stats.

2008-11-21  Frank Ch. Eigler  <fche@elastic.org>

	PR 5689.
	* tapsets.cxx (common_probe_entryfn_{pro,epi}logue):
	Track separate skip counts for low-stack and reentrancy conditions.
	* translate.cxx (emit_common_header): Declare counters.
	(emit_module_exit): Print them.
	(emit_unlocks): Don't bother redundantly testing skipped_count.

2008-11-21  Frank Ch. Eigler  <fche@elastic.org>

	* translate.cxx (emit_module_exit): Perform shutdown probe
	synchronization after all unregistrations and end/error probe
	runs.

2008-11-20  Frank Ch. Eigler  <fche@elastic.org>

	PR 5689
	* translate.cxx (emit_global, emit_global_init, emit_module_exit,
	emit_locks): Track & print global.s_VAR_lock_skip_count.

2008-11-20  Frank Ch. Eigler  <fche@elastic.org>

	* main.cxx (main): Correct thinko in --vp option with <5 arg chars.

2008-11-18  Jim Keniston  <jkenisto@us.ibm.com>

	PR 6879
	* runtime/uprobes2/uprobes_x86.c: Allow probing of instructions
	with fs: and gs: prefixes.  Apply fix from runtime/uprobes.

2008-11-18  Frank Ch. Eigler  <fche@elastic.org>

	PR6925.
	* main.cxx (usage,main): Process new --vp option.
	* session.h (perpass_verbose): New field.

2008-11-11  Stan Cox  <scox@redhat.com>

	* Makefile.am (pkglib_LIBRARIES): New.
	* Makefile.in: Regenerated
	* stapprobes.5.in (process.mark): New.
	* tapsets.cxx (register_patterns):  Add process.mark.
	(dwarf_builder::build): Likewise.

2008-11-14  Frank Ch. Eigler  <fche@elastic.org>

	* tapsets.cxx (common_probe_entryfn_{pro,epi}logue):
	Set "interruptible" to default true, thus disabling local_irq_*
	calls for all current probe point types.

2008-11-13  Wenji Huang  <wenji.huang@oracle.com>

        PR 7000
        * translate.cxx (c_unparser::visit_print_format): Add checking bound
	for actual parameters.

2008-11-13  Frank Ch. Eigler  <fche@elastic.org>

	* systemtap.spec, configure.ac: Bump version to 0.8.
	* configure.in: Regenerated.

2008-11-11  Przemysław Pawełczyk <przemyslaw@pawelczyk.it>
	    Mark Wielaard <mjw@redhat.com>

	* tapsets.cxx (find_variable_and_frame_base): Add scope name to
	semantic error messages if available.

2008-11-06  Wenji Huang  <wenji.huang@oracle.com>

	PR 6998
	* tapsets.cxx (profile_builder): Add default kernel symbols to profile.

2008-11-06  Stan Cox  <scox@redhat.com>

	* tapsets.cxx (dwflpp::module_address_to_global):
	ET_EXEC needs no further relocation.

2008-11-04  Frank Ch. Eigler  <fche@elastic.org>

	From Masami Hiramatsu <mhiramat@redhat.com>, PR 6028.
	* tapsets.cxx (dwarf_derived_probe): New field access_vars, for
	tracking result from ..
	(dwarf_var_expanding_copy_visitor): Collect a flag about whether
	any $expressions appear within.
	(emit_probe_local_init): ... and run ia64 bspcache() on if true.

2008-11-03  Jim Keniston  <jkenisto@us.ibm.com>

	Add a version of uprobes that works with the 2.6.27 version of utrace.
	* runtime/uprobes2/uprobes.[ch]: uprobes2
	* runtime/uprobes2/uprobes_x86.[ch]: Simplified to use post-2.6.24
	unified pt_regs names ("ax" rather than "eax" or "rax").
	* runtime/uprobes2/uprobes_arch.[ch]: Pull in the arch-specific
	file from the appropriate directory.
	* runtime/uprobes/uprobes.[ch]: #ifdef added to pull in file from
	../uprobes2 if we're running the new utrace.
	* runtime/uprobes/Makefile: Updated
	* Makefile.am: Install runtime/uprobes2/*.
	* Makefile.in: Regenerated
	* buildrun.cxx: Always copy uprobes's Module.symvers into the
	directory where stap builds the script .ko.

2008-11-03  Mark Wielaard  <mjw@redhat.com>

	* tapsets.cxx (literal_stmt_for_return): Add function name and file
	to semantic error messages.

2008-10-29  Frank Ch. Eigler  <fche@elastic.org>

	* translate.cxx (dump_unwindsyms): Work on CONFIG_RELOCATABLE=n
	kernels, or for whatever other scenarios dwfl_module_relocation_info
	might return NULL.

2008-10-27  Josh Stone  <joshua.i.stone@intel.com>

	* translate.cxx (c_unparser::visit_print_format): Fix the argument passed
	for printf %c formats.

2008-10-27  Rajan Arora  <rarora@redhat.com>

	* elaborate.cxx (add_global_var_display): Added check for globals
	from tapsets.

2008-10-24  Josh Stone  <joshua.i.stone@intel.com>

	* tapsets.cxx (hrtimer_derived_probe_group::emit_module_decls): Support
	the new abstractions around the hrtimer expires field.  The field is
	renamed starting in 2.6.28-rc1, but accessor functions are provided for
	general access.
	* buildrun.cxx (compile_pass): Added autoconf-hrtimer-getset-expires.c

2008-10-24  Jim Keniston  <jkenisto@us.ibm.com>

	PR6946
	* tapsets.cxx: Allow probing of 32-bit ppc apps with
	a ppc64 kernel.

2008-10-20	Elliott Baron  <ebaron@redhat.com>

	PR6851
	* elaborate.cxx (typeresolution_info::visit_print_format): add case
	for conv_char.
	* staptree.cxx (print_format::components_to_string): add case for
	conv_char.
	(print_format::string_to_components): add parsing for "c"	conversion.
	* staptree.h (enum conversion_type): add conv_char member.

2008-10-17  Frank Ch. Eigler  <fche@elastic.org>

	* stap-report: Add kernel config extracts.  Generate to stdout.
	* Makefile.am (bin_SCRIPTS): Install it.
	* systemtap.spec: Package it.
	* Makefile.in: Regenerated.

2008-10-17  Jim Keniston  <jkenisto@us.ibm.com>

	PR6923
	* runtime/autoconf-oneachcpu-retry.c: Compiles successfully on
	old kernels.

2008-10-14  Kent Sebastian  <ksebasti@redhat.com>

	* cache.cxx (cache_clean): Minor changes, mainly stylistic.
	* session.h: remove cache_max member var (used only in cache.cxx now)

2008-10-10  Frank Ch. Eigler  <fche@elastic.org>

	PR6749
	* tapsets.cxx (dwarf_derived_probe_group::emit_module_init): Tolerate
	failed register_*kprobe during initialization; warn instead.

2008-10-10  Kent Sebastian  <ksebasti@redhat.com>

	* cache.cxx (cache_clean): New group of functions implementing cache
	size limiting.

2008-10-09  Rajan Arora   <rarora@redhat.com>

	* elaborate.cxx (systemtap_session::print_error_source): New.
	(systemtap_session::print_error): Call it.
	(systemtap_session::print_warning): Likewise.
	* parse.cxx (parser::print_error): Likewise.
	* session.h (struct systemtap_session::print_error_source):
	Declare it.
	* parse.cxx (lexer::get_input_contents): New.
	(parser::parse): Call it.
	(lexer::set_current_file): New.
	(parser::parse): Call it.
	* parse.h (class lexer::get_input_contents): Declare it.
	(class lexer::set_current_file): Declare it.
	(class lexer): New member current_file.
	(class lexer): Update input_contents from vector<char>
	to std::string.
	(struct source_loc): New member stap_file.
	* staptree.h (struct stapfile): New member file_contents.

2008-10-09  Stan Cox  <scox@redhat.com>

	* tapsets.cxx (query_cu): Fix typo.

2008-10-06  Wenji Huang  <wenji.huang@oracle.com>

	PR 4886
	* translate.cxx (dump_unwindsyms): Extract build-id from debuginfo.
	(emit_module_init): Check build-id if able.

2008-10-03  Jim Keniston  <jkenisto@us.ibm.com>

	PR 6850
	* runtime/uprobes/uprobes.c: When a probed process forks with
	uretprobe_instances outstanding, create a uprobe_process and
	uprobe_task for the child, and clone the uretprobe_instances.
	This requires us to allow the SSOL vma to be copied on fork.
	* testsuite/systemtap.base/bz6850.{exp,c,stp}: new test case

2008-09-30  Mark Wielaard  <mjw@redhat.com>

	* tapsets.cxx (literal_stmt_for_local): Check if alternatives can be
	provided after calling dwarf_formref_die.
	(literal_stmt_for_return): Likewise.

2008-09-26  Frank Ch. Eigler  <fche@elastic.org>

	* elaborate.cxx (add_global_var_display): Implicitly sort arrays.

2008-09-26  Frank Ch. Eigler  <fche@elastic.org>

	PR 6916
	* elaborate.cxx (systemtap_session::print_error): Fix
	duplicate elimination in face of token compression.
	* tapsets.cxx (literal_stmt_for_local, literal_stmt_for_return):
	Change error message to fit old pattern.

2008-09-26  Frank Ch. Eigler  <fche@elastic.org>

	BZ 6829: avoid calling unregister_uprobe() when responding
	to a task-finder exec/exit callback, as uprobes likes to
	clean such things up by itself.

2008-09-12  Prerna Saxena  <prerna@linux.vnet.ibm.com>

	BZ 3016 : Handling members of anonymous structs/unions
	* tapsets.cxx (translate_components, print_members) : enable
	translator to identify members of anonymous structs / unions.
	* testsuite/semok/thirtythree.stp : New test-case.
	* NEWS : Modify translator code to identify members of anonymous
	structs/unions.

2008-09-24  Mark Wielaard  <mjw@redhat.com>

	* dwarf_wrappers.cxx (dwfl_assert(string,bool)): Call
	dwfl_assert(string,int), not dwarf_assert().

2008-09-12  Dave Brolley  <brolley@redhat.com>

	* stap-client (staprun_PATH): Ensure that $first_stap is not empty.
	* stap-start-server: Use 'ps' to check that the server started.

2008-09-12  Masami Hiramatsu <mhiramat@redhat.com>

	BZ 6028
	* tapsets.cxx (dwarf_derived_probe::emit_probe_local_init): Use REG_IP
	instead of pp to check probe address.

2008-09-12  Frank Ch. Eigler  <fche@elastic.org>

	GCC 4.4 (var-tracking) build-compatilibity.
	* parse.h: #include <stdint.h>.
	* tapsets.cxx (utrace_...::visit_target_symbol_arg): Use
	lex_cast<int>(foo) instead of atoi(foo.c_str()) for simpler
	c++ object lifetime.
	* Makefile.am (staprun_CFLAGS, stapio_CFLAGS): Add
	-fno-strict-aliasing, since that code is too casual with pointers.
	* Makefile.in: Regenerated.

2008-09-12  Dave Brolley  <brolley@redhat.com>

	PR6881.
	From Eugeniy Meshcheryakov eugen@debian.org:
	* stap-server.8.in: Correct formatting problems.

2008-09-12  Dave Brolley  <brolley@redhat.com>

	* stap-find-servers (match_server): Don't read past the start of the
	next server description. Don't use '^' at the start of the regexp
	on calls to 'expr'.
	* systemtap.spec: client and server sub packages require avahi.

2008-09-12  Wenji Huang <wenji.huang@oracle.com>

	* elaborate.cxx (add_global_var_display): Don't, in listing mode.

2008-09-11  Frank Ch. Eigler  <fche@elastic.org>

	PR 6871.
	* tapsets.cxx (query_cu): Search for prologues for user-space probes.
	(query_func_info): Use prologue_end if available; silently back down
	to entrypc probing if needed.

2008-09-10  Josh Stone  <joshua.i.stone@intel.com>

	* main.cxx (printscript): Ensure no variables are printed in probe lists
	unless -L was specified.

2008-09-10  Frank Ch. Eigler  <fche@elastic.org>

	* parse.cxx, parse.h: Rewrite scanner lookahead data structure
	to a simple ~fixed vector.

2008-09-10  Frank Ch. Eigler  <fche@elastic.org>

	PR6876: translator speedup for many $vars
	* session.h (systemtap_session.functions): vector->map.
	* coveragedb.cxx, elaborate.cxx, main.cxx, tapsets.cxx, translate.cxx:
	Adapt all users.

2008-09-10  Mark Wielaard  <mjw@redhat.com>

	* configure.ac: Check for dwarf_getelf. elfutils 0.126+.
	Use AM_PROG_MKDIR_P instead of AC_PROG_MKDIR_P.
	* Makefile.in: Regenerated.
	* aclocal.m4: Likewise.
	* config.in: Likewise.
	* configure: Likewise.

2008-09-10  Dave Brolley  <brolley@redhat.com>

	* systemtap.spec: Remove avahi-tools and nc from dependencies
	for systemtap and systemtap-runtime packages. Remove stap-*
	scripts from %files of systemtap and systemtap-runtime
	packages.  Make sure systemattap-runtime only picks up
	staprun.8* man pages. Create new systemtap-client and
	systemtap-server packages.
	* NEWS: Add network security warning for the systemtap
	client/server.

2008-09-10  Mark Wielaard  <mjw@redhat.com>

	* translate.cxx (dump_unwindsyms): Rename module_base output to
	dwarf_module_base.

2008-09-10  Mark Wielaard  <mjw@redhat.com>

	* translate.cxx (dump_unwindsyms): Output module_base.

2008-09-10  Mark Wielaard  <mjw@redhat.com>

	* translate.cxx (get_unwind_data): New function.
	(dump_unwindsyms): Output unwind data.

2008-09-09  Masami Hiramatsu  <mhiramat@redhat.com>

	* stapprobes.5.in: Added a description about $return.
	* NEWS: Ditto.
	* tapsets.cxx (utrace_var_expanding_copy_visitor): Change
	visit_target_symbol_syscall() to visit_target_symbol_context().
	(utrace_var_expanding_copy_visitor::visit_target_symbol_context):
	Handle not only $syscall but also $return.
	(utrace_var_expanding_copy_visitor::visit_target_symbol): Ditto.

2008-09-09  Masami Hiramatsu  <mhiramat@redhat.com>

	* stapprobes.5.in: Added a description about $argN.
	* NEWS: Ditto.
	* tapsets.cxx (utrace_var_expanding_copy_visitor): Added
	visit_target_symbol_arg() and visit_target_symbol_syscall().
	(visit_target_symbol_arg): New function for handling $argN.
	(visit_target_symbol_syscall): New function for handling $syscall.
	(visit_target_symbol): Use visit_target_symbol_arg() and
	visit_target_symbol_syscall().

2008-09-09  Masami Hiramatsu  <mhiramat@redhat.com>

	* stapprobes.5.in : Added a line for $name context variable.
	* translate.cxx (c_unparser::emit_common_header): Add marker_name and
	marker_format fields to context.
	* tapsets.cxx (common_probe_entryfn_prologue) : Ditto.
	(mark_derived_probe_group::emit_module_decls) : Ditto.
	(mark_var_expanding_copy_visitor) : change visit_target_symbol_format
	to visit_target_symbol_context.
	(mark_var_expanding_copy_visitor::visit_target_symbol_context): handle
	not only $format but also $name.
	(mark_var_expanding_copy_visitor::visit_target_symbol): Ditto.

2008-09-07  Frank Ch. Eigler  <fche@elastic.org>

	* tapsets.cxx (build_blacklist): Add some x86 raw port-io spots.

2008-09-06  Frank Ch. Eigler  <fche@elastic.org>

	* tapsets.cxx (utrace_derived_probe ctor): Handle
	process.* probe point reverse engineering (pid- and path-less).

2008-09-05  Stan Cox  <scox@redhat.com>

	* elaborate.cxx (add_global_var_display): Handle scalar statistics.

2008-09-05  Frank Ch. Eigler  <fche@elastic.org>

	* configure.ac, Makefile.am, systemtap.spec: Don't look for libcap.
	* configure, Makefile.in: Regenerated.

2008-09-05  Wenji Huang  <wenji.huang@oracle.com>

	PR 6731.
	* main.cxx (usage,main,printscript): Improve listing mode with "-L".
	* stap.1.in, stapex.5.in: Document it.

2008-09-04  Frank Ch. Eigler  <fche@elastic.org>

	* main.cxx (usage): Remove some dwarfless items.

2008-09-02  Frank Ch. Eigler  <fche@elastic.org>

	* tapsets.cxx (uprobe..emit_module_init): Leave dying-uprobe
	loop as early as possible.

2008-09-02  Stan Cox  <scox@redhat.com>

	* elaborate.cxx (add_global_var_display): Simplify token use.

2008-09-02  Frank Ch. Eigler  <fche@elastic.org>

	PR4225.
	* tapsets.cxx (generated stap_uprobe_change): Fix major thinko that
	falsely triggered a slew of uprobe_unregister's for each plain
	register.
	(uprobe_derived_probe_group::emit_module_init): Add code to generate
	printk's for uprobe activities, if -DDEBUG_UPROBES.

2008-09-02  Frank Ch. Eigler  <fche@elastic.org>

	PR4225 merge.
	* tapsets.cxx: Add prototype user-space probing support.  Collateral
	damage breaks symbol-table-only (dwarfless) probing, PR6864.
	(setup_user, setup_kernel): Split & reorganized.
	(class uprobe_derived_probe): Nearly all new code.
	(base_query): Add "has_module" and "has_process" flags.
	(dwarf_builder): Add "user_dw" map.
	(dwarf_query::add_probe_point): Use ".dynamic" pseudo-reloc-base for
	ET_DYN modules; ".absolute" for ET_EXEC.
	(register_patterns): Register process(...) uprobe-based probes.
	(task_finder_derived_probe_group::create_session_group): Let runtime
	code assert CONFIG_UTRACE.
	(base_query ctor, dwarf_builder::build, itrace_builder,
	utrace_derived_probe): Use find_executable() to resolve FOO path in
	process("FOO").
	(utrace_derived_probe ctor): Reverse-engineer probe point.
	* main.cxx (main): Don't override $PATH etc.
	* util.cxx (find_executable): Reorganize, simplify, canonicalize.
	* util.h, hash.cxx: Corresponding changes.

2008-09-02  Wenji Huang  <wenji.huang@oracle.com>

	* tapsets.cxx (query_func_info): Disable prologue searching in
	no-dwarf testing.

2008-09-01  Stan Cox  <scox@redhat.com>

	* elaborate.cxx (add_global_var_display): Also handle statistics.

2008-08-29  Dave Brolley  <brolley@redhat.com>

	* stap-server.8.in: New man page.
	* NEWS: Announce the availability of the client/server.
	* Makefile.am (man_MANS): Add stap-server.8.
	* configure.ac (AC_CONFIG_FILE): Add stap-server.8.
	* Makefile.in: Regenerated.
	* configure: Regenerated.

2008-08-29  Stan Cox  <scox@redhat.com>

	* elaborate.cxx (add_global_var_display): Repopulate symbol/type info.

2008-08-29  David Smith  <dsmith@redhat.com>

	* tapsets.cxx (utrace_derived_probe_group::emit_probe_decl):
	Pushed quiesce logic down into the task_finder layer.
	(utrace_derived_probe_group::emit_module_decls): Removed quiesce
	handler routines.  Syscall probe handler detaches if systemtap
	state isn't correct.

2008-08-29  Wenji Huang <wenji.huang@oracle.com>

	* main.cxx (printscript): Print variable name and type for listing mode.

2008-08-28  Frank Ch. Eigler  <fche@elastic.org>

	* elaborate.cxx (add_global_var_display): Render array indexes
	in [key,key,key] vs. [key][key][key] form.

2008-08-27  Stan Cox  <scox@redhat.com>

	* elaborate.cxx (add_global_var_display): New.
	(semantic_pass): Call it.
	(dead_assignment_remover::visit_assignment): Don't remove written
	but unread global variables.
	* NEWS, stap.1.in: Document

2008-08-26  David Smith  <dsmith@redhat.com>

	* buildrun.cxx (compile_pass): Added autoconf-dpath-path.c.

	* Makefile.am: Simplified "rpm" target a bit.
	* Makefile.in: Regenerated.

	* Makefile.am: Moved tar archive creation step from "rpm" target
	into "dist-gzip" target.
	* Makefile.in: Regenerated.

2008-08-25  Frank Ch. Eigler  <fche@elastic.org>

	* Makefile.am (AUTOMAKE_OPTIONS): Add "no-dist".  Remove all
	"make dist"-oriented targets and macros.
	(rpm): Rewrite.  Allow parametrization with RPMBUILDFLAGS=.
	* Makefile.in: Regenerated.
	* systemtap.spec: Make configuration macros at top overridable.

2008-08-25  David Smith  <dsmith@redhat.com>

	* tapsets.cxx (utrace_derived_probe_group::emit_module_init): Make
	sure we count the number of utrace probes correctly.
	(utrace_derived_probe_group::emit_module_exit): Ditto.

2008-08-25  Dave Brolley  <brolley@redhat.com>

	* Makefile.am (installcheck): Remove $(EXTRA_SYSTEMTAP_PATH) from
	invocation of $(MAKE).
	* Makefile.in: Regenerated.
	* aclocal.m4: Regenerated.
	* stap-client (parse_options): Don't quote an argument if it is already
	quoted.
	(send_request): Timeout after 10 seconds.
	(receive_response): Timeout after 5 minutes.
	(choose_server): Add missing $ to variable reference.
	(connect_to_server): Timeout after 10 seconds.
	* stap-server (receive_request): Don't check for a "request:"
	message. Timeout after 10 seconds.
	(send_response): Timeout after 10 seconds.
	* stap-serverd (initialization): Remove tmpdir_prefix_serverd and
	port2. No need for a temp directory.
	(listen): Fifo no longer necessary. Call nc and pipe the output to
	process_request in the background.
	(process_request): New function.
	(fatal): Kill stap-server followed by nc. No tmpdir to remove.

2008-08-24  Frank Ch. Eigler  <fche@elastic.org>

	* tapsets.cxx (query_statement): Leave empty string for unknown file
	name.
	(dwarf_derived_probe ctor): Don't synthesize "@filename:lineno"
	probe point pieces for unknown files/lines.

2008-08-21  David Smith  <dsmith@redhat.com>

	* tapsets.cxx (itrace_derived_probe_group::emit_module_decls):
	Updated task finder callback function signature.
	(utrace_derived_probe_group::emit_module_decls): Ditto.

2008-08-20  David Smith  <dsmith@redhat.com>

	* tapsets.cxx (utrace_derived_probe_group::emit_probe_decl):
	Supports original and new utrace interfaces.
	(utrace_derived_probe_group::emit_module_decls): Ditto.

2008-08-20  Dave Brolley  <brolley@redhat.com>

	* stap-client: Ignore SIGHUP and SIGPIPE.
	(initialization): Set b_specified.:
	(parse_options): Handle the -b option. Quote $stap_arg. Use process_m.
	(process_m): New function.
	(process_o): Set stdout_redirection to simply the filename.
	(process_response): Obtain the exit code from stap on the server side.
	Copy the module to the current directory if -m was specified.
	Call stream_output.
	(stream_output): It's back.
	(maybe_call_staprun): Print status messages for -v. Leave v_level
	unchanged. Pass -o option to staprun. Wait until the staprun job
	disappears.
	(terminate): Redirect message to stderr.
	(interrupt): Only kill staprun if it's still running. Call cleanup
	if exiting.
	(ignore_signal): New function.
	* stap-server (receive_request): Quote the job specifier.
	(send_response): Likewise.
	(read_data_file): Use read to check the first line. Use cat the read
	the entire file.
	* stap-serverd (listen): Quote job specifier.
	(terminate): Likewise.

2008-08-19  David Smith  <dsmith@redhat.com>

	PR 6841
	* tapsets.cxx (utrace_derived_probe_group::emit_probe_decl):
	Workaround utrace bug by quiescing threads before attaching a
	utrace syscall engine to them.
	(utrace_derived_probe_group::emit_module_decls): Emit quiesce
	handler.

2008-08-18  David Smith  <dsmith@redhat.com>

	* tapsets.cxx (register_standard_tapsets): Add missing
	'process.syscall' and 'process.syscall.return' bindings.

2008-08-16  Mark Wielaard  <mjw@redhat.com>

	* configure.ac (build_elfutils): Mention possible distro
	specific elfutils development sub-packages needed when not found.

2008-08-15  David Smith  <dsmith@redhat.com>

	* tapsets.cxx (utrace_builder::build): Change system-wide probes
	from 'process("*").begin' to 'process.begin'.
	(register_standard_tapsets): Add new 'process' binding.
	* stapprobes.5.in: Change system-wide probes
	from 'process("*").begin' to 'process.begin'.

2008-08-15  Frank Ch. Eigler  <fche@elastic.org>

	PR 6836
	* tapsets.cxx (dwarf_var...visit_target_symbol): Emit
	"return=0xf00" instead of "$return=0xf00" for $$return,
	for consistency with other variables.
	* NEWS, stapprobes.5.in: Update.

2008-08-15  Frank Ch. Eigler  <fche@elastic.org>

	PR 6836.
	* tapsets.cxx (dwarf_var...visit_target_symbol): Show
	"var=?" for unlocatable variables.  Support $$return.
	Make sure $$parms/etc. work in .return probes too.
	* testsuite/semok/thirtytwo.stp: New test.
	* NEWS, stapprobes.5.in: Document them.

2008-08-15  Michael Meeks  <michael.meeks@novell.com>

	* configure.ac: suggest (SUSE) package name for dwfl.

	* buildrun.cxx (compile_pass): if extremely verbose, pass through
	output from stap checks - helps to debug generic test compile
	problems.

2008-08-14  Dave Brolley  <brolley@redhat.com>

	PR 6834
	* stap-client (initialization): initialize staprun_running.
	(send_request): No server response message required.
	(receive_response): No server response message required. Simply
	receive the tar file. The tar file should contain a file called 'rc'.
	(connect_to_server): Use 'nc'.
	(disconnect_from_server): No action required.
	(process_response): Renamed from 'stream_output'. Obtain the exit
	code from the 'rc' file.
	(maybe_call_staprun): set 'staprun_running' while staprun is running.
	(check_server_error): Removed.
	(server_fatal): Removed.
	(cleanup): Redirect stderr of 'kill' to /dev/null.
	(interrupt): Pass SIGINT on to staprun, if it is running. Otherwise,
	exit.
	* stap-server (initialization): Create the server temp directory here...
	(unpack_request): ... not here.
	(receive_request): Don't send a ready message.
	(create_response): Write the exit code of 'stap' to the 'rc' file.
	(send_response): Don't send a status message.
	(fatal,error): Redirect to $tmpdir_server/stderr.

2008-08-13  Dave Brolley  <brolley@redhat.com>

	* stap-client: Trap SIGTERM and SIGINT.
	(unpack_response): chown of the systemtap temp directory before
	we move it and only if we didn't create it.
	(maybe_call_staprun): Check $e_script when determining whether a
	script was specified. Provide the -c option to staprun. Run staprun
	in the background and wait for it.
	(terminate,interupt): New functions.

2008-08-13  Frank Ch. Eigler  <fche@elastic.org>

	* Makefile.am (stamp-elfutils): Override build-elfutils'
	bin_PROGRAMS to not bother build binaries we're not using.
	* Makefile.in: Regenerated.

2008-08-12  Frank Ch. Eigler  <fche@elastic.org>

	* buildrun.cxx (compile_pass): Add ugly kbuild hack for hand-built
	x86 kernels that are made with O= (separate object/module-building
	directory).

2008-08-12  David Smith  <dsmith@redhat.com>

	PR 6445 (partial)
	* tapsets.cxx (utrace_builder::build): Validates pid and allows
	probing of "*" to mean all threads.
	* stapprobes.5.in: Added note about a process path of "*" means to
	probe all threads.

2008-08-11  Wenji Huang  <wenji.huang@oracle.com>

	* tapsets.cxx : Fixed compilation warning on gcc 3.x.

2008-08-11  Frank Ch. Eigler  <fche@elastic.org>

	* tapsets.cxx (translate_final_fetch_or_store): Reject some
	unhandleable types such as floats.
	(dwarf_var...visit_target_symbol): Tweak logic of $$var expansion
	to quietly skip over any $context variables that cause exceptions.

2008-08-11  Frank Ch. Eigler  <fche@elastic.org>

	* tapsets.cxx (translate_final_fetch_or_store): Reject some
	unhandleable types such as floats.
	(dwarf_var...visit_target_symbol): Tweak logic of $$var expansion
	to quietly skip over any $context variables that cause exceptions.

2008-08-11  Frank Ch. Eigler  <fche@elastic.org>

	* tapsets.cxx (dwarf_var_expanding...visit_target_symbol):
	Don't add a \n at the end of $$vars/$$parms/$$locals.

2008-08-11  Frank Ch. Eigler  <fche@elastic.org>

	PR5049
	* tapsets.cxx (cu_name_matches, collect_srcfiles_matching):
	Implicitly but optionally prefix probe source filenames with "*/".
	* stapprobes.5.in: Document this.

2008-08-11  Dave Brolley  <brolley@redhat.com>

	* stap-client (disconnect_from_server): Call after receive_response.
	* stap-server (stap_rc): Renamed from 'rc'. Don't use it as an exit
	code.
	* stap-serverd (listen): Set pipefail so that we get the rc of nc
	if it fails. Make multiple attempts to establish a server.
	(fatal): Call 'terminate'.

2008-08-11  Frank Ch. Eigler  <fche@elastic.org>

	PR5049
	* tapsets.cxx (cu_name_matches, collect_srcfiles_matching):
	Implicitly prefix probe source filenames with "*".

2008-08-11  David Smith  <dsmith@redhat.com>

	* tapsets.cxx (utrace_builder::build): Fixed indentation.

2008-08-11  Mark Wielaard  <mwielaard@redhat.com>

	* Makefile.am (install-data-local): Use INSTALL_PROGRAM for executable
	stp scripts.
	* Makefile.in: Regenerated.

2008-08-09  Frank Ch. Eigler  <fche@elastic.org>

	* Makefile.am (example index): Only warn and instruct on index
	regeneration.  Do not actually perform it as the source tree
	should be considered (and can really be) read-only.
	* Makefile.in: Regenerated.

2008-08-08  Dave Brolley  <brolley@redhat.com>

	* stap-client: Use quotes when echoing. Exit with $rc.
	(initialization): Initialize 'rc'.
	(parse_options): Manage the command line in three pieces:
	pre-script name, script name, post-script name.
	(process_*): Likewise.
	(send_request): Redirect stdout of 'nc' to /dev/null.
	(receive_response): Handle "failed:" response. Redirect stdin of 'nc'
	from /dev/zero.
	(maybe_call_staprun): Check $rc. Check the requested phase limit
	before looking for the module.
	* stap-server: Use quotes when echoing. Exit with $rc.
	(initialization): Initialize 'rc'.
	(receive_request): Start 'nc' in the background before sending the
	"ready:" message. Redirect stdin of 'nc' from /dev/zero.
	(read_data_file): Allow for multiple lines of data.
	(call_stap): Quoet $cmdline. Set 'rc'.
	(send_response): Send "failed:" if stap is unsuccessful. Start 'nc'
	in the background before sending the response.
	(cleanup): Kill any running 'nc' job.
	(terminate): Exit with $rc.
	* stap-serverd: Start the server before advertising our presence.
	* stap-find-or-start-server: Echo 0 if a server is already running.
	Echo -1 if no server is running and one can't be started.
	* stap-start-server: Wait until the server starts before exiting. Exit
	with 1 if the server does not start.
	* systemtap.spec: Move client side script to the runtime sub package.
	The main package and the runtime sub package both depend on avahi-tools
	and nc.
	* Makefile.am: Revert previous changes. Now done in
	testsuite/lib/systemtap.exp.
	* Makefile.in: Regenerated.

2008-08-08  David Smith  <dsmith@redhat.com>

	* tapsets.cxx (utrace_derived_probe_group::emit_module_decls):
	Calls stap_utrace_detach() to perform detach.

2008-08-08  Mark Wielaard  <mwielaard@redhat.com>

	* Makefile.am (EXAMPLE_BUILD_DIR): Removed. Examples indexes are
	always in srcdir.
	(dist-hook): Always install examples from srcdir.
	* Makefile.in: Regenerated.

2008-08-08  Mark Wielaard  <mwielaard@redhat.com>

	* Makefile.am (rpm): Refer to srcdir spec file so make rpm works in
	builddir.
	* Makefile.in: Regenerated.

2008-08-08  Mark Wielaard  <mwielaard@redhat.com>

	* systemtap.spec: Disable chmodding of samples/kmalloc-top.
	It is currently not installed.

2008-08-08  Mark Wielaard  <mwielaard@redhat.com>

	* Makefile.am (all-local): Depend on example_index, which now
	doesn't generate anything in $srcdir anymore, only $builddir.
	(EXAMPLE_SOURCE_DIR): New var.
	(EXAMPLE_BUILD_DIR): New var.
	(EXAMPLE_META_FILES): New var.
	(EXAMPLE_INDEX_GEN): New var.
	(example_index): New target.
	($EXAMPLE_BUILD_DIR/index.html): Likewise.
	(install-data-local): Install examples from $buildir.
	* Makefile.in: Regenerated.
	* aclocal.m4: Likewise.

2008-08-07  Frank Ch. Eigler  <fche@elastic.org>

	* Makefile.am (all-local): Don't run indexing code, since $srcdir
	may be read-only.
	(install-data): Simplify sample script installation; limit sources
	to systemtap.examples directory only.
	* Makefile.in: Regenerated.

2008-08-07  Mark Wielaard  <mwielaard@redhat.com>

	* Makefile.am (all-local): Add example_index.
	(dist-hook): Likewise.
	(EXAMPLE_SRC): Add index and support files.
	(EXAMPLE_INDEXES): New file list.
	(example_index): New target.
	(clean-local): Remove generated indexes.
	* Makefile.in: Regenerated.

2008-08-07  Mark Wielaard  <mwielaard@redhat.com>

	* systemtap.spec: Add comment about versioned vs unversioned docs.

2008-08-06  Frank Ch. Eigler  <fche@elastic.org>

	* stap-find-servers (match_server, client_sysinfo):
	Use "sysinfo=...." keyword in mdns TXT record.
	* stap-serverd (advertise_presence): Ditto.
	(initialization): Locate random usable server port if needed.
	(listen): Complain if port turns out to be unusable after all.

2008-08-06  Josh Stone  <joshua.i.stone@intel.com>

	PR 6820
	From Eugeniy Meshcheryakov eugen@debian.org:
	* staprun.8.in: fix minor formatting problems

2008-08-05  Stan Cox  <scox@redhat.com>

	* NEWS: Updated $$vars, $$parms, $$locals.
	* tapsets.cxx (visit_target_symbol): Missing break typo.

2008-08-04  Stan Cox  <scox@redhat.com>

	* tapsets.cxx (dwarf_var_expanding_copy_visitor::visit_target_symbol):
	Add support for $$vars, $$parms, and $$locals.
	* stapprobes.5.in: Likewise.
	* doc/langref.tex: Likewise.

2008-08-02  Frank Ch. Eigler  <fche@elastic.org>

	* translate.h (translator_output::assert_0_indent): New function.
	* translate.cxx (emit_*): Add a couple of calls to confirm
	newline(1)/(-1) nest matching.

2008-07-30  Dave Brolley  <brolley@redhat.com>

	* stap-client (create_request): No need for random suffix for
	cmdline and sysinfo files.
	* stap-server (read_data_file): File name is exactly as specified.
	Check that it exists.

2008-07-29  Dave Brolley  <brolley@redhat.com>

	* Makefile.am (bin_SCRIPTS): add stap-find-servers, stap-start-server,
	stap-find-or-start-server, stap-stop-server.
	(EXTRA_DIST): Likewise.
	(check): Ensure that a compatible systemtap server is running before
	running the tests, if requested. If we start a sterver, stop it after
	running the tests.
	(installcheck): Likewise.
	* stap-client (parse_options): Specify stdin as 'scripts/-' on the
	generated command line.
	(create_request): Use $script_file instead of '-'.
	(unpack_response): Existence of the systemtap temp directory is
	optional.
	(find_and_connect_to_server): Use stap-find-servers and choose_server.
	(choose_server): Rewritten from match_server. Examine multiple
	servers.
	(connect_to_server): New function.
	(maybe_call_staprun): Check for existence of a module.
	Use staprun_PATH.
	(staprun_PATH): New function.
	(fatal): Call disconnect_from_server.
	(server_fatal): Likewise.
	* stap-server: Catch SIGTERM and SIGINT.
	(create_response): Check for the existence of $tmpdir_stap.
	(terminate): New function.
	* stap-serverd: Catch SIGTERM and SIGINT.
	(listen): Run 'nc | stap-server' in the background and wait for them
	to finish.
	(terminate): Renamed from handle_sigint. Kill avahi-publish-service
	and nc.
	* systemtap.spec: Add stap-find-servers, stap-start-server,
	stap-find-or-start-server, stap-stop-server.
	* Makefile.in: Regenerated.

2008-07-28  Dave Nomura  <dcnltc@us.ibm.com>

	* session.h (struct systemtap_session): Added itrace_derived_probe
	group.
	* elaborate.cxx (systemtap_session::systemtap_session): Added
	initialization of itrace_derived_probes.
	* tapsets.cxx (struct itrace_derived_probe): Add derived_probe
	struct for holding info needed by itrace probes.
	(struct itrace_derived_probe_group): New derived_probe_group
	to handle itrace probes.
	(itrace_derived_probe::itrace_derived_probe): Needed for use with
	task_finder.
	(itrace_derived_probe_group::join_group): Ditto.
	(itrace_derived_probe_group::enroll): Ditto.
	(itrace_derived_probe_group::emit_probe_decl): Ditto.
	(itrace_derived_probe_group::emit_module_decls): Ditto.
	(itrace_derived_probe_group::emit_module_init): Ditto.
	(itrace_derived_probe_group::emit_module_exit): Ditto.
	* stapprobes.5.in : Added documentation of itrace probe.

2008-07-24  Josh Stone  <joshua.i.stone@intel.com>

	* buildrun.cxx (compile_pass): Remove STAPCONF_MODULE_NSECTIONS,
	and add STAPCONF_ONEACHCPU_RETRY

2008-07-23  Frank Ch. Eigler  <fche@elastic.org>

	From James Bottomley <James.Bottomley@HansenPartnership.com>:
	* tapsets.cxx (query_dwarf_func): Silently skip inlined function
	instances that have no entrypc.

2008-07-18  Masami Hiramatsu  <mhiramat@redhat.com>

	BZ 442528 (PR6028)
	* tapsets.cxx (emit_module_decls): Add dummy kprobe on ia64.
	(emit_module_init): register dummy kprobes for fixing bsp offset on
	ia64.
	(emit_module_exit): unregister dummy kprobes on ia64.

2008-07-18  Frank Ch. Eigler  <fche@elastic.org>

	BZ 442528, From Masami Hiramatsu <mhiramat@redhat.com>
	* elaborate.h (emit_probe_local_init): New derived_probe member.
	* tapsets.cxx (dwarf_derived_probe): Implement it, for ia64 register
	unwind caching.

2008-07-17  Stan Cox  <scox@redhat.com>

	* tapsets.cxx (iterate_over_srcfile_lines): Avoid statement wildcard
	lines without a unique address.

2008-07-17  <anithra@linux.vnet.ibm.com>

	* main.cxx (handle_interrupt): Forward received signal to process
	group.

2008-07-17  Masami Hiramatsu <mhiramat@redhat.com>

	* systemtap.spec (%files): Add stap-server and stap-serverd.
	(%files runtime): Add stap-client.

2008-07-17  David Smith  <dsmith@redhat.com>

	* systemtap.spec: Moved comment that was on the same line as
	"Version", which rpmbuild didn't like.

2008-07-17  Frank Ch. Eigler  <fche@elastic.org>

	* translate.cxx (dump_unwindsyms): Produce symbol tables and section
	lists for all text-like sections, useful for -ffunction-sections type
	kernel modules.
	(emit_symbol_data): Tolerate missing unwind/symbol data during
	elf processing.  Subsequently warn about anything missing.

2008-07-16  Frank Ch. Eigler  <fche@elastic.org>

	* configure.ac: Bumped version to 0.7.1.
	* systemtap.spec: Renamed from systemtap.spec.in; don't autoconf it
	just on account of @VERSION@.
	* Makefile.am (EXTRA_DIST): Distribute it.
	* Makefile.in, configure, testsuite/configure: Regenerated.

2008-07-16  Dave Brolley  <brolley@redhat.com>

	* Makefile.am (EXTRA_DIST): Add stap-client, stap-server, stap-serverd.
	* Makefile.in: Regenerated.

2008-07-14  David Smith  <dsmith@redhat.com>

	* tapsets.cxx
	(utrace_var_expanding_copy_visitor::visit_target_symbol):
	Synthesize a function to get the value of $syscall.

2008-07-14  Dave Brolley  <brolley@redhat.com>

	* Makefile.am (bin_SCRIPTS): Add stap-client, stap-server, stap-serverd.
	* Makefile.in: Regenerated.
	* aclocal.m4: Regenerated.

2008-07-12  Frank Ch. Eigler  <fche@elastic.org>

	PR 6738.
	* buildrun.cxx (compile_pass): Add autoconf-uaccess.c.
	* translate.cxx (translate_pass): #include <linux/vermagic.h> for
	maximum version compatibility for UTS_RELEASE.

2008-07-12  Frank Ch. Eigler  <fche@elastic.org>

	By Andy Fitzsimon <afitzsim@redhat.com>:
	* smileytap.svg: New file.

2008-07-11  Frank Ch. Eigler  <fche@elastic.org>

	PR 6739
	* tapsets.cxx (global_alias_cache): Make this a per-module/cu cache,
	just like the function cache.
	(update_alias_cache): Removed.  Instead ...
	(declaration_resolve): Compute the lookup table for this module/cu,
	but only once.

2008-07-11  Frank Ch. Eigler  <fche@elastic.org>

	* translate.cxx (dump_unwindsyms): Start tolerating user-space programs,
	which may be unrelocatable.

2008-07-11  Frank Ch. Eigler  <fche@elastic.org>

	* hash.cxx (find_hash): Mix in -d MODULE names.

2008-07-10  Frank Ch. Eigler  <fche@elastic.org>

	* main.cxx (main): If "-k" (save temp directory) was supplied,
	disable caching.

2008-07-10  Frank Ch. Eigler  <fche@elastic.org>

	PR 6703.
	* tapsets.cxx (mark_dwarf_redundancies): Tweak hashtable/iterator
	syntax for gcc 4.1 compatibility.

2008-07-10  Frank Ch. Eigler  <fche@elastic.org>

	PR 6736.
	* main.cxx (main,usage): Support new "-d MODULE" option to
	populate comp-unwindsyms module list.
	* stap.1.in: Document it.
	* tapsets.cxx (dwarf_query::add_probe_point): Add probed module
	to comp-unwindsyms set.
	(utrace_builder::build): Ditto for probed user-space program.
	* translate.cxx (emit_symbol_data): Emit _stp_module[] entry
	for each comp-unwindsyms member, including relocation bases
	and symbols, but not yet unwind data.
	* NEWS: Remove mention of temporarily disabled unwinder.
	* session.h: Corresponding changes.

2008-07-09  Mark Wielaard  <mwielaard@redhat.com>

	PR 6732
	* buildrun.cxx (compile_pass): Define STAPCONF_REAL_PARENT by
	calling autoconf-real-parent.c

2008-07-09  Frank Ch. Eigler  <fche@elastic.org>

	From James Bottomley <James.Bottomley@HansenPartnership.com>
	* tapsets.cxx: (dwflpp::global_alias_cache): New member.
	(declaration_resolve): Search it, called from translate_components.
	(update_alias_cache): Populate it, called from query_cu.

2008-07-09    <wenji.huang@oracle.com>

	* translate.cxx (visit_comparison): Remove unnecessary comparison.
	* translate.cxx (emit_symbol_data): Remove unused local variable.

2008-07-08  Dave Brolley  <brolley@redhat.com>

	* stap-client (client_sysinfo): Use `uname -rvm`.
	(receive_response): Wait for "done:" from the server. Clear server_ip
	when the server is incompatible.
	* stap-server (check_request): Quote "`server_sysinfo`".
	(server_sysinfo): Use `uname -rvm`.
	(send_response): Send "done:".
	* stap-serverd (advertise_presence): Use `uname -rvm`. Quote "$txt".

2008-07-07  Mark Wielaard  <mwielaard@redhat.com>

	* stapex.5.in: Add section on installed examples, samples and demos
	and how they are documented.

2008-07-07  Mark Wielaard  <mwielaard@redhat.com>

	* Makefile.am (install-data-hook): Install examples, demos and
	samples.
	(uninstall-local): Remove examples, demos and samples.
	* Makefile.in: Regenerated.
	* aclocal.m4: Likewise.
	* systemtap.spec.in (%install): Move examples.
	Don't copy over examples to src.
	(testsuite): Don't include src/examples.

2008-07-07  Mark Wielaard  <mwielaard@redhat.com>

	* systemtap.spec.in (%install): Move installed pdf files.
	(%files): Mark moved installed pdf as %doc files.

2008-07-03  Frank Ch. Eigler  <fche@elastic.org>

	* translate.cxx (translate_pass): Don't #include <linux/compile.h>.

2008-07-03  Dave Brolley  <brolley@redhat.com>

	* stap-serverd: New script.
	* stap-client (client_sysinfo): Client sysinfo is stripped down to
	the output of `uname -r` for now.
	(package_request): Don't create temporary server tar file here.
	(send_request): Communication protocol simplified. Use nc to send
	the tar file.
	(receive_response): Communication protocol eliminated. Simply wait
	for the file from the server using nc.
	(unpack_response): Create temporary server tar file here. Verify the
	contents of the server's response.
	(find_and_connect_to_server): Obtain server address and port from
	avahi-browse.
	(server_fatal): New function.
	(check_server_error): Call server_fatal.
	* stap-server (configuration): port is now provided as an argument.
	Default to port 65001.
	(initialization): Don't create temp work directory here.
	(receive_request): Communication protocol simplified. Receive the
	request file using nc.
	(unpack_request): Make temp work directory here. Verify the contents
	of the request.
	(server_sysinfo): New function.
	(check_compatibility): Exact match required.
	(package_response): Don't use -p on tar command.
	(send_response): Communication protocol eliminated. Simply send the
	file using nc.
	(main line): Pass "$@" to configuration.

2008-07-01  Frank Ch. Eigler  <fche@elastic.org>

	* main.cxx (main): In -vv mode, also dump out session arch/release
	values right at the top.

2008-06-29  Tim Moore  <timoore@redhat.com>

	* Makefile.am (EXTRA_DIST): Add auto_free.h.
	* Makefile.in: Regenerated.
	* auto_free.h (auto_free_ref): New class to free references to
	pointers allocated with malloc / realloc.
	* tapsets.cxx (iterate_over_srcfile_lines): Use auto_free_ref at
	top level of function to free srcsp.

2008-06-27  David Smith  <dsmith@redhat.com>

	* tapsets.cxx (utrace_derived_probe_group::emit_module_decls): Fix
	bug in handling process(PID) probes.

2008-06-24  K.Prasad  <prasad@linux.vnet.ibm.com>

	* tapset/vfs.stp: Deprecate probe points on old functions, namely
	generic_file_readv(), generic_file_writev(),
	generic_file_read() and generic_file_write().
	* tapset/vfs.stp: Enhance the tapset by
	providing more pure C functions, probes for newer VFS related functions
	* testsuite/buildok/vfs_testcase.stp: Created a testsuite for the
	new enhanced VFS Tapset which does a compile test i.e. with flags -up4

2008-06-25  Stan Cox  <scox@redhat.com>

	* tapsets.cxx (iterate_over_srcfile_lines): Only probe a line once.

2008-06-24  Tim Moore  <timoore@redhat.com>

	* auto_free.h: New file.
	* tapsets.cxx (iterate_over_srcfile_lines, read_symbols): Use
	auto_free instead of explicit calls to ::free().
	(Compare): Class for comparing func_info objects and their
	addresses.
	(get_index_for_address): Remove.
	(symbol_table::sort): new function.
	(query_module_symtab): Iterate over list_by_addr using iterator
	instead of index.
	(~symbol_table): Don't bother clearing list_by_addr and
	map_by_name.
	(add_symbol): Don't keep list_by_addr in order.
	(read_symbols, get_from_elf): Sort symbols after all are read.
	(get_func_containing_address): Use std::upper_bound.
	(purge_syscall_stubs): Don't iterate over whole list_by_addr
	vector; use std::equal_range to look for possible stub addresses.

2008-06-23  Frank Ch. Eigler  <fche@elastic.org>

	* session.h (module_cache): Add field here.
	* tapsets.cxx (dwflpp): Remove static field from here.
	(pathname_caching_callback): Use hacky micro-static to get to it.
	(*): Update other users of module_cache.
	* elaborate.cxx (systemtap_session ctor): Corresponding changes.

2008-06-23  David Smith  <dsmith@redhat.com>

	* tapsets.cxx (utrace_derived_probe_group::emit_probe_decl):
	Handles UDPF_NONE value.
	(utrace_derived_probe_group::emit_vm_callback_probe_decl): New
	function.
	(utrace_derived_probe_group::emit_module_decls): Calls
	emit_vm_callback_probe_decl() to set up vm_callbacks.

2008-06-23  Stan Cox  <scox@redhat.com>

	* NEWS: Updated .statement line number wildcard and line number range.
	* stapprobes.5.in: Likewise.
	* doc/langref.tex: Likewise.
	* tapsets.cxx (enum line_t): Add RANGE and WILDCARD.
	(iterate_over_srcfile_lines): Change lineno parm to lines[].
	Support RANGE and WILDCARD.
	(dwarf_query): Change line to line[]
	(dwarf_query::parse_function_spec): Parse RANGE and WILDCARD.

2008-06-20  wcohen  <wcohen@redhat.com>

	* stapfuncs.5.in: Add documentation for tapset/dev.stp functions.

2008-06-18  Josh Stone  <joshua.i.stone@intel.com>

	PR 6644
	* elaborate.cxx (dead_stmtexpr_remover::visit_block): Flatten nested
	block statements into a single block.
	(dead_stmtexpr_remover::visit_if_statement): Remove the possibility
	of if_statements with a null thenblock.  When an if lacks both then
	and else, either remove it completely or reduce it to a simple
	statment evaluating the condition.  With an else and no then, invert
	the condition and else becomes then.
	(void_statement_reducer): New optimization visitor that breaks
	statements in void context into smaller pieces, to expose more
	optimization opportunities.
	(semantic_pass_opt5, semantic_pass_opt6): Bump opt5 to opt6, and
	create a new opt5 that runs through void_statement_reducer.

2008-06-16  Frank Ch. Eigler  <fche@elastic.org>

	* tapsets.cxx (print_locals): Produce nothing instead of
	"(alternatives: (none found))" if no alternatives were found.

2008-06-16  Frank Ch. Eigler  <fche@elastic.org>

	* elaborate.cxx (session::print_warning): Change to take optional
	token as argument.
	(*): Adjust callers of print_warning() to pass a token.
	(print_token): New function, eliminate recent file name duplication.
	(print_error): Use it too.
	(semantic_pass_opt2): Tweak way read-only vars' alternatives are
	printed.  Eliminate relaxation-loop duplicates by printing warnings
	only on first iteration.  Print alternatives for globals too.
	* session.h: Corresponding changes.

2008-06-16  Stan Cox  <scox@redhat.com>

	* elaborate.cxx (semantic_pass_opt2): Only create function
	alternatives if needed.  Overload compare.

2008-06-13  Stan Cox  <scox@redhat.com>

	* elaborate.cxx (print_warning): Add optional_str parameter.
	(semantic_pass_opt2): List variable alternatives for probes and
	functions.
	* session.h (print_warning): Add optional_str parameter.

2008-06-13  Josh Stone  <joshua.i.stone@intel.com>

	* translate.cxx: Jump out directly after setting last_error, rather
	than passively checking last_error everywhere.
	* translate.cxx: Only make actionremaining checks at control points,
	i.e. roughly at the end of basic blocks, or after executing a few
	statements in a row.

2008-06-13  Frank Ch. Eigler  <fche@elastic.org>

	* main.cxx (main): Print generated module name for "-m FOO"
	runs also.  Stop warning about this implying uncached operation.

2008-06-12  Stan Cox  <scox@redhat.com>

	* elaborate.cxx (print_warning): Make parameter a const.

2008-06-11  Frank Ch. Eigler  <fche@elastic.org>

	* Makefile.am (EXTRA_DIST): Add dwarf_wrappers.h.

2008-06-11  Mark Wielaard  <mwielaard@redhat.com>

	* elaborate.cxx (print_warning): Only output WARNING, don't put it
	in the message_str and seen_warnings.
	* session.h (print_warning): Reindent.

2008-06-11  Frank Ch. Eigler  <fche@elastic.org>

	* elaborate.cxx (print_warning): Use session.seen_warnings[].

2008-06-10  Stan Cox  <scox@redhat.com>

	* elaborate.cxx (print_warning): New.
	* elaborate.cxx (semantic_pass_opt1): Use it.

2008-06-11  Tim Moore  <timoore@redhat.com>

	* dwarf_wrappers.h (dwfl_assert): Add overload with boolean value
	for assertion test.
	* dwarf_wrappers.cxx (dwfl_assert): Write boolean condition
	version.
	* tapsets.cxx (emit_address): Fix up dwfl_asserts that got negated
	in changes to dwfl_assert.

	PR 2608
	* dwarf_wrappers.h, dwarf_wrappers.cxx: New files.
	* Makefile.in: Regenerated.
	* tapsets.cxx (dwarf_assert, dwfl_assert): Move to
	dwarf_wrappers.h.
	(iterate_over_srcfile_lines, has_single_line_record,
	 query_srcfile_line): Use dwarf_line_t wrapper.
	(die_has_pc): Take a reference to a Dwarf_Die instead of a
	pointer. Clean up use of dwfl_assert.
	(query_cu): Check that statement raw address matches the beginning
	of a statement record.
	* elaborate.h: Include iosfwd instead of iostream.
	(literal_map_t, resolve_prologue_endings,): New typedef.


2008-06-10  Jim Keniston  <jkenisto@us.ibm.com>

	* testsuite/systemtap.context/num_args.tcl: Run twice --
	once with dwarf (default) and once with --kelf --ignore-dwarf.
	* testsuite/systemtap.context/context.exp: Add num_args to
	testlist. :-}

2008-06-10  David Smith  <dsmith@redhat.com>

	* tapsets.cxx (utrace_derived_probe_group::emit_probe_decl):
	Initializes .vm_callback.

2008-06-10  Frank Ch. Eigler  <fche@elastic.org>

	PR 6470
	* NEWS: Note argv[] tapset.
	* parse.cxx (scan_pp): Better handle premature EOF.
	* stapvars.5.in: New file.
	* stap.1.in: Mention it.
	* Makefile.am (dist_man_MANS): Add stapvars.5.
	* configure.ac (AC_CONFIG_FILES): Add stapvars.5.in.
	* Makefile.in, configure: Regenerated.

2008-06-10  Frank Ch. Eigler  <fche@elastic.org>

	PR 6470
	* parse.cxx (scan_pp): Eliminate expand_args argument to control
	nested preprocess evaluation.  Rewrite to use a combination of
	exceptions and non-recursion.
	(lexer::scan): Ditto.  Interpret "$#" as the argc value in all
	cases.
	* parse.h: Corresponding decl changes.

2008-06-10  Frank Ch. Eigler  <fche@elastic.org>

	PR 6470
	* parse.cxx (eval_comparison): New template function.
	(eval_pp_conditional): Call it separately for string/string and
	int64/int64 cases.
	(lexer::scan): Provide better error message for invalid $NNN.

2008-06-09  Jim Keniston  <jkenisto@us.ibm.com>

	PR 6601
	* tapsets.cxx: For powerpc, reject symbols in .opd
	(function descriptor) section.

2008-06-09  Stan Cox  <scox@redhat.com>

	* NEWS: Updated kernel.statement relative line number.
	* stapprobes.5.in: Likewise.

2008-06-09  David Smith  <dsmith@redhat.com>

	* tapsets.cxx
	(utrace_var_expanding_copy_visitor::visit_target_symbol): Calls
	'syscall_nr' to get the value of '$syscall'.

	* tapsets.cxx (utrace_derived_probe::join_group): Removed
	generated inclusion of tracehook.h.
	(utrace_var_expanding_copy_visitor::visit_target_symbol): Uses
	'_stp_arg(0)' to get value of '$syscall'.

2008-06-06  Stan Cox  <scox@redhat.com>

	* tapsets.cxx (dwflpp::iterate_over_srcfile_lines):
	Add parameter line_type_relative.
	(enum line_t): New.
	(dwarf_query::line_type): New.
	(dwarf_query::parse_function_spec): Set line_type.

2008-06-06  David Smith  <dsmith@redhat.com>

	* NEWS: Updated utrace probes descriptions.
	* stapprobes.5.in: Ditto.

	* tapsets.cxx (enum utrace_derived_probe_flags): Redefined in
	terms of probe types instead of utrace events.
	(utrace_var_expanding_copy_visitor::visit_target_symbol): Uses new
	utrace_derived_probes_flags values.
	(utrace_builder::build): Handles new probe types and new
	utrace_derived_probes_flags values.
	(utrace_derived_probe_group::emit_probe_decl): Updated to handle
	new utrace_derived_probe_flags values.
	(utrace_derived_probe_group::emit_module_decls): Ditto.  Also
	correctly handles 'begin' events correctly by installing a quiesce
	handler (instead of running the probe directly).
	(register_standard_tapsets): Registers updated utrace probe
	types.

2008-06-05  Srinivasa DS <srinivasa@in.ibm.com>
	*configure,configure.ac: -fpie option puts limit on GOT size
	   and hence systemtap build fails on s390. So use -fPIE which
	   doesn't put limit on GOT size.

2008-06-04  Jim Keniston  <jkenisto@us.ibm.com>

	* testsuite/systemtap.context/num_args.{stp,tcl}: Added.
	Same as args.{stp,tcl}, but refs args using *_arg().

2008-06-04  Jim Keniston  <jkenisto@us.ibm.com>

	PR 6588
	* tapset/syscalls.stp: Remove return aliases for exit and exit_group.
	* testsuite/semok/syscalls_return.stp: Regression test

2008-06-03  David Smith  <dsmith@redhat.com>

	* tapsets.cxx: Added several string tokens that are used instead
	of hard-coded strings.
	(register_standard_tapsets): Uses new string tokens.

2008-06-03  Frank Ch. Eigler  <fche@elastic.org>

	PR 6429.
	* Makefile.am: Don't link stapio with -ldw.
	* Makefile.in: Regenerated.

2008-05-29  Mark Wielaard  <mwielaard@redhat.com>

	* Makefile.am (installcheck): Check that make install was run.
	* Makefile.in: Regenerated.

2008-06-02  Frank Ch. Eigler  <fche@elastic.org>

	PR6534
	* translate.cxx (c_unparser::emit_module_init): Use UTS_RELEASE
	instead of uts_sem/utsname() as kernel version-checking hack.

2008-06-02  Dave Brolley  <brolley@redhat.com>

	* stap-client (initialization): port is no longer hard coded.
	Initialize avahi_service_tag to _stap._tcp.
	(find_and_connect_to_server): Handle server/port returned by
	match_server.
	(match_server): Obtain server ip address and port from output
	of the -r option to avahi-browse. Echo a server/port pair.

2008-06-02  Zhaolei  <zhaolei@cn.fujitsu.com>

	* main.cxx (main): Fix the problem that kernel module compile
	failure when runtime directory is set to relative path(stap -R).

2008-05-30  Dave Brolley  <brolley@redhat.com>

	* stap-client, stap-server: New compile server and client scripts.

2008-05-30  Srinivasa DS  <srinivasa@in.ibm.com>
	PR 6562
	* tapsets.cxx, translate.cxx: modified one argument for
				dwfl_linux_kernel_report_offline().
	* testsuite/systemtap.base/debugpath.exp: Modified testsuite for new
				SYSTEMTAP_DEBUGINFO_PATH behaviour.
	* stap.1.in: Modified manpage for new SYSTEMTAP_DEBUGINFO_PATH behaviour.

2008-05-29  Jim Keniston  <jkenisto@us.ibm.com>

	PR 6582
	* tapset/context.stp: Added registers_valid().
	* stapfuncs.5.in: Ditto.
	* tapset/x86_64/registers.stp: Added registers_valid() check.
	* tapset/ppc64/registers.stp: Ditto.
	* tapset/i686/registers.stp: Ditto.  Also fixed warnings due to
	sp_offset and ss_offset not being global.

2008-05-29  Ananth N Mavinakayanahalli <ananth@in.ibm.com>

	PR 6563
	* tapset/ppc64/registers.stp: Fix powerpc dwarfless argument access

2008-05-28  Josh Stone  <joshua.i.stone@intel.com>

	PR 6529
	* translate.cxx (c_unparser::visit_return_statement): Make sure we
	notice errors from evaluating return values.

2008-05-28  David Smith  <dsmith@redhat.com>

	* tapsets.cxx (utrace_derived_probe_group::emit_module_decls):
	Removed debug print.

	* tapsets.cxx (utrace_derived_probe_group::emit_probe_decl):
	Instead of adding clone handlers, just call the probes directly.
	(utrace_derived_probe_group::emit_module_decls): For syscall
	probes, on exec detach the parent's utrace engine from the child.

2008-05-27  Josh Stone  <joshua.i.stone@intel.com>

	PR 6432
	* buildrun.cxx (compile_pass): Add the autoconf test for probe_kernel_*
	functions, but leave it #if-0'ed for now.

2008-05-23  Jim Keniston  <jkenisto@us.ibm.com>

	PR 4311, cont.  Address powerpc dwarfless test failures.
	* tapsets.cxx: Convert .funcname to funcname when adding it
	to our symbol table.  Accept all weak symbols except those
	that map to sys_ni_syscall.

2008-05-23  Srinivasa DS <srinivasa@in.ibm.com>
	PR 6429: Inerim fix to avoid compilation error of systemtap module
	* runtime/transport/symbols.c:  added definitions of struct
	module_sect_attr, struct module_sect_attrs for 2.6.25 above kernels.

2008-05-22  Wenji Huang <wenji.huang@oracle.com>

	* tapsets.cxx (iterate_over_functions): Fix .statement(NUM) regression.

2008-05-22  Ananth N Mavinakayanahalli <ananth@in.ibm.com>

	* tapset/ppc64/registers.stp: Support powerpc register + arg lookup
	* stapfuncs.5.in: Add powerpc bits; indicate scope of uarg_* access

2008-05-21  David Smith  <dsmith@redhat.com>

	* tapsets.cxx (utrace_derived_probe_group::emit_module_decls):
	Added new 'event_flag' parameter to task_finder callback.  Only
	calls probe handlers if we received the correct event.

2008-05-20  Frank Ch. Eigler  <fche@elastic.org>

	PR 6538
	* elaborate.cxx (semantic_pass_opt2): Warn about read-only locals and
	globals.
	(visit_foreach_loop): Belatedly recognize index symbols as lvalues.

2008-05-21  Stan Cox  <scox@redhat.com>

	* elaborate.cxx (dead_assignment_remover::visit_binary_expression): New.
	(dead_assignment_remover::visit_assignment): Allow rhs simplification.

2008-05-20  Tim Moore  <timoore@redhat.com>

	* configure.ac: Check for tr1/unordered_map header.
	* tapsets.cxx: Use tr1::unordered_map if available.
	* configure, config.in: Regenerated.

2008-05-19  Stan Cox  <scox@redhat.com>

	* elaborate.cxx (dead_assignment_remover::visit_arrayindex): New method.
	(dead_assignment_remover::visit_functioncall): New method.
	(dead_assignment_remover::visit_if_statement): New method.
	(dead_assignment_remover::visit_for_loop): New method.

2008-05-19  William Cohen  <wcohen@redhat.com>

	* main.cxx (setup_signals): Remove sa_restorer initialization.

2008-05-17  Frank Ch. Eigler  <fche@elastic.org>

	* elaborate.cxx (semantic_pass): Error on #probes=0, but not in
	listing mode.
	(semantic_pass_optimize[12]): Remove inappropriate check from here.

2008-05-17  Frank Ch. Eigler  <fche@elastic.org>

	* tapsets.cxx (cu_function_cache_t): Switch to <ext/hash_map>s,
	since these tables tend to get pretty big.

2008-05-16  Frank Ch. Eigler  <fche@elastic.org>

	PR 5643
	* tapsets.cxx (cu_function_cache_t): Reorganize into
	mod:cu->function->DIE lookup table.  Consider merging into symtab
	later.
	(mark_dwarf_redudancies): Adapt.
	(iterate_over_functions): Rewrite.
	(dwarf_builder::build): Cache kprobes etc. symbol addresses.
	* elaborate.cxx (systemtap_session ctor): Clear additional POD fields.

2008-05-15  David Smith  <dsmith@redhat.com>

	* main.cxx (setup_signals): New function.
	(main): Calls setup_signals() to setup signal handling.  When
	removing the temporary directory, ignore signals.

2008-05-13  Ananth N Mavinakayanahalli <ananth@in.ibm.com>
	PR 5955.
	* parse.cxx (parser::parse_global): accept ";" terminated globals
	* NEWS - update documentation
	* testsuite/systemtap.base/global_vars.(stp/exp) - supporting tests
	* testsuite/parseko/twenty(four/five).stp - supporting tests

2008-05-12  Jim Keniston  <jkenisto@us.ibm.com>

	PR 4311 - Function boundary tracing without debuginfo: Phase II
	Merged dwarfless branch into mainline.  But first...
	* runtime/regs.c: Removed register name:value lookup facility.
	Moved basically all register-lookup code to the i686 and x86_64
	registers.stp tapsets.  Args stuff shared between i386 and
	x86_64 remains in regs.c.
	* tapset/{i686,x86_64}/registers.stp: Moved register-lookup
	code from runtime/regs.c to here.

2008-05-12  Jim Keniston  <jkenisto@us.ibm.com>

	(2008-05-06 in dwarfless branch)
	PR 4311 - Function boundary tracing without debuginfo: Phase II
	* stapfuncs.5.in: Added sections on CPU REGISTERS and
	NUMBERED FUNCTION ARGUMENTS.

2008-05-12  Jim Keniston  <jkenisto@us.ibm.com>

	(2008-05-05 in dwarfless branch)
	PR 4311 - Function boundary tracing without debuginfo: Phase II
	* runtime/regs.c: Added register name:value lookup facility.
	Added support for register and arg lookup for i386 and x86_64.
	* tapset/{i686,x86_64}/registers.stp: New: support for register
	and arg lookup.
	* tapsets.cxx, translate.cxx: Added regparm field to struct
	context.
	* tapset/nd_syscall.stp: syscall.stp migrating toward numbered
	args rather than named args.

2008-05-12  Jim Keniston  <jkenisto@us.ibm.com>

	(2008-04-18 in dwarfless branch)
	PR 4311 - Function boundary tracing without debuginfo: Phase I
	* tapsets.cxx: Major rework of dwflpp, dwarf_query, and related
	code to make do with elf info if dwarf info is absent, or
	(in the case of vmlinux) make do with a System.map-style
	symbol table if even the elf file is absent.
	* main.cxx: Use getopt_long instead of getopt.	Added --kelf,
	--kmap, --ignore-vmlinux, and --ignore-dwarf.
	* hash.cxx, session.h, stap.1.in: Added --kelf, --kmap,
	--ignore-vmlinux, and --ignore-dwarf.
	* testsuite/{semok,semko}/nodwf*.stp

2008-05-07  Frank Ch. Eigler  <fche@elastic.org>

	PR 6492.
	* main.cxx (main): let -l imply -w.

2008-05-05  Frank Ch. Eigler  <fche@elastic.org>

	PR 444886.  From <crquan@gmail.com>:
	* tapsets.cxx, translate.cxx: Add .../build/... to default debuginfo
	path, to ease search for hand-built kernels.

2008-05-01  Frank Ch. Eigler  <fche@elastic.org>

	PR 6474
	* configure.ac (--enable-pie): Add default option.
	* Makefile.am (stap* binaries): Use -fpie/-z relro/-z now as
	applicable.
	* configure, aclocal.m4, Makefile.in, doc/Makefile.in: Regenerated.

2008-04-30  Masami Hiramatsu  <mhiramat@redhat.com>

	PR 6008
	* main.cxx (main): Increase the limitation of buffer size to 4095MB.
	* staprun.8.in: Ditto.

2008-04-29  Frank Ch. Eigler  <fche@elastic.org>

	PR 6466
	* elaborate.cxx
	(dead_stmtexpr_remover): Expand scope to kill far more
	side-effect-free statemnets, including if/for/foreach.
	(semantic_pass_opt4): Warn on elided function/probe bodies.
	(typeresolution_info::visit_target_symbol): Dump parse tree of
	resolution-challenged functions/probes.
	(*): Adapt to probe->body being a statement*
	rather than a block*.
	* tapsets.cxx (*): Ditto.
	* staptree.cxx (block::block ctor): New cons constructor.
	* staptree.h: Corresponding changes.

2008-04-29  David Smith  <dsmith@redhat.com>

	* tapsets.cxx (utrace_derived_probe_group::emit_probe_decl): Added
	death event handlers to ensure that for every utrace_attach there
	is a corresponding utrace_detach.
	(utrace_derived_probe_group::emit_module_decls): Ditto.

2008-04-28  Frank Ch. Eigler  <fche@elastic.org>

	* translate.cxx (translate_pass): Don't #define TEST_MODE.

2008-04-26  Frank Ch. Eigler  <fche@elastic.org>

	* tapsets.cxx (common_probe_entryfn_prologue): Undo
	clear of overload-related context vars; add explanation why.

2008-04-25  Frank Ch. Eigler  <fche@elastic.org>

	* systemtap.spec.in: Simplify configuration defaults.

2008-04-25  David Smith  <dsmith@redhat.com>

	PR 6455.
	* tapsets.cxx (mark_builder::build): Handles markers with no
	format string.

2008-04-24  Frank Ch. Eigler  <fche@elastic.org>

	PR 6454.
	* main.cxx (printscript): Avoid string truncation heuristics, and
	also avoid plain probe::printsig.  Hold nose and dig down into
	raw location lists instead.

2008-04-24  Will Cohen  <wcohen@redhat.com>

	* aclocal.m4: Regenerated.
	* Makefile.am (example/*): Moved to testsuite/systemtap.examples.
	* Makefile.in: Regenerated.

2008-04-23  Frank Ch. Eigler  <fche@elastic.org>

	From: Srinivasa DS <srinivasa@in.ibm.com>
	* tapsets.cxx (blacklisted_p): Blacklist more init/exit sections.

2008-04-23  Frank Ch. Eigler  <fche@elastic.org>

	* tapsets.cxx (common_probe_entryfn_prologue): Clear
	overload-related context vars.

2008-04-22  hunt  <hunt@redhat.com>

	* staprun.8.in: Add documentation for -d option.

2008-04-22  David Smith  <dsmith@redhat.com>

	* tapsets.cxx (utrace_derived_probe_group::emit_module_decls):
	Removed debug statements.

2008-04-18  David Smith  <dsmith@redhat.com>

	* tapsets.cxx (struct utrace_builder): Added exec probes.
	(utrace_derived_probe_group::emit_probe_decl): Ditto.
	(utrace_derived_probe_group::emit_module_decls): Ditto.
	(register_standard_tapsets): Ditto.
	* stapprobes.5.in: Added information about exec probes.
	* NEWS: Added information about utrace probes.

	* stapprobes.5.in: Added information about utrace probes.

2008-04-17  Josh Stone  <joshua.i.stone@intel.com>

	* tapsets.cxx (build_blacklist): Fix regexps for atomics.
	* vim/syntax/stap.vim: Recognize the 'limit' keyword and script arguments,
	allow '$' in variable names, and highlight $target variables.

2008-04-17  David Smith  <dsmith@redhat.com>

	* tapsets.cxx (utrace_builder::build): Make sure that the PATH of
	'process("PATH")' probes is an absolute path.
	(utrace_derived_probe_group::emit_module_decls): Made calls to
	utrace probe handler functions conditional on which types of
	utrace probes are going to be output.

2008-04-16  Frank Ch. Eigler  <fche@elastic.org>

	* tapsets.cxx (task_finder_derived_probe): Add dummy constructor
	for old (RHEL4) gcc compatibility.

2008-04-16  Frank Ch. Eigler  <fche@elastic.org>

	PR 6417: From Srinivasa DS <srinivasa@in.ibm.com>:
	* tapsets.cxx (build_blacklist): Extend.

2008-04-15  David Smith  <dsmith@redhat.com>

	* session.h (struct systemtap_session): Added utrace_derived_probe
	group and task_finder_derived_probe_group members.
	* elaborate.cxx (systemtap_session::systemtap_session): Added
	initialization of utrace_derived_probes and
	task_finder_derived_probes.
	* tapsets.cxx (struct task_finder_derived_probe_group): New
	derived_probe_group to handle task_finder framework.
	(struct utrace_derived_probe_group): New derived_probe_group to
	handle utrace probes.

2008-04-15  Frank Ch. Eigler  <fche@elastic.org>

	PR 6405 cont'd.
	* Makefile.am (AM_CFLAGS): Remove -Wshadow, as it triggers for
	new stapio (modname global vs. dwfl headers).

2008-04-15  Frank Ch. Eigler  <fche@elastic.org>

	PR 6405
	* buildrun.cxx (compile_pass): Add STAPCONF_MODULE_NSECTIONS.

2008-04-14  David Smith  <dsmith@redhat.com>

	* elaborate.h (struct derived_probe_group): Removed
	emit_module_header virtual function.
	* translate.cxx (c_unparser::emit_common_header): Removed calls to
	emit_module_header function.
	* tapsets.cxx (be_derived_probe>): Removed emit_module_header function.
	(struct timer_derived_probe_group): Ditto.
	(struct profile_derived_probe_group): Ditto.
	(struct procfs_derived_probe_group): Ditto.
	(struct hrtimer_derived_probe_group): Ditto.
	(struct perfmon_derived_probe_group): Ditto.
	(dwarf_derived_probe_group::emit_module_decls): Moved kernel check
	back from deleted emit_module_header function.
	(uprobe_derived_probe_group::emit_module_decls): Ditto.
	(mark_derived_probe_group::join_group): Moved marker
	kernel check (to a new embedded code section) from deleted
	emit_module_header function.

2008-04-14  Frank Ch. Eigler  <fche@elastic.org>

	* Makefile.am (stapio_*): Become able to link/compile against
	bundled elfutils.
	* Makefile.in: Regenerated.

2008-04-09  Martin Hunt  <hunt@dragon>

	* buildrun.cxx (run_pass): Remove unused "-d" option
	passed to staprun.

	* translate.cxx (emit_symbol_data): When available,
	grab symbols from debuginfo instead of /proc/kallsyms.

2008-04-11  David Smith  <dsmith@redhat.com>

	* elaborate.h (struct derived_probe_group): Added
	emit_module_header virtual function.
	* translate.cxx (c_unparser::emit_common_header): Calls each probe
	group's emit_module_header function.
	(translate_pass): Moved inclusion of linux/marker.h to
	mark_derived_probe_group::emit_module_header().
	* tapsets.cxx (struct be_derived_probe_group): Added empty
	emit_module_header function.
	(struct timer_derived_probe_group): Ditto.
	(struct profile_derived_probe_group): Ditto.
	(struct procfs_derived_probe_group): Ditto.
	(struct hrtimer_derived_probe_group): Ditto.
	(struct perfmon_derived_probe_group): Ditto.
	(dwarf_derived_probe_group::emit_module_header): Moved kprobes
	kernel check from emit_module_decls() to here.
	(uprobe_derived_probe_group::emit_module_header): Moved uprobe
	kernel check from emit_module_decls() to here.
	(uprobe_derived_probe_group::emit_module_decls): Moved uprobe
	kernel check to emit_module_header().
	(mark_derived_probe_group::emit_module_header): Moved marker
	kernel check from emit_module_decls and translate_pass() to here.
	(uprobe_derived_probe_group::emit_module_decls): Moved marker
	kernel check to emit_module_header().

2008-04-10  Frank Ch. Eigler  <fche@elastic.org>

	PR 2949.
	* session.h (listing_mode): New field.
	* main.cxx (main): Test it.  Enjoy it.
	(printscript): Do it.
	(usage): Document it.
	* stap.1.in, stapex.5.in: Ditto.
	* elaborate.cxx (print_error): Disable error messages in listing mode.

2008-04-10  Frank Ch. Eigler  <fche@elastic.org>

	PR 6393 cont'd.
	* Makefile.am: Also copy RadeonHD.am fragment to force
	git_version.h regeneration at every make, and also special
	tagging for "make dist".  Thanks <ndim>.

2008-04-10  Frank Ch. Eigler  <fche@elastic.org>

	PR 6393.
	* git_version.sh: New file, copied from radeonhd.
	* configure.ac: No longer generate $builddir/SNAPSHOT.
	* Makefile.am: Generate $builddir/git_version.h.
	(EXTRA_DIST): Add git_version.h and git_version.sh.
	* main.cxx (version): Print generated GIT_MESSAGE therefrom.
	* Makefile.in, configure: Regenerated.

2008-04-09  David Smith  <dsmith@redhat.com>

	* .gitignore: Added more files to ignore.

2008-04-04  Masami Hiramatsu <mhiramat@redhat.com>

	PR 6028
	* translate.cxx (c_unparser::emit_common_header): Add unwaddr for
	caching unwound address.
	* tapsets.cxx (common_probe_entryfn_prologue): Clear unwaddr.

2008-04-01  Frank Ch. Eigler  <fche@elastic.org>

	* safety/*: Removed subdirectory containing abandoned experiment.

2008-03-31  Frank Ch. Eigler  <fche@elastic.org>

	* configure.ac: Bump version to 0.7.
	* configure: Regenerated.

2008-03-27  Frank Ch. Eigler  <fche@elastic.org>

	* tapsets.cxx (common_probe_entryfn_prologue): Clear last_stmt.

2008-03-26  Frank Ch. Eigler  <fche@elastic.org>

	* translate.cxx (emit_function): Set context last_stmt, in case
	an error occurs during the function.

2008-03-25  Frank Ch. Eigler  <fche@elastic.org>

	* stap.1.in: Clarify utility of epilogue type probe aliases.

2008-03-21  Eugene Teo  <eugeneteo@kernel.sg>

	PR 5528
	* tapset/conversions.stp (user_string_n, user_string_n2,
	user_string_n_warn, user_string_n_quoted, user_short, user_short_warn,
	user_int, user_int_warn, user_long, user_long_warn, user_char,
	user_char_warn): New user_* functions.
	* stapfuncs.5.in: Documented the new functions.
	* testsuite/systemtap.stress/conversions.stp: Test new functions.
	* testsuite/buildok/conversions.stp: Test new functions.
	* testsuite/buildok/conversions-embedded.stp: Test new functions.

2008-03-20  Frank Ch. Eigler  <fche@elastic.org>

	PR 5975.
	* tapsets.cxx (*): Added a few (void) expressions for asserts that
	may be compiled out.

2008-03-14  Masami Hiramatsu <mhiramat@redhat.com>

	PR 3542
	* buildrun.cxx (compile_pass): Add an autoconf to check the kernel
	supports batch unregistration.
	* tapsets.cxx (dwarf_derived_probe_group::emit_module_decls): Add an
	array of probe pointers for batch unregistration.
	* tapsets.cxx (dwarf_derived_probe_group::emit_module_exit): Use
	unregister_k(ret)probes if it is supported.

2008-03-13  Frank Ch. Eigler  <fche@elastic.org>

	PR 5928.
	* buildrun.cxx (compile_pass): Use EXTRA_CFLAGS for autoconf'd values
	instead of CFLAGS_<module>.o.

2008-03-12  Frank Ch. Eigler  <fche@elastic.org>

	* configure.ac, systemtap.spec.in: Bumped version to 0.6.2.
	* configure: Regenerated.

2008-03-12  Dave Brolley  <brolley@redhat.com>

	PR5897
	* staptree.cxx (probe::printsig): If this probe was derived from an alias,
	call the printsig method of the alias.

2008-03-10  Dave Brolley  <brolley@redhat.com>

	PR5189
	* translate.cxx (probe_or_function_needs_deref_fault_handler): New member of
	c_unparser.
	(c_unparser::emit_function): Initialize probe_or_function_needs_deref_fault_handler.
	Check it after the body is visited and generate a deref fault handler if necessary.
	(c_unparser::emit_probe): Likewise.
	(c_unparser::visit_print_format): Correct the compoenent type for an overridden string
	literal.  Generate code to check that pointer arguments to %m can be dereferenced.
	Generate casts for printf arguments as necessary.
	* elaborate.cxx (typeresolution_info::visit_print_format): Desired type for conv_memory
	is pe_long.

2008-03-06  Frank Ch. Eigler  <fche@elastic.org>

	* Makefile.am (AM_CXXFLAGS, AM_CFLAGS): Remove -Werror.
	* Makefile.in, doc/Makefile.in: Regenerated.

2008-03-03  Frank Ch. Eigler  <fche@elastic.org>

	PR5516
	* elaborate.cxx (symbol_fetcher, dead_assignment_remover):
	Support unresolved $target lvalues.  Propagate pretty error
	messages.
	* staptree.cxx (varuse_collecting_visitor target_symbol): Ditto.
	* staptree.h: Corresponding decl.

	* loc2c.c: c_translate_pointer_store: New function.
	* loc2c.h: Corresponding decl.
	* tapsets.cxx (dwflpp::translate_final_fetch_or_store): Call it
	for $target pointer assignments.

2008-02-29  Will Cohen  <wcohen@redhat.com>

	* main.cxx (handle_interrupts): Make compatible with GCC 4.3.

2008-02-28  Frank Ch. Eigler  <fche@elastic.org>

	PR5045
	* session.h (pending_interrupts): New global.
	* main.cxx (handle_interrupts): New fn to handle SIGINT* etc.
	* elaborate.cxx, translate.cxx, tapsets.cxx, main.cxx (*): Insert
	pending_interrupts escape hatches inside potentially timetaking loops.
	* buildrun.cxx: Don't deal with signals.

2008-02-27  Frank Ch. Eigler  <fche@elastic.org>

	PR5697
	* configure.ac (enable-docs): Implement.
	* systemtap.spec.in: Add optional docs build/install/prereqs.
	* Makefile.am (SUBDIRS): Add doc.
	* Makefile.in, configure: Regenerated.

2008-02-27  Dave Brolley  <brolley@redhat.com>

	PR5189
	* staptree.h (print_format::conv_memory): New enumerator.
	(print_format::width_type): New enumeration.
	(print_format::precision_type): New enumeration.
	(format_component::widthtype): New member.
	(format_component::prectype): New member.
	(format_component::is_empty): Test widthtype and prectype.
	(format_component::clear): Clear widthtype and prectype.
	* staptree.cxx (print_format::components_to_string): Handle dynamic width and precision.
	Handle conv_memory.
	(print_format::string_to_components): Parse dynamic width and precision specifiers.
	Set widthtype and prectype. Parse %m format specifier.
	* elaborate.h (typeresolution_info::check_arg_type): New method.
	* elaborate.cxx (typeresolution_info::visit_print_format): Account for dynamic width
	and precision when computing the expected number of arguments. Check the types of
	arguments for dynamic width and precision. Use check_arg_type to check the types of
	all arguments. Handle print_format::conv_memory.
	(typeresolution_info::check_arg_type): New method.
	* NEWS: Describe the enhancements above.

2008-02-27  David Smith  <dsmith@redhat.com>

	PR5729
	* systemtap.spec.in: Adds examples to the testsuite rpm so that
	systemtap.samples/examples.exp works correctly.

2008-02-26  Dave Brolley  <brolley@redhat.com>

	PR5018
	* staprun.8.in: Escape dashes ('-') as appropriate.

2008-02-26  Srinivasa DS   <srinivasa@in.ibm.com>
	PR5772
	* tapset/syscall2.stp: Modify wait4,waitid argument list
	for kernel > 2.6.24.

2008-02-25  Frank Ch. Eigler  <fche@elastic.org>

	PR5792.
	* parse.cxx (eval_pp_conditional): Support wildcards in
	%( kernel_v/kernel_vr/arch ==/!= "*foo?" %) operands.
	* NEWS, stap.1.in: Document this.

2008-02-22  Frank Ch. Eigler  <fche@elastic.org>

	PR5787, PR2608, .statement()
	* tapsets.cxx (query_dwarf_func): Process .statement(NUM) probes too.
	(query_cu): Ditto.
	(query_func_info): Bypass prologue searching for .statement() probes.
	(query_cu): Ditto.

	(build_blacklist): Remove unsightly empty first alternative in
	"^(|foo)$" regexps.  Show them for -vvv.

	* buildrun.cxx (compile_pass): Don't turn on "gcc -Q" on until -vvvv.

2008-02-20  David Smith  <dsmith@redhat.com>

	* tapsets.cxx (struct mark_derived_probe): Renamed 'probe_sig' to
	'probe_format'.
	(mark_derived_probe::mark_derived_probe): Added new "format" probe
	point component.
	(mark_derived_probe::parse_probe_format): Renamed from
	'mark_derived_probe::parse_probe_sig'.
	(struct mark_builder): Added typedefs.  Converted mark_cache from
	a map to a multimap to handle markers with the same name but
	different formats.
	(mark_builder::build): Added new 'format' probe parameter.
	(register_standard_tapsets): Added new 'format' marker probe
	optional parameter.
	* stapprobes.5.in (parts): Documented new "format" probe
	component.

2008-02-19  Roland McGrath  <roland@redhat.com>

	* tapsets.cxx (query_module): Use dwfl_module_getdwarf rather
	than dwfl_module_getelf for e_machine check.
	(dwarf_query::get_blacklist_section): Likewise for section search.
	Ignore non-SHF_ALLOC sections.

2008-02-19  Frank Ch. Eigler  <fche@elastic.org>

	* tapsets.cxx (query_module): Tweak elf-machine checking to
	better represent elfutils idioms.

2008-02-19  Frank Ch. Eigler  <fche@elastic.org>

	PR 5766.
	* tapsets.cxx (build_blacklist): Switch (back) to regexp-based
	blacklist construction ...
	(blacklist_p): ... and querying.

2008-02-19  David Smith  <dsmith@redhat.com>

	PR 5672.
	* tapsets.cxx (mark_derived_probe): Call probe_point copy ctor to
	shallow-copy incoming base probe location before
	recomputing/overwriting it.

2008-02-18  Frank Ch. Eigler  <fche@elastic.org>

	* NEWS, stapprobes.5.in: Document basic (non-symbolic prototype)
	user-space probe points.

2008-02-15  Frank Ch. Eigler  <fche@elastic.org>

	* tapsets.cxx (function_name_last_match): New function.
	(query_dwarf_func): Call it to stop unnecessary further iteration.

2008-02-13  Frank Ch. Eigler  <fche@elastic.org>

	PR 5759
	* tapsets.cxx (build_blacklist): Add some CONFIG_PREEMPT-related
	functions.

2008-02-13  Dave Brolley  <brolley@redhat.com>

	PR5609
	* staptree.h (probe::collect_derivation_chain): Now takes vector<probe*>.
	(probe::get_alias): New virtual method.
	* elaborate.h (derived_probe::collect_derivation_chain): Now takes vector<probe*>.
	* staptree.cxx (probe::collect_derivation_chain): Now takes vector<probe*>. Don't
	cast 'this' to (derived_probe*).
	* elaborate.cxx (derived_probe::collect_derivation_chain): Now takes vector<probe*>.
	(alias_derived_probe::get_alias): New virtual method.
	(alias_derived_probe::alias): New member.
	(alias_expansion_builder::build): Call checkForRecursiveExpansion and emit a
	diagnostic if recursion is detected. Pass alias to constructor of
	alias_derived_probe.
	(alias_expansion_builder::checkForRecursiveExpansion): New method.
	* coveragedb.cxx: Pass vector<probe*> on all calls to collect_derivation_chain.

2008-02-12  Frank Ch. Eigler  <fche@elastic.org>

	PR 4393
	* tapsets.cxx (emit_address): Support relocatable kernels.
	(dwarf_derived_probe ctor): Hack around for missing USHRT_MAX.
	* elaborate.cxx (semantic_pass): Increment rc if exception caught.

2008-02-12  Martin Hunt  <hunt@redhat.com>
	PR 5757
	* tapsets.cxx, translate.cxx: Cleanup indentation a bit.

2008-02-11  Jim Keniston  <jkenisto@us.ibm.com>

	PR 5693
	* runtime/uprobes/uprobes.c: Intercept handler-destined
	signals received while we're single-stepping, and re-queue
	them afterward.
	* runtime/uprobes/uprobes.h: Ditto

2008-02-09  Frank Ch. Eigler  <fche@elastic.org>

	PR5750.
	From Eugeniy Meshcheryakov eugen@debian.org:
	* configure.ac (HAVE_LIBSQLITE3): Complete AC_DEFINE.

	* configure, INSTALL, missing, compile, depcomp, install-sh:
	autoreconf -fi'd.

2008-02-09  Frank Ch. Eigler  <fche@elastic.org>

	PR 5751.
	* configure.ac: Add -Werror to trial compilation with
	-fstack-protector-all, for hosts that don't quite support it.
	* configure: Regenerated.

2008-02-08  David Smith  <dsmith@redhat.com>

	PR 5650
	* systemtap.spec.in: Further simplification.

2008-02-07  Frank Ch. Eigler  <fche@elastic.org>

	* buildrun.cxx (run_make_cmd, compile_pass): Tweak kbuild
	parametrization to produce useful compile logs at -vv.

2008-02-04  David Smith  <dsmith@redhat.com>

	PR 4446 (partial)
	* tapsets.cxx
	(mark_var_expanding_copy_visitor::visit_target_symbol_arg): New
	function.
	(mark_var_expanding_copy_visitor::visit_target_symbol_format): New
	function.
	(mark_var_expanding_copy_visitor::visit_target_symbol): Handles
	"$arg" or "$format".
	(mark_derived_probe_group::emit_module_decls): Sets up "$format"
	data.

	PR 5650 (parital)
	* systemtap.spec.in: Moved %pre section to the systemtap-runtime
	rpm.

2008-01-30  David Smith  <dsmith@redhat.com>

	PR 5650
	* systemtap.spec.in: Simplified and explicitly specifies configure
	options.

2008-01-30  Dave Brolley  <brolley@redhat.com>

	* coveragedb.cxx (print_coverage_info): Fix typo: s.probes -> s.unused_probes
	where appropriate.
	(sql_update_unused_probes): Likewise.

2008-01-29  Frank Ch. Eigler  <fche@elastic.org>

	PR 5647
	* configure.ac (--enable-ssp): Make default on compilers that
	support it.
	* configure: Regenerated.

2008-01-28  David Smith  <dsmith@redhat.com>

	* configure.ac: Fixed a bug when "--disable-permon" was used.
	Added "--enable-crash" option.
	* configure: Regenerated.
	* Makefile.am: Improved staplog.so compile command.
	* Makefile.in: Regenerated.

	* tapsets.cxx (dwarf_derived_probe_group::emit_module_decls):
	Added 'const' to several members of stap_dwarf_probes.

	PR 5685.  From Eugeniy Meshcheryakov <eugen@debian.org>
	* configure.ac: If "--enable-sqlite" is specified, define
	HAVE_LIBSQLITE3.
	* configure: Regenerated.

2008-01-26  Frank Ch. Eigler  <fche@elastic.org>

	PR 5673.
	* tapsets.cxx (dwarf_derived_probe_group): Split stap_dwarf_probes[]
	into bss-carried kprobes structs.  Tune embedded strings for
	minimizing relocation-vs-fixed-buffer wastage.
	* tapsets.cxx (dwarf_derived_probe): Impose .maxactive() limits.

2008-01-25  Jim Keniston  <jkenisto@us.ibm.com>

	* runtime/uprobes/uprobes.c: Within a probed process, serialize
	calls to access_process_vm() when populating instructions
	slots.	Fixes an SMP bug on multithreaded apps with many
	active probepoints.
	* runtime/uprobes/uprobes.h: Ditto

2008-01-25  Frank Ch. Eigler  <fche@elastic.org>

	PR 5672.
	* staptree.cxx (probe_point copy ctor): New function.
	* staptree.h: Declare it.
	* tapsets.cxx (dwarf_derived_probe ctor): Call it to shallow-copy
	incoming base probe location before recomputing/overwriting it.

2008-01-25  David Smith  <dsmith@redhat.com>

	* configure.ac: Compressed the two perfmon options into one.
	Made other small fixes and whitespace changes.
	* configure: Regenerated.

2008-01-24  Frank Ch. Eigler  <fche@elastic.org>

	* Makefile.am: Make another $(MKDIR) call visible.
	* Makefile.in: Regenerated.

2008-01-24  David Smith  <dsmith@redhat.com>

	PR 5661 (reverted).
	* configure.ac: Removed elfutils version number check.
	* configure: Regenerated.
	* acsite.m4: Removed.
	* systemtap.spec.in: Minimum elfutils version number is no longer
	filled in by configure.

	PR 5650 (partial).
	* configure.ac: Handles sqlite optional functionality correctly.
	If enabled/disabled by the user, do the right thing.  If not
	specified by the user, use it if present.
	* configure: Regenerated.
	* systemtap.spec.in: Always specify to configure whether to use
	sqlite or not.

2008-01-24  Dave Brolley  <brolley@redhat.com>

	PR 5017.
	* staptree.cxx (<cstring>): #include it.
	(required <indexable *>): Remove 'static' from instantiation and
	move instantiation to here from...
	* staptree.h: ...here.

2008-01-23  David Smith  <dsmith@redhat.com>

	PR 5661.
	* configure.ac: Checks elfutils version number.
	* acsite.m4: New file containing macro to return elfutils version
	number.
	* configure: Regenerated.
	* systemtap.spec.in: Minimum elfutils version number is now filled
	in by configure.

2008-01-23  Dave Brolley  <brolley@redhat.com>

	PR 5613.
	* translate.cxx (var::fini): New method.
	(c_unparser::emit_module_init): Call var::fini when deregistering
	variables without indices.
	(c_unparser::emit_module_exit): Likewise.

2008-01-23  Frank Ch. Eigler  <fche@elastic.org>

	PR 2151.
	* tapsets.cxx (dwflpp::setup): Parametrize debuginfo_path.
	* stap.1.in: Document this.

2008-01-22  Jim Keniston  <jkenisto@us.ibm.com>

	* runtime/uprobes/uprobes.c: Fix from Srinivasa: Recast
	rcu_dereferences of engine->data to resync with kernel.org
	builds.

2008-01-18  Srinivasa DS <srinivasa@in.ibm.com>

	PR 5549
	* buildrun.cxx : Verify whether kernel has register rename patch
	through autoconf files.
	* runtime/(loc2c-runtime.h, procfs.c, regs.c, regs.h,
	stack-i386.c, autoconf-x86-uniregs.c, autoconf-nameidata.c) : Use
	appropriate register name at runtime, based on whether kernel has
	register rename patch or not.

2008-01-18  Jim Keniston  <jkenisto@us.ibm.com>

	* runtime/uprobes/uprobes.c: Added static copy of
	access_process_vm(), for kernels that don't export it.

2008-01-18  Frank Ch. Eigler  <fche@elastic.org>

	* configure.ac, systemtap.spec.in: Update version to 0.6.1
	* configure: Regenerated.

2008-01-17  Srinivasa DS <srinivasa@in.ibm.com>

	PR 5483
	* tapsets.cxx : Possible fix for making systemtap compatible with
	the elfutils-0.131

2008-01-17  Frank Ch. Eigler  <fche@elastic.org>

	PR 4935.
	Reorganize probe condition implementation.
	* elaborate.cxx (add_condition): New function.
	(derived_probe): Remove condition member.
	(derived_probe ctors): Assert non-null incoming probe/location ptrs.
	(insert_condition_statement): Remove; turn into ...
	(semantic_pass_conditions): New pass-2 subpass.
	(semantic_pass_symbols, visit_symbol, visit_functioncall, find_var):
	Detect some condition-related error cases.
	(match_key): Change type to exp_type from tok_type.  Update callers.
	(alias_expansion_builder): Propagate probe conditions.
	* staptree.cxx (probe): Remove condition field and related functions.
	* tapsets.cxx (dwarf_derived_probe ctor): Compute replacement
	wildcard-expanded probe_point preserving more of the original
	location.
	(mark_derived_probe ctor): Make similar to others - take location
	rather than condition parameters.
	* translate.cxx (emit_common_header): Tweak ordering of tmpcounter
	traversal and hashkey expression generation.
	* elaborate.h: Corresponding changes.

2008-01-17  David Smith  <dsmith@redhat.com>

	* tapsets.cxx
	(procfs_var_expanding_copy_visitor::visit_target_symbol): Print an
	error when trying to use the procfs target variable '$value' as an
	array or structure.
	(perfmon_var_expanding_copy_visitor::visit_target_symbol): Print an
	error when trying to use the perfmon target variable '$counter as
	an array or structure.

2008-01-17  Srinivasa DS  <srinivasa@in.ibm.com>

	PR 5483.
	* tapsets.cxx (emit_address): Tolerate dummy relocation entry
	added for kernel by recent elfutils.

2008-01-16  David Smith  <dsmith@redhat.com>

	PR 5608.
	* tapsets.cxx
	(mark_var_expanding_copy_visitor::visit_target_symbol): Print an
	error when trying to use a marker argument as an array or
	structure.

2008-01-16  Eugene Teo  <eteo@redhat.com>

	* stapfuncs.5.in: Document signal.stp tapset functions.

2008-01-14  Martin Hunt  <hunt@redhat.com>
	* translate.cxx (emit_module_init): Call _stp_print_kernel_info()
	to print out version information and internal memory usage stats.

2008-01-14  Martin Hunt  <hunt@redhat.com>
	* translate.cxx (emit_module_exit): When using timing, delete timing
	stats when finished.

2008-01-12  Frank Ch. Eigler  <fche@elastic.org>

	* configure.ac: Generate a build tree SNAPSHOT file from git-rev-list,
	if we suspect the source tree came from git.
	* configure: Regenerated.

2008-01-12  Frank Ch. Eigler  <fche@elastic.org>

	PR 5603.
	* configure.ac: Add "--enable-ssp" to select -fstack-protector-all
	and similar runtime checking directives.
	* configure: Regenerated.

2008-01-09  David Smith  <dsmith@redhat.com>

	* systemtap.spec.in: Since "make check" was removed
	from the rpm build step, we no longer need to require dejagnu at
	build time.

2008-01-09  Frank Ch. Eigler  <fche@elastic.org>

	* tapsets.cxx (dwflpp::setup): Improve missing kernel-debuginfo
	message.

2008-01-02  Frank Ch. Eigler  <fche@elastic.org>

	From Mark McLoughlin <markmc@redhat.com>:
	* main.cxx (main): Set/restore umask around mkdtemp().

2007-12-27  Jim Keniston  <jkenisto@us.ibm.com>

	* runtime/uprobes/uprobes_x86_64.c: Fix handling of indirect
	jmps and calls that use rip-relative addressing.  Allow probing
	of opcode 0x63.

2007-12-13  Masami Hiramatsu  <mhiramat@redhat.com>

	* stap.1.in: Document about relay buffer sharing.
	* NEWS: Document about relay buffer sharing and staplog crash extension.

2007-12-12  Wenji Huang <wenji.huang@oracle.com>

        PR 5470
        * parse.cxx (parser::parse_probe_point): Add checking pointer t.

2007-12-11  Frank Ch. Eigler  <fche@elastic.org>

	* staptree.cxx, staptree.h: More GCC 4.3 build fixes from
	Eugeniy Meshcheryakov <eugen@debian.org>.

2007-12-05  William Cohen  <wcohen@redhat.com>

	* systemtap.spec.in: Correct Source to point to location contain code.

2007-12-05  Masami Hiramatsu  <mhiramat@redhat.com>

	PR 4935
	* tapsets.cxx (dwarf_derived_probe::dwarf_derived_probe): Allow user
	to access kernel variables in the condition of probe points.
	* stapprobes.5.in : Document the conditional probe point.
	* NEWS : Ditto.

2007-12-03  Masami Hiramatsu  <mhiramat@redhat.com>

	PR 5376
	* parse.cxx (lexer::scan): Treat '*' as an alphabet if the wildcard
	flag is true.
	(parser::parse_probe_point): Call parser::next() with wildcard = true.
	(parser::scan_pp): Add wildcard flag and pass it to lexer::scan.
	(parser::next): Ditto.
	(parser::peek): Ditto.
	* parse.h : Ditto.

2007-12-01  Frank Ch. Eigler  <fche@elastic.org>

	* gen-stapmark.h, stapmark.h: Retire.

2007-11-29  David Smith  <dsmith@redhat.com>

	* tapsets.cxx (mark_derived_probe::initialize_probe_context_vars):
	Handles the case where one marker has more than one string
	argument.

2007-11-27  David Smith  <dsmith@redhat.com>

	PR 5377.
	* elaborate.cxx (match_node::find_and_build): Handle wildcards in
	probe points correctly.

2007-11-26  Frank Ch. Eigler  <fche@elastic.org>

	* elaborate.cxx (derived_probe ctor): Don't duplicate condition
	if it doesn't exist.
	* staptree.cxx (probe_point, probe ctors): Initialize to 0.

2007-11-20  Masami Hiramatsu  <mhiramat@redhat.com>

	PR 4935.
	* parse.cxx (parser::parse_probe_point): Parse "if" condition
	following probe point.
	* staptree.h (probe_point): Add "condition" field.
	(probe): Add "condition" field and "add_condition" method.
	(deep_copy_visitor): Add "deep_copy" method for the expression.
	* staptree.cxx (probe_point::probe_point): Initalize it.
	(probe::add_condition): Implement it.
	(probe::print): Output "condition" field.
	(probe::str): Ditto.
	(deep_copy_visitor::deep_copy): Implement it.
	* elaborate.h (derived_probe): Add "insert_condition_statement"
	method.
	* elaborate.cxx (derived_probe::derived_probe): Initialize "condition"
	field, and insert a condition check routine on the top of body.
	(derived_probe::insert_condition_statement): Implement it.
	(alias_expansion_builder::build): Pass the condition from the alias
	referer to new alias.
	* tapsets.cxx (be_derived_probe): Remove unused constructor.
	(dwarf_derived_probe::dwarf_derived_probe): Insert a condition check
	routine on the top of body.
	(mark_derived_probe::mark_derived_probe): Ditto.
	(mark_builder::build): Pass the base location to mark_derived_probe.


2007-11-19  Frank Ch. Eigler  <fche@elastic.org>

	PR 3887.
	* staptree.h (probe_point): Add "sufficient" field.
	* staptree.cxx: Initialize it, print it.
	* parse.cxx (parse_probe_point): Parse it.
	* elaborate.cxx (derive_probes): Implement it.
	* stapprobes.5.in: Document it.
	* NEWS: Gloat about it.

2007-11-15  David Smith  <dsmith@redhat.com>

	* tapsets.cxx (mark_derived_probe::initialize_probe_context_vars):
	Updated to work with latest LTTNG patch
	patch-2.6.24-rc2-lttng-0.10-pre23.tar.bz2.
	(mark_derived_probe_group::emit_module_decls): Ditto.
	(mark_derived_probe_group::emit_module_init): Ditto.
	(mark_derived_probe_group::emit_module_exit): Ditto.

	* translate.cxx (c_unparser::emit_common_header): Ditto.

2007-11-15  Mike Mason <mmlnx@us.ibm.com>

        * systemtap.spec.in: Removed "make check" from rpm build steps

2007-11-15  David Smith  <dsmith@redhat.com>

	* tapsets.cxx: Removed mark_query structure.
	(mark_derived_probe::mark_derived_probe): Just looks for "kernel"
	marker probes.
	(mark_builder::build_no_more): No longer kern_dw, instead clears
	the marker cache.
	(mark_builder::build): Now parses Module.markers file to find
	marker list and stores them in a cache.
	(register_standard_tapsets): Removed 'module("foo").mark("bar")'.
	All markers now go through 'kernel.mark("bar")'.

	* stapprobes.5.in (parts): Updated marker text.

2007-11-14  Jim Keniston  <jkenisto@us.ibm.com>

	PR 5324
	* main.cxx: Restored initialization of need_uprobes flag,
	mistakenly backed out in PR 5270 fix.

2007-11-14  Zhaolei  <zhaolei@cn.fujitsu.com>

	* stapfuncs.5.in (tokenize): Change NULL to blank to avoid
	misunderstanding.

2007-11-13  Jim Keniston  <jkenisto@us.ibm.com>

	PR 5270
	* main.cxx: Restored pre-10-08 version: moved uprobes build to
	buildrun.cxx.
	* buildrun.cxx: Reworked uprobes build so that the resulting
	Module.symvers can be used in building the stap-generated
	module.  If user isn't root, call verify_uprobes_uptodate()
	rather than trying (and failing) to rebuild uprobes.ko.
	* buildrun.h: uprobes_enabled() and make_uprobes() are no
	longer extern.
	* runtime/uprobes/Makefile: Added uprobes.ko target for use
	by verify_uprobes_uptodate().

2007-11-12  Martin Hunt  <hunt@redhat.com>

	* stap.1.in: Replaced references to the log() function.
	* stapex.5.in: Ditto.
	* stapfuncs.5.in: Ditto. ALso remove print and printf.  They are
	documented in stap.1.in.

2007-11-12  Martin Hunt  <hunt@redhat.com>

	* translate.cxx (visit_print_format): Strings without a format or
	formatted with "%s" or "%s\n" should be printed with calls to _stp_print().
	Call _stp_print_char() if printing a char.

	* staptree.cxx (parse_print): Check for "print_char".

	* staptree.h (struct print_format): Add print_char.
	(parse_print): Update prototype.

	* parse.cxx (parse_symbol): Set print_char bool in print_format.

2007-11-12  Martin Hunt  <hunt@redhat.com>

	* tapsets.cxx (build_blacklist): Add __raw_spin_is_locked.

2007-10-25  Josh Stone  <joshua.i.stone@intel.com>

	PR 5219
	* stap.1.in: Add a note about string literal limitations in printf
	and printd.

2007-10-22  Jim Keniston  <jkenisto@us.ibm.com>

	* runtime/uprobes/uprobes_x86_64.[ch]: Added x86_64 uprobes support

2007-10-19  Jim Keniston  <jkenisto@us.ibm.com>

	* runtime/uprobes/uprobes_ppc64.h,uprobes_s390.c: Fixed 10/16
	update to arch_validate_probed_insn() decl.

2007-10-19  Masami Hiramatsu <mhiramat@redhat.com>

	* staplog.c: Cleanup code and remove end-of-line spaces.
	(create_output_filename): Use snprintf instead of sprintf and remove
	malloc().
	(print_rchan_info): Merge into output_cpu_logs().
	(open_output_file): Use GETBUF() instead of malloc().
	(output_cpu_logs): Simplify logic and remove unused code.
	(do_staplog): Merge into cmd_staplog().
	(help_staplog): Fix typos.
	* Makefile.am (STAPLOG): Add -Wall option.
	* Makefile.in: Regenerated.

2007-10-19  Masami Hiramatsu <mhiramat@redhat.com>

	From Satoru Moriya <satoru.moriya.br@hitachi.com>:
	* staplog.c (create_output_dir): New function for creating output
	directory.
	(create_output_filename): New function for making output filename.
	(print_rchan_info): New function for displaying relay channel status.
	(open_output_file): New function for opening output file.
	(output_cpu_logs): Cleanup code and fix bugs to retrieve buffer
	data even when the last buffer is full and even if the systemtap
	uses old(non-utt) format. Add a routine for '-a' option.
	(cmd_staplog): Add '-a' option.
	(help_staplog): Ditto.

2007-10-18  Mike Mason <mmlnx@us.ibm.com>

	* stapprobes.5.in: Removed C label reference.
	Clarified source path requirements for probe
	definitions.  Fixed some vertical spacing
	issues.

2007-10-18  Mike Mason <mmlnx@us.ibm.com>

	* stapfuncs.5.in: Corrected tokenize description.
	Added task_* functions.

2007-10-16  Jim Keniston  <jkenisto@us.ibm.com>

	* runtime/uprobes/uprobes.[ch], uprobes_i386.[ch],
	uprobes_ppc64.h, uprobes_s390.h: Adjusted SLOT_IP and
	arch_validate_probed_insn to accept task pointer (needed by
	x86_64); added uprobe_probept_arch_info and uprobe_task_arch_info
	(ditto).
	* runtime/uprobes/uprobes_i386.c: Fixed a couple of glitches
	discovered when porting to x86_64

2007-10-15  Roland McGrath  <roland@redhat.com>

	PR 5101
	* loc2c.c (struct location): Replace regno union member with struct
	member reg, fields regno and offset.
	(translate): Update uses.
	(emit_base_fetch, emit_base_store, emit_loc_register): Likewise.
	Fail if reg.offset is not zero.
	(location_relative): Handle DW_OP_plus_uconst relative to loc_register.
	(c_translate_array): Handle array index into loc_register.

2007-10-15  David Smith  <dsmith@redhat.com>

	* tapsets.cxx (mark_query::handle_query_module): Checks for marker
	to be in the proper section.
	(mark_derived_probe_group::emit_module_decls): Updated emitted
	marker C code for 10/2/2007 markers patch.  Fixes PR 5178.

	From David Wilder <dwilder@us.ibm.com>
	* tapsets.cxx (mark_query::handle_query_module): Updated to handle
	64-bit platforms correctly.

2007-10-15  Zhaolei  <zhaolei@cn.fujitsu.com>

	From Cai Fei <caifei@cn.fujitsu.com>
	* conversions.stp: Add a function kernel_string_n for copy
	non-0-terminated string with fixed length from kernel space at
	given address.
	* stapfuncs.5.in: Add kernel_string_n.
	* nfsd.stp: Using kernel_string_n to copy non-0-terminated string
	with fixed length from kernel space at given address.
	* nfs_proc.stp: Ditto.

2007-10-12  David Smith  <dsmith@redhat.com>

	* tapsets.cxx (dwflpp::setup): Added 'debuginfo_needed' parameter
	to not error if no debuginfo present.
	(hex_dump): New function.
	(mark_query::handle_query_module): Updated for
	10/2/2007 markers patch.  Currently only handles markers in the
	kernel image itself - not in modules.

2007-10-12  Martin Hunt  <hunt@redhat.com>

	* Makefile.am (staprun_LDADD): Add -lpthread.
	* Makefile.in: Rebuilt.

2007-10-11  Frank Ch. Eigler  <fche@elastic.org>

	* systemtap.spec.in: Make -testsuite subrpm require dejagnu.

2007-10-10  Jim Keniston  <jkenisto@us.ibm.com>

	* runtime/uprobes/uprobes_ppc64.[ch]: Added
	* runtime/uprobes/uprobes_s390.[ch]: Added

2007-10-09  Jim Keniston  <jkenisto@us.ibm.com>

	PR 5083
	* runtime/uprobes/uprobes.c: Adjust module ref-count
	when creating or removing uprobe_process, so "rmmod
	--wait uprobes" waits as needed until uretprobed
	functions return.

2007-10-08  Jim Keniston  <jkenisto@us.ibm.com>

	PR 5079
	* main.cxx: Add pass 4.5: make uprobes.ko in runtime/uprobes
	* buildrun.cxx: Add uprobes_enabled() and make_uprobes().
	Factor run_make_cmd() out of compile_pass().
	* buildrun.h: Add uprobes_enabled and make_uprobes decls.
	* tapsets.cxx: Do correct #include for modprobed uprobes.ko;
	set need_uprobes in pass 2.
	* session.h: Add need_uprobes

	* runtime/staprun/common.c: Add -u option -> need_uprobes
	* runtime/staprun/staprun_funcs.c: Generalize insert_module()
	to support inserting uprobes.ko.
	* runtime/staprun/staprun.c: Add enable_uprobes().  insert_module
	call becomes insert_stap_module().
	* runtime/staprun/staprun.h: Reflect insert_module() and
	need_uprobes changes

	* runtime/uprobes/*.[c,h]: uprobes is built as a module,
	rather than included into the source of the stap-generated
	module.
	* runtime/uprobes/Makefile: Added

2007-10-05  Frank Ch. Eigler  <fche@elastic.org>

	PR 1119
	* elaborate.cxx (semantic_pass_opt[12]): Warn on elided
	variables/functions in user script.
	* session.h (suppress_warnings): New field.  Change
	"timing" to plain old bool.
	* main.cxx (main): Configure warnings on by default.
	* stap.1.in: Document this.

2007-10-05  Frank Ch. Eigler  <fche@elastic.org>

	PR 5036
	* systemtap.spec.in: Create new systemtap-testsuite sub-rpm.
	Install crash(8)'s staplog.so into -runtime sub-rpm if built.
	* Makefile.am (rpm): New target.
	* Makefile.in: Regenerated.

2007-10-04  Frank Ch. Eigler  <fche@elastic.org>

	* stapfuncs.5.in: Document inet.stp tapset functions.

2007-10-04  David Smith  <dsmith@redhat.com>

	* buildrun.cxx (compile_pass): Tweaked build system for the
	2.6.23-rc8-mm2 kernel.

2007-10-03  Frank Ch. Eigler  <fche@elastic.org>

	PR 5102
	* translate.cxx (visit_statement): Add new parameter regarding whether
	c->last_stmt needs to be updated.  Update callers, mostly passing
	"false".
	(visit_EXPRESSIONTYPE): Generally omit setting c->last_stmt, unless
	the construct can set c->last_error.

2007-10-03  Frank Ch. Eigler  <fche@elastic.org>

	PR 5096
	* translate.cxx (emit_function): Put nesting limit/control logic into
	function body ...
	(visit_functioncall): ... and not into each call site.

2007-10-02  Frank Ch. Eigler  <fche@redhat.com>

	PR 3635
	* translate.cxx (emit_global): Wrap all globals and locks into one
	top-level struct.  Update references to former "global_VAR" prefix.
	* translate.h (emit_global_init): New function.

2007-10-02  Frank Ch. Eigler  <fche@redhat.com>

	PR 5078
	* tapsets.cxx (be_derived_probe): Rework to add error probe support.
	Emit probe description array in C for traversal by generated code.
	* register_standard_tapsets: Add error probes.
	* stapprobes.5.in: Document.
	* translate.cxx (emit_module_init): Handle errors that may occur
	during begin probes.
	(emit_module_exit): Use schedule() rather than cpu_relax() during
	shutdown synchronization wait loop.
	* staptree.cxx (probe::printsig): Put multiple probe points on same
	line.

2007-09-28  Frank Ch. Eigler  <fche@elastic.org>

	* Makefile.in: Regenerated from Jim Keniston's uprobes Makefile.am
	changes.

2007-09-25  Josh Stone  <joshua.i.stone@intel.com>

	* tapsets.cxx (translator_output::~translator_output): Fix mismatched
	delete / delete [].

2007-09-25  David Smith  <dsmith@redhat.com>

	* tapsets.cxx (mark_query::handle_query_module): Updated for
	9/18/2007 markers patch.
	(mark_derived_probe::parse_probe_sig): Ditto.
	(mark_derived_probe_group::emit_module_decls): Ditto.
	(mark_derived_probe_group::emit_module_init): Ditto.
	(mark_derived_probe_group::emit_module_exit): Ditto.

2007-09-24  Masami Hiramatsu <mhiramat@redhat.com>

	PR 3916
	* buildrun.cxx (compile_pass): Add new autoconf options for checking
	time related APIs.

2007-09-21  Frank Ch. Eigler  <fche@elastic.org>

	rhbz #300121
	* elaborate.cxx (dead_stmtexpr_remover): Add visit_if_statement,
	visit_foreach_loop, visit_for_loop): Support elision for unbraced
	statement bodies.
	(visit_expr_statement): Assert absence of unexpected nesting.

2007-09-17  David Smith  <dsmith@redhat.com>

	PR 1154
	* stapprobes.5.in: Documented procfs probes.

	* tapsets.cxx (procfs_builder::build): Validate procfs path.

2007-09-14  David Smith  <dsmith@redhat.com>

	PR 1154
	* tapsets.cxx
	(procfs_var_expanding_copy_visitor::visit_target_symbol):
	Disallows reading from $value in a procfs read probe.

2007-09-14  David Smith  <dsmith@redhat.com>

	PR 1154
	* tapsets.cxx (procfs_derived_probe_group::emit_module_init):
	Fixed problem where if only one type (read/write) of procfs probe
	was defined, the generated code wouldn't compile.

2007-09-13  David Smith  <dsmith@redhat.com>

	PR 1154
	* tapsets.cxx (procfs_derived_probe::procfs_derived_probe):
	Removed debug print.
	(procfs_derived_probe_group::emit_module_decls): Improved error
	handling and added support for procfs.write probes.
	(procfs_var_expanding_copy_visitor::visit_target_symbol): Removed
	debug print.

2007-09-12  Frank Ch. Eigler  <fche@elastic.org>

	* parse.cxx (parse_symbol): Accept println(@hist*()).

2007-09-12  Frank Ch. Eigler  <fche@elastic.org>

	PR 5023
	* translate.cxx (c_unparser::visit_literal_number): Support LLONG_MIN.
	(visit_unary_expression): Likewise.

2007-09-12  Martin Hunt  <hunt@redhat.com>

	PR 5019
	* elaborate.cxx (visit_hist_op): Remove log histogram param.
	* translate.cxx (assert_hist_compatible): Ditto.
	* staptree.cxx (hist_op::print): Ditto.
	* session.h (statistic_decl): Ditto.

	* parse.cxx (expect_number): Allow negative numbers.
	Also validate that input is really numeric. This is used
	by histograms to get the parameters.
	(parse_hist_op_or_bare_name): Remove code to get parameter
	for log histograms.

2007-09-12  David Smith  <dsmith@redhat.com>

	* translate.cxx (c_unparser::emit_common_header): Added 'data'
	variable to context structure to support procfs probes.
	* tapsets.cxx: Improved procfs probe handling.

2007-09-10  David Smith  <dsmith@redhat.com>

	* tapsets.cxx (procfs_derived_probe_group::emit_module_init):
	Improved procfs probe handling (still non-working).
	(procfs_builder::build): Ditto.
	(register_standard_tapsets): Ditto.
	(all_session_groups): Ditto.

2007-09-10  Martin Hunt  <hunt@redhat.com>

	* tapsets.cxx, session.h, elaborate.cxx: Start of procfs
	interaction support. PR 1154.

2007-09-06  Masami Hiramatsu <mhiramat@redhat.com>

	PR 4542
	* tapsets.cxx (dwarf_query::build_blacklist): add __switch_to to
	blacklisted_return_probes on i686

2007-08-30  David Smith  <dsmith@redhat.com>

	PR 4983
	* translate.cxx (c_tmpcounter::visit_print_format): Don't declare
	temporaries for number and string constants.
	(c_unparser::visit_print_format): Use numeric and string constants
	directly instead of copying them into temporaries.

2007-08-27  Frank Ch. Eigler  <fche@redhat.com>

	PR 4817
	* NEWS: Mention retirement of LKET.
	* configure.ac: Remove mysql dependency.
	* systemtap.spec.in: Remove glib2 dependency.
	* configure, config.in: Regenerated.

2007-08-24  Frank Ch. Eigler  <fche@elastic.org>

	* configure.ac: Check for proper $PROCFLAGS-dependent -lcap.
	* Makefile.am (staprun_LDADD): Use autoconf variable rather than
	-lcap literal.
	* configure, aclocal.m4, Makefile.in, config.in: Regenerated.

2007-08-24  Frank Ch. Eigler  <fche@redhat.com>

	PR 4899
	* tapsets.cxx (dwflpp::has_single_line_record): Extended,
	abstraction violated.
	(iterate_over_srcfile_lines): Remove exactly line number match
	logic.  Improve error message to offered better-checked alternative
	line numbers.
	(query_srcfile_line): Whoops, pass scope_die down for statement("...")
	probes, to enable $target var processing.

2007-08-21  David Smith  <dsmith@redhat.com>

	PR 2305
	* translate.cxx (c_unparser::visit_foreach_loop): When the user
	requested sorting an array of aggregates by value, sort by
	@count.

2007-08-20  Martin Hunt  <hunt@redhat.com>

	PR 2424
	From Lai Jiangshan <laijs@cn.fujitsu.com:
	* util.cxx (cmdstr_quoted): New. Properly quote
	command string.
	* buildrun.cxx (run_pass): Call cmdstr_quoted().

2007-08-20  Frank Ch. Eigler  <fche@elastic.org>

	From Satoru MORIYA <satoru.moriya.br@hitachi.com>
	* staplog.c: Updated.

2007-08-20  David Smith  <dsmith@redhat.com>

	From Lai Jiangshan <laijs@cn.fujitsu.com>
	* main.cxx (main): Make sure the '-c' and '-x' options can't be
	specified together.

2007-08-17  Frank Ch. Eigler  <fche@elastic.org>

	As suggested by "Zhaolei" <zhaolei@cn.fujitsu.com>:
	* elaborate.cxx (semantic_pass_optimize[12],
	unresolved, invalid, mismatch): Use stringstream and
	print_error(semantic_error) instead of ad-hoc cerr.

2007-08-16  Frank Ch. Eigler  <fche@elastic.org>

	PR 1315.
	* stapfuncs.5.in: Document new target_set tapset.

2007-08-16  Frank Ch. Eigler  <fche@elastic.org>

	* Makefile.am (install-exec-hook): Only make staprun setuid if
	"make install" is being run as root.
	* Makefile.in: Regenerated.

2007-08-16  Josh Stone  <joshua.i.stone@intel.com>

	PR 4591
	* parse.cxx (parser::parse_symbol): Tweak 'print' matching to allow
	all the new variants with printd and println.
	* staptree.h (struct print_format): Add fields for the new print
	variants, and parse_print() to help matching.
	* staptree.cxx (print_format::parse_print): New static method to
	match the print variants and determine their properties.
	(print_format::print): Handle the new print types.
	(deep_copy_visitor::visit_print_format): Copy the new fields.
	* translate.cxx (c_unparser::visit_print_format): Insert delims and
	newlines where appropriate for new print functions.
	* stap1.in: Document the new print functions.

2007-08-15  David Smith  <dsmith@redhat.com>

	* systemtap.spec.in: Updated %pre to latest Fedora group creation
	guidelines.

	* stap.1.in: Changed '/usr' to '@prefix@' so the values will be
	updated correctly.
	* stapfunc.5.in: Ditto.

	* README.security: Typo fix.

2007-08-15  Martin Hunt  <hunt@redhat.com>

	* Makefile.am: Removed stap_merge.
	* Makefile.in: Rebuilt.

2007-08-14  David Smith  <dsmith@redhat.com>

	Merge from setuid-branch.  Changes also by Martin Hunt
	<hunt@redhat.com>.

	* Makefile.am: Added staprun_funcs.c and cap.c to
	staprun_SOURCES.  Added -lcap to staprun_LDADD.  Removed
	stp_check reference. Added stapio program.  Staprun is now
	setuid.
	* Makefile.in: Rebuilt.

	* configure.ac: Version increase to 0.6 and checks for libcap
	availability.  Removed stp_check reference.
	* configure: Regenerated.
	* stp_check.in: Removed.

	* systemtap.spec.in: Version increase to 0.6-1 and added
	BuildReq for libcap-devl (and removed sudo requirement).
	Added %pre script to create new groups.  Staprun is now
	setuid.

	* NEWS: Added info on new security model.
	* INTERNALS: Removed sudo reference.

	* README.security: New file.

	* main.cxx (main): Make sure module name isn't too long.
	* hash.cxx: Moved MODULE_NAME_LEN define to hash.h.
	* hash.h: Moved MODULE_NAME_LEN define here from hash.cxx.

	* buildrun.cxx (run_pass): No longer runs staprun with "sudo".

	* stap.1.in: Removed sudo references and added information about
	the stapdev/stapusr groups.
	* staprun.8.in: Added information about module detaching and
	attaching.  Removed sudo references and added information
	about the stapdev/stapusr groups.  Removed reference to
	staprun needing to be run as root.  Removed reference to
	removed '-u USERNAME' option.

	* .cvsignore: Removed stp_check and added stapio and stap_merge.

2007-08-10  Josh Stone  <joshua.i.stone@intel.com>

	PR 4593
	* translate.cxx (c_unparser::emit_common_header): Add an
	error_buffer to the context to allow dynamic error messages.
	* tapsets.cxx (dwflpp::express_as_string): Let deref / store_deref
	fill in last_error with a detailed message.

2007-08-09  Frank Ch. Eigler  <fche@elastic.org>

	From Lai Jiangshan <laijs@cn.fujitsu.com>:
	* translate.cxx (emit_module_exit): Use stp_warn for warning.

2007-08-07  Frank Ch. Eigler  <fche@redhat.com>

	PR 4846
	* parse.cxx (input_put): New function, sort of like stdio ungetc.
	(input_get): Skip cursor position changing for input_put strings.
	(scan): Rework $.../@... substitution into character pasting.
	* parse.h: Corresponding changes.
	* util.h (lex_cast_qstring): Octal-quote unprintable characters.
	* stap.1.in, NEWS: Document new behaviour.

2007-07-26  David Smith  <dsmith@redhat.com>

	PR 4295
	* main.cxx (main): If '-m MODNAME' is used, the generated module
	is saved in the current directory.
	* stap.1.in: Updated '-m' description.

2007-07-11  William Cohen  <wcohen@redhat.com>

	* systemtap.spec.in: Make sqlite support selectable.

2007-07-11  Frank Ch. Eigler  <fche@elastic.org>

	* configure.ac: Don't AC_MSG_ERROR if don't HAVE_LIBSQLITE3.
	* coveragedb.cxx: Compile to nothing unless HAVE_LIBSQLITE3.
	* main.cxx: Print no error message on -q if HAVE_LIBSQLITE3.
	* configure: Regenerated, looks rosier with HAVE_LIBSQLITE3.

2007-07-08  William Cohen  <wcohen@redhat.com>

	PR 4529
	* coveragedb.cxx (update_coverage_db): Make index "unique" to optimize.

2007-07-08  William Cohen  <wcohen@redhat.com>

	PR 4529
	* coveragedb.h (db_type): New enum for type column in coverage_element.
	(coverage_element): Remove removed column, change type to int.
	* coveragedb.cxx (has_table, has_index): New.
	(update_coverage_db): Use has_table, has_index.
	(enter_element): Change for new table format.
	(increment_element): Ditto.
	(sql_update_used_probes): Ditto.
	(sql_update_unused_probes): Ditto.
	(sql_update_used_functions): Ditto.
	(sql_update_unused_functions): Ditto.
	(sql_update_used_globals): Ditto.
	(sql_update_unused_globals): Ditto.
	(update_coverage_db): Ditto.
	(print_coverage_info(systemtap_session): Relocate vector.
	(sql_update_used_probes): Ditto.
	(sql_update_unused_probes): Ditto.

2007-07-03  Frank Ch. Eigler  <fche@elastic.org>

	* configure.ac: Bumped version to 0.5.15 for development.
	* configure: Regenerated.

2007-07-03  Roland McGrath  <roland@frob.com>

	* Makefile.am (install-exec-local, install-elfutils): Use $(DESTDIR).
	(SRCDIR): Variable removed.
	(check): Use sh code in commands instead.
	* Makefile.in: Regenerated.

2007-07-02  William Cohen  <wcohen@redhat.com>

	PR 4717
	From Eugeniy Meshcheryakov <eugen@debian.org>
	* staptree.cxx: Add #include <cstdlib> for gcc 4.3.

2007-07-02  Frank Ch. Eigler  <fche@rechat.com>

	* staplog.c: New file from Satoru MORIYA
	<satoru.moriya.br@hitachi.com>, prototype crash(8) extension module.
	* configure.ac: Look for crash/defs.h.
	* Makefile.am: Build/install staplog.so shared library if found.
	* configure, Makefile, config.in, runtime/lket/b2a/Makefile.in:
	Regenerated.

2007-07-02  William Cohen  <wcohen@redhat.com>

	PR 4720
	* staptree.cxx (probe_point::print): Remove stray output.

2007-06-29  William Cohen  <wcohen@redhat.com>

	PR 4529
	* configure.ac:
	* Makefile.am: Limit where sqlite3 linked in.
	* configure:
	* Makefile.in: Regenerate.

2007-06-29  William Cohen  <wcohen@redhat.com>

	PR 4529
	* configure.ac:
	* Makefile.am: Limit where sqlite3 linked in.
	* configure:
	* Makefile.in: Regenerate.

	* coveragedb.cxx (update_coverage_db): Remove unneeded print.
	* coveragedb.cxx (increment_element): Correct formatting.

2007-06-26  William Cohen  <wcohen@redhat.com>

	* staptree.cxx (probe_point::print): Remove stray "\n".

2007-06-26  William Cohen  <wcohen@redhat.com>

	PR 4529
	* coveragedb.cxx: New.
	* coveragedb.h: New.
	* Makefile.am: Add coveragedb.cxx and sqlite3 to build.
	* Makefile.in: Regenerated.
	* configure.ac: Add test for sqlite3
	* configure: Regenerated.
	* systemtap.spec.in: Add dependencies for sqlite3/sqlite3-devel.
	* elaborate.h, elaborate.cxx
	  (derived_probe::collect_derivation_chain): New.
	  (alias_expansion_builder::build): Correct token location.
	  (semantic_pass_opt[12): Track used and unused variables/functions.
	* session.h (tapset_compile_coverage, unused_globals,
	  unused_probes, unused_functions): New fields.
	* staptree.h (unused_locals, probe_point::str): New member.
	* staptree.cxx: Ditto.
	* main.cxx: Add "-q" tapset coverage option and SYSTEMTAP_COVERAGE env.

2007-06-21  David Smith  <dsmith@redhat.com>

	* Makefile.in: Regenerated with automake 1.10.
	* aclocal.m4: Regenerated with aclocal 1.10.
	* configure: Regenerated.

2007-06-20  Martin Hunt  <hunt@redhat.com>

	* Makefile.am (noinst_PROGRAMS): Add stap_merge.
	* Makefile.in: Rebuilt:
	* config.in: Rebuilt

2007-06-20  Frank Ch. Eigler  <fche@elastic.org>

	* configure.ac: Added AM_PROG_CC_C_O for compatibility with
	automake 1.10.
	* configure, aclocal.m4: Regenerated.

2007-06-20  David Smith  <dsmith@redhat.com>

	* buildrun.cxx (compile_pass): Unset environment variables that
	could interfere with building the kernel module.  Fixes PR 4664.
	* main.cxx (main): Unsets a few standard environment variables for
	safety.

2007-06-18  David Smith  <dsmith@redhat.com>

	* staprun.8.in: Fixed a couple of typos.

2007-06-15  Frank Ch. Eigler  <fche@elastic.org>

	PR 3331 cont'd.
	* loc2c.c (base_encoding): Tolerate absenece of DW_AT_encoding.
	(c_translate_pointer): Don't even try to find signedness, assume
	unsigned.

2007-06-14  Frank Ch. Eigler  <fche@elastic.org>

	* translate.cxx (emit_module_init): Emit translator/elfutils
	version numbers together.
	* main.cxx (version): Ditto.
	(main): Skip printing tapset directories where no sources were found.

2007-06-14  Frank Ch. Eigler  <fche@elastic.org>

	PR 3331 cont'd.
	* loc2c.c (emit_base_fetch): Emit size/signedness cast
	slightly differently for every low-level fetch.
	(translate_base_fetch, c_translate_fetch, c_translate_store,
	c_translate_pointer): Fetch & pass the $target signedness.
	(base_encoding): Follow typedefs etc.

2007-06-09  Frank Ch. Eigler  <fche@elastic.org>

	PR 4609
	From Eugeniy Meshcheryakov <eugen@debian.org>
	* staptree.cxx: Add #include <algorithm> for gcc 4.3.

2007-06-08  David Smith  <dsmith@redhat.com>

	PR 4553.
	* configure.ac: For x86 systems with gcc versions less than 4,
	automatically default to enabling prologue searching.
	* configure: Regenerated.

2007-06-05  Frank Ch. Eigler  <fche@redhat.com>

	PR 3331.
	* loc2c.c (emit_base_fetch): Emit size/signedness cast
	for every low-level fetch.
	(translate_base_fetch, c_translate_fetch, c_translate_store,
	c_translate_pointer): Fetch & pass the $target signedness.

2007-05-31  Frank Ch. Eigler  <fche@elastic.org>

	PR 3579
	From Eugeniy Meshcheryakov <eugen@debian.org>
	* cache.cxx, parse.cxx: Add #include <cstring> for gcc 4.3.

2007-05-30  Frank Ch. Eigler  <fche@redhat.com>

	PR 4567.
	* staptree.cxx (varuse_collecting_visitor): Add side-effect
	result query functions.
	* elaborate.cxx (dead_stmtexpr_remover::visit_expr_statement):
	Switch to it.
	(dead_assignment_remover::visit_assignment): Skip elision of
	lvalues with side-effects in index exprs.
	* staptree.h: Corresponding changes.

2007-05-25  Frank Ch. Eigler  <fche@redhat.com>

	PR 4255 teaser.
	* elaborate.cxx (has_null_param): New function.
	* elaborate.h: Declare it.
	* session.h: Include uprobe_derived_probes group.
	* tapsets.cxx (uprobe_*): New classes.
	(all_session_groups): List uprobes in list.
	(register_standard_tapset): Interpret
	process(#).statement(#).absolute and
	process(#).statement(#).absolute.return probe points.

2007-05-25  Martin Hunt  <hunt@redhat.com>

	Patch from Quentin Barnes.
	* tapsets.cxx (query_module): Add support for arm.

2007-05-21  David Smith  <dsmith@redhat.com>

	PR 4446.
	* elaborate.h (derived_probe::initialize_probe_context_vars): New
	virtual function that will allow added context vars to be
	initialized.
	* translate.cxx (c_unparser::emit_common_header): Added
	'mark_va_list'.
	(c_unparser::emit_probe): Calls new function
	initialize_probe_context_vars.
	(translate_pass): Includes linux/marker.h if CONFIG_MARKERS is
	defined.
	* tapsets.cxx (struct dwarf_query): Split into base_query (which
	contains most of the original code) and a much smaller
	dwarf_query class.
	(struct base_query): New class.
	(dwarf_query::handle_query_module): New function.
	(query_module): Moved code into dwarf_query::handle_query_module().
	(mark_derived_probe): Adjusted for new kernel markers.
	(mark_derived_probe_group): Ditto.
	(mark_var_expanding_copy_visitor): Ditto.
	(mark_var_expanding_copy_visitor::visit_target_symbol): Generates
	code for new kernel markers.
	(struct mark_query): New class.
	(mark_query::handle_query_module): New function.
	(mark_derived_probe::mark_derived_probe): Adjusted for new kernel
	markers.
	(mark_derived_probe::join_group): Ditto.
	(mark_derived_probe::emit_probe_context_vars): Ditto.
	(mark_derived_probe::parse_probe_sig): New function.
	(mark_derived_probe::initialize_probe_context_vars): New function.
	(mark_derived_probe::emit_module_decls): Adjust for new kernel markers.
	(mark_derived_probe::emit_module_init): Ditto.
	(mark_derived_probe::emit_module_exit): Ditto.
	(struct mark_builder): Ditto.
	(mark_builder::build): Ditto.

2007-05-08  Martin Hunt  <hunt@redhat.com>

	* buildrun.cxx (run_pass): Send proper verbosity
	level to staprun

2007-05-06  Frank Ch. Eigler  <fche@elastic.org>

	PR 1305.
	* tapsets.cxx (iterate_over_srcfile_lines): Exclude approximate
	file:lineno matches optimistically returned by dwarf_getsrc_file.
	(query_srcfile_line): Use Dwarf_Line line number for constructing
	derived_probe location string.

2007-05-02  David Smith  <dsmith@redhat.com>

	* translate.cxx (c_tmpcounter::visit_functioncall): Updated
	temporary handling.
	(c_unparser::visit_functioncall): No longer copies numeric and
	string constants to temporary variables.

2007-05-01  David Smith  <dsmith@redhat.com>

	* translate.cxx (c_tmpcounter::visit_binary_expression): Updated
	temporary handling.
	(c_unparser::visit_binary_expression): Improved handing of numeric
	constants when handling '%' and '/' operators.
	(c_tmpcounter::visit_print_format): Updated temporary handling.
	(c_unparser::visit_print_format): Removed the need for a result
	temporary when printing to a stream.

2007-04-30  David Smith  <dsmith@redhat.com>

	PR 2339
	* translate.cxx (c_unparser_assignment::c_assignop): Improved
	handling of numeric constants in the rest of the assignment
	operators.
	(c_tmpcounter_assignment::c_assignop): Updated temporary
	handling.

2007-04-29  Frank Ch. Eigler  <fche@elastic.org>

	* configure.ac: Mention testsuite/configure.ac for version matching.

2007-04-27  Frank Ch. Eigler  <fche@elastic.org>

	PR 4432.
	* buildrun.cxx (compile_pass): Tweak autoconf CFLAGS handling to
	avoid macro recursion but still get the needed -I directives.
	Add the inode-private autoconf test.

2007-04-26  Frank Ch. Eigler  <fche@elastic.org>

	PR 4432.
	* buildrun.cxx (compile_pass): Add $(mflags-y) to stap_check_build.

2007-04-26  Frank Ch. Eigler  <fche@elastic.org>

	* buildrun.cxx (compile_pass): Correct placement of commented-out
	"set -x" make-macro-debugging snippet.

2007-04-25  David Smith  <dsmith@redhat.com>

	PR 2339
	* translate.cxx: Renamed "qname" to "value" throughout, since
	there are times now when qname would refer to a constant value.
	(tmpvar::override): Added function to allow for overriding a
	temporary variable name with a string.
	(tmpvar::value): New function that returns either the overridden
	string or the temporary variable name.
	(c_unparser::c_expression): New function.
	(c_unparser_assignment::c_assignop): Speed up assignment when
	numeric or string constants are used.
	(c_tmpcounter::visit_block): Avoid empty structs inside the union
	of temporary variables.
	(c_tmpcounter_assignment::prepare_rvalue): New function.
	(c_tmpcounter_assignment::c_assignop): New function.
	(c_tmpcounter_assignment::visit_symbol): Update temporary
	declarations.
	(c_unparser_assignment::prepare_rvalue): Speed up use of rvalues
	by using numeric and string constants directly instead of copying
	them to temporaries first.
	(c_tmpcounter::load_map_indices): New function.
	(c_unparser::load_map_indices): Speed up use of numeric and string
	constants as map indices.
	(c_tmpcounter::visit_arrayindex): Updated temporary declarations.
	(c_tmpcounter_assignment::visit_arrayindex): Updated temporary
	declarations.
	* translate.h (class translator_output): Added tellp() and seekp()
	functions.

2007-04-24  Mike Mason <mmlnx@us.ibm.com>

	* man/stapprobes.socket.5.in: Removed do_write and do_read probes,
	added aio_write, aio_read, writev and readv probes.

2007-04-24  David Smith  <dsmith@redhat.com>

	* tapsets.cxx (common_probe_entryfn_epilogue): Increment
	error_count when overload processing kicks in.

2007-04-24  Martin Hunt  <hunt@redhat.com>

	* stp_check.in: More tweaking of mount statement.

2007-04-23  Frank Ch. Eigler  <fche@redhat.com>

	* tapsets.cxx (die_entrypc): Expand search algorithm to
	check for "aranges", as sometimes occurs for inlined functions.

2007-04-20  Roland McGrath  <roland@redhat.com>

	* systemtap.spec.in (elfutils_version): Bump to 0.127.

2007-04-18  Frank Ch. Eigler  <fche@elastic.org>

	* Makefile.am (install-elfutils): Use $INSTALL_PROGRAM to
	copy elfutils shared libraries, as suggested by Perry Cheng
	<perryche@us.ibm.com>.

2007-04-18  Frank Ch. Eigler  <fche@elastic.org>

	* parse.cxx (scan_pp): Correct warnings from if/if/else nesting.

2007-04-10  Martin Hunt  <hunt@redhat.com>

	* stp_check.in: Fixes to make sure debugfs or relayfs are mounted
	exactly where we expect and other mounts are ignored.

2007-04-03  Pierre Peiffer  <pierre.peiffer@bull.net>

	* parse.cxx, parse.h (lexer::scan): Add $# and @# identifiers.
	(eval_pp_conditional, scan_pp): Allow the use of $x and @x identifiers.
	Produce more accurate error messages.
	* stap.1.in: Document $# and @# identifiers.

2007-04-04  Frank Ch. Eigler  <fche@elastic.org>

	GCC 4.3 compatibility patches from Debian.
	* buildrun.cxx, hash.cxx, tapsets.cxx, translate.cxx: #include a few
	more C++ headers.

2007-04-03  Frank Ch. Eigler  <fche@elastic.org>

	Improve error messages for underprivileged scripts.
	* parse.h (parse_error): Add skip_some member, true default.
	* parse.cxx (parse_embedded_code): Send false on missing -g.
	* parse.cxx (parser::parse): Respect flag during parse error
	recovery.

2007-04-02  Frank Ch. Eigler  <fche@redhat.com>

	PR 3261.
	* tapsets.cxx (query_module): Reject elfutils module "kernel"
	unless kernel.* probe point used.

2007-04-02  Frank Ch. Eigler  <fche@elastic.org>

	* tapsets.cxx (query_dwarf_func): Skip non-inlined functions
	for .function().inline case.

2007-03-30  Frank Ch. Eigler  <fche@redhat.com>

	PR 1570
	* NEWS: Document probe handler language change re. inline functions.
	* stapprobes.5.in: Likewise.
	* tapsets.cxx: Many changes to simplify caches and implement new
	handling of inline functions, removed of stubs for future probes.
	* elaborate.cxx (derived_probe printsig_nested): New function.
	* elaborate.h: Declare it.
	* main.cxx (usage): Clarify "-r" meaning.
	(main): Tweak related "-p 4" message.

2007-03-30  David Smith  <dsmith@redhat.com>

	PR 2341
	* translate.cxx (c_unparser::emit_locks): No longer emits a read
	lock for global variables that are only written to in begin/end
	probes.
	(c_unparser::emit_unlocks): Ditto.
	(translate_pass): Runs a varuse_collecting_visitor over probes
	that need global variable locks for use in
	emit_locks()/emit_unlocks().

	* stap.1.in: Corrected probe overload processing text.

2007-03-29  David Smith  <dsmith@redhat.com>

	PR 3545
	* stap.1.in: Documented probe overload processing.

2007-03-29  Frank Ch. Eigler  <fche@redhat.com>

	* tapsets.cxx (dwarf_derived_probe emit_module_init): Correct handling
	of kprobe registration errors in the middle of a sequence.

2007-03-29  David Smith  <dsmith@redhat.com>

	PR 4281
	* main.cxx (main): Validates '-m NAME' option.  Chops off '.ko' if
	present.  Makes sure name isn't empty.  Makes sure name is only
	composed of characters [_a-zA-Z0-9].

2007-03-28  David Smith  <dsmith@redhat.com>

	PR 2341 (partial fix)
	* elaborate.h (struct derived_probe): Added needs_global_locks()
	member function.  Unless overridden, will return true indicating
	that this probe needs locks around global variable references.
	* tapsets.cxx (struct be_derived_probe): Added override of default
	needs_global_locks() returning false.  begin/end probes don't
	need locks around global variables, since they aren't run
	concurrently with any other probes.
	* translate.cxx (c_unparser::emit_common_header): Updated
	probe_contents logic to match the logic in emit_probe.
	(c_unparser::emit_probe): Added whether the probe needs global
	variable locks to the probe string (that helps eliminate duplicate
	probes).  The generated C changes based on whether or not global
	variable locks are needed, but the pass 2 output doesn't differ
	between a probe that needs global variable locks and one that
	doesn't.  If the probe doesn't need global variable locks, doesn't
	output them.

2007-03-26  Frank Ch. Eigler  <fche@elastic.org>

	* configure.ac: Bumped version to 0.5.14.
	* configure: Regenerated.

2007-03-26  David Smith  <dsmith@redhat.com>

	* tapsets.cxx (dwflpp::translate_final_fetch_or_store): Improved
	error messages for invalid types.

	* elaborate.cxx (typeresolution_info::invalid): Improved the error
	message for invalid operators.

2007-03-22  Frank Ch. Eigler  <fche@elastic.org>

	PR 4224.
	* staptree.h (probe): Add privileged field.
	* elaborate.cxx, parse.cxx: Pass privileged flag to probes.
	* tapsets.cxx (dwarf_query): Add has_absolute field.
	(dwarf_derived_probe ctor): Tolerate it.
	(register_patterns): Expose it.
	(dwarf_builder::build): Implement it with no dwfl whatsoever.
	* NEWS: Document kernel.statement().absolute.
	* stapprobes.5.in: Ditto.

2007-03-21  Will Cohen  <wcohen@redhat.com>

	* Makefile.am:
	* Makefile.in: Correct SAMPLE_SRC.

2007-03-21  David Smith  <dsmith@redhat.com>

	PR 4146
	* tapsets.cxx (common_probe_entryfn_prologue): Added
	'interruptible' parameter.  If a probe is interruptible,
	interrupts are not disabled while the probe executes.  Preemption
	is disabled however.  Interruptible parameter defaults to false.
	(common_probe_entryfn_epilogue): Ditto.
	(be_derived_probe_group::emit_module_decl): Uses new
	'interruptible' parameter to mark begin/end probes as
	interruptible.
	(probe_derived_probe_group::emit_module): Initialize
	'actionremaining' with MAXACTION instead of initializing
	'actioncount' with 0.
	* translate.cxx (emit_common_header): Renamed 'actioncount' to
	'actionremaining'.  Turned logic around to initialize
	actionremaining to MAXACTION or MAXACTION_INTERRUPTIBLE then
	decrement it as actions occur.
	(translate_pass): Added MAXACTION_INTERRUPTIBLE initialization.
	* translate.h: Removed outdated comment portion.
	* stap.1.in: Documented MAXACTION_INTERRUPTIBLE.
	* NEWS: Added note about begin/end probes being run with
	interrupts enabled.

2007-03-20  Frank Ch. Eigler  <fche@elastic.org>

	PR 4224.
	* tapsets.cxx (add_probe_point): Make kernel implicitly relocated
	relative to the _stext symbol.
	(dwarf_derived_probe ctor, emit_module_decls): Cooperate.
	(lookup_symbol_address): New function.
	(dwarf_builder::build): Call it thrice.
	(in_kprobes_function): Simplify.
	* session.h (systemtap_session): Rename cached symbol addresses.
	* translate.cxx, elaborate.cxx: Corresponding tweaks.

2007-03-19  David Smith  <dsmith@redhat.com>

	PR 4146 (partial fix)
	* tapsets.cxx (all_session_groups): Added note about stating that
	begin probes should be registered (actually run) first and end
	probes should be unregistered (run) last.
	* translate.cxx (c_unparser::emit_module_exit): Process probe
	group vector in reverse order so that probe groups will get
	unregistered in the reverse order that they were registered.

2007-03-19  Frank Ch. Eigler  <fche@elastic.org>

	* buildrun.cxx (compile_pass): Emit kbuild-time autoconf widgets
	to customize runtime or translator C code to actual kernel rather
	than kernel version string.  Thanks to FC 2.6."20" for the nudge.
	* tapsets.cxx (hrtimer*emit_module): First client: HRTIMER_{MODE_}REL.

2007-03-17  Frank Ch. Eigler  <fche@elastic.org>

	* configure.ac: Tweak missing elfutils error message.
	* configure: Regenerated.

2007-03-16  David Smith  <dsmith@redhat.com>

	PR 3545.
	* tapsets.cxx (common_probe_entryfn_prologue): Added
	'overload_processing' parameter, which defaults to true.  If
	overload_processing is set to false, doesn't output the
	STP_OVERLOAD code.
	(common_probe_entryfn_epilogue): Ditto.
	(be_derived_probe_group::emit_module_decl): Set
	overload_processing to false in calls to
	common_probe_entryfn_prologue and common_probe_entryfn_epilogue
	since begin/end probes shouldn't overload the system.
	* translate.cxx (c_unparser::emit_common_header): Emit
	STP_OVERLOAD global variables.
	(translate_pass): Emit STP_OVERLOAD defines.

2007-03-14  Martin Hunt  <hunt@redhat.com>
	* main.cxx (usage): Remove "-M" and edit description
	of "-b".
	* stap.1.in: Remove "-M" option and edit description of "-b".
	Edit description of "-o".

2007-03-14  Martin Hunt  <hunt@redhat.com>
	* Makefile.am: Don't install old relayfs sources.
	* makefile.in: Rebuilt.

2007-03-14  Martin Hunt  <hunt@redhat.com>

	* Makefile.am (staprun_SOURCES): Sources now live in
	runtime/staprun.
	* makefile.in: Rebuilt.

	* staprun.8.in: Updated.

	* buildrun.cxx (run_pass): Use "-v" instead of not "-q" to
	be compatible with latest staprun.
	* translate.cxx (emit_module_exit): Print warning using
	_stp_printf so it shows up at the end of all output.
	(translate_pass): Replace STP_RELAYFS with STP_BULKMODE.
	Eliminate STP_RELAYFS_MERGE.

2007-03-13  Frank Ch. Eigler  <fche@redhat.com>

	PR 4171.
	* Makefile.am (check, installcheck): Pass build-tree pointers
	in environment variables.
	* configure.ac: Run separate configury for testsuite/.
	* configure, Makefile.in: Regenerated.

2007-03-07  Frank Ch. Eigler  <fche@elastic.org>

	PR 4166.
	* tapsets.cxx (translate_components): Throw an exception rather
	then suffer an assertion failure for $ptr[index] expressions.

2007-03-05  David Smith  <dsmith@redhat.com>

	* systemtap.spec.in: Made example perl script non-executable so
	that the systemtap rpm won't require perl.

2007-03-04  Frank Ch. Eigler  <fche@redhat.com>

	* stap.1.in, stapex.5.in, staprun.8.in: Tweak text to remove
	authors credits, update examples and pointers.

2007-02-28  David Smith  <dsmith@redhat.com>

	* systemtap.spec.in: Fixed %{_libexecdir}/systemtap path in
	systemtap-runtime %files section.

2007-02-27  Frank Ch. Eigler  <fche@elastic.org>

	* systemtap.spec.in (/var/cache/systemtap): Forget it.
	(stp_check): Pack this in with systemtap-runtime.
	* stp_check.in: Add LANG=C for speed.

2007-02-27  David Smith  <dsmith@redhat.com>

	* staprun.8.in: Added a basic staprun man page.
	* Makefile.am: Added staprun.8.
	* Makefile.in: Regenerated.
	* configure.ac: Added staprun.8.
	* configure: Regenerated.
	* systemtap.spec.in: Added staprun.8 and other document files to
	staprun RPM.
	* .cvsignore: Ignores staprun.8.

2007-02-27  Frank Ch. Eigler  <fche@elastic.org>

	* tapsets.cxx (dwflpp setup): Print "missing kernel debuginfo"
	message consistently for, er, missing kernel debuginfo.
	(dwarf_builder::build): Don't try to help.
	(query_kernel_exists): Zapped.

2007-02-27  David Smith  <dsmith@redhat.com>

	* systemtap.spec.in: Fedora Packaging Guidelines updates.  Updated
	BuildRoot macro value to Fedora Extras standard value.  No longer
	uses %makeinstall macro.  The rpm now owns the
	/usr/libexec/systemtap directory.

2007-02-26  David Smith  <dsmith@redhat.com>

	* Makefile.am: Removed 'update-examples' target.  Moved
	functionality to systemtap.spec.in.
	* Makefile.in: Regenerated from Makefile.am.
	* systemtap.spec.in: Fixes paths in the example scripts directly.

	* Makefile.am: Added 'update-examples' target that fixes paths in
	the example code we ship in the rpm.
	* Makefile.in: Regenerated from Makefile.am.
	* systemtap.spec.in: Calls "make update-examples" target to fix
	the path to systemtap in the example scripts.

2007-02-25  Frank Ch. Eigler  <fche@redhat.com>

	* elaborate.h (match_node, derived_probe_builder): Add
	build_no_more member function.
	* elaborate.cxx (semantic_pass_symbols): Call it.
	* tapsets.cxx (dwarf_builder): Implement it by releasing dwflpp
	instance after pass 2, freeing mucho memory.

2007-02-23  Josh Stone  <joshua.i.stone@intel.com>

	PR 4096
	* tapsets.cxx (hrtimer_derived_probe_group::emit_module_decls):
	Adapt the function signature for changes in 2.6.21.
	(hrtimer_derived_probe_group::emit_module_init): Fix the enum name
	for 2.6.21 as well.

2007-02-19  Frank Ch. Eigler  <fche@elastic.org>

	PR 4078 and more, including patch from
	Eugeniy Meshcheryakov <eugen@debian.org>:
	* Makefile.am (AM_CXXFLAGS, AM_CFLAGS): Add -Wextra -Wall -Werror
	consistently.
	* Makefile.in: Regenerated.
	(*): Many minor warning fixes.

2007-02-17  Frank Ch. Eigler  <fche@elastic.org>

	PR 4066.
	* translate.cxx (var::init): Check stat scalar initialization,
	just like is done for arrays.
	(emit_module_exit): Check unlikely but possible null timing stat.

2007-02-15  David Smith  <dsmith@redhat.com>

	PR 3625.
	* tapsets.cxx (dwflpp::print_locals): New function to print all
	the variables/parameters of a function.
	(dwflpp::find_variable_and_frame_base): Calls print_locals() when
	target variable can't be found.
	(dwflpp::print_members): New function to print all the members of
	a union/structure.
	(dwflpp::translate_components) Calls print_members() when
	union/structure member target variable reference can't be found.

2007-02-14  Frank Ch. Eigler  <fche@elastic.org>

	* tapsets.cxx (emit_module_decls): Assert CONFIG_KPROBES,
	as suggested by Andreas Kostyrka <andreas@kostyrka.org>.

2007-02-12  Frank Ch. Eigler  <fche@elastic.org>

	* tapsets.cxx (query_statement): Tolerate null file name string.

2007-02-09  Frank Ch. Eigler  <fche@elastic.org>

	PR 3965
	* configure.ac: Add --enable-prologue option.
	* configure, config.in: Regenerated.
	* session.h (prologue_searching): New field.
	* main.cxx (main): Parse new "-P" option.  Initialize based on
	autoconf flag.
	* stap.1.in, NEWS: Document it.
	* hash.cxx (find_hash): Include it in computation.
	* tapsets.cxx (query_func_info, query_cu): Respect it.

2007-02-06  Frank Ch. Eigler  <fche@elastic.org>

	* stapfuncs.5.in: Add docs for kernel_{long,int,short,char} and
	some user_string* variants.

2007-01-31  Martin Hunt  <hunt@redhat.com>

	* translate.cxx (translate_pass): Remove old string impedance
	mismatch stuff. Modify included files.

2007-01-29  Frank Ch. Eigler  <fche@elastic.org>

	* configure.ac, configure: Bumped version to 0.5.13 for development.

2007-01-29  Frank Ch. Eigler  <fche@elastic.org>

	* translate.cxx (emit_module_init): Add some more type casts to printk
	args.

2007-01-29  Martin Hunt  <hunt@redhat.com>

	* translate.cxx (emit_module_init): BZ3888. Add memory usage for the
	runtime to the printk.

2007-01-29  Frank Ch. Eigler  <fche@elastic.org>

	* main.cxx (main): For successful last_pass=4, print compiled module
	name.
	* cache.cxx (get_from_cache): Ditto.

2007-01-23  Mike Mason <mmlnx@us.ibm.com>

	* Makefile.am, configure.ac: Add support for
	stapprobes.socket man page.
	* configure, Makefile.in: Regenerate.
	* man/stapprobes.socket.5.in: Socket tapset man page.
	* stapprobes.5.in: Add stapprobes.socket(5) to "See Also" section.
	* stapfuncs.5.in: Add new string and sockets functions.

2007-01-23  Frank Ch. Eigler  <fche@elastic.org>

	* tapsets.cxx (loc2c_error): Correct vasprintf ignored-rc warning.

2007-01-22  Martin Hunt  <hunt@redhat.com>

	* translate.cxx (mapvar::exists): Use new _stp_map_exists function.
	Testing for zero is no longer correct after changes from 2007-01-10
	below.

2007-01-18  Frank Ch. Eigler  <fche@elastic.org>

	* main.cxx (version): Add (C) 2007.
	* translate.cxx (emit_module_init): Add a KERN_DEBUG printk
	at module startup time to aid debugging and auditing.

2007-01-12  David Smith  <dsmith@redhat.com>

	* tapsets.cxx
	(dwarf_var_expanding_copy_visitor::visit_target_symbol): Since
	array behavior has changed (setting to 0 no longer deletes the
	array element), we delete the internal counter array element when
	providing target variable access in return probes.

2007-01-11  Roland McGrath  <roland@redhat.com>

	* systemtap.spec.in (elfutils_version): Bump to 0.125.
	Older libdw's have known bugs, though the ABI has not changed.

2007-01-10  Martin Hunt  <hunt@redhat.com>

	* translate.cxx (mapvar::del): Call the new _stp_map_del
	function instead of setting to zero.

2007-01-01  Frank Ch. Eigler  <fche@redhat.com>

	* configure.ac: Bump version to 0.5.12 for release.
	* configure: Regenerated.
	* NEWS, AUTHORS: Populate & repopulate.

2006-12-29  Frank Ch. Eigler  <fche@elastic.org>

	* tapsets.cxx (*group:emit_module_init): flush stdout less for timing
	mode.  Also, Set probe_point variable ...
	* translate.cxx (emit_module_init): ... so on registration failure, a
	usable error message can be generated.

2006-12-29  Frank Ch. Eigler  <fche@redhat.com>

	PR 3523.
	* tapsets.cxx (common_probe_entryfn_prologue,epilogue): Restore
	support for -t (benchmarking) mode.
	* translate.cxx (emit_common_header,emit_module_init):Ditto.
	(emit_module_exit,emit_probe): Ditto, with most meat here.

2006-12-22  Josh Stone  <joshua.i.stone@intel.com>

	* stap.1.in: Document how to specify the size of global arrays.

2006-12-21  Josh Stone  <joshua.i.stone@intel.com>

	PR 3671
	* parse.cxx (parser::parse_global): Allow a maxsize on global arrays.
	* staptree.h (struct vardecl): Add the maxsize field.
	* staptree.cxx (vardecl::vardecl): Init. maxsize.
	(vardecl::set_arity): Don't allow arity 0 when there's a maxsize.
	(vardecl::compatible_arity): Ditto.
	(vardecl::print): Include maxsize in output.
	(target_symbol::print): Ditto.
	* translate.cxx (struct mapvar, mapvar::mapvar): Add maxsize.
	(mapvar::init): Init maps with the given maxsize if specified, else
	keep using MAXMAPENTRIES.
	(mapvar::set): Make the error message give the maxsize.
	(mapvar::add): Ditto, and check for overflow on pmap add.
	(c_unparser::getmap): Pass the maxsize from the vardecl to mapvar.

2006-12-21  David Smith  <dsmith@redhat.com>

	* hash.cxx (find_hash): Added two more options into the hash that
	change the generated C file - '-M' (merge) and '-t' (benchmark
	timing).

2006-12-20  David Smith  <dsmith@redhat.com>

	PR 3519.
	* Makefile.am: Added 'examples' directory to the 'EXTRA_DIST'
	variable so that the examples directory will be added to the
	distribution directory.  Added variables 'SAMPLE_DEST_DIR' and
	'SAMPLE_SRC' and target 'dist-add-samples' to copy some of the
	testsuite sample scripts to the examples directory when creating a
	distribution directory.
	* Makefile.in: Regenerated.
	* systemtap.spec.in: Added 'examples' directory to the %doc list
	so that the examples directory will be installed on a user's
	system.

2006-12-19  Frank Ch. Eigler  <fche@redhat.com>

	PR 3522.
	* tapsets.cxx (dwflpp::emit_address): Call
	_stp_module_relocate only once per session.

	Error message cleanup: duplicate elimination etc.
	* session.h (saved_errors): Store a set of 'em.
	(num_errors): Return set size.  Remove old numeric field.
	Update all callers.
	* elaborate.cxx (systemtap_session::print_errors):
	Print each encountered message just once.
	* staptree (semantic_error): Make msg2 writeable.
	Add a chain field.
	* tapsets.cxx (*var_expanding*:visit_target_symbol): Set saved
	semantic_error's chain field.
	* elaborate.cxx (register_library_aliases, visit_foreach_loop,
	visit_functioncall, derive_probes): Plop "while: ..." error
	message	prefix/suffix right into the semantic_error message string.
	* parse.cxx (lexer::scan): Identify erroneous token better
	in error message for unresolvable $N/@M command line args.
	* util.h (lex_cast_hex): Use std::hex, not std::ios::hex.

2006-12-18  David Smith  <dsmith@redhat.com>

	* Makefile.am (EXTRA_DIST): Added header files - cache.h, hash.h,
	mdfour.h, and util.h.
	* Makefile.in: Regenerated.

2006-12-16  Frank Ch. Eigler  <fche@elastic.org>

	* main.cxx (main): Print version strings if verbose >=2 .
	* tapsets.cxx (common_probe_entryfn_prologue): Decorate an
	emitted local with __restrict__.

2006-12-14  David Smith  <dsmith@redhat.com>

	* tapsets.cxx (struct dwarf_var_expanding_copy_visitor): Added
	'return_ts_map' member variable.
	(dwarf_var_expanding_copy_visitor::visit_target_symbol):
	Optimization.  If we've already seen this target variable in this
	return probe, return the last replacement (instead of creating a
	new replacement).

2006-12-13  David Smith  <dsmith@redhat.com>

	* tapsets.cxx (struct dwarf_var_expanding_copy_visitor): Added
	'add_probe' member variable.  Initialized it in ctor.
	(dwarf_var_expanding_copy_visitor::visit_target_symbol):
	Optimization.  Instead of generating one entry probe per target
	variable accessed in a return probe, now just generates one entry
	probe for all target variables accessed in a particular return
	probe.  It does this by creating a new probe in the new
	'add_probe' member variable.
	(dwarf_derived_probe::dwarf_derived_probe): If add_probe isn't
	NULL, make sure it gets derived later.

2006-12-11  Josh Stone  <joshua.i.stone@intel.com>

	* parse.cxx (parse::parse_literal): Enforce the lower bound on
	negative literals.

2006-12-11  David Smith  <dsmith@redhat.com>

	* hash.cxx (find_hash): Fixed a caching bug.  Bulk mode (relayfs)
	status should be figured into the hash since it changes the
	generated C code.

2006-12-08  Josh Stone  <joshua.i.stone@intel.com>

	PR 3681.
	* staptree.h (struct vardecl): Add a literal 'init' member for the
	initialization value of globals.
	* staptree.cxx (vardecl::vardecl): Initialize 'init' to NULL.
	(vardecl::print): Print global init value during pass-1 output.
	* main.cxx (printscript): Print global init values during verbose
	pass-2 output.
	* parse.cxx (parser::parse_global): Set the initialization literal of
	global vardecls.
	* translate.cxx (var::init): Don't unconditionally override the value
	of numeric globals when the module_param isn't used.
	(c_unparser::emit_global_param): Write numeric module_params directly
	into the global variable, as an int64_t instead of long.
	(c_unparser::emit_global): Add initialization to global declarations.
	Don't create a temp module_param long for numeric globals anymore.

2006-12-07  Josh Stone  <joshua.i.stone@intel.com>

	PR 3624.
	* tapsets.cxx (struct be_derived_probe): Add a new priority parameter
	for begin/end probes, and a comparison function for sorting.
	(be_builder::build): Parse the priority & pass it to be_derived_probe.
	(be_derived_probe_group::emit_module_init, emit_module_exit): Sort the
	probe list by priority before emitting any code.
	(register_standard_tapsets): Add new begin/end variants.
	* parse.cxx (parser::parse_literal): Allow negative numeric literals,
	by checking for a '-' unary operator right before a number.
	* stapprobes.5.in: Document the new begin/end syntax.

2006-12-06  Josh Stone  <joshua.i.stone@intel.com>

	PR 3623.
	* tapsets.cxx (timer_derived_probe_group::emit_module_decls): Restart
	the timers if we are in STARTING or RUNNING state.
	(hrtimer_derived_probe_group::emit_module_decls): Ditto.
	(be_derived_probe_group::emit_module_init): indicate error to the rest
	of the initialization if any begin probes fail.
	* translate.cxx (c_unparser::emit_module_init): Set the global error
	state on an initialization error so timers know to shut down.

2006-12-05  Frank Ch. Eigler  <fche@redhat.com>

	PR 3648.
	* main.cxx (main): Tweak error message for tapset script execution.
	Also catch those clever rogues who use stdin.

2006-11-30  Frank Ch. Eigler  <fche@elastic.org>

	* tapsets.cxx (common_probe_entryfn_prologue): Tweak
	insufficient stack detection logic.

2006-11-30  David Smith  <dsmith@redhat.com>

	* main.cxx (printscript): Prints global embedded code.  Not
	printing the global embedded code was causing bad caching
	behavior.

2006-11-29  David Smith  <dsmith@redhat.com>

	* tapsets.cxx (struct dwarf_var_expanding_copy_visitor): Added
	'add_block' member variable.  Constructor sets it to NULL.
	(dwarf_var_expanding_copy_visitor::visit_target_symbol): Fixes the
	problem of accessing a cached target variable in a loop.  Cached
	target variable is assigned to a temporary variable, which can be
	safely access multiple times.  In addition, the cached value is
	deleted after being read.
	(dwarf_derived_probe::dwarf_derived_probe): Adds in the new block
	of code created in visit_target_symbol() to the beginning of the
	derived probe.

2006-11-28  David Smith  <dsmith@redhat.com>

	* tapsets.cxx
	(dwarf_var_expanding_copy_visitor::visit_target_symbol):
	Improved handling target variables in return probes by having a
	per-thread counter.

2006-11-26  Frank Ch. Eigler  <fche@redhat.com>

	PRs 2685, 3596, toward 2725.
	* tapsets.cxx (common_probe_entryfn_prologue): Skip probe on
	insufficient stack.
	(build_blacklist): Add a slew of lock-related calls.
	(query_module): Check for debuginfo architecture match.
	* translate.cxx (translate_pass): Add default MINSTACKSPACE.
	* configure.ac: Link stap with -lebl too.
	* configure: Regenerated.
	* stap.1.in: Document MINSTACKSPACE parameter.

2006-11-21  Frank Ch. Eigler  <fche@elastic.org>

	* translate.cxx (emit_module_init): Adapt to 2.6.19 utsname().

2006-11-21  Frank Ch. Eigler  <fche@elastic.org>

	PR 3556.
	* translate.cxx (emit_module_init): Emit code to check
	system_utsname against translate-time version/machine strings.

2006-11-20  David Smith  <dsmith@redhat.com>

	* tapsets.cxx
	(dwarf_var_expanding_copy_visitor::visit_target_symbol):  BZ
	1382.  Target variables can be accessed in return probes.  A new
	function entry probe is generated that saves the target variables
	so that they can be accesssed in the return probe.

2006-11-19  Frank Ch. Eigler  <fche@elastic.org>

	* main.cxx (main): Signal parse error if a tapset script
	is given as the user script.

2006-11-15  Frank Ch. Eigler  <fche@redhat.com>

	* tapsets.cxx (d_v_e_c_v::visit_target_symbol): Restore lost
	exception-saving functionality that improves error messages
	for incorrect $target expressions.
	(translate_components): Systematize error messages somewhat.
	* translate.cxx (emit_function, emit_probe): Clarify
	"array locals" error message.

2006-11-10  David Smith  <dsmith@redhat.com>

	* tapsets.cxx
	(dwarf_var_expanding_copy_visitor::visit_target_symbol): Minor
	improvement to error handling by throwing exceptions before
	allocations are done.

2006-11-10  Frank Ch. Eigler  <fche@elastic.org>

	* stap.1.in: On urging of Adam Jackson, add blurbs on array syntax
	and default limits.

2006-11-09  Martin Hunt  <hunt@redhat.com>

	* Makefile.am (staprun_LDADD): Need PROCFLAGS here too.

2006-11-09  Martin Hunt  <hunt@redhat.com>

	* Makefile.am (staprun_CFLAGS): New. Use PROCFLAGS.

	* configure.ac: Add PROCFLAGS. Processor-dependent
	compilation flags.
	* configure: Rebuilt.
	* Makefile.in: Rebuilt.

2006-11-09  David Smith  <dsmith@redhat.com>

	* tapsets.cxx (dwarf_query::dwarf_query): Looks for "maxactive"
	return probe variant.
	(dwarf_derived_probe::dwarf_derived_probe): Initializes
	has_maxactive and maxactive_val member variables.
	(dwarf_derived_probe::register_function_variants): Matches
	"maxactive" return probe variant.
	(dwarf_derived_probe_group::emit_module_decls): Emits code to use
	maxactive data.
	(dwarf_derived_probe_group::emit_module_init): Ditto.

2006-11-08  David Smith  <dsmith@redhat.com>

	* cache.cxx (get_from_cache): To preserve semantics with
	non-cached use, if the last pass is 3, display the cached C
	source.

2006-11-08  Frank Ch. Eigler  <fche@elastic.org>

	* staptree.cxx (print_format::components_to_string): Quote ".
	(c_unparser::visit_print_format): Don't use lex_cast_qstring
	as it overdoes \ quoting.  Resemble ::visit_literal_string
	instead.

2006-11-08  Frank Ch. Eigler  <fche@elastic.org>

	* util.h (lex_cast_qstring): Move def'n here.  Also quote \.
	(stringify, lex_cast, lex_cast_hex): Move defn here.
	* buildrun.cxx, elaborate.cxx, main.cxx, staptree.cxx: Adapt.

2006-11-07  Frank Ch. Eigler  <fche@elastic.org>

	* tapsets.cxx (profile_derived_probe_group::emit_module_decls):
	Pass along incoming pt_regs to context of timer.profile handlers.

2006-11-06  Martin Hunt  <hunt@redhat.com>

	* translate.cxx (var::init): Check for errors when
	allocating arrays of stats, as well as other arrays.

2006-11-06  David Smith  <dsmith@redhat.com>

	Added "limit EXP" support to foreach statements.
	* translate.cxx (c_tmpcounter::visit_foreach_loop): Handles
	"limit" member variable.
	(c_unparser::visit_foreach_loop): Ditto.
	* staptree.cxx (foreach_loop::print): Prints "limit EXP"
	addition.
	(traversing_visitor::visit_foreach_loop): Handles "limit" member
	variable.
	(deep_copy_visitor::visit_foreach_loop): Ditto.
	* staptree.h (struct foreach_loop): Added "limit" member
	variable.
	* stap.1.in: Added documentation for the "limit EXP" addition to
	foreach statement.
	* parse.cxx (lexer::scan): Added "limit" keyword for foreach
	statements.
	(parser::parse_foreach_loop): Parses "limit" keyword for foreach
	statements.
	* elaborate.cxx (symresolution_info::visit_foreach_loop): Handles
	"limit" member variable.
	(typeresolution_info::visit_foreach_loop): Ditto.

2006-11-03  Frank Ch. Eigler  <fche@elastic.org>

	* tapsets.cxx (emit_address): Emit calls to _stp_module_relocate
	for $target-variable addresses in relocatable sections.

2006-11-02  Martin Hunt  <hunt@redhat.com>

	* session.h (struct systemtap_session): Add symtab. This controls
	if a symbol table is generated and compiled into the module.

	* main.cxx (main): Set session.symtab to false. This could later
	enabled by a command-line option if necessary.

	* translate.cxx (emit_symbol_data): Don't write a symbol table if
	session.symtab is false.

	* tapsets.cxx (emit_module_decls): Remove stap_module array and
	module_relocate.
	(emit_module_init): Use "_stp_module_relocate".

	* Makefile.am (staprun_SOURCES): Add symbols.c
	* Makefile.in: Rebuilt.

2006-11-02  David Smith  <dsmith@redhat.com>

	* main.cxx (main): Added '-r' check.  If the user changes the
	kernel release to compile against, make sure pass 5 isn't
	performed (since the resulting module won't be installable).

2006-11-02  Frank Ch. Eigler  <fche@elastic.org>

	* Makefile.am: Install tapset/README too.
	* Makefile.in: Regenerated.

2006-11-01  Josh Stone  <joshua.i.stone@intel.com>

	* tapsets.cxx (timer_derived_probe_group::emit_interval): New -
	Fixes randomization for jiffies timers in ms mode.
	(timer_derived_probe_group::emit_module_decls): Use emit_interval.
	(timer_derived_probe_group::emit_module_init): Ditto.

2006-11-01  David Smith  <dsmith@redhat.com>

	* translate.cxx (delete_statement_operand_visitor::visit_symbol):
	Added referent assert.
	(delete_statement_operand_tmp_visitor::visit_arrayindex): Ditto.
	(c_tmpcounter::visit_array_in): Ditto.
	(c_unparser::visit_symbol): Ditto.
	(c_unparser_assignment::visit_symbol): Ditto.
	(c_unparser::load_map_indices): Ditto.
	(c_tmpcounter::visit_arrayindex): Ditto.
	(c_tmpcounter_assignment::visit_arrayindex): Ditto.
	(c_tmpcounter::visit_functioncall): Ditto.
	(c_unparser::visit_functioncall): Ditto.

2006-10-31  Frank Ch. Eigler  <fche@redhat.com>

	Probe registration rework.  Offline dwarf processing for better
	cross-instrumentation.
	* elaborate.h (derived_probe): Remove registration-related code
	generation API.  Add new function sole_location().
	(derived_probe_group): Reworked this and associated classes.
	* session.h (systemntap_session): Create individual per-category
	derived_probe_groups.
	* elaborate.cxx (derived_probe_group): Reworked.
	(alias_derived_probe): Switch to new derived_probe API.
	(semantic_pass_symbols): Ditto.
	* translate.cxx (mapvar init): Check for array initialization error.
	(emit_module_init): Handle such failures, at least in theory.
	(emit_module_exit): Switch to new derived_probe_group API.  Call
	cpu_relax() during shutdown busywait.
	(emit_common_header): Elide context variables for elided handler fns.
	(c_unparser::emit_probe): Implement new, improved duplicate
	elimination technique for probe handlers.  Leave two older ones
	behind as compile options for education.
	* tapsets.cxx (*): Reworked all probe registration code, moving
	it from derived_probes into derived_probe_groups.  Shrunk output
	code.  Temporarily disabled probe timing and perfmon/mark probes.
	(dwflpp): Use offline reporting, so that module matching and
	relocation is performed at run time.
	(dwarf_query): Remove flavour logic, now supplanted by other
	duplicate elimination code.
	(dwarf_derived_probe): Reworked construction, centralized
	module/section/offset computations.
	* tapsets.h (all_session_groups): New little helper.

	* main.cxx (main): For pass-2 message, print number of embeds too.
	* systemtap.spec.in: Add a "BuildRequires: dejagnu" for make check.
	* configure.ac: Bump version to 0.5.11.
	* configure: Regenerated.

2006-10-23  Li Guanglei <guanglei@cn.ibm.com>

	* lket.5.in: Rearranged the sections, add more details.

2006-10-30  David Smith  <dsmith@redhat.com>

	* stap.1.in: Added notes about new caching feature.

2006-10-24  David Smith  <dsmith@redhat.com>

	* tapsets.cxx (build_blacklist): Added
	"atomic_notifier_call_chain" to the blacklist (Bugzilla #3379).

2006-10-23  David Smith  <dsmith@redhat.com>

	* main.cxx (printscript): New function containing code moved from
	main().
	(main): Added code to create cache directory, call function to
	generate hash, and see if we can use cached source/module.  If
	pass 4 is actually run to produce a new module, we call
	add_to_cache() to cache the result.
	* session.h (struct systemtap_session): Added hash/cache session
	data.
	* cache.cxx: New file handling adding/getting files from the
	cache.
	* cache.h: New header file for cache.cxx.
	* hash.cxx: New file containing C++ wrapper for routines in
	mdfour.c and the find_hash function which computes the hash file
	name for an input script.
	* hash.h: New header file for hash.cxx.
	* mdfour.c: New file containing MD4 hash code.
	* mdfour.h: New header file for mdfour.c.
	* util.cxx: New file containing several utility functions used by
	the caching code.
	* util.h: New header file for util.cxx.
	* Makefile.am: Added new C/C++ files.
	* Makefile.in: Regenerated.

2006-10-23  Li Guanglei <guanglei@cn.ibm.com>

	* configure.ac, Makefile.am: add lket-b2a.1.in
	* Makefile.in, configure: regenreated
	* ket-b2a.1.in: new man page for lket-b2a
	* lket.5.in: document signal trace hooks

2006-10-18  Roland McGrath  <roland@redhat.com>

	PR 2727
	* configure.ac (elfutils build): Pass --prefix and --exec-prefix
	options to elfutils configure.
	(elfutils_abs_srcdir): New substituted variable.
	* Makefile.am (DISTCHECK_CONFIGURE_FLAGS): New variable.
	* configure, config.in, Makefile.in: Regenerated.

2006-10-16  Li Guanglei <guanglei@cn.ibm.com>

	* configure.ac: add the checking for mysql_config,
	mysqlclient library and header files
	* runtime/lket/b2a/Makefile.am: set compile flags
	according to the existance of mysql_config
	* Makefile.in, configure, testsuite/Makefile.in,
	runtime/lket/b2a/Makefile.in: regenerated

2006-10-12  Martin Hunt  <hunt@redhat.com>

	* translate.cxx (emit_common_header): Add a
	kretprobe_instance pointer to struct context.
	(emit_symbol_data): Include absolute symbols.

	* tapsets.cxx (emit_common_header): Initialize
	the kprobe instance pointer to 0;
	(emit_probe_entries): Set kretprobe instance
	pointer if appropriate.


2006-10-11  David Smith  <dsmith@redhat.com>

	* tapsets.cxx (in_kprobes_function): New function that looks up
	the values of '__kprobes_text_start' and '__kprobes_text_end' in
	the kernel to be able to automatically exclude functions marked as
	'__kprobes' (BZ# 2639).
	(blacklisted_p): Calls in_kprobes_function().
	(query_kernel_module): Utility function that finds the kernel module.
	* session.h (struct systemtap_session): Added kprobes_text
	variables - kprobes_text_initialized, kprobes_text_start, and
	kprobes_text_end.
	* elaborate.cxx (systemtap_session::systemtap_session):
	kprobes_text variables get initialized.

2006-10-10  Roland McGrath  <roland@redhat.com>

	* systemtap.spec.in (elfutils_version): Require 0.124 now.

2006-10-10  Frank Ch. Eigler  <fche@elastic.org>

	* configure.ac: Override incomplete mysql checking for now.
	* configure: Regenerated.

2006-10-10  Li Guanglei <guanglei@cn.ibm.com>

	* configure.ac: add the checking of mysql client library
	* Makefile.in, configure: regenerated

2006-09-29  Li Guanglei <guanglei@cn.ibm.com>

	* man: newly created dir for stapprobes
	* man/stapprobes.iosched.5, man/stapprobes.netdev.5, man/stapprobes.nfs.5,
	man/stapprobes.nfsd.5, man/stapprobes.pagefault.5, man/stapprobes.process.5,
	man/stapprobes.rpc.5, man/stapprobes.scsi.5, man/stapprobes.signal.5,
	man/stapprobes.tcp.5, man/stapprobes.udp.5: Some of these man pages are from
	the old stapprobes.5.in. Some are newly created(rpc, nfs, nfsd)
	* man/.cvsignore: ignore the generated man page files

2006-09-29  Li Guanglei <guanglei@cn.ibm.com>

	PR 3282
	* Makefile.am: add -DPKGLIBDIR='"$(pkglibexecdir)"' to AM_CPPFLAGS

2006-09-28  Josh Stone  <joshua.i.stone@intel.com>

	PR 3278
	* tapsets.cxx (hrtimer_derived_probe::emit_probe_entries): Only
	restart timers when the session is still active and we updated the
	expire time.

2006-09-27  Josh Stone  <joshua.i.stone@intel.com>

	* session.h (struct systemtap_session): Add kernel_base_release
	to store the kernel version without the -NNN suffix.
	* main.cxx (main): Generate and use kernel_base_release.
	* parse.cxx (eval_pp_conditional): Use kernel_base_release.
	* tapsets.cxx (profile_derived_probe::profile_derived_probe):
	Use kernel_base_release.

	* tapsets.cxx (timer_builder::build): Support a wide variety of
	timer varients -- jiffies, s/sec, ms/msec, us/usec, ns/nsec, and
	hz.  Use hrtimers automatically on kernels that have it.
	(timer_builder::register_patterns): Bind all of the new timer
	varients in one easy place.
	(register_standard_tapsets): Call timer_builder::register_patterns.
	(struct hrtimer_builder): Removed since timer_builder is generic.
	* stapprobes.5.in: Document new timer.* functionality.

	* tapsets.cxx (hrtimer_derived_probe_group::emit_probes): Add a
	shared global for the actual hrtimer resolution, _stp_hrtimer_res.
	(hrtimer_derived_probe_group::emit_module): Init _stp_hrtimer_res.
	(hrtimer_derived_probe::emit_interval): Limit intervals at a
	minimum to the hrtimer's actual resolution.
	(hrtimer_derived_probe::emit_probe_entries): Forward timers
	based on previous expiration instead of restarting relative.

2006-09-26  David Smith  <dsmith@redhat.com>

	* .cvsignore: Changed 'stpd' reference to 'staprun'.
	* INTERNALS: Ditto.
	* buildrun.cxx (run_pass): Ditto.
	* lket.5.in: Ditto.
	* stap.1.in: Ditto.
	* stapruncs.5.in: Ditto.
	* examples/small_demos/demo_script.txt: Ditto.
	* examples/small_demos/sys.stp: Ditto.

	* systemtap.spec.in: Created a new subpackage,
	"systemtap-runtime", that contains staprun.

	* Makefile.am: Renamed 'stpd' to 'staprun' and moved it to
	$(bindir).
	* Makefile.in: Regenerated from Makefile.am.

	* configure.ac: Incremented version number.
	* configure: Regenerated from configure.ac.

2006-09-22  Tom Zanussi  <zanussi@us.ibm.com>

	* stp_check.in: Add debugfs mounting.

2006-09-22  Li Guanglei <guanglei@cn.ibm.com>

	From Gui Jian <guijian@cn.ibm.com>
	* lket.5.in: document RPC trace hooks

2006-09-20  Josh Stone  <joshua.i.stone@intel.com>

	PR 3233
	* stapfuncs.5.in: Document new gettimeofday_ns.

2006-09-19  Tom Zanussi  <zanussi@us.ibm.com>

	* README: Add CONFIG_DEBUG_FS to config options.

2006-09-18  Josh Stone  <joshua.i.stone@intel.com>

	PR 3219
	From Eugeniy Meshcheryakov <eugen@debian.org>:
	* stapprobes.5.in: Correct misuse of '-' -> '\-' in manpage

2006-09-18  Martin Hunt  <hunt@redhat.com>

	* buildrun.cxx (run_pass): Remove "-m" option to stpd.
	* translate.cxx (translate_pass): #define STP_RELAYFS_MERGE
	if appropriate.

2006-09-13  Martin Hunt  <hunt@redhat.com>

	* buildrun.cxx (run_pass): Remove "-r" option to stpd.

2006-09-13  Will Cohen  <wcohen@redhat.com>

	* tapsets.cxx (perfmon_derived_probe_group::emit_module_init):
	Do not throw sematic error unless probes actually used.

2006-09-12  Will Cohen  <wcohen@redhat.com>

	PR 909
	* configure.ac: Add perfmon support options.
	* configure: Regenerated.

	* stapfuncs.5.in:
	* stapprobes.5.in: Document the perfmon support.

	* session.h, main.cxx: Track number of perfmon probes.
	* translate.cxx: Gen STP_PERFMON when perfmon probes.

	* elaborate.h:
	* elaborate.cxx (derived_probe_group):  Add register_probe() for
		perfmon probe.

	* tapsets.cxx (derived_probe::emit_common_header): Gen perfmon data.
	(perfmon_var_expanding_copy_visitor): New struct.
	(struct perfmon_derived_probe):
	(struct perfmon_derived_probe_group):
	(struct perfmon_builder):  New Perfmon probe handling structures.
	(register_standard_tapsets): Add perfmon tapset binding.
	(derived_probe_group_container):
	(~derived_probe_group_container):
	(derived_probe_group_container::register_probe):
	(derived_probe_group_container::emit_probes):
	(derived_probe_group_container::emit_module_init):
	(derived_probe_group_container::emit_module_init_call):
	(derived_probe_group_container::emit_module_exit): Add perfmon tapset.

	* tapset/perfmon.stp: New.
	* runtime/perf.c: New.
	* runtime/perf.h: New.
	* runtime/runtime.h: Include perf.c.

	* testsuite/buildok/perfmon01.stp: Test to exercise perfmon
		probes.
	* testsuite/systemtap.pass1-4/buildok.exp:

2006-09-12  Li Guanglei <guanglei@cn.ibm.com>

	From Li Xuepeng <xuepengl@cn.ibm.com>
	* lket.5.in: document nfs trace hooks

2006-09-08  David Smith  <dsmith@redhat.com>

	* elaborate.h (struct derived_probe): Replace emit_registrations()
	function with emit_registrations_start() and
	emit_registrations_end().
	(struct derived_probe_group): Added emit_module_init().
	(struct derived_probe_group_container): Added emit_module_init(),
	emit_module_init_call(), and emit_module_exit().
	* elaborate.cxx (struct alias_derived_probe): Updated
	emit_regitrations calls.
	* translate.cxx (emit_module_init): Instead of actually emitting
	per-probe-point registrations/unregistrations, let the session's
	derived_probe_group_container do it.
	* tapsets.cxx (emit_probe_timing): New function that handles
	probe timing code.
	(be_derived_probe::emit_registrations_start): Renamed from
	emit_registrations.
	(be_derived_probe_group::emit_module_init): New function that
	outputs probes create and destroy functions.
	(dwarf_derived_probe::emit_registrations): Removed, but most code
	moved to emit_registrations_start().
	(dwarf_derived_probe::emit_registrations_start): Handles details
	of multiple dwarf probe registrations.
	(dwarf_derived_probe::emit_registrations_end): Handles cleanup
	details of multiple dwarf probe registrations.
	(dwarf_derived_probe_group::emit_module_init): New function that
	outputs probes create and destroy functions.
	(timer_derived_probe::emit_registrations_start): Renamed from
	emit_registrations.  Added mutiple probe handling.
	(timer_derived_probe::emit_registrations_end): Handles cleanup
	details of multiple probe registrations.
	(timer_derived_probe_group::emit_module_init): New function that
	outputs probes create and destroy functions.
	(profile_derived_probe::emit_registrations_start): Renamed from
	emit_registrations.  Added mutiple probe handling.
	(profile_derived_probe::emit_registrations_end): Handles cleanup
	details of multiple probe registrations.
	(profile_derived_probe_group::emit_module_init): New function that
	outputs probes create and destroy functions.
	(mark_derived_probe::emit_registrations_start): Renamed from
	emit_registrations.  Added mutiple probe handling.
	(mark_derived_probe::emit_registrations_end): Handles cleanup
	details of multiple probe registrations.
	(mark_derived_probe_group::emit_module_init): New function that
	outputs probes create and destroy functions.
	(hrtimer_derived_probe::emit_registrations_start): Renamed from
	emit_registrations.  Added mutiple probe handling.
	(hrtimer_derived_probe::emit_registrations_end): Dummy function.
	(hrtimer_derived_probe_group::emit_module_init): New function that
	outputs probes create and destroy functions.
	(derived_probe_group_container::emit_module_init): Added function
	to call all probe group's emit_module_int functions.
	(derived_probe_group_container::emit_module_init_call): Added
	function to handle probe group initialization cleanup.
	(derived_probe_group_container::emit_module_exit): Added
	function to handle probe group cleanup.


2006-09-06  Frank Ch. Eigler  <fche@elastic.org>

	Add basic support for initialized globals.
	* parse.cxx (parse_global): Parse initialization clause, implement
	by rewriting to "probe begin { var = value }".
	* parse.h: Corresponding changes.
	* stap.1.in: Document optional initialization.

2006-09-04  Frank Ch. Eigler  <fche@elastic.org>

	Improve unresolved target-symbol error messages.
	* staptree.h (target_symbol): Add new field saved_conversion_error.
	* elaborate.cxx (typeresolution_info::visit_target_symbol): Throw
	that if found instead of generic error.
	* tapsets.cxx (t_v_f_c_v::visit_target_symbol): Set it.

2006-08-30  Li Guanglei <guanglei@cn.ibm.com>

	* stapprobes.5.in: document signal.*

2006-08-28  David Smith  <dsmith@redhat.com>

	* translate.cxx: Added inclusion of session.h.
	(translate_pass): Instead of asking each probe to emit itself, we
	ask the session's probes member variable to emit all the probes.
	* tapsets.cxx: Added inclusion of session.h.  Added a
	register_probe member function to all derived_probe based
	classes.  Added a derived_probe_group derived class for all probe
	types:
	(be_derived_probe_group): New class.
	(never_derived_probe_group): New class.
	(dwarf_derived_probe_group): New class.
	(timer_derived_probe_group): New class.
	(profile_derived_probe_group): New class.
	(mark_derived_probe_group): New class.
	(hrtimer_derived_probe_group): New class
	(derived_probe_group_container): New class.
	* elaborate.h: Removed inclusion of session.h since session.h now
	includes elaborate.h.
	(derived_probe): Added register_probe member function.
	(derived_probe_group): Added class definition.  This is the base
	class of all of the derived probe groups - dwarf, timer, etc.
	(derived_probe_group_container): Added class definition.  An
	instance of this class will be stored in the session and contain
	all the other probe groups.
	* elaborate.cxx (derived_probe_group::register_probe): Added
	derived_probe_group::register_probe stubs.
	(alias_derived_probe::register_probe): Added register_probe member
	function.
	(semantic_pass_symbols): After deriving a probe, the probes now
	register themselves with the session.
	* session.h: Includes elaborate.h to get
	derived_probe_group_container definition. systemtap_session class
	'probes' member variable switched from a vector of derived probes
	to a derived_probe_group_container.
	* buildrun.cxx: Added inclusion of session.h since it was removed
	from elaborate.h.
	* main.cxx: Added inclusion of session.h since it was removed
	from elaborate.h.
	* parse.h: Added forward struct declarations.
	* staptree.h: Removed inclusion of session.h.

2006-08-23  Josh Stone  <joshua.i.stone@intel.com>

	PR 3093
	From Eugeniy Meshcheryakov <eugen@debian.org>:
	* main.cxx (main): Use setenv instead of putenv, since gcc 4.2
	doesn't like assigning string constants to char*.  Also use
	const char* for result from getenv.
	* tapsets.cxx (dwflpp::setup): Copy string constant into a
	local array, to fix gcc 4.2 warning.

2006-08-22  Josh Stone  <joshua.i.stone@intel.com>

	PR 3094
	From Eugeniy Meshcheryakov <eugen@debian.org>:
	* stap.1.in: In groff, '-' produces a Unicode hyphen.  Use '\-'
	where a plain-old minus sign is desired, e.g., code examples.
	* lket.5.in, stapex.5.in, stapfuncs.5.in, stapprobes.5.in: ditto

2006-08-15  Roland McGrath  <roland@redhat.com>

	* systemtap.spec.in (elfutils_version): Require 0.123 now.

2006-08-14  David Smith  <dsmith@redhat.com>

	* elaborate.cxx (semantic_pass): Calls semantic_pass_optimize1()
	and semantic_pass_optimize2().
	(visit_functioncall): Removed setting relaxed_p since
	semantic_pass_opt5 does it.
	(semantic_pass_opt5): Goes ahead and removes duplicate functions
	since semantic_pass_opt1() won't be run again.
	(semantic_pass_optimize1): Renamed from semantic_pass_optimize().
	Moved semantic_pass_opt5() to semantic_pass_optimize2().
	(semantic_pass_optimize2): New function that contains optimization
	passes that need to be done after type inference.

2006-08-12  Frank Ch. Eigler  <fche@elastic.org>

	* Makefile.am (dist-hook): Make "make dist" dist.
	* Makefile.in: Regenerated.

2006-08-12  Frank Ch. Eigler  <fche@elastic.org>

	* configure.ac, Makefile.am: Descend into testsuite/
	directory.  Remove local test logic.
	* configure, Makefile.in: Regenerated.
	* runtest.sh: Not yet removed.
	* HACKING: Update for new testsuite layout.

2006-08-10  David Smith  <dsmith@redhat.com>

	* elaborate.cxx (duplicate_function_remover): Added class.
	(get_functionsig): Added function.
	(semantic_pass_opt5): New function merges duplicate identical
	functions into one function.
	(semantic_pass_optimize): Calls semantic_pass_opt5.

	* translate.cxx (c_unparser::emit_probe): Changed to merge
	duplicate probes bodies by making the duplicate probe just call
	the original probe (BZ# 2421).

2006-08-08  Li Guanglei <guanglei@cn.ibm.com>

	* stapprobes.5.in: document process.*, tcp.*, udp.*

2006-08-09  Thang Nguyen  <thang.p.nguyen@intel.com>

	* testsuite/buildok/iolock_test.stp: Updated for new ioblock.stp

2006-08-09  Josh Stone  <joshua.i.stone@intel.com>

	* examples/small_demos/proc_snoop.stp,
	testsuite/buildok/process_test.stp: Rename process.signal_* to
	new signal.* tapset.
	* stapprobes.5.in, testsuite/buildok/memory.stp: move pagefault
	to vm.* namespace

2006-08-08  Eugene Teo  <eteo@redhat.com>

	* tapset/context.stp (probemod): New function.
	* stapfuncs.5.in: Document it.
	* testsuite/buildok/probemod.stp: Test it.

2006-08-08  Li Guanglei <guanglei@cn.ibm.com>

	* stapprobes.5.in: document scsi.*, ioscheduler.*, netdev.* and
	pagefault.

2006-08-01  Li Guanglei <guanglei@cn.ibm.com>

	PR 2422
	* tapsets.cxx: calling get_module_dwarf(false) to give a
	warning to those modules without debuginfo and skip them

2006-07-19  Roland McGrath  <roland@redhat.com>

	* configure.ac, systemtap.spec.in: Bump version to 0.5.9.
	* configure: Regenerated.

	* systemtap.spec.in: Fix syntax in last change.

2006-07-19  David Smith  <dsmith@redhat.com>

	* testsuite/buildok/scsi.stp: Only run the scsi test if the scsi
	kernel subsystem is running.

2006-07-17  David Smith  <dsmith@redhat.com>

	* stapfuncs.5.in: Removed retval function description, since it
	has been removed.

2006-07-17  Roland McGrath  <roland@redhat.com>

	* configure.ac, systemtap.spec.in: Require elfutils-0.122.
	* configure: Regenerated.

	* systemtap.spec.in (Release): Use %{?dist}.

2006-07-17  Li Guanglei <guanglei@cn.ibm.com>

	* main.cxx: add LKET's tapsets into stap's default tapsets
	search path

2006-07-13  Frank Ch. Eigler  <fche@elastic.org>

	* systemtap.spec.in: Add formerly missing admonitional verb.

2006-07-13  David Smith  <dsmith@redhat.com>

	* parse.cxx (parser::expect_unknown2): New function that looks for
	2 possible token types.
	* parse.cxx (parser::expect_ident_or_keyword): New function that
	calls parser::expect_unknown2.
	* parse.cxx (parser::parse_symbol): Calls
	parser::expect_ident_or_keyword to allow keywords to appear when
	expanding target symbols (Bugzilla #2913).
	* parse.h: Added prototypes for parser::expect_unknown2 and
	parser::expect_ident_or_keyword.
	* testsuite/parseok/seventeen.stp: New test to check for allowing
	keywords when expanding target symbols.

2006-06-30  Josh Stone  <joshua.i.stone@intel.com>

	* tapsets.cxx (hrtimer_builder::build): Enable hrtimers on >=2.6.17.
	* tapsets.cxx (hrtimer_derived_probe::emit_probe_entries): Correct
	compilation errors, fix return value.

2006-06-30  David Smith  <dsmith@redhat.com>

	* tapsets.cxx (dwflpp::dwfl_assert): Added optional extra_msg
	parameter to be able to print out extra error message.
	(dwflpp::setup): Uses new 'extra_msg' parameter to dwfl_assert()
	to ask user to install kernel-debuginfo when
	dwfl_linux_kernel_report_kernel() or
	dwfl_linux_kernel_report_modules() fails (Bugzilla #2669).

	* buildrun.cxx (compile_pass): Checks to make sure module build
	directory exists before trying to run make there (Bugzilla #2669).

2006-06-27  Roland McGrath  <roland@redhat.com>

	* runtest.sh: Don't use eval, use proper quoting.

	* tapsets.cxx (dwflpp::emit_address): New instance method.  Get
	relocation details from Dwfl to emit in comment after address constant.
	(dwflpp::loc2c_emit_address): Just call that.

2006-06-26  Li Guanglei <guanglei@cn.ibm.com>

	* lket.in.5: update to AIO event hooks

2006-06-23  Thang P Nguyen  <thang.p.nguyen@intel.com>

	* testsuite/buildok/tcp_test.stp: updated inet calls
	* testsuite/buildok/udp_test.stp: test udp tapset

2006-06-22  Thang P Nguyen  <thang.p.nguyen@intel.com>

	* testsuite/buildok/tcp_test.stp: test tcp tapset

2006-06-16  Roland McGrath  <roland@redhat.com>

	* configure.ac, systemtap.spec.in: Bump version to 0.5.8.
	* configure: Regenerated.

	* systemtap.spec.in: Fix bundled_elfutils setting so builds can
	possibly work.  Add comment admonishing losers not to touch it.

	* aclocal.m4, Makefile.in: Regenerated with automake-1.9.6-2.

2006-06-16  Li Guanglei <guanglei@cn.ibm.com>

	* lket.in.5: update to reflect the latest changes
	to LKET

2006-06-15  Roland McGrath  <roland@redhat.com>

	* systemtap.spec.in: Require elfutils-0.121.

2006-06-14  Frank Ch. Eigler  <fche@elastic.org>

	* README: Add kernel.org blurb based on text from
	Chuck Ebbert <76306.1226@compuserve.com>.

2006-06-09  Li Guanglei <guanglei@cn.ibm.com>

	* parse.cxx, staptree.cxx, staptree.h, translate.cxx:
	delete lket_trace_extra
	* lket.5.in: delete the description of backtrace in
	LKET

2006-06-08  Thang P Nguyen  <thang.p.nguyen@intel.com>

	* testsuite/buildok/ioblock_test.stp: test ioblock

2006-06-05  David Smith  <dsmith@redhat.com>

	* tapsets.cxx (dwflpp::express_as_string): New function.
	Extracted from dwflpp::literal_stmt_for_local() so that
	dwflpp::literal_stmt_for_return() could also call it.
	(dwflpp::literal_stmt_for_local): Portion extracted to create
	dwflpp::express_as_string().
	(dwflpp::literal_stmt_for_return): New function.  Adds support for
	new symbolic access ("$return") to return value in .return
	probes.  Fixes PR 1132.
	(target_variable_flavour_calculating_visitor::visit_target_symbol):
	Calls dwflpp::literal_stmt_for_return() when in a return probe and
	the variable name is "$return".
	(dwarf_var_expanding_copy_visitor::visit_target_symbol): Ditto.
	* stapfuncs.5.in: Noted that the retval() function is deprecated.
	* stapprobes.5.in: Corrected the name of the return value
	variable.
	* tapset/return.stp: Marked the retval() function as deprecated.
	* testsuite/semko/return01.stp: Added new test.
	* testsuite/semko/return02.stp: Ditto.

2006-06-05  Frank Ch. Eigler  <fche@elastic.org>

	PR 2645 cont'd.
	* elaborate.cxx (derive_probes): Pass down optional flag
	from alias reference to expansion.
	* testsuite/semok/twentytwo.stp: Test passing-down.
	* stapprobes.5.in: Specify passing-down property of optional flag.

2006-06-02  Frank Ch. Eigler  <fche@elastic.org>

	PR 2645 cont'd.
	* elaborate.cxx (find_and_build): Support optional wildcards too.
	(derive_probes): Change last argument to indicate optionalness of
	parent probe point (alias reference).
	(alias_expansion_builder): Shrink epilogue-mode alias body copying.
	Pass along alias reference optionality.
	* elaborate.h: Corresponding changes.
	* testsuite/semko/thirtyfive.stp, semok/twentytwo.stp: New tests.

2006-06-02  Josh Stone  <joshua.i.stone@intel.com>

	* testsuite/buildok/process_test.stp: add signal_handle test
	* examples/small_demos/proc_snoop.stp: log signal_handle

2006-06-02  Frank Ch. Eigler  <fche@elastic.org>

	PR 2645.
	* stapprobes.5.in: Document "?" probe point suffix.
	* parse.cxx (parse_probe_point): Recognize "?" optional suffix.
	* elaborate.cxx (derive_probes): Observe probe_point->optional.
	* staptree.h, staptree.cxx: Corresponding changes.
	* tapsets.cxx (never_derived_probe, never_builder): New classes.
	(register_standard_tapsets): Support "never" probe point.
	* testsuite/buildok/six.stp, parseok/five.stp: Modifed tests.

	* translate.cxx (emit_module_init): Format "-t" (benchmarking)
	cycle-time reports similarly to "-v" (verbose) times.

2006-06-02  David Smith  <dsmith@redhat.com>

	* .cvsignore: Added more files to ignore.

	* main.cxx (usage): Added exitcode parameter.
	(main): Improved a few error messages.  Also, when an error is
	given, stap now always exits with a status of 1.

	* testsuite/buildok/cmdline01.stp: New test.
	* testsuite/parseko/cmdline01.stp: Ditto.
	* testsuite/parseko/cmdline02.stp: Ditto.
	* testsuite/parseko/cmdline03.stp: Ditto.
	* testsuite/parseko/cmdline04.stp: Ditto.
	* testsuite/parseko/cmdline05.stp: Ditto.
	* testsuite/parseko/cmdline06.stp: Ditto.
	* testsuite/parseok/cmdline01.stp: Ditto.
	* testsuite/parseok/cmdline02.stp: Ditto.

2006-06-01  Josh Stone  <joshua.i.stone@intel.com>

	* tapsets.cxx (hrtimer_derived_probe::emit_interval): update
	API usage of hrtimers in preparation of getting exports from
	the kernel.
	(hrtimer_derived_probe::emit_probe_entries): ditto

2006-06-01  Li Guanglei <guanglei@cn.ibm.com>

	* parse.cxx, staptree.cxx, staptree.h, translate.cxx:
	add new function lket_trace_extra at script level
	* lket.5.in: Modified the description of backtrace in
	LKET

2006-05-29  Li Guanglei <guanglei@cn.ibm.com>

	* systemtap.spec.in: include lket-b2a in the rpm package

2006-05-27  Li Guanglei <guanglei@cn.ibm.com>

	* configure.ac: add conditional build of lket-b2a
	if glib2-devel is not found, just skips and gives
	a warning
	* Makefile.am:  add conditional build of lket-b2a
	* Makefile.in, configure: regenerated
	* runtime/lket/b2a/Makefile: deleted. Should be
	generated by configure

2006-05-26  Josh Stone  <joshua.i.stone@intel.com>

	* tapsets.cxx (build_blacklist): build the sets of blacklisted
	functions and function returns.  Manually added many __kprobes
	functions that should not be probed.
	(dwarf_query::dwarf_query): Call build_blacklist.
	(dwarf_query::blacklisted_p): Use blacklist sets.

2006-05-25  Josh Stone  <joshua.i.stone@intel.com>

	* parse.cxx (parser::scan_pp): Free memory for tokens that are
	thrown away in the preprocessing stage.
	* tapsets.cxx
	(dwarf_var_expanding_copy_visitor::visit_target_symbol):
	Free allocated memory when supressing target-variable errors

2006-05-25  David Smith  <dsmith@redhat.com>

	* testsuite/semok/twentyone.stp: New file.

2006-05-24  Frank Ch. Eigler  <fche@elastic.org>

	Pass 4 speedup.
	* tapsets.cxx (derived_probe::emit_common_header): New
	function, to emit code formerly inlined by
	emit_probe_prologue/epilogue.
	* translate.cxx (emit_common_header): Call it.
	* elaborate.h: Corresponding changes.

2006-05-24  David Smith  <dsmith@redhat.com>

	* elaborate.cxx (isglob): New function.
	(match_key::globmatch): New function.
	(match_node::find_and_build): Uses isglob() and
	match_key::globmatch() to provide support for wildcards such as
	"kernel.syscall.*read*" (Bugzilla #1928).
	* elaborate.h (match_key::globmatch): Added function declaration.
	* parse.cxx (parser::parse_probe_point): Collects one or more
	tokens into a single probe-point functor string.

	* testsuite/parseko/twentytwo.stp: New file.
	* testsuite/parseok/sixteen.stp: New file.

2006-05-24  David Smith  <dsmith@redhat.com>

	* testsuite/parseko/cmdlinearg01.stp: New file.
	* testsuite/parseko/cmdlinearg02.stp: New file.
	* testsuite/parseko/eighteen.stp: New file.
	* testsuite/parseko/foreachstmt01.stp: New file.
	* testsuite/parseko/foreachstmt02.stp: New file.
	* testsuite/parseko/foreachstmt03.stp: New file.
	* testsuite/parseko/foreachstmt04.stp: New file.
	* testsuite/parseko/foreachstmt05.stp: New file.
	* testsuite/parseko/forstmt01.stp: New file.
	* testsuite/parseko/forstmt02.stp: New file.
	* testsuite/parseko/forstmt03.stp: New file.
	* testsuite/parseko/forstmt04.stp: New file.
	* testsuite/parseko/functiondecl01.stp: New file.
	* testsuite/parseko/functiondecl02.stp: New file.
	* testsuite/parseko/functiondecl03.stp: New file.
	* testsuite/parseko/functiondecl04.stp: New file.
	* testsuite/parseko/functiondecl05.stp: New file.
	* testsuite/parseko/functiondecl06.stp: New file.
	* testsuite/parseko/functiondecl07.stp: New file.
	* testsuite/parseko/ifstmt01.stp: New file.
	* testsuite/parseko/ifstmt02.stp: New file.
	* testsuite/parseko/nineteen.stp: New file.
	* testsuite/parseko/preprocess01.stp: New file.
	* testsuite/parseko/preprocess02.stp: New file.
	* testsuite/parseko/preprocess03.stp: New file.
	* testsuite/parseko/preprocess04.stp: New file.
	* testsuite/parseko/preprocess05.stp: New file.
	* testsuite/parseko/preprocess06.stp: New file.
	* testsuite/parseko/preprocess07.stp: New file.
	* testsuite/parseko/preprocess08.stp: New file.
	* testsuite/parseko/preprocess09.stp: New file.
	* testsuite/parseko/probepoint01.stp: New file.
	* testsuite/parseko/probepoint02.stp: New file.
	* testsuite/parseko/probepoint03.stp: New file.
	* testsuite/parseko/seventeen.stp: New file.
	* testsuite/parseko/ternarystmt01.stp: New file.
	* testsuite/parseko/twenty.stp: New file.
	* testsuite/parseko/twentyone.stp: New file.
	* testsuite/parseko/whilestmt01.stp: New file.
	* testsuite/parseko/whilestmt02.stp: New file.

2006-05-24  Li Guanglei <guanglei@cn.ibm.com>

	* configure.ac: add lket.5 & runtime/lket/b2a
	* Makefile.am:  add lket & runtime/lket/b2a
	* aclocal.m4, Makefile.in, configure: regenerated
	* runtime/lket/b2a/*: a binary to ascii converter used
	to convert LKET's default binary trace data.
	* lket.5.in: add intro of lket-b2a converter.

2006-05-23  David Smith  <dsmith@redhat.com>

	* parse.cxx (parse_for_loop): Corrected error message.

2006-05-22  David Smith  <dsmith@redhat.com>

	* elaborate.cxx (find_and_build): Fixed issue #2643.  Wildcard
	code was being too optimistic.

2006-05-22  Li Guanglei <guanglei@cn.ibm.com>

	* lket.in.5: draft version of manpage for LKET
	* Makefile.in, configure, stap.1.in: add lket.in.5

2006-05-18  Frank Ch. Eigler  <fche@elastic.org>

	Organize "-t" output by script/parse level probes rather than
	derived-probes.
	* elaborate.cxx (derived_probe ctor): Remove name field setting.
	(alias_derived_probe): New class.
	(alias_expandion_builder::build): Create an instance of the above
	instead of parse-tree-level plain probe.
	* elaborate.h: Corresponding changes.
	(derived_probe::basest): Define.
	* staptree.cxx (probe ctor): Set new name field.
	* staptree.h (probe): Corresponding changes.
	(probe::basest): New field.
	* tapsets.cxx (emit_probe_prologue, emit_probe_entries):
	Switch to basest() probe name for Stat instance.
	(dwarf_derived_probe ctor): Stash away base probe.
	* translate.cxx (unparser::emit_probe): Remove index
	operand, just use probe name to generate symbols.
	(emit_module_init): Reorganize -t output in unregister functions.
	(translate_pass): Remove unparser::current_probenum field and all
	uses.
	* translate.h: Corresponding changes.

2006-05-18  Li Guanglei <guanglei@cn.ibm.com>

	* tapset/LKET/*: tracing tapsets of LKET
	* tapset/context.stp: add stp_pid() func
	* tapset/ppc64/syscalls.stp: add conditional preprocessing
	since sys64_time is removed from kernel >= 2.6.16

2006-05-18  Li Guanglei <guanglei@cn.ibm.com>

	* tapset/tskschedule.stp: deleted, merge into scheduler.stp
	* tapset/scheduler.stp:   incorporate tskschedule.stp
	* testsuite/buildok/tskschedule.stp: deleted, merge into
	  sched_test.stp
	* testsuite/buildok/sched_test.stp: incorporate tskschedule.stp

2006-05-17  Josh Stone  <joshua.i.stone@intel.com>

	* testsuite/buildok/sched_test.stp: test scheduler tapset
	* examples/small_demos/sched_snoop.stp: demo scheduler tapset

2006-05-18  Li Guanglei <guanglei@cn.ibm.com>

	* testsuite/buildok/ioscheduler.stp: testcase for ioscheduler.stp
	* testsuite/buildok/memory.stp:      testcase for memory.stp
	* testsuite/buildok/networking.stp:  testcase for networking.stp
	* testsuite/buildok/scsi.stp:        testcase for scsi.stp
	* testsuite/buildok/tskschedule.stp: testcase for tskschedule.stp

2006-05-18  Li Guanglei <guanglei@cn.ibm.com>

	* tapset/ioscheduler.stp: generic IO scheduler tapsets from LKET
	* tapset/memory.stp:      generic pagefault tapsets from LKET
	* tapset/networking.stp:  generic networking tapsets from LKET
	* tapset/scsi.stp:        generic scsi tapsets from LKET
	* tapset/tskschedule.stp: generic task scheduler tapsets from LKET
	* tapset/process.stp:     changes to process.exec alias

2006-05-16  David Smith  <dsmith@redhat.com>

	* parse.cxx (parser::parser): Added initializer for 'context'
	member variable.
	(tt2str): Added support for new tok_keyword type.
	(operator <<): Ignores keyword content when outputting error
	message.
	(lexer::scan): Recognizes keywords, such as 'probe', 'global',
	'function', etc. and classifies them as type 'tok_keyword'.  This
	causes keywords to become reserved so they cannot be used for
	function names, variable names, etc.
	(parser::parse): Changed tok_identifier to tok_keyword when looking
	for "probe", "global", or "function".  Also sets context member
	variable which remembers if we're in probe, global, function, or
	embedded context.
	(parser::parse_probe, parser::parse_statement)
	(parser::parse_global, parser::parse_functiondecl)
	(parser::parse_if_statement, parser::parse_delete_statement)
	(parser::parse_break_statement, parser::parse_continue_statement)
	(parser::parse_for_loop, parser::parse_while_loop)
	(parser::parse_foreach_loop, parser::parse_array_in): Looks for
	tok_keyword instead of tok_identifier.
	(parser::parse_probe_point): Allows keywords as part of a probe
	name, since "return" and "function" are keywords.
	(parser::parse_return_statement): Looks for tok_keyword instead of
	tok_identifier.  Make sure we're in function context.
	(parser::parse_next_statement): Looks for tok_keyword instead of
	tok_identifier.  Make sure we're in probe context.
	* parse.h: Added parse_context enum.  Added 'tok_keyword' to
	token_type enum.  Added parse_context 'context' member variable to
	parser class.
	* stap.1.in: Because the string() function has been removed,
	the 'string()' function reference has been changed to a 'sprint()'
	function reference.
	* stapex.5.in: Ditto.
	* stapfuncs.5.in: The description of the string() and hexstring()
	functions has been removed.
	* testsuite/buildok/context_test.stp: Calls to the string()
	function were converted to sprint() function calls.
	* testsuite/buildok/fifteen.stp: Ditto.
	* testsuite/buildok/nineteen.stp: Ditto.
	* testsuite/buildok/process_test.stp: Ditto.
	* testsuite/buildok/task_test.stp: Ditto.
	* testsuite/buildok/timestamp.stp: Ditto.
	* testsuite/buildok/twentyone.stp: Ditto.
	* testsuite/semok/args.stp: Ditto.
	* testsuite/semok/seven.stp: Ditto.
	* testsuite/buildok/fourteen.stp: Calls to log()/string() were
	converted to a call to printf().
	* testsuite/buildok/sixteen.stp: Ditto.
	* testsuite/buildok/thirteen.stp: Ditto.
	* testsuite/buildok/twentythree.stp: Ditto.
	* testsuite/buildok/twentytwo.stp: Ditto.
	* testsuite/buildok/seven.stp: Calls to the string()
	function were converted to sprint() calls.  Calls to the
	hexstring() function were converted to sprintf() calls.
	* testsuite/semok/eleven.stp: Ditto.
	* testsuite/buildok/seventeen.stp: Calls to log()/hexstring() were
	converted to a call to printf().
	* testsuite/semko/nineteen.stp: Ditto.
	* testsuite/parseok/three.stp: Because keywords are reserved, a
	variable named 'string' was renamed to 'str'.
	* testsuite/parseok/two.stp: Because keywords are reserved, a
	variable named 'global' was renamed to 'gbl'.
	* testsuite/transko/two.stp: Because the parser now checks for
	'next' and 'return' statement context, a 'next' statement was
	removed from a function and a 'return' statement was removed from
	a probe.

2006-05-15  Frank Ch. Eigler  <fche@elastic.org>

	* tapsets.cxx, translator.cxx (*): Designate more emitted
	functions as static.
	* translator.cxx (visit_print_format): Correct regression
	regression from two weeks ago.
	* stapfuncs.5.in: Tweak wording.  Deprecate returnval() in favour
	of retval().

2006-05-12  Thang P Nguyen  <thang.p.nguyen@intel.com>

	* testsuite/buildok/probefunc.stp: test probefunc()

2006-05-12  Frank Ch. Eigler  <fche@elastic.org>

	* stapfuncs.5.in: Clarify backtrace-related functions.

2006-05-11  David Smith  <dsmith@redhat.com>

	* tapset/ctime.stp: New file.

2006-05-09  Josh Stone  <joshua.i.stone@intel.com>

	* examples/small_demos/proc_snoop.stp: monitor all process events.
	* testsuite/buildok/task_test.stp: test compilation of all task
	functions.
	* testsuite/buildok/process_test.stp: test all process events and
	associated variables.

2006-05-09  Will Cohen  <wcohen@redhat.com>

	PR 2228
	* parse.h:
	* parse.cxx: Add << operator for struct source_loc.
	* translate.cxx (emit_module_init): Print location of probe in script.

2006-05-09  Li Guanglei <guanglei@cn.ibm.com>

	PR 2520
	* main.cxx: add -M option to stop merge per-cpu files in bulk mode
	* session.h: add merge member into systemtap_session
	* buildrun.cxx: generate stpd_cmd to stop merge per-cpu files if -M
	option is turned on by stap.

2006-05-08  Li Guanglei <guanglei@cn.ibm.com>

	PR 2627
	* elaborate.cxx: epilogue style alias expansion
	* parse.cxx: parse += alias definition
	* staptree.h: add epilogue_style member to probe_alias
	* stap.1.in: add the description of epilogue style alias
	* testsuite/parseok/fifteen.stp: testcase for epilogue style alias

2006-05-05  Roland McGrath  <roland@redhat.com>

	* configure.ac (build_elfutils): Pass CFLAGS to elfutils configure,
	editting out -Wall.
	* configure: Regenerated.

2006-05-05  Frank Ch. Eigler  <fche@elastic.org>

	PR 2643
	* testsuite/buildok/syscalls.stp: Take "-u" away again.
	* configure.ac, systemtap.spec.in: Bump version to 0.5.7.
	* configure: Regenerated.

2006-05-05  Frank Ch. Eigler  <fche@elastic.org>

	* configure.ac, systemtap.spec.in: Bump version to 0.5.6.
	* configure: Regenerated.

2006-05-05  Will Cohen  <wcohen@redhat.com>

	* small_demos/fileopen.stp: Shows use of target() to look at pid.
	* small_demos/rwtiming.stp: Shows per executable histograms of time
	spent in read and write system calls.

2006-05-05  Eugene Teo  <eteo@redhat.com>

	PR 2433
	* tapsets.cxx (dwarf_query::blacklisted_p): Extend the list of
	blacklisted .return probes to include "do_exit". Correct funcname
	typo for "sys_groupexit".
	* tapset/syscalls.stp: Remove .return probe aliases of never-
	returning syscall.exit and syscall.exit_group calls.

2006-05-05  David Smith  <dsmith@redhat.com>

	* translate.cxx (mapvar::exists): Added code for string array
	handling.  Otherwise, string array elements always exist.

2006-05-03  Josh Stone  <joshua.i.stone@intel.com>

	PR 2506
	* tapsets.cxx (dwarf_query::blacklisted_p): skip probes in .exit.*

2006-05-02  Will Cohen  <wcohen@redhat.com>

	* translate.cxx (emit_module_init): Move closing '}' inside #ifdef.

2006-05-02  Will Cohen  <wcohen@redhat.com>

	PR 2228
	* stap.1.in: Document "-t" option.
	* main.cxx (main): Add "-t" option for collecting timing information.
	* session.h (systemtap_session): Corresponding changes.
	* tapsets.cxx (emit_probe_prologue, emit_probe_epilogue,
	emit_probe_entries):
	* translate.cxx: (emit_common_header, emit_module_init,
	translate_pass): Add time collection of timing information.


2006-05-01  Frank Ch. Eigler  <fche@elastic.org>

	* translate.cxx (visit_print_format): Fix regression in
	"printf" pseudo-result initialization.

2006-04-30  Frank Ch. Eigler  <fche@elastic.org>

	PR 2610.
	* translate.cxx (c_unparser::visit_arrayindex, visit_stat_op):
	Detect empty aggregates consistently.
	(visit_print_format): Ditto.  Also detect errors due to
	argument evaluation.
	(translator_output::*): Add a flush before a failing assert,
	to produce more context when debugging.

2006-04-25  Frank Ch. Eigler  <fche@elastic.org>

	* Makefile.am: Removed "rpm" target.
	* Makefile.in, aclocal.m4: Regenerated.

2006-04-25  Frank Ch. Eigler  <fche@elastic.org>

	* elaborate.cxx (typeresolution_info::unresolved,invalid,
	mismatch): Print current function/probe name in error message.
	(semantic_pass_types): Pass sufficient information.
	* elaborate.h: Corresponding changes.

2006-04-25  Frank Ch. Eigler  <fche@elastic.org>

	PR 2427.
	* staptree.cxx (varuse_collecting_visitor::visit_embeddedcode):
	Support /* pure */ declaration.  Stop using __tvar_ naming hack.
	(v_c_u::visit_print_format): Mark sprint and sprintf as
	side-effect-free.
	(deep_copy_visitor::visit_print_format): Propagate raw_components.
	* stap.1.in: Document declaration.
	* elaborate.cxx (semantic_pass_opt2): Verbose message tweak.
	(dead_stmtexpr_remover): Extend for more aggressive optimization.
	* tapsets.cxx (dwarf,mark_var_expanding_copy_visotor): Add
	/* pure */ declaration to rvalue expansions.
	* tapset/*.stp: Added /* pure */ declarations to many functions.
	* testsuite/parseok/unparsers.stp: Propagate guru mode flag.
	* testsuite/buildok/twentyfour.stp: New test.

2006-04-24  Frank Ch. Eigler  <fche@elastic.org>

	PR 2599.
	* elaborate.cxx (visit_assignment): Tolerate null current_expr.
	* testsuite/semok/optimize.stp: Add relevant tests.

2006-04-23  Eugene Teo  <eteo@redhat.com>

	PR 2149
	* translate.cxx (mapvar::set): Test _stp_map_set_xx() for
	array overflows.

2006-04-23  Eugene Teo  <eteo@redhat.com>

	* small_demos/ansi_colors.stp: Add an example of using octal
	escape sequences to display all possible ansi colors.

2006-04-21  Eugene Teo  <eteo@redhat.com>

	PR 1326
	* translate.cxx (c_unparser::visit_binary_expression): Handle
	negative left and right shift count.

2006-04-21  Frank Ch. Eigler  <fche@elastic.org>

	PR 953
	* elaborate.h (derived_probe): Add field "name".  Stop passing
	"probe index" to other emit_* calls.
	(emit_probe_context_vars): New member function.
	* elaborate.cxx (derived_probe ctor): Generate unique name.
	* translate.cxx (*): Adapt to index->name.
	(emit_probe): Realize that probe locals only occur at nesting=0.
	* tapsets.cxx (*derived_probe::emit_*): Adapt to index->name.
	(mark_var_expanding_copy_visitor): New class to process $argN.
	(mark_derived_probe ctor): Call it.
	(mark_derived_probe::emit_probe_context_vars): Do it.
	* buildrun.cxx (compile_pass): Add more optional gcc verbosity.
	Add CFLAGS += -freorder-blocks.
	* testsuite/buildok/marker.stp: New test.

2006-04-19  Eugene Teo  <eteo@redhat.com>

	PR 2014
	* parse.cxx (lexer::scan): Added \[0-7]* case to preserve
	octal escape sequences.

2006-04-18  Martin Hunt  <hunt@redhat.com>

	* Makefile.am (install-data-local): Another try.

2006-04-18  Frank Ch. Eigler  <fche@elastic.org>

	PR 2220
	* translate.cxx (visit_statement): Tolerate 0 first argument.
	(visit_for_loop, visit_foreach_loop): Call it thusly for condition
	expression.
	(visit_embededcode, visit_block, visit_null_statement): Don't
	call visit_statement() at all.

2006-04-18  Martin Hunt  <hunt@redhat.com>

	* Makefile.am (install-data-local): Tweak previous fix.
	(install-data-local):

2006-04-18  Martin Hunt  <hunt@redhat.com>

	* Makefile.am (install-data-local): Rewrite. Set
	ownership and permissions for all files and directories
	under runtime and tapset. Restrict files to source code.

	* Makefile.in: Rebuilt.

2006-04-18  Eugene Teo  <eteo@redhat.com>

	PR 1341
	* main.cxx (main): Use TMPDIR instead of hard-coded /tmp.

2006-04-17  Frank Ch. Eigler  <fche@elastic.org>

	* tapsets.cxx (mark_derived_probe::emit_{de}registrations):
	Use cmpxchg to synchronize.

2006-04-12  Tom Zanussi  <zanussi@us.ibm.com>

	PR 2538
	* buildrun.cxx (compile_pass): Remove space
	between -I and runtime path.

2006-04-12  Martin Hunt  <hunt@redhat.com>

	PR 2497
	* translate.cxx (translate_pass): Don't
	reset STP_STRING_SIZE if it was already defined.
	Set it to 1024 by default.

2006-04-10  Martin Hunt  <hunt@redhat.com>

	* translate.cxx (visit_print_format): Call
	_stp_snprintf() instead of snprintf().

2006-04-09  Martin Hunt  <hunt@redhat.com>

	Add binary printf support.

	* elaborate.cxx (visit_print_format): Don't include
	conv_literal or conv_size  in components vector.
	Add conv_binary to switch statement.

	* translate.cxx (visit_print_format): Eliminate
	special cast to (long long) for pe_long because new
	vsnprintf uses int64_t.

	* staptree.h (struct print_format): Add conv_binary and conv_size.

	* staptree.cxx (components_to_string): Add conv_binary case.
	Add conv_size case.
	(string_to_components): Add cases for 'b' and 'n'

2006-04-08  Frank Ch. Eigler  <fche@elastic.org>

	* tapsets.cxx (resolve_prologue_endings): Rewrote.
	(resolve_prologue_endings2): Removed.

	* gen-stapmark.h: Emit a 0-arity marker.
	* stapmark.h: Regenerated for arities 0..6.

2006-04-04  Roland McGrath  <roland@redhat.com>

	* configure.ac: Bump version to 0.5.5.
	Require elfutils-0.120.
	* configure: Regenerated.
	* systemtap.spec.in: Likewise.

	* main.cxx (version): Use dwfl_version.

	* loc2c.c (array_stride): stride_size -> byte_stride

2006-04-04 Tom Zanussi  <zanussi@us.ibm.com>

	* stp_check: Change test for relay vs relayfs

2006-03-30  Martin Hunt  <hunt@redhat.com>

	* tapsets.cxx (dwarf_derived_probe::emit_registrations):
	Change maxactive so single-processor kernels using
	kretprobes don't get lots of dropped probes.

2006-03-30  Frank Ch. Eigler  <fche@elastic.org>

	PR 953, part 1
	* tapsets.cxx: (mark_derived_probe*): New classes.
	(register_standard_tapsets): Register kernel/module.mark() family.
	* stapmark.h: New header for static instrumentation markers.
	* gen-stapmark.h: New perl script to generate it.
	* elaborate.cxx (derived_probe ctor): Ignore null location*.

2006-03-29  Josh Stone  <joshua.i.stone@intel.com>

	* tapsets.cxx (hrtimer_derived_probe::*): creates a probe point
	based on the hrtimer APIs.
	* tapsets.cxx (hrtimer_builder::*):  parses the user's time-spec
	into a 64-bit nanosecond value, and calls the appropriate
	derived_probe.
	* tapsets.cxx (register_standard_tapsets): add hrtimer bindings
	* translate.cxx (translate_pass): add linux/random.h include,
	used for generating 64-bit random numbers for hrtimers.

2006-03-28  Martin Hunt  <hunt@redhat.com>

	* testsuite/buildok/syscall.stp: Update so
	it works again.

2006-03-16 Tom Zanussi  <zanussi@us.ibm.com>

	* configure.ac: Revert relayfs version check.
	* configure: Reverted.
	* translate.cxx (compile_pass): Remove relayfs include path.

2006-03-15 Tom Zanussi  <zanussi@us.ibm.com>

	* configure.ac: Add check for relayfs version.
	* configure: Regenerated.
	* stp_check.in: Remove bundled relayfs loading/compilation, add
	check for relay (vs relayfs).

2006-03-13  Josh Stone  <joshua.i.stone@intel.com>

	* safety/safety.py: Support IA64 disassembly matching.
	* safety/data/opcodes-ia64: new opcode rules for IA64.
	* safety/data/references: Add references used by example scripts
	when compiled for IA64.

2006-03-13  Frank Ch. Eigler  <fche@elastic.org>

	* translate.cxx (emit_globals): Tag globals, especially the locks,
	as __cacheline_aligned.

2006-03-09  Frank Ch. Eigler  <fche@elastic.org>

	* translate.cxx (emit_locks): Emit dummy references to unlock_ ...
	(emit_module_init): ... and probe_point.

2006-03-06  Frank Ch. Eigler  <fche@elastic.org>

	PR 2425
	* staptree.cxx (varuse_collecting_visitor::visit_embeddedcode):
	Realize that $var-setter functions have side-effects.
	* testsuite/transok/tval-opt.stp: New test.

2006-03-06  Martin Hunt  <hunt@redhat.com>

	* buildrun.cxx (run_pass): Add "-u username".
	* stapfuncs.5.in: Document system().

2006-03-06  Frank Ch. Eigler  <fche@elastic.org>

	* stapex.5.in: Use \[aq] for plain single quotes for encoding
	variation tolerance.

2006-03-03  Josh Stone  <joshua.i.stone@intel.com>

	* main.cxx (main): search forward for dashes in the kernel release,
	to work properly with release names with more than one dash.  Also
	* parse.cxx (eval_pp_conditional): ditto
	* tapsets.cxx (profile_derived_probe::profile_derived_probe): ditto
	* safety/safety.py (StaticSafety::__build_search_suffixes): ditto,
	and add copyright & GPL tag

	PR 2390
	* main.cxx (main): expand search path so that revision w.x.y.z
	searches w.x.y.z, w.x.y, and w.x.

2006-03-03  Frank Ch. Eigler  <fche@elastic.org>

	* tapset/indent.stp, indent-default.stp: New little tapset.
	* stapfuncs.5.in: Document it.
	* testsuite/buildok/indent.stp: Build it.

2006-02-27  Josh Stone  <joshua.i.stone@intel.com>

	* safety/*: Add a static safety checker.

2006-02-25  Frank Ch. Eigler  <fche@elastic.org>

	* translate.cxx (var::init): Don't crush string module_params.
	(emit_global_param): New function, forked out of emit_global,
	to put module_param calls at the bottom of C file.
	* translate.h: Corresponding changes.

2006-02-23  Frank Ch. Eigler  <fche@elastic.org>

	PR 1304
	* parse.cxx (lexer): Take systemtap_session argument.
	(lexer::scan): Support $1..$NNNN and @1...@NNNN expansion.
	* stap.1.in: Document this.
	* testsuite/semok/args.stp: New test.
	* translate.cxx (var::init, emit_global): Emit code to allow
	named module parameters to initialize global string/number scalars.
	* stap.1.in: Don't document this yet.

	PR 2334
	* main.cxx (main): Clarify "-v" option repeatibility.
	* stap.1.in: Ditto.

2006-02-23  Roland McGrath  <roland@redhat.com>

	* Makefile.am (AUTOMAKE_OPTIONS): New variable, set dist-bzip2.
	* Makefile.in: Regenerated.

2006-02-23  Martin Hunt  <hunt@redhat.com>

	PR 1989. Adds support for %p in printf
	* staptree.h (struct print_format): Add conv_unsigned_ptr.
	* staptree.cxx (components_to_string): Output 'p'
	for conv_unsigned_ptr.
	* elaborate.cxx (visit_print_format): Add case for
	conv_unsigned_ptr.

2006-02-23  Martin Hunt  <hunt@redhat.com>

	* Makefile.am (install-data-local): Create tapset/i686 and
	tapset/x86_64 directories. This fixes a problem where they
	were included, but had bad permissions.
	* Makefile.in: Rebuilt.

2006-02-22  Frank Ch. Eigler  <fche@elastic.org>

	* stapfuncs.5.in: Document get_cycles().
	* testsuite/buildok/timestamp.stp: Build it and its friends.

2006-02-22  Frank Ch. Eigler  <fche@elastic.org>

	PR 2293.
	* tapsets.cxx (emit_probe_epilogue): Emit early local_irq_save().
	(emit_probe_epilogue): ... and matching _restore().

	* main.cxx (main): Emit a "hello, I'm starting" message
	before pass 5 in verbose mode.

2006-02-17  Frank Ch. Eigler  <fche@elastic.org>

	* stapfuncs.5.in (cpu): Document contextinfo function.

2006-02-15  Frank Ch. Eigler  <fche@elastic.org>

	* translate.cxx (varlock*): Removed now unnecessary class.
	(aggregation_locks): Renamed field to aggregations_active.

2006-02-14  Frank Ch. Eigler  <fche@elastic.org>

	* stapfuncs.5.in: Document new queue_stats tapset.
	* elaborate.cxx (*): Put "while:" clarification messages before a
	thrown semantic error.
	* staptree.cxx (print_format::string_to_components): Correct
	parse of "%%" formatting element.

2006-02-07  Frank Ch. Eigler  <fche@elastic.org>

	* src/testsuite/buildok/syscalls.stp: Build with "-u" to build-test
	all auxiliary functions.
	* tapsets.cxx (dwarf_query::add_probe_point): Add some "-vv" output.

2006-02-07  Josh Stone  <joshua.i.stone@intel.com>

	PR 2068
	* tapsets.cxx (dwarf_query::blacklisted_p): add __switch_to
	to the blacklist for x86_64 architecture only.

2006-02-06  Will Cohen  <wcohen@redhat.com>

	* tapset/syscall2.stp: Correct opening comment typo.

2006-02-06  Will Cohen  <wcohen@redhat.com>

	* tapset/syscall2.stp: Correct closing comment typos.

2006-02-01  Frank Ch. Eigler  <fche@elastic.org>

	* testsuite/semko/one.stp: Make sure test case stays broken.

2006-02-01  Martin Hunt  <hunt@redhat.com>

	* stapfuncs.5.in: Document is_return(), returnval() and
	probefunc().
	* testsuite/buildok/syscall.stp: Basic syscall test.

2006-02-01  Frank Ch. Eigler  <fche@elastic.org>

	* configure.ac, systemtap.spec.in: Version 0.5.4.
	* configure: Regenerated.

2006-01-31  Josh Stone  <joshua.i.stone@intel.com>

	PR 2252
	* translate.cxx (translate_pass): Fix legacy definition of
	read_trylock.

2006-01-30  Frank Ch. Eigler  <fche@elastic.org>

	* main.cxx (main): Also print elapsed real time for each pass.

2006-01-27  Frank Ch. Eigler  <fche@elastic.org>

	* main.cxx: Make "-v" (verbose) flag a counter.
	* stap.1.in: Document this.
	* session.h: Corresponding changes.
	* {elaborate,buildrun,tapsets,translate}.cxx: Update all uses of
	verbose flag to compare it to sensible level for value of message.

2006-01-27  Frank Ch. Eigler  <fche@elastic.org>

	* main.cxx (main): In verbose mode, print user+sys times after
	each pass.
	* buildrun.cxx (compile_pass): Move success message back to main().

2006-01-26  Frank Ch. Eigler  <fche@elastic.org>

	PR 2060: lock elevation, mop-up
	* staptree.cxx (functioncall_traversing_visitor): Store a
	current_function pointer during traversal.
	(visit_embeddedcode): Use it to handle $target-synthesized functions.
	(varuse_collecting_visitor::visit_assignment): Correct l-lr typo.
	(visit_foreach_loop): Note added write on sorted foreach.
	(visit_delete_statement): Note as read+write.
	* staptree.h: Corresponding changes.
	* elaborate.cxx (dead_assignment_remover::visit_expr_statement):
	Correct stmt token after possible expression rewriting.
	* tapsets.cxx (visit_target_symbol): Create naming convention
	to recognize $target-synthesized functions.
	* translate.cxx (emit_locks, emit_unlocks): New functions to
	emit lock/unlock sequences at the outermost level of a probe.
	(emit_probe): Call them.
	(varlock_*): #if-0 out the lock code generation.  Later, these
	classes should be removed.
	(translate_pass): Emit read_trylock() kludge macro for old kernels.

2006-01-25  Frank Ch. Eigler  <fche@elastic.org>

	PR 2205, patch from <hiramatu@sdl.hitachi.co.jp>:
	* parse.cxx (scan): Correct EOF detection for %{ %} case.

2006-01-24  Frank Ch. Eigler  <fche@elastic.org>

	PR 2060 etc.
	* tapsets.cxx (visit_target_symbol): Tolerate failed resolution by
	letting target_symbol instance pass through to optimizer and
	type checker.
	* elaborate.cxx (semantic_pass_optimize): New family of functions and
	associated visitor classes.
	(visit_for_loop): Tolerate absent init/incr clauses.
	(semantic_pass): Invoke unless unoptimized (-u) option given.
	* main.cxx, session.h: Add support for flag.
	* staptree.cxx (visit_for_loop): Tolerate absent init/incr clauses.
	(traversing_visitor::visit_arrayindex): Visit the index expressions.
	(functioncall_traversing_visitor): New class.
	(varuse_tracking_visitor): New class.
	* staptree.h: Corresponding changes.
	* parse.cxx (parse_for_loop): Represent absent init/incr expressions
	with null statement pointer instead of optimized-out dummy numbers.
	* stap.1.in: Document optimization.
	* testsuite/{semko,transko}/*.stp: Added "-u" or other code to many
	tests to check bad code without optimizer elision.
	* testsuite/semok/optimize.stp: New test.

	* elaborate.cxx (unresolved, invalid, mismatch): Standardize error
	message wording.
	* stapfuncs.5.in: Tweak print/printf docs.
	* tapset/logging.stp: Remove redundant "print" auxiliary function,
	since it's a translator built-in.
	* testsuite/transok/five.stp: Extend test.
	* translate.cxx (emit_symbol_data): Put symbol table into a separate
	temporary header file, to make "-p3" output easier on the eyes.
	* buildrun.cxx (compile_pass): Eliminate test-mode support throughout.
	* main.cxx, session.h, translate.cxx: Ditto.
	* main.cxx (main): For last-pass=2 runs, print post-optimization ASTs.

2006-01-18  Josh Stone  <joshua.i.stone@intel.com>

	* tapsets.cxx (profile_derived_probe::emit_probe_entries): Setup
	c->regs properly in light of the emit_probe_prologue change.

2006-01-18  Josh Stone  <joshua.i.stone@intel.com>

	* translate.cxx (c_unparser::visit_foreach_loop): improved the error
	message when _stp_pmap_agg fails.

2006-01-18  Frank Ch. Eigler  <fche@elastic.org>

	* translate.cxx (c_unparser_assignment::visit_arrayindex):
	Eliminate dummy assignments for "<<<" code.

2006-01-17  Josh Stone  <joshua.i.stone@intel.com>

	PR 2156
	* testsuite/buildok/pmap_foreach.stp: Add test with sorting

2006-01-17  Josh Stone  <joshua.i.stone@intel.com>

	PR 2156
	* translate.cxx (c_unparser::visit_foreach_loop): Check the return
	value of _stp_pmap_agg() for NULL.

2006-01-17  Frank Ch. Eigler  <fche@elastic.org>

	* systemtap.spec.in: Remove explicit kernel-devel dependency,
	since some old kernel rpm builds don't virtual-provide it for
	e.g. smp, hugemem.

2006-01-17  Frank Ch. Eigler  <fche@elastic.org>

	PR 2142
	* translate.cxx (EXTRACTORS_PERMISSIVE): New experimental policy
	parameter.
	(c_unparser::visit_arrayindex, visit_print_format, visit_stat_op):
	Tolerate absent index (= NULL runtime return) in pmap.
	(*): Make semantic_error messages consistently lower case.
	* testsuite/buildok/iterate_histogram_buckets.stp: Note some missing
	functionality.

2006-01-17  Josh Stone  <joshua.i.stone@intel.com>

	* stap.1.in: Document the 'delete' operator.

2006-01-16  Roland McGrath  <roland@redhat.com>

	* systemtap.spec.in (elfutils_version): Require 0.119 now.
	* configure.ac, systemtap.spec.in: Version 0.5.3.
	* configure: Regenerated.

2006-01-16  Josh Stone  <joshua.i.stone@intel.com>

	PR 2140
	* translate.cxx (mapvar::del): Add ability to delete an indexed stat
	from (p)maps.
	(delete_statement_operand_visitor::visit_symbol): Add ability to
	delete entire pmaps and scalars.
	(delete_statement_operand_tmp_visitor): Add a special tmpvar visitor
	to parallel delete_statement_operand_visitor.
	(c_tmpcounter::visit_delete_statement): Invoke the new visitor.
	* testsuite/buildok/delete.stp: Also test scalar deletes.
	* vim/syntax/stap.vim: Recognize 'delete' operator.

2006-01-15  Frank Ch. Eigler  <fche@elastic.org>

	PR 2148
	* translate.cxx (MAXERRORS): Actually the max should be 0, so first
	error aborts session.

2006-01-13  Frank Ch. Eigler  <fche@elastic.org>

	* main.cxx (main): Suppress "Try again with -v" message if already
	verbose.

2006-01-13  Frank Ch. Eigler  <fche@elastic.org>

	* translate.cxx (c_unparser:getmap): Correct exception throwing typo.

2006-01-12  Josh Stone  <joshua.i.stone@intel.com>

	PR 2056
	* translate.cxx (c_unparser::aggregation_locks): Keeps track of
	foreach's locks on pmaps to avoid extra aggregation.
	(c_unparser::visit_foreach_loop): Set aggregation_locks appropriately.
	(c_unparser::load_aggregate, mapvar::call_prefix, mapvar::get):
	Use a new parameter to indicate that we should read from the
	already-aggregated map rather than the full pmap..
	(c_unparser::visit_arrayindex c_unparser::visit_print_format,
	c_unparser::visit_stat_op): Use aggregation_locks to avoid taking a
	lock and aggregating the pmap.
	(c_unparser::emit_map_type_instantiations): To read from a pmap's
	aggregated map, we need to include map-gen.c for the _stp_map_*
	functions.
	(c_unparser::obtained_locks, varlock::varlock, varlock::~varlock):
	Add simple static checking to detect incompatible nested locks during
	translation, and flag it as an error.

2006-01-11  Josh Stone  <joshua.i.stone@intel.com>

	PR 2140
	* testsuite/buildok/delete.stp: Test correct compilation of the
	'delete' operator for all "legal" variations.

2006-01-11  Frank Ch. Eigler  <fche@elastic.org>

	* translate.cxx (MAXERRORS): Oops, set back to intended default of 1.

2006-01-10  Frank Ch. Eigler  <fche@redhat.com>

	PR 1972.
	* tapsets.cxx (var_expanding_copy_visitor::visit_target_symbol):
	Produce error message for $var access within .return probes.
	* testsuite/semko/thirtyfour.stp: New test.

2006-01-10  Frank Ch. Eigler  <fche@redhat.com>

	PR 2060.
	* buildrun.cxx (compile_pass): Add "V=1" to kbuild if verbose.
	* translate.cxx (translator_output): For output-file constructor,
	set an explicit output buffer.
	(emit_module_init, emit_module_exit): Reorganize output, to spit
	each individual probe registration/deregistration blurb into a
	separate function.
	* translate.h: Corresponding changes; set default buffer size to 8K.
	* translate.cxx, tapsets.cxx: Replace "endl" by buffer-friendly "\n"
	throughout code generation routines.

2006-01-09  Frank Ch. Eigler  <fche@redhat.com>

	* HACKING: Extend guidelines for tapset testing.

2006-01-06  Will Cohen  <wcohen@redhat.com>

	* Makefile.am (gcov,lcov): Don't remove .gcno .gcda files.
	* Makefile.am (gcov): Fix to report data when tests fail.
	* Makefile.am (lcov): New rule to generate html coverage data.
	* Makefile.in: Regenerated.

2006-01-05  Josh Stone  <joshua.i.stone@intel.com>

	PR 2056
	* translate.cxx (var::~var, var::hist, var::buckets): make these
	methods virtual, so we can use polymorphism.
	(mapvar::hist, mapvar::buckets):  Override the corresponding var
	methods to handle pmaps correctly.
	(c_unparser::visit_arrayindex, c_unparser::visit_print_format): Make
	use of the new polymorphic behavior of var & mapvar when dealing with
	histogram data.
	* testsuite/buildok/pmap_foreach.stp: Add tests to check histogram
	accesses with for/foreach.

2006-01-04  Frank Ch. Eigler  <fche@elastic.org>

	PR 2057.
	* translate.cxx (c_unparser_assignment::visit_arrayindex): Don't take
	write lock around pmap accumulation.

2006-01-04  Will Cohen  <wcohen@redhat.com>

	* testsuite/buildok/printf.stp: Improve test coverage.

2006-01-03  Frank Ch. Eigler  <fche@redhat.com>

	* tapsets.cxx (emit_deregistration): Fix bad thinko on loop nesting.

2006-01-03  Frank Ch. Eigler  <fche@redhat.com>

	PR 1144, 1379
	* tapsets.cxx (emit_probe_prologue, _epilogue): New routines.
	Call from existing derived_probe spots.  Implement soft errors in
	epilogue code.  Implement reentrancy detection in prologue code.
	(dwarf_derived_probe::emit_deregistration): Add kprobes layer
	"nmissed" to skipped_count.
	* translate.cxx (varlock): Use nsleep(TRYLOCKDELAY) in lock
	contention loop.
	(emit_module_exit): Report number of soft errors and skipped probes.
	(emit_function, _probe): Add __restrict__ marker to context pointer.
	(translate_pass): Define new MAXTRYLOCK, TRYLOCKDELAY, MAXERRORS,
	MAXSKIPPED parameters.
	* tapset/logging.stp (error): Don't stp_error, just set context state.
	* stap.1.in, stapfuncs.5.in: Document soft errors.
	* elaborate.h: Corresponding changes.

2005-12-23  Kevin Stafford  <krstaffo@us.ibm.com>

	* tapset/2.6.9-20.ELsmp/syscalls.stp: added kernel
	version tapset
	* tapset/2.6.9-20.ELsmp/i686/syscalls.stp: added kernel
	version arch specific tapset
	* tapset/doc/discrepancies.txt: log of kernel version
	discrepancies.

2005-12-22  Roland McGrath  <roland@redhat.com>

	* configure.ac: Pass LDFLAGS to elfutils configure to force DT_RUNPATH.
	* configure: Regeneraed.

2005-12-21  Josh Stone  <joshua.i.stone@intel.com>

	PR 2056
	* translate.cxx (itervar::next): emit different code for pmaps

2005-12-21  Frank Ch. Eigler  <fche@elastic.org>

	* loc2c.h: Add __attribute__ defeating code for g++ 3.3 compatibility.

2005-12-20  Josh Stone  <joshua.i.stone@intel.com>

	* vim/filetype.vim: defines *.stp files as SystemTap scripts
	* vim/ftplugin/stap.vim: sets the comment styles
	* vim/indent/stap.vim: enables simple auto-indenting
	* vim/syntax/stap.vim: defines syntax highlighting

2005-12-19  Roland McGrath  <roland@redhat.com>

	* configure.ac, systemtap.spec.in: Version 0.5.2.
	* configure: Regenerated.

2005-12-17  Roland McGrath  <roland@redhat.com>

	* staptree.h: #include <cassert> here.

2005-12-14  Kevin Stafford  <krstaffo@us.ibm.com>

	* tapset/2.6.14/syscalls.stp: Added 2.6.14 syscalls to tapset.
	* 2.tapset/6.14/i686/syscalls.stp: Added i386 arch specific syscalls
	to tapset for kernel 2.6.14.
	* tapset/2.6.9-24.ELsmp/syscalls.stp: Added 2.6.9-24.ELsmp syscalls.
	* tapset/2.6.9-24.ELsmp/x86_64/syscalls.stp: Added x86_64 arch
	specific syscalls to tapset for kernel 2.6.9-24.ELsmp.
	* tapset/system_calls.stp: File removed.

2005-12-14  Martin Hunt  <hunt@redhat.com>

	* tapset/system_calls.stp (epoll.ctl): Temporarily remove
	references to $op and $event because gcc 4.0.2 can't
	find them.
	(epoll.wait): Ditto for $maxevents.

2005-12-13  Frank Ch. Eigler  <fche@redhat.com>

	* tapsets.cxx (var_expanding_copy_visitor::visit_target):
	Transcribe token pointer to synthesized functiondecl.

2005-12-12  Josh Stone  <joshua.i.stone@intel.com>

	* tapset/context.stp
	(execname,pid,tid,ppid,pexecname,gid,egid,uid,euid): Removed
	in_interrupt checks and other pointer checks.  We now operate on
	the assumption that "current" and its related data are always
	valid.
	* tapsets.cxx (profile_derived_probe::*,profile_builder::build):
	Do kernel version checks at translation time, using the same
	internal mechanisms as the preprocessor - a la %( kernel_v <
	"2.6.10" %? ... %: ... %)

2005-12-12  Kevin Stafford  <krstaffo@us.ibm.com>

	* main.cxx (main): Added arch directory to the existing
	kernel-version-sensitive search path.

2005-12-12  Frank Ch. Eigler  <fche@redhat.com>

	* translate.cxx (translate_pass): Emit #include <linux/profile.h>.

2005-12-12  Will Cohen  <wcohen@redhat.com>

	* tapset/logging.stp (function_exit): Make sure systemtap probes
	stop collection additional data.

2005-12-12  Frank Ch. Eigler  <fche@redhat.com>

	Fix parse tree pretty-printer.
	* staptree.h (print_format): Add raw_components field.
	* parse.cxx (parse_symbol): Set it.
	* staptree.cxx (lex_cast_qstring): Copy it here too.
	(binary_expression::print): Add a space around operator, due to
	lexical ambiguity (expr % paren-expr) vs %( preprocessor op.
	(array_in:: foreach_loop:: arrayindex::print): Print base as indexable.
	(print_format::string_to_components): Use parse_error, not semantic.
	(print_format::print): Properly quote formatting string.  Print
	histogram argument.
	* translate.cxx (visit_print_format): Properly quote formatting string.
	(varlock): Reword lock timeout error message.
	* testsuite/buildok/printf.stp: Add some quoting troublemakers.
	* testsuite/parseok/unparser.stp: New file.

2005-12-11  Roland McGrath  <roland@redhat.com>

	* configure.ac: Bump version to 0.5.1 for test builds.
	* systemtap.spec.in: Remove ExclusiveArch.
	* configure: Regenerated.

	PR 1916
	* configure.ac: Grok --with-elfutils.
	* Makefile.am [BUILD_ELFUTILS] (install-elfutils, stamp-elfutils):
	New targets.
	[BUILD_ELFUTILS] (stap_LDFLAGS, stap_LDFLAGS): Add flags
	to point at local elfutils build.
	[BUILD_ELFUTILS] (BUILT_SOURCES): Add stamp-elfutils.
	[BUILD_ELFUTILS] (stap_DEPENDENCIES): New variable.
	[BUILD_ELFUTILS] (lib-elfutils/libdw.so): New target.
	[BUILD_ELFUTILS] (install-exec-local): Depend on install-elfutils.
	(loc2c_test_LDADD): Set this to $(stap_LDADD).
	(loc2c_test_CPPFLAGS, loc2c_test_LDFLAGS): New variables.
	* Makefile.in: Regenerated.
	* compile: New file from automakeland.
	* systemtap.spec.in (elfutils_version): Require 0.118 or later.
	[bundled_elfutils]: Remove old hacks for building elfutils, and rely
	on configure --with-elfutils instead.

	* Makefile.am (pkglibexecdir): New variable.
	(AM_CPPFLAGS): Use it.
	(pkglibexec_PROGRAMS): Set this instead of noinst_PROGRAMS with stpd.
	(pkglibexec_SCRIPTS, CLEANFILES): New variables.
	(install-exec-local): Target removed.
	* runtest.sh: Set LD_LIBRARY_PATH when lib-elfutils is in use.

	* loc2c-test.c (get_location): Fix function name in error message.

2005-12-09  Graydon Hoare  <graydon@redhat.com>

	* elaborate.cxx (alias_expansion_builder::build): Fix comment typo.
	* tapsets.cxx (symbol_cache): New class.
	(dwflpp::cache): Add cache.
	(dwflpp::pattern_limited_cus): New member.
	(dwflpp::pattern_limited_funcs): New member.
	(dwflpp::limit_search_to_function_pattern): New method.
	(dwflpp::iterate_over_cus): Modify to use cached, limited sets.
	(dwflpp::iterate_over_functions): Likewise.
	(dwarf_builder::user_dw): New member.
	(dwarf_builder::kern_dw): New member.
	(dwarf_builder::~dwarf_builder): Add dtor.
	(query_module): Call dwflpp::limit_search_to_function_pattern.
	(dwarf_builder::build): Initialize persistent dwflpp members on demand.

2005-12-08  Graydon Hoare  <graydon@redhat.com>

	* translate.cxx (delete_statement_operand_visitor::visit_arrayindex):
	Prohibit deleting histogram buckets.
	(c_tmpcounter::visit_array_in): Direct to visit_arrayindex.
	(c_unparser::visit_array_in): Likewise.

	* testsuite/buildok/histogram_operator_in.stp: New test.

2005-12-08  Frank Ch. Eigler  <fche@elastic.org>

	PR 1937
	* buildrun.cxx (run_pass): Pass new "-d PID" option to stpd.
	Set SIGHUP to SIG_IGN too.

2005-12-07  Graydon Hoare  <graydon@redhat.com>

	* staptree.cxx (traversing_visitor::visit_foreach_loop): Visit
	the base indexable of the foreach loop.

	* translate.cxx (c_tmpcounter::visit_foreach_loop): Implement
	histogram bucket iteration arm.
	(c_unparser::visit_foreach_loop): Likewise.
	(c_tmpcounter::visit_arrayindex): Fix typo.

	* testsuite/buildok/iterate_histogram_buckets.stp: New test.

2005-12-07  Martin Hunt  <hunt@redhat.com>

	* translate.cxx (mapvar::fini): Use _stp_pmap_del() on pmaps.
	(emit_global): For pmaps, use "PMAP" instead of "MAP".

2005-12-06  Frank Ch. Eigler  <fche@elastic.org>

	PR 1934.
	* tapsets.cxx (resolve_prologue_endings2): Add new heuristic for
	tail-call optimized functions.
	(query_func_info): Make somewhat less verbose.

2005-12-06  Graydon Hoare  <graydon@redhat.com>

	* translate.cxx (visit_print_format): Explicitly Cast int64_t
	(pe_long) args to (long long) in generated code, for portability.

2005-12-05  Frank Ch. Eigler  <fche@elastic.org>

	* *.cxx: Add <cassert> #include as needed.

2005-12-02  Graydon Hoare  <graydon@redhat.com>

	* elaborate.cxx (mutated_var_collector): Forward
	traversal portion of calls to base class.
	(mutated_var_collector::visit_arrayindex): Resolve
	arrayindex-into-histogram expression as pe_long.
	(typeresolution_info::visit_print_format): Traverse
	into histogram if present.

	* parse.cxx (parse_symbol): Handle parse ambiguity surrounding
	print(@hist_op(...)[...]).

	* staptree.cxx (traversing_visitor::visit_arrayindex): Visit
	base member of arrayindex.

	* translate.cxx (c_unparser::histogram_index_check): New method.
	(var::hist): Fix bug.
	(var::buckets): New method.
	(stmt_expr::stmt_expr): Print with newline.
	(c_unparser::load_map_indices): Handle indexing-histogram case.
	(c_tmpcounter::visit_arrayindex): Likewise.
	(c_unparser::visit_arrayindex): Likewise.
	(c_tmpcounter_assignment::visit_arrayindex): Throw error when
	user attempts to write to histogram bucket.
	(c_unparser_assignment::visit_arrayindex): Likewise.

	* testsuite/buildok/print_histogram_entry.stp: New test.

2005-12-02  Frank Ch. Eigler  <fche@elastic.org>

	* configure.ac: Bump version number.
	* stap.1.in: Document some of the new print/stats stuff.
	* configure: Regenerated.
	* systemtap.spec.in: Enable ia64 and ppc builds.

2005-12-01  Frank Ch. Eigler  <fche@elastic.org>

	PR 1944 improved hack.
	* translator.cxx (c_tmpcounter::visit_block): New routine, allows
	overlay of sequential statements' temporaries within context.

2005-12-01  Frank Ch. Eigler  <fche@redhat.com>

	PR 1944 quick hack.
	* translator.cxx (translate_pass): Reduce default MAXNESTING to 10.
	(emit_module_init): Add a paranoid check against oversize contexts.
	* stap.1.in: Document MAXNESTING change.

2005-11-30  Frank Ch. Eigler  <fche@redhat.com>

	PR 1276
	From Josh Stone <joshua.i.stone@intel.com>:
	* tapsets.cxx (profile_derived_probe, profile_builder,
	register_standard_tapsets): Support timer.profile variety.
	* stapprobes.5.in: Document it.
	* testsuite/builok/fourteen.stp: Test its buildability.

2005-11-28  Graydon Hoare  <graydon@redhat.com>

	* translate.cxx (var::assert_hist_compatible): New method.
	(var::hist): New method.
	(c_unparser::load_aggregate): New method.
	(hist_op_downcaster): Remove, it was a mistake.
	(expression_is_hist_op): Likewise.
	(c_tmpcounter::visit_print_format): Implement print(@hist(...)).
	(c_unparser::visit_print_format): Likewise.

	* staptree.h (struct print_format): Add optional hist_op* member.
	* staptree.cxx (traversing_visitor::visit_functioncall): Visit
	hist_op if present in print_format.
	(deep_copy_visitor::visit_print_format): Likewise.

	* parse.cxx (parse_symbol): Special case to consume print(@hist(...)).

	* elaborate.cxx (typeresolution_info::visit_arrayindex): Fix type inference bug.
	(typeresolution_info::visit_foreach_loop): Likewise.

	* testsuite/buildok/print_histograms.stp: New test.

2005-11-28  Frank Ch. Eigler  <fche@redhat.com>

	* translate.cxx (c_tmpcounter_assignment::visit_symbol): Don't
	emit unused temporary into context.  Saves mucho space with strings.

2005-11-27  Roland McGrath  <roland@redhat.com>

	* loc2c.c (location_from_address): Diagnose null FB_ATTR specially.

	* loc2c.c (location_from_address): Fix function name in error message.

2005-11-27  Frank Ch. Eigler  <fche@elastic.org>

	* loc2c.c (location_from_address): Tolerate errors with NULL *input.

2005-11-26  Roland McGrath  <roland@redhat.com>

	PR 1868.
	* loc2c.c (struct location): Move frame_base member out of the union.
	(alloc_location): Initialize it.
	(new_synthetic_loc, translate, location_from_address): Update uses.
	(emit_loc_value): Don't handle frame_base here.
	(c_emit_location): Do it here instead.
	(translate): Track USED_DEREF separately for each piece.
	Use a temporary struct when allocating a new piece, letting
	a pending loc_address piece finish up first.

	* loc2c-test.c (main): Free SCOPES at end.
	(handle_variable): Free POOL at end.

	* loc2c.c (translate): Initialize LOC->address.used_deref at start.

2005-11-25  Frank Ch. Eigler  <fche@elastic.org>

	PR 1336.
	* tapsets.cxx (translate_final_fetch_or_store): Remove apparently
	unnecessary check.
	* testsuite/transok/ten.stp: New test for void* integerification.

2005-11-24  Frank Ch. Eigler  <fche@redhat.com>

	PR 1903
	* parse.cxx (eval_pp_conditional): Support %( arch == "i686" %) form.
	* stap.1.in: Document it.
	* testsuite/parseok/fourteen.stp: Test it.
	* session.h (architecture): New field.
	* main.cxx (main): Initialize it.

2005-11-24  Frank Ch. Eigler  <fche@redhat.com>

	PR 1917
	* translate.cxx (emit_common_header, emit_module_init,
	emit_module_exit): Switch context array to per-cpu kmalloc variant.
	* tapsets (*::emit_probe_entires): Use per_cpu_ptr() for my context.

2005-11-23  Graydon Hoare  <graydon@redhat.com>

	* elaborate.h (get_symbol_within_expression): Make visible.
	* elaborate.cxx (get_symbol_within_expression): Make non-static.
	(stat_decl_collector): New struct.
	(semantic_pass_stats): New semantic pass.
	(semantic_pass): Call it.
	(semantic_pass_symbols): Remove collection of statistic_decls from files.
	(visit_stat_op): Only fail if inferred type is not pe_long.

	* parse.cxx (parser::parse): Don't pass per-file statistic_decl
	into parse_global.
	(parser::parse_global): Don't parse global statistic_decls,
	they're obsolete.
	* parse.hh (parser::parse_global): Adjust signature to match.

	* session.h (statistic_decl::operator==): New method.

	* staptree.h (print_format::is_empty): New method.
	(stapfile::stat_decls): Remove field.
	* staptree.cxx (string_to_components): Fix bugs in format-string
	parser.

	* translate.cxx (var): Make private fields protected.
	(var::init): Support HIST_NONE stats.
	(aggvar): New struct.
	(mapvar::is_parallel): New method.
	(mapvar::call_prefix): Use it.
	(mapvar::calculate_aggregate): New method.
	(mapvar::fetch_existing_aggregate): New method.
	(mapvar::get): Support pe_stats.
	(mapvar::init): Use is_parallel(), and support HIST_NONE.
	(itervar::itervar): Only fault on pe_unknown.
	(itervar::start): Use mapvar::is_parallel and
	mapvar::fetch_existing_aggregate.
	(emit_map_type_instantiations): Include alloc.c before pmap-gen.c.
	Include pmap-gen.c for pe_stats maps.
	(c_unparser::gensym_aggregate): New method.
	(c_unparser::visit_foreach_loop): Handle mapvar::is_parallel case.
	(arrayindex_downcaster): New struct.
	(expression_is_arrayindex): New function.
	(c_tmpcounter::visit_stat_op): New method.
	(c_unparser::visit_stat_op): Implement.
	(c_unparser::visit_hist_op): Add commentary, still not implemented.

	* testsuite/buildok/stat_{insert,extract}.stp: New tests.
	* testsuite/semok/ten.stp: Correct for changes to global declarations.
	* testsuite/semko/*.stp: Likewise.

2005-11-21  Roland McGrath  <roland@redhat.com>

	* loc2c.c (c_translate_location): Take Dwarf_Op vector as argument
	directly, not Dwarf_Attribute.
	* loc2c.h: Update decl.
	* loc2c-test.c (get_location): New function.
	(handle_variable): Use it.
	* tapsets.cxx (dwflpp::translate_location): New method.
	(dwflpp::translate_components, dwflpp::literal_stmt_for_local): Use it.

2005-11-21  Frank Ch. Eigler  <fche@elastic.org>

	PR 1276
	From Josh Stone <joshua.i.stone@intel.com>:
	* tapsets.cxx (timer_derived_probe, timer_builder,
	register_standard_tapsets): Support timer.ms() variety.
	* stapprobes.5.in: Document it.
	* testsuite/builok/fourteen.stp: Test its buildability.

2005-11-18  Martin Hunt  <hunt@redhat.com>

	PR 1837
	* testsuite/buildko/one.stp: Replace printk.
	* testsuite/buildok/one.stp: Ditto.
	* testsuite/buildok/two.stp: Ditto.
	* testsuite/semko/fifteen.stp: Ditto.
	* testsuite/semko/fourteen.stp: Ditto.
	* testsuite/semko/thirteen.stp: Ditto.
	* testsuite/transok/eight.stp: Ditto.
	* testsuite/transok/seven.stp: Ditto.
	* testsuite/transok/six.stp: Ditto.

	* tapsets.cxx (*::emit_probe_entries): Replace printk() calls
	with _stp_warn().

	* stap.1.in: Replace printk with printf in example.

	* stapfuncs.5.in: Remove docs for printk and add for
	print and printf.

	* tapset/logging.stp (printk): Deleted.

2005-11-13  Graydon Hoare  <graydon@redhat.com>

	* staptree.h (struct indexable): New struct.
	(classify_indexable): New function.
	(classify_const_indexable): New function.
	(struct symbol): Implement indexable.
	(struct arrayindex): Take indexable as base.
	(struct foreach_loop): Take indexable as base.
	(struct print_format): New struct.
	(enum stat_component_type): New enum.
	(struct stat_op): New struct.
	(enum historgram_type): New enum.
	(struct hist_op): New struct.
	(struct visitor)
	(struct traversing_visitor)
	(struct throwing_visitor)
	(struct deep_copy_visitor): Add new visitor methods.
	(require): Specialize for indexable*.

	* staptree.cxx (print_format::*)
	(stat_op::*)
	(hist_op::*)
	(indexable::*)
	(traversing_visitor::*)
	(throwing_visitor::*)
	(deep_copy_visitor::*)
	(classify_indexable)
	(classify_const_indexable): Implement
	(deep_copy_visitor::*): Update to use indexables.

	* parse.h (parser::parse_indexable): New method.
	(parser::parse_hist_op_or_bare_name): New method.

	* parse.cxx (lexer::scan): Accept @ in identifiers.
	(parser::parse_array_in)
	(parser::parse_foreach_loop): Call parse_indexable.
	(parser::parse_hist_op_or_bare_name): Implement.
	(parser::parse_indexable): Implement.
	(parser::parse_symbol): Accept printf, stat_ops, hist_ops.

	* elaborate.h (struct typeresolution_info): Add methods for
	visiting print_format, stat_op, hist_op.

	* elaborate.cxx (symbol_fetcher): New class.
	(get_symbol_within_expression): New function.
	(get_symbol_within_indexable): New function.
	(mutated_var_collector): Replace mutated_map_collector.
	(no_var_mutation_during_iteration_check): Replace
	no_map_mutation_during_iteration_check.
	(semantic_pass_vars): Replace semantic_pass_maps.
	(semantic_pass): Update call accordingly.
	(symresolution_info::*) Add new visitors, teach about indexables
	(typeresolution_info::*) Likewise.

	* translate.cxx
	(c_unparser::getiter): Take symbol, not foreach_loop.
	(c_unparser::*) Add new visitors, teach about indexables.
	(c_tmpcounter::*)
	(delete_statement_operand_visitor::visit_arrayindex)
	(c_tmpcounter_assignment::*)
	(c_unparser_assignment::*): Likewise.
	(hist_op_downcaster): New struct.
	(expression_is_hist_op): New function.

	* testsuite/buildok/printf.stp: New test for print_format.

2005-11-10  Frank Ch. Eigler  <fche@elastic.org>

	* translate.cxx (c_unparser::visit_array_in, visit_arrayindex):
	Finish adapting to PR 1275 by switching back to read locks.

2005-11-09  Martin Hunt  <hunt@redhat.com>

	* translate.cxx: New API uses HIST_LOG and HIST_LINEAR
	instead of HSTAT_LOG and HSTAT_LINEAR.

2005-11-09  Frank Ch. Eigler  <fche@elastic.org>

	Reported by Guang Lei Li <liguangl@cn.ibm.com>:
	* tapset/context.stp (pid,ppid,tid): Correctly pick tgid vs pid.
	* testsuite/buildok/context_test.stp: Print out tid() too.

2005-11-08  Frank Ch. Eigler  <fche@redhat.com>

	* tapsets.cxx (blacklisted_p): Tolerate NULL filename parameter.
	* src/testsuite/semok/twenty.stp: New test to enumerate everything
	dwarfly probeable.

2005-11-08  Frank Ch. Eigler  <fche@redhat.com>

	* translate.cxx (c_unparser::visit_foreach_loop): With PR 1275
	done, add back read lock around foreach loop.  Add a write lock
	around preceding sort operation.  Leave a race condition window. :-(

2005-11-08  Frank Ch. Eigler  <fche@redhat.com>

	* translate.cxx (mapvar::exists): Correct some more.

2005-11-08  Frank Ch. Eigler  <fche@redhat.com>

	Patch from "Mao, Bibo" <bibo.mao@intel.com>
	* translate.cxx (mapvar::exists): Correct 64-bit type mismatch.

2005-11-08  Frank Ch. Eigler  <fche@redhat.com>

	* tapsets.cxx (blacklisted_p): Add blacklist for some .return
	probes to kludge around bug #1345.
	* tapset/system_calls.stp: Add some %( %? %) conditionals to
	get closer to using tapset on 2.6.9 kernel.

2005-11-07  Frank Ch. Eigler  <fche@redhat.com>

	PR 1828.
	* tapsets.cxx (blacklisted_p): New function.  Add a few blacklist
	entries.
	* testsuite/semko/thirtythree.stp: New test.

2005-11-07  Frank Ch. Eigler  <fche@redhat.com>

	* testsuite/buildok/twentytwo.stp: Add another test for PR 1271.

2005-11-04  Frank Ch. Eigler  <fche@redhat.com>

	* tapsets.cxx (dwarf_derived_probe::emit_registrations): Add
	possible kprobe address prechecking logic.  Set kretprobes
	maxactive to zero.
	* translate.cxx (emit_module_init): Set a more helpful default
	probe_point value for use in registration errors.  Exit properly
	after registration failure of probe #0.

2005-11-04  Roland McGrath  <roland@redhat.com>

	* tapsets.cxx (add_probe_point): Use dwfl_module_relocation_info to
	get symbol name when dwfl_module_relocations has the info.

2005-11-03  Roland McGrath  <roland@redhat.com>

	* tapsets.cxx (add_probe_point): Use explicit test with assignment in
	while condition.

2005-11-03  Frank Ch. Eigler  <fche@elastic.org>

	PR 1329.
	* tapsets.cxx (dwarf_query::add_probe_point): Look up section name
	containing given address.  Skip request if it came from .init.*.
	* testsuite/semko/thirtytwo.stp: New test.

2005-11-02  Martin Hunt  <hunt@redhat.com>

	* Makefile.am (EXTRA_DIST): Add session.h.
	* Makefile.in: Regenerated.

2005-11-01  Frank Ch. Eigler  <fche@elastic.org>

	Sound advice from <drepper@redhat.com>:
	* configure.ac: Undo last change.
	* configure.ac: Unregenerated.
	* parse.cxx: Use glibc strverscmp function instead of rpmlib.
	* stap.1.in: Update correspondingly.

2005-11-01  Graydon Hoare  <graydon@redhat.com>

	* translate.cxx (c_unparser::collect_map_index_types)
	(c_unparser::emit_map_type_instantiations)
	(c_unparser::visit_arrayindex)
	(c_unparser::visit_array_in)
	(delete_statement_operand_visitor::visit_arrayindex)
	(c_unparser_assignment::visit_arrayindex)
	(mapvar::*): Update to new runtime map API.

2005-11-01  Frank Ch. Eigler  <fche@elastic.org>

	PR 1425.
	* configure.ac: Look for rpm-devel headers and libs.
	* configure: Regenerated.
	* session.h: New file to contain systemtap_session decl.
	* staptree.h: Likewise evict statistics_decl.
	* elaborate.h: Corresponding changes.
	* main.cxx (usage): Elaborate.  Re-enable "-r RELEASE" option.
	* parse.cxx (parser): Add systemtap_session& field.  Update users.
	(scan_pp, eval_pp_conditional): New routines for preprocessing.
	(peek, next): Call it.
	(lexer::scan): Lex the preprocessor operators.
	(parser::parse): Include an extra level of exception catching
	for parse errors that occur during recovery.
	* parse.h: Corresponding changes.
	(parse_error): Allow explicit token parameter.
	* stap.1.in: Document preprocessing.
	* testsuite/parseok/fourteen.stp: New test.

2005-10-31  Roland McGrath  <roland@redhat.com>

	* systemtap.spec.in, configure.ac: Version 0.4.2 cooked.
	* configure: Regenerated.

	* configure.ac: Update libdw test to require 0.116 with dwarf_diecu.
	* configure: Regenerated.
	* systemtap.spec.in: Update elfutils requirement to 0.116.
	* loc2c.c: Dwarf_Loc -> Dwarf_Op.
	(location_from_address): dwarf_addrloclists -> dwarf_getlocation_addr.
	(c_translate_location): Likewise.
	(max_fetch_size): Remove fakeo dwarf_diecu macro.
	* tapsets.cxx (dwflpp): Dwarf_Func -> Dwarf_Die;
	dwarf_func_name -> dwarf_diename;
	dwarf_func_entrypc -> dwarf_entrypc;
	dwarf_func_file, dwarf_func_line -> dwarf_decl_file, dwarf_decl_line.

2005-10-26  Roland McGrath  <roland@redhat.com>

	* loc2c.c (max_fetch_size): Default to host pointer size,
	while still waiting for new libdw entrypoint.

2005-10-25  Roland McGrath  <roland@redhat.com>

	PR 1271 cont'd.
	* testsuite/buildok/twentytwo.stp: New file.
	* testsuite/buildok/twentythree.stp: New file.
	* loc2c.c (discontiguify): Add missing ; in output.

2005-10-20  Graydon Hoare  <graydon@redhat.com>

	PR 917 (incomplete)
	* staptree.h (struct statistic_decl): New struct.
	(stapfile::stat_decls): New member.

	* parse.h, parse.cxx
	(parser::expect_known): Fix typo.
	(parser::expect_number): New method.
	(parser::parse_global): Parse global statistic_decls.

	* elaborate.h (systemtap_session::stat_decls): New member.
	* elaborate.cxx (semantic_pass_symbols): Copy per-file stat_decls
	to session-wide.
	(typeresolution_info::visit_assignment): Detect some semantic stats
	errors in type resolution pass.

	* translate.cxx (var::sd): New private member.
	(var::var): Initialize it.
	(var::sdecl): New accessor.
	(var::init): Handle stats values.
	(mapvar::mapvar): Pass through statistic_decl to var ctor.
	(mapvar::get): Test for long explicitly.
	(mapvar::set): Likewise.
	(mapvar::init): Handle stats values.
	(c_unparser::emit_common_header): Remove typedef of stats_t,
	include stat.c when necessary.
	(mapvar::key_typename): Typo.
	(c_unparser::emit_map_type_instantiations): Thinko: value_typename not key_typename.
	(c_unparser::c_typename): Implementation typename is "Stat", not "stats_t".
	(c_unparser::c_assign): Fix bad error message.
	(c_unparser_assignment::c_assignop): Handle operator <<<.
	(c_unparser::getvar): Feed session statistic_decl into var.
	(c_unparser::getmap): Likewise.
	(c_unparser::visit_assignment): Handle operator <<<.
	(c_tmpcounter_assignment::visit_symbol): Derive type from rvalue when present.
	(c_unparser_assignment::visit_symbol)
	(c_tmpcounter_assignment::visit_arrayindex)
	(c_unparser_assignment::load_map_indices): Likewise.
	(c_unparser::visit_arrayindex): Likewise, and Prohibit statistic rvalues.
	(c_unparser_assignment::visit_arrayindex): Handle operator <<<.

	* testsuite/semko/twentyfour.stp:
	* testsuite/semko/twentyfive.stp:
	* testsuite/semko/twentysix.stp:
	* testsuite/semko/twentyseven.stp:
	* testsuite/semko/twentyeight.stp:
	* testsuite/semko/twentynine.stp:
	* testsuite/semko/thirty.stp:
	* testsuite/semko/thirtyone.stp: New tests for prohibited statistic contexts.
	* testsuite/buildok/twentytwo.stp: New test for legal statistic contexts.

2005-10-19  Tom Zanussi  <zanussi@us.ibm.com>

	PR 1194.
	* elaborate.h: Move output_file variable into systemtap_session.
	* buildrun.cxx (run_pass): Pass output file to stpd if applicable.
	* main.cxx (main): Set output_file if -o option specified.

2005-10-18  Frank Ch. Eigler  <fche@redhat.com>

	PR 1477.
	* main.cxx (main): Set PATH and LC_ALL, so
	* buildrun.cxx (compile_pass, run_pass): ... and ...
	* translate.cxx (emit_symbol_data): ... don't have to.

2005-10-18  Frank Ch. Eigler  <fche@elastic.org>

	PR 1482 cont'd.
	* translator.cxx (emit_module_init): Set aside a variable for
	detailed probe point id.
	* tapsets.cxx (emit_registrations): Use it.
	(add_probe_point): Correct synthesized probe-point typo.

2005-10-17  Martin Hunt  <hunt@redhat.com>

	PR 1482
	* tapsets.cxx (emit_registrations): On failure, don't
	forget to unregister probe 0;

2005-10-17  Frank Ch. Eigler  <fche@elastic.org>

	PR 1338.
	* parse.cx (parse_probe): Unconditionally visit parse_probe_point.
	(parse_probe_point): Accept "*" as component name.
	* stapprobes.5.in: Document this.
	* elaborate.cxx (derive_probes): Rewrite.  Make top-level function.
	(match_node::find_and_build): New function to replace
	(find_builder): Removed.
	(match_key operator <): Correct one nasty typo.
	(match_node::bind): Refuse to bind "*" component names.
	(derived_probe_builder::build): Remove recursion output param.
	(alias_expandion_builder::build): Recurse to derive_probes instead.
	* elaborate.h: Corresponding changes.
	* tapsets.cxx: Ditto.
	(query_cu): Elide prologue finding for uninteresting CUs.
	* testsuite/semok/nineteen.stp: New test.
	* testsuite/semko/twentythree.stp: New test.
	* testsuite/semko/twentyone/two.stp: Fix -p2.

2005-10-17  Graydon Hoare  <graydon@redhat.com>

	* testsuite/semko/twentyone.stp: Check function doesn't match inline.

	* testsuite/semko/twentytwo.stp: Check inline doesn't match function.

	* testsuite/buildok/six.stp: Change "function" to "inline".

	* stapprobes.5.in: Describe "inline" probes.

	* tapsets.cxx (TOK_INLINE): New token "inline".
	(dwarf_query::has_inline_str)
	(dwarf_query::has_inline_num)
	(dwarf_query::inline_str_val)
	(dwarf_query::inline_num_val): New members.
	(dwarf_query::dwarf_query): Load new members.
	(query_dwarf_inline_instance)
	(query_dwarf_func)
	(query_cu)
	(query_module)
	(dwarf_derived_probe::add_probe_point)
	(dwarf_builder::build):
	Use inline-related members where appropriate.
	(dwarf_derived_probe::register_inline_variants): New method.
	(dwarf_derived_probe::register_function_and_statement_variants):
	Call it.

2005-10-14  Roland McGrath  <roland@redhat.com>

	PR 1271.
	* loc2c.c (translate): Set LOC->byte_size in loc_noncontiguous result.
	(struct location.address): New member `declare'.
	(new_synthetic_loc, translate): Initialize it.
	(struct location.type): Add loc_fragment, loc_decl to enum.
	(c_emit_location): Emit unadorned code for loc_fragment.
	(discontiguify): New function.
	(c_translate_fetch, c_translate_store): Call it.
	(get_bitfield): New function, broken out of ....
	(emit_bitfield): ... here.  Function removed.
	(declare_noncontig_union): New function.
	(max_fetch_size): New function.
	(translate_base_fetch): New function, broken out of ...
	(c_translate_fetch): ... here.  Call it.
	Use get_bitfield here, not emit_bitfield.
	(c_translate_store): Likewise.
	(c_emit_location): Emit declarations first.

	* loc2c.c (dwarf_diename_integrate): Function removed.
	Change all callers to use dwarf_diename.

	* loc2c-test.c (handle_variable): Check for "=" before fetching DIE
	from ATTR_MEM.

2005-10-13  Roland McGrath  <roland@redhat.com>

	* loc2c.c (c_emit_location): Use final location's used_deref flag too.

	* loc2c.c (translate): Pass LOC to alloc_location, not INPUT.

	* loc2c-test.c (fail): Print a newline after the error message.

2005-10-10  Frank Ch. Eigler  <fche@elastic.org>

	* elaborate.cxx (match_node::bind): Improve error message.
	(register_library_aliases): Catch and verbosify error message.
	(semantic_pass): Provide a back-up exception catcher.

2005-10-10  Frank Ch. Eigler  <fche@elastic.org>

	PR 1456.
	* translate.cxx (c_unparser_assignment): Rename "pre" field to "post",
	add blurb to clarify polarity.
	(visit_pre/post_crement): Flip passed flag value.

2005-10-07  Frank Ch. Eigler  <fche@elastic.org>

	PR 1366.
	* staptree.h (foreach_loop): Add sort_column, sort_direction fields.
	* parse.cxx (parse_foreach_loop): Parse "+"/"-" suffix operators.
	* stap.1.in, stapex.5.in: Document them.
	* staptree.cxx (foreach_loop print, copy): Propagate them.
	* translate.cxx (visit_foreach_loop): Support them.
	* testsuite/parseok/fifteen.stp, parseko/thirteen.stp,
	buildok/twentyone.stp: Test them.

2005-10-07  Kevin Stafford  <kevinrs@us.ibm.com>

        * tapset/system_calls.stp: All 281 syscalls *prototyped*. They
	are still untested. Many of the aliases useability are contin-
 	gent upon resolution of namely: bz #1295 & bz #1382.

2005-10-06  Frank Ch. Eigler  <fche@elastic.org>

	* stap.1.in: Document -b/-s options.
	* main.cxx (usage): Clarify -b/-s blurbs.
	* translator.cxx (translate_pass): Handle bulk_mode here instead.

2005-10-06  Frank Ch. Eigler  <fche@elastic.org>

	PR 1332.
	* translate.cxx (emit_symbol_data): New function to transcribe
	a processed address->symbol lookup table, based upon /proc/kallsyms.

2005-10-05  Tom Zanussi  <zanussi@us.ibm.com>

	* buildrun.cxx (run_pass): Add bulk/buffer_size flags to flags
	passed to stpd.
	* elaborate.h (systemtap_session): Add bulk/buffer_size flags.
	* main.cxx (usage,main): Add -b (bulk), -s (buffer_size) options.
	processing.

2005-10-04  Graydon Hoare  <graydon@redhat.com>

	PR 1131.
	* tapsets.cxx
	(target_variable_flavour_calculating_visitor::visit_target_symbol)
	(var_expanding_copy_visitor::visit_target_symbol):
	Require guru mode for writing to target vars.
	* testsuite/buildok/twenty.stp: Test writing to target vars.

2005-10-01  Frank Ch. Eigler  <fche@elastic.org>

	* tapsets.cxx (get_module_dwarf): Add "required" parameter, which
	throws an exception if debuginfo is not found.
	(focus_on_module_containing_global_address): Tolerate miss.
	(query_kernel_exists): New function to test for "kernel" module in
	dwfl_getmodules() result set.
	(dwarf_builder::build): Call it if appropriate.

2005-09-30  Graydon Hoare  <graydon@redhat.com>

	PR 1131.
	* tapsets.cxx (dwflpp::find_variable_and_frame_base)
	(dwflpp::translate_components)
	(dwflpp::resolve_unqualified_inner_typedie)
	(dwflpp::translate_final_fetch_or_store): New functions.
	(dwflpp::literal_stmt_for_local): Factor a bit.
	(variable_flavour_calculating_visitor::visit_target_symbol):
	Don't fault on lvalue, just collect an extra char.
	(var_expanding_copy_visitor::target_symbol_setter_functioncalls):
	New member.
	(var_expanding_copy_visitor::visit_assignment): New method.
	(var_expanding_copy_visitor::visit_target_symbol): Permit lvalues.

2005-09-30  Frank Ch. Eigler  <fche@elastic.org>

	* tapset/system_calls.stp (*_str): Simplified boolean test logic
	throughout, fixed some typos.

2005-09-28  Frank Ch. Eigler  <fche@elastic.org>

	PR 1182.
	* main.cxx (main): Support -D macro-setting option.
	* stap.1.in: Document it and related macros.
	* buildrun.cxx (compile_pass): Emit macro definitions.
	* translate.cxx (translate_pass): Guard limit macros with #ifdef.
	Eliminate MAXCONCURRENCY macro.
	* elaborate.h (systemtap_session): Add "macros" field.
	* parse.cxx (parse_if_statement): Clear "elseblock" if needed.

2005-09-27  Frank Ch. Eigler  <fche@elastic.org>

	* tapsets.cxx (query_cu_containing_global_address): Tolerate
	way out of range addresses that result in null cudie pointers.

2005-09-27  Frank Ch. Eigler  <fche@elastic.org>

	PR 1368.
	* translate.cxx (emit_common_header): Move some MAX* definitions out ...
	(translate_pass): ... to here.  Fix probe_start API impedance mismatch.
	(emit_module_init, exit): Tolerate registration errors, such as absence
	of kretprobes support.

2005-09-27  Frank Ch. Eigler  <fche@elastic.org>

	PR 1311.
	* tapsets.cxx (target_variable_flavour_calculating_visitor::
	visit_target_symbol): Print verbose error.
	(var_expanding_copy_visitor::visit_target_symbol): Throw
	simple error.

2005-09-26  Frank Ch. Eigler  <fche@elastic.org>

	* stapfuncs.5.in: Extend errno_str verbiage.
	* tapset/errno.stp: Canonicalize script code slightly.

2005-09-26  Frank Ch. Eigler  <fche@elastic.org>

	PR 1295.
	* tapsets.cxx (resolve_prologue_endings2): Try another heuristic
	for end-of-prologue.

2005-09-22  Graydon Hoare  <graydon@redhat.com>,
	Frank Ch. Eigler  <fche@elastic.org>

	PR 1330.
	* tapsets.cxx (dwarf_derived_probe): Allow multiple probe_point
	locations per derived_probe.
	(dwarf_query): Add probe "flavour" concept, to reuse probe bodies for
	identical flavours across wildcards.
	(dwarf::emit_registrations, emit_deregistrations, emit_probe_entries):
	Reorganize.
	* staptree (probe::printsig): Put multiple locations on separate lines.

2005-09-22  Will Cohen  <wcohen@redhat.com>

	* stap.1.in: Correct sys_read alias example.

2005-09-19  Frank Ch. Eigler  <fche@redhat.com>

	* tapsets.cxx (*::emit_probe_entries): Handle busy-count correctly
	upon contention.

2005-09-14  Graydon Hoare  <graydon@redhat.com>

	PR 1260
	* tapsets.cxx (dwflpp::resolve_prologue_endings): Correct logic
	error triggered by consecutive function-beginning line records.

2005-09-14  Frank Ch. Eigler  <fche@elastic.org>

	PR 1344
	* translate.cxx: Call _stp_map_clear for "delete ARRAY" statement.

2005-09-14  Roland McGrath  <roland@redhat.com>

	* systemtap.spec.in: Version 0.4.1 cooked.
	Build runpath into elfutils libs too.

2005-09-14  Frank Ch. Eigler  <fche@elastic.org>

	PR 1257
	* Makefile.am (AM_CFLAGS): Add -fexceptions.
	* loc2c.c (c_translate_location): Invoke *fail properly.
	* Makefile.in: Regenerated.

2005-09-13  Graydon Hoare  <graydon@redhat.com>

	PR 1260
	* tapsets.cxx (func_info::func_info): Initialize fields.
	(inline_instance_info::inline_instance_info): Likewise.
	(query_inline_instance_info): Add try-catch block.
	(query_func_info): Likewise, and fault when missing prologue-end.
	(query_dwarf_func): Fault when missing entrypc.

2005-09-12  Frank Ch. Eigler  <fche@elastic.org>

	PR 1335
	* translate.cxx (c_tmpcounter::visit_functioncall): Correct
	recursion sequence.
	* testsuite/buildok/nineteen.stp: New test case.

2005-09-12  Graydon Hoare  <graydon@redhat.com>

	PR 1306
	* tapsets.cxx (dwflpp::iterate_over_srcfile_lines): Fix two
	off-by-one errors in previous change.

2005-09-12  Graydon Hoare  <graydon@redhat.com>

	PR 1306
	* tapsets.cxx (dwflpp::has_single_line_record): New function.
	(dwflpp::iterate_over_srcfile_lines): Throw when user requests
	single statement line with multiple records (and provide advice).
	(query_cu): Adjust call to match.
	(query_srcfile_line): Fix indentation.

2005-09-10  Frank Ch. Eigler  <fche@elastic.org>

	* Makefile.am, runtest.sh: Use a "testresuilt/" directory in build
	tree rather than overloading "testsuite/".
	* TODO: Removed obsoleted file.
	* Makefile.in: Regenerated.

2005-09-07  Martin Hunt  <hunt@redhat.com>

	* stap.1.in: Document current "-c" and "-x" options.

2005-09-07  Frank Ch. Eigler  <fche@elastic.org>

	* systemtap.spec.in: Remove kernel-debuginfo dependency.

2005-09-07  Frank Ch. Eigler  <fche@redhat.com>

	* main.cxx (main): Choose getpid()-based module names.
	* tapsets.cxx: Make timer.jiffies' use of task_pt_regs __i386__-only.

2005-09-07  Frank Ch. Eigler  <fche@redhat.com>

	* stap.1.in: Oops, && and || do short-circuit.

2005-09-06  Frank Ch. Eigler  <fche@elastic.org>

	* stap.1.in: Clarify absence of short-circuiting in && and ||.
	* translate.cxx (emit_function): Improve "array locals" message.
	* tapset/timestamp.stp: Add gettimeofday_us function.  Correct
	arithmetic typing in other functions.
	* stapfuncs.5.in: Document new function.

2005-09-06  Martin Hunt  <hunt@redhat.com>

	* systemtap.spec.in: Bump elfutils_version to .115.

2005-09-05  Roland McGrath  <roland@redhat.com>

	* loc2c.h: Comment fix.

2005-09-06  Frank Ch. Eigler  <fche@elastic.org>

	* configure.ac: Require elfutils 0.115+.
	* tapsets.cxx: Restore graydon's PR 1244 code.
	* testsuite/buildok/eighteen.stp: Correct typing.
	* configure: Regenerated.

2005-09-06  Martin Hunt  <hunt@redhat.com>

	* tapset/context.stp: Add function target().
	* stapfuncs.5.in (target): Document it.
	* elaborate.h (struct systemtap_session): Add cmd and target_pid to
	the struct.
	* main.cxx (usage): Add descriptions of "-c" and "-x" options.
	(main): Set s.cmd and s.target_pid.
	* buildrun.cxx (stringify): Copy this utility func here too.
	(run_pass): Add new options to set cmd and pid to the stpd
	command line.

2005-09-06  Frank Ch. Eigler  <fche@redhat.com>

	* tapsets.cxx (emit_probe_entries): Disable fault_handler for now.

2005-09-05  Frank Ch. Eigler  <fche@elastic.org>

	PR 1289
	* translate.cxx (lex_cast_qstring): Correct "cast" of object
	to string containing more than one word.
	* tapset.cxx (lex_cast_qstring): Ditto.
	(dwarf_derived_module::emit_probe_entries): Emit and use
	a generic fault_handler.

2005-09-05  Frank Ch. Eigler  <fche@elastic.org>

	PR 1172.
	* staptree.h, staptree.cxx: Make all ::print*(), operator<<
	functions take const staptree objects.
	(literal_string::print): \-prefix double-quotes.
	* translate.cxx (emit_common_header): Add context probe_point field.
	Switch to atomic_t busy flags.
	(emit_module_exit): Use atomic operations for busy flag.
	(visit_*): Use lex_cast_qstring for last_stmt strings.
	* tapsets.cxx (lex_cast_qstring): New function.
	(*::emit_probe_entries): Populate probe_point.  Use atomic operations
	for busy flag.
	* tapset/context.stp (pp): New function.
	* stapfuncs.5.in: Document it.
	* testsuite/buildok/context_test.stp: Test it.

2005-09-04  Frank Ch. Eigler  <fche@elastic.org>

	* translate.cxx (visit_literal_string): \-prefix double-quotes.

2005-09-04  Martin Hunt  <hunt@redhat.com>

	* testsuite/buildok/context_test.stp: New test.
	* tapset/logging.stp (log): Call _stp_printf().
	* stapfuncs.5.in: Add contextinfo funcs.
	* tapset/context.stp: Minor cleanup.

2005-09-03  Frank Ch. Eigler  <fche@elastic.org>

	PR 1187 prime
	* tapset.cxx (literal_stmt_for_local): Don't automgaically copy
	target char*'s to systemtap strings.
	* tapset/conversions.stp (user_string, kernel_string): New functions.
	* stapfuncs.5.in: Document new functions.

2005-09-03  Frank Ch. Eigler  <fche@elastic.org>

	PR 1292, by popular request.
	* parse.cxx (parse_functiondecl): Allow optional value/param type
	declarations.
	* stap.1.in: Document this.
	* tapset/*.stp: Convert most functions accordingly.
	* testsuite/parseok/twelve.stp, semok/seven.stp,
	semko/twenty.stp: Test this.

2005-09-02  Frank Ch. Eigler  <fche@redhat.com>

	* translate.cxx (varlock): Use trylock only for write locks.
	(translate_pass): Remove read_trylock macro hack.
	(visit_foreach_loop): Remove protective read lock, until PR 1275.
	(visit_*): Added many more "last_stmt"-setting expressions in the
	output, to improve last_error message locality.

2005-09-02  Martin Hunt  <hunt@redhat.com>

	* tapset/logging.stp: Make log() be same as print().

2005-09-02  Frank Ch. Eigler  <fche@elastic.org>

	* tapsets.cxx: Temporarily rolled back graydon's changes.

2005-09-02  Frank Ch. Eigler  <fche@elastic.org>

	* tapset/*.stp: Renamed several files to simplify names.

2005-09-01  Graydon Hoare  <graydon@redhat.com>

	PR systemtap/1244
	* testsuite/buildok/eighteen.stp: New test.
	* tapsets.cxx (dwflpp::literal_stmt_for_local)
	(query_statement, query_inline_instance_info)
	(query_func_info, query_srcfile_line, query_cu)
	(var_expanding_copy_visitor, visit_target_symbol)
	(dwarf_derived_probe): Fix 1244.

2005-09-01  Martin Hunt  <hunt@redhat.com>

	* tapset/builtin_logging.stp: Add print.

	* tapset/context.stp: New file. First cut at some
	context info.

2005-09-01  Martin Hunt  <hunt@redhat.com>

	* translate.cxx (emit_probe): Add a call to _stp_print_flush
	at the end of each probe.
	(translate_pass): Define STP_NUM_STRINGS to be 1 for
	a scratch string. Include current.c and stack.c. Don't
	define KALLSYMS_LOOKUP_NAME or KALLSYMS_LOOKUP. Remove
	references to next_fmt() and stp_dbug().

2005-08-31  Graydon Hoare  <graydon@redhat.com>

	PR systemtap/1258
	* tapsets.cxx (dwflpp::literal_stmt_for_local):
	Support DW_TAG_enumeration_type tag as synonymous with
	DW_TAG_base_type.
	* loc2c.c (base_byte_size): Likewise.
	* testsuite/buildok/seven.stp: Adjust to work on UP kernels.

2005-08-31  Graydon Hoare  <graydon@redhat.com>

	* tapsets.cxx (dwflpp::iterate_over_srcfile_lines): Correct segv
	reported in PR 1270.

2005-08-31  Frank Ch. Eigler  <fche@redhat.com>

	* translate.cxx (visit_array_in, visit_arrayindex): Use write locks
	even for array reads, until PR 1275.
	(translate_pass): Add read_trylock -> write_trylock escalation.

2005-08-30  Roland McGrath  <roland@redhat.com>

	* Makefile.am (install-data-local): Use mkdir -p, not -mkdir.
	* Makefile.in: Regenerated.

2005-08-30  Graydon Hoare  <graydon@redhat.com>

	* tapsets.cxx (dwflpp::literal_stmt_for_local): Handle dwarf
	pointer-to-1-byte-means-char case (found in PR 1187)
	* parse.cxx (parse_symbol): Eliminate use of "." from target
	symbol parser, conflicting with string concatenation operator.
	* staptree.h (target_symbol::component_type) Eliminate
	comp_struct_pointer_member, since . and -> are considered the
	same now.
	* staptree.cxx (target_symbol::print): Likewise.
	* testsuite/buildok/seventeen.stp: Test solution on PR 1191.
	* testsuite/buildok/six.stp: Test working portion of PR 1155.
	* testsuite/semko/nineteen.stp: Unresolved portion of PR 1155.

2005-08-30  Frank Ch. Eigler  <fche@elastic.org>

	PR systemtap/1268
	* translator (varlock): Add deadlock detection code.
	(emit_common_header): Add a new MAXTRYLOCK configuration macro.

2005-08-29  Graydon Hoare  <graydon@redhat.com>

	PR translator/1265
	* tapsets.cxx
	(func_info::decl_file)
	(func_info::decl_line)
	(inline_instance_info::decl_file)
	(inline_instance_info::decl_line): New fields.
	(dwflpp::function_srcfile): Remove.
	(dwflpp::function_file): Add.
	(dwflpp::function_line): Add.
	(dwarf_derived_probe::dwarf_derived_probe): Update.
	(query_statement): Pass func, file, line through.
	(query_inline_instance_info): Likewise.
	(query_func_info): Likewise.
	(query_srcfile_line): Query statement lines if
	statement_str exists, rather than *_info.
	(query_dwarf_inline_instance): Extract file and line.
	(query_dwarf_func): Likewise.
	(query_cu): Pass empty func, file, line, for address-based
	queries.

2005-08-29  Frank Ch. Eigler  <fche@redhat.com>

	* runtest.sh: Tolerate relative $SRCDIR.

2005-08-29  Frank Ch. Eigler  <fche@redhat.com>

	* stapprobes.5.in, stapfuncs.5.in, stapex.5.in: New man pages.
	* stap.1.in: Moved some content out.
	* Makefile.am (man_MANS): Add new man pages.
	* configure.ac (AC_CONFIG_FILES): Add them.
	* systemtap.spec.in: Package them.
	* Makefile.in, configure: Regenerated.
	* buildrun.cxx (run_pass): Pass "-r" to stpd.
	* translate.cxx (emit_common_header): Wrap try/catch around
	variable decls, to improve exception particularity.
	(visit_literal_number): Emit as unsigned literal, which is
	actually a subtle correctness issue.

2005-08-28  Frank Ch. Eigler  <fche@redhat.com>

	* tapsets.cxx (visit_target): Make target variable exceptions
	more informative.
	(literal_stmt_for_local): Improve bad-type exception message.
	* translate.cxx (emit_module_init): Include probe point in comments.

2005-08-27  Roland McGrath  <roland@redhat.com>

	* loc2c-test.c (print_type): New function.
	(print_vars): Use it.

	* loc2c-test.c (paddr, print_vars): New functions.
	(main): If given no variable name argument, print out variables.

2005-08-26  Graydon Hoare  <graydon@redhat.com>

	* translate.cxx: Revert tmp initialization changes.

2005-08-26  Graydon Hoare  <graydon@redhat.com>

	* parse.cxx (scan): Preserve basic C-ish escapes.
	* translate.cxx (c_tmpcounter::declaring): New flag.
	(c_tmpcounter::declare_or_init): New helper method.
	(c_tmpcounter::visit_*): Use declare_or_init.
	(c_unparser::emit_function): Run a tmpcounter to initialize tmps.
	(c_unparser::emit_probe): Likewise.
	(c_unparser::c_strcpy): Use strlcpy.
	(c_unparser::c_strcat): Use strlcat.

2005-08-25  Roland McGrath  <roland@redhat.com>

	* Makefile.am (EXTRA_DIST): List .h files explicitly.
	Automake really does not like wildcards.
	* Makefile.in: Regenerated.

2005-08-25  Frank Ch. Eigler  <fche@redhat.com>

	* Makefile.am (docs): Removed target.
	* Makefile.in: Regenerated.

2005-08-24  Graydon Hoare  <graydon@redhat.com>

	* tapsets.cxx (dwflpp::literal_stmt_for_local): Fetch pointer types,
	array types, strings, from target.

2005-08-24  Roland McGrath  <roland@redhat.com>

	* loc2c-test.c (handle_variable): Iterate on const_type/volatile_type.

2005-08-24  Frank Ch. Eigler  <fche@elastic.org>

	* configure.ac: Require elfutils 0.114.
	* tapsets.cxx: Brought back graydon's changes.
	* configure: Regenerated.

2005-08-24  Roland McGrath  <roland@redhat.com>

	* systemtap.spec.in: Update elfutils requirement.

2005-08-24  Frank Ch. Eigler  <fche@elastic.org>

	* translate.cxx (emit_global, emit_module_init): Use 2.6.9-compatible
	rwlock initialization.

2005-08-24  Frank Ch. Eigler  <fche@elastic.org>

	* tapsets.cxx (*::emit_probe_entries): Treat NULL and "" last_errors
	both as clean early returns, not errors.
	* translate.cxx: Revamp last_error handling logic.  Remove all
	"goto out" paths from expression context.
	(visit_statement): Handle last_error exit one nesting level at a time.
	(visit_return_statement, visit_functioncall): Set/reset last_error="".
	(c_tmpcounter::visit_for_loop): New routine.
	(c_unparser::visit_foreach, visit_for_loop): Rewrite to properly
	support continue/breaks, non-local exits, (foreach) locks.
	(emit_global): Emit lock variable.
	(varlock ctor, dtor): Lock/unlock global variable.
	(varlock_w, varlock_r): New concrete subclasses.  Update all users.
	* tapset/builtin_logging.stp (exit): Don't set last_error.
	* src/testsuite/buildok/sixteen.stp: New test.

	* tapsets.cxx: Temporarily rolled back graydon's changes.

2005-08-23  Graydon Hoare  <graydon@redhat.com>

	* tapsets.cxx: Re-implement dwarf probe-pattern resolution.

2005-08-22  Frank Ch. Eigler  <fche@elastic.org>

	PR systemtap/1134
	* elaborate.h (module_fds): New member in systemtap_session.
	* tapsets.cxx (dwarf_derived_probe ctor): Open /sys/module/$MOD/.text
	for the duration of a systemtap session, to lock module in memory.

2005-08-21  Frank Ch. Eigler  <fche@redhat.com>

	PR systemtap/1195, systemtap/1193
	* elaborate.cxx (alias_expansion_builder): Set new block token.
	* parse.cxx (parse_symbol): Set new target_symbol token.
	* runtest.sh: Store more pertinent failure data.
	* tapsets.cxx (emit_probe_entries): Rewrite error-handling path.
	* translate.cxx (emit_common_header): Goodbye errorcount, hello
	last_error & last_stmt.
	(c_unparser::visit_statement): New "header" for all other stmts.
	(c_assignop, visit_binary_expression): Adapt to last_error.
	* tapset/builtin_logging.stp: Adapt to last_error.

2005-08-19  Frank Ch. Eigler  <fche@elastic.org>

	PR systemtap/1213
	* translate.cxx (visit_if_statement): Translate else arms.

2005-08-19  Frank Ch. Eigler  <fche@elastic.org>

	PR systemtap/1209
	* elaborate.cxx (derived_probe_builder): Add get_param function.
	* elaborate.h: Declare them.
	* tapsets.cxx (dwarf_query::get_*_param): Call them.
	(timer_derived_probe, timer_builder): New classes.
	(register_standard_tapsets): Register timer.jiffies(N) and friend.
	* translate.cxx (translate_pass): #include <linux/timers.h>.
	* stap.1.in: Document timer.jiffies(N) probe points.
	* testsuite/buildok/fourteen.stp: New test.

2005-08-19  Frank Ch. Eigler  <fche@elastic.org>

	* elaborate.cxx (find_var): Remove $pid/$tid builtin logic.

2005-08-19  Martin Hunt  <hunt@redhat.com>

	* stp_check.in: Remove stp-control.

2005-08-18  Roland McGrath  <roland@redhat.com>

	* loc2c.c (c_translate_addressof): Take TYPEDIE instead of TYPEATTR.
	* loc2c.h: Update decl.
	* loc2c-test.c (handle_variable): Handle DW_TAG_pointer_type target
	for fetch.

2005-08-18  Will Cohen  <wcohen@redhat.com>

	* stp_check.in: See if relayfs available filesystem.

2005-08-18  Roland McGrath  <roland@redhat.com>

	* loc2c.c (struct location): New member `emit_address'.
	(alloc_location): Initialize new member from ORIGIN.
	(location_from_address): New argument EMIT_ADDRESS.
	Initialize new member.
	(translate): Use LOC->emit_address hook to format DW_OP_addr constant.
	(location_relative): Die if DW_OP_addr is used.
	(default_emit_address): New function.
	(c_translate_location): New argument EMIT_ADDRESS, pass it down.
	Use default_emit_address if argument is null.
	* loc2c.h: Update decl.
	* loc2c-test.c (handle_variable): Update caller.
	* tapsets.cxx (dwflpp::literal_stmt_for_local): Update caller.
	(dwflpp::loc2c_emit_address): New static method.

2005-08-17  Roland McGrath  <roland@redhat.com>

	PR systemtap/1197
	* loc2c.c (struct location): New members `fail', `fail_arg'.
	(alloc_location): New function.  Initialize those members.
	(new_synthetic_loc, translate): Use that instead of obstack_alloc.
	(location_from_address, location_relative): Likewise.
	(FAIL): New macro.  Use it everywhere in place of `error'.
	(c_translate_location): Take new args FAIL, FAIL_ARG.
	* loc2c.h: Update declaration.
	* loc2c-test.c (fail): New function.
	(handle_variable): Pass it to c_translate_location.
	* tapsets.cxx (dwflpp::loc2c_error): New static method.
	(dwflpp::literal_stmt_for_local): Pass it to to c_translate_location.

	PR systemtap/1205, systemtap/1206
	* loc2c.c (c_translate_fetch): Take TYPEDIE instead of TYPEATTR.
	(c_translate_store): Likewise.
	* loc2c.h: Update decls.
	* loc2c-test.c (handle_variable): Update callers.
	Look up type, resolve typedefs, and check that it's DW_TAG_base_type.
	* tapsets.cxx (dwflpp::literal_stmt_for_local): Likewise.

	* loc2c.c (base_byte_size): Add assert on expected DIE tag.
	(c_translate_array, c_translate_pointer): Likewise.
	* loc2c.h: Amend comments to explicitly state type DIE tags expected.

	* loc2c.c: #include "loc2c.h".

2005-08-16  Frank Ch. Eigler  <fche@elastic.org>

	PR systemtap/1180
	* tapsets.cxx (*): Add more verbose-predicatation to informative
	messages.  Correct more hex/dec ostream mismatches.
	(query_function): Use entry/querypc, not prologue-end, for
	function().return and .statement() probe points.
	(dwarf_derived_probe ctor): Reorganize function/statement
	probe point regeneration.

2005-08-16  Frank Ch. Eigler  <fche@elastic.org>

	* main.cxx: Don't print library parse trees if last_pass=1.

2005-08-14  Roland McGrath  <roland@redhat.com>

	* systemtap.spec.in: Update elfutils_version requirement to 0.113;
	restore bundled_elfutils setting to 1.

2005-08-12  Graydon Hoare  <graydon@redhat.com>

	* translate.cxx (c_tmpcounter::visit_array_in): Implement.
	(c_unparser::visit_array_in): Likewise.
	(mapvar::exists): New method.

2005-08-12  Frank Ch. Eigler  <fche@elastic.org>

	PR systemtap/1122 et alii
	* parse.cxx (parse_literal): Parse and range-limit 64-bit numbers.
	(parse_unary): Correct precedence glitch.
	* staptree.h (literal_number): Store an int64_t.
	* staptree.cxx: Corresponding changes.
	* translate.cxx (check_dbz): Remove - insufficient.
	(emit_function): Define CONTEXT macro sibling for THIS.
	(c_typename): pe_long -> int64_t.
	(visit_literal_number): Format literal rigorously and uglily.
	(c_assignop, visit_binary_expression): Handle div/mod via new
	helper functions in runtime.
	* tapset/builtin_logging.stp: Add error, exit builtins.
	* testsuite/buildok/ten,eleven.stp: New tests.
	* testsuite/parse{ko,ok}/six.stp: Modify for larger numbers.
	* testsuite/transok/one.stp: Add more ";"s, maybe unnecessarily.

2005-08-11  Frank Ch. Eigler  <fche@elastic.org>

	* systemtap.spec.in: Tweak to turn into fedora-flavoured spec.
	Don't build/install runtime docs.

2005-08-11  Frank Ch. Eigler  <fche@elastic.org>

	* Makefile.am (uninstall-local): New target.
	* Makefile.in: Regenerate.

2005-08-11  Frank Ch. Eigler  <fche@elastic.org>

	* translate.cxx (emit_function): Add an extra { } around the
	function body visitation.
	* tapset/timestamp_functions.stp: New file.
	* tapset/builtin_conversions.stp: Aggregated from [hex]string.
	* tapset/builtin_logging.stp: Aggregated from log/warn/printk.

2005-08-11  Frank Ch. Eigler  <fche@elastic.org>

	* tapsets.cxx: Tweak hex/decimal printing for consistency.
	(emit_registrations): Remove module-specific code, anticipating
	that libelf gives us run-time addresses already.

2005-08-10  Roland McGrath  <roland@redhat.com>

	* loc2c.c (emit_base_store): New function.
	(emit_bitfield): Rewritten to handle stores, change parameters.
	(c_translate_fetch): Update caller.
	(c_translate_store): New function.
	* loc2c.h: Declare it.
	* loc2c-test.c (handle_variable): Grok "=" last argument to do a store.

	* loc2c.c (c_translate_location): Increment INDENT.
	(c_translate_pointer): Likewise.
	(emit_loc_value): Increment INDENT after emit_header.

2005-08-10  Graydon Hoare  <graydon@redhat.com>

	* tapsets.cxx (dwflpp::literal_stmt_for_local): Copy code from
	loc2c-test to implement target member variable access.

2005-08-10  Graydon Hoare  <graydon@redhat.com>

	* tapsets.cxx
	(dwflpp::global_addr_of_line_in_cu): Implement next-line heuristic.
	(dwarf_query::get_number_param): Dwarf_Addr variant.
	(query_cu): Add line-selecting variant for function iteration.

2005-08-10  Frank Ch. Eigler  <fche@elastic.org>

	PR translator/1186
	* elaborate.cxx (resolve_2types): Accept a flag to tolerate unresolved
	expression types.
	(visit_functioncall): Call it thusly.
	* translate.cxx (emit_function): Tolerate void functions.
	* stap.1.in: Document possibility of void functions.
	* tapset/builtin_{log,printk,warn}.stp: Make these void functions.
	* testsuite/buildok/nine.stp, semok/eighteen.stp: New tests.

2005-08-10  Frank Ch. Eigler  <fche@elastic.org>

	* tapsets.cxx: Correct hex/decimal misformatting of verbose messages.
	* main.cxx: Add formal "-h" and "-V" options.
	* stap.1.in: Document them.

2005-08-10  Frank Ch. Eigler  <fche@elastic.org>

	* tapsets.cxx: Move around "focusing on ..." messages to print
	them only for matching functions/modules.
	(dwflpp ctor): Also add cu (source file) name to derived
	probe point.

2005-08-09  Graydon Hoare  <graydon@redhat.com>

	* testsuite/parseok/nine.stp: Update
	* testsuite/semok/{six,seven,eleven,seventeen}.stp: Update.

2005-08-09  Graydon Hoare  <graydon@redhat.com>

	* staptree.{cxx,h}
	(target_symbol): New struct.
	(*_visitor::visit_target_symbol): Support it.
	(visitor::active_lvalues)
	(visitor::is_active_lvalue)
	(visitor::push_active_lvalue)
	(visitor::pop_active_lvalue): Support lvalue-detection.
	(delete_statement::visit)
	(pre_crement::visit)
	(post_crement::visit)
	(assignment::visit): Push and pop lvalue expressions.
	* elaborate.{cxx,h}
	(lvalule_aware_traversing_visitor): Remove class.
	(no_map_mutation_during_iteration_check)
	(mutated_map_collector): Update lvalue logic.
	(typeresolution_info::visit_target_symbol): Add, throw error.
	* parse.{cxx,h}
	(tt2str)
	(tok_is)
	(parser::expect_*)
	(parser::peek_*): New helpers.
	(parser::parse_symbol): Rewrite, support target_symbols.
	* translate.cxx (c_unparser::visit_target_symbol): Implement.
	* tapsets.cxx (var_expanding_copy_visitor): Update lvalue logic,
	change visit_symbol to visit_target_symbol.

2005-08-09  Martin Hunt  <hunt@redhat.com>

	PR 1174
	* stp_check.in: Supply path for lsmod.
	* stp_check: Removed.

2005-08-09  Graydon Hoare  <graydon@redhat.com>

	* elaborate.cxx:
	(delete_statement_symresolution_info): New struct.
	(symresolution_info::visit_delete_statement): Use it.
	(delete_statement_typeresolution_info): New struct.
	(typeresolution_info::visit_delete_statement): Use it.
	(symresolution_info::find_var): Accept -1 as 'unknown' arity.
	* elaborate.h: Update to reflect changes in .cxx.
	* translate.cxx (mapvar::del): New method.
	(c_unparser::getmap): Check arity >= 1;
	(delete_statement_operand_visitor): New struct.
	(c_unparser::visit_delete_statement): Use it.
	* staptree.cxx (vardecl::set_arity): Accept and ignore -1.
	(vardecl::compatible_arity): Likewise.
	* testsuite/buildok/eight.stp: New test for 'delete' operator.

2005-08-08  Roland McGrath  <roland@redhat.com>

	* loc2c-test.c: New file.
	* Makefile.am (noinst_PROGRAMS): Add loc2c-test.
	(loc2c_test_SOURCES, loc2c_test_LDADD): New variables.
	* Makefile.in, aclocal.m4: Regenerated.

2005-08-08  Frank Ch. Eigler  <fche@elastic.org>

	* stap.1.in: Autoconfify old man page.
	* configure.ac: Make it so.
	* stap.1: Removed.
	* configure, Makefile.in, aclocal.m4: Regenerated.

2005-08-05  Frank Ch. Eigler  <fche@elastic.org>

	* runtest.sh: Keep around log files from crashed processes,
	those whose rc is neither 0 nor 1.

2005-08-05  Frank Ch. Eigler  <fche@elastic.org>

	* tapsets.cxx (query_statement|function|cu|module): Add explicit
	nested try/catch, since elfutils iteration seems to block
	exception catching.

2005-08-05  Frank Ch. Eigler  <fche@elastic.org>

	PR translator/1175
	* translate.cxx (*): Added unlikely() markers to most emitted error
	checks.
	(mapvar::get,set): Handle NULL<->"" impedance mismatch.
	(itervar::get_key): Ditto.  Use base index=1 for keys.
	* testsuite/buildok/one.stp: Extend.  And it runs with -p5 too.
	* stap.1: Document use of ";" statament as mechanism for grammar
	ambiguity resolution.
	* stp_check.in: Set $prefix.
	* systemtap.spec.in: Prereq kernel-devel, kernel-debuginfo,
	and not tcl.
	* tapsets.cxx: Make slightly less verbose.

2005-08-03  Graydon Hoare  <graydon@redhat.com>

	* tapsets.cxx (dwflpp): Fix address calculation logic a bit,
	and use prologue-end addresses for function probes.

2005-08-03  Frank Ch. Eigler  <fche@redhat.com>

	* stap.1: More meat, all stub sections filled.
	* elaborate.cxx (visit_assignment): Add numerous missing cases.
	* parse.cxx: Parse ".=" operator.
	* testsuite/semok/sixteen.stp: Check them.
	* main.cxx (usage): Don't show incompletely supported options.

2005-08-03  Martin Hunt  <hunt@redhat.com>

	* stp_check.in : Copy sources to /var/cache/systemtap.
	* systemtap.spec.in: Install stp_check.
	* Makefile.am (install-exec-local): Install stp_check.

2005-08-03  Martin Hunt  <hunt@redhat.com>

	* configure.ac: Add stp_check to AC_CONFIG_FILES.
	* stp_check.in : New file.

2005-08-03  Frank Ch. Eigler  <fche@elastic.org>

	* README: Be more specific about prerequisites.
	* tapset/builtin_string.stp: New builtin.
	* testsuite/buildok/seven.stp, semko/eighteen.stp: New tests.

2005-08-03  Roland McGrath  <roland@redhat.com>

	* configure.ac, systemtap.spec.in: Version 0.2.1.
	* Makefile.in, aclocal.m4, configure: Regenerated.

2005-08-02  Roland McGrath  <roland@redhat.com>

	* loc2c.c (emit_bitfield): Return bool, value from emit_base_fetch.
	(c_translate_fetch): Update caller.
	(c_translate_pointer): Never ignore emit_base_fetch return value.

	* systemtap.spec.in (%install): Remove parameters after %makeinstall.

2005-08-02  Frank Ch. Eigler  <fche@elastic.org>

	* loc2.c (emit_loc_address): Emit interleaved declaration into
	its own nested { } block.
	* tapsets.cxx (literal_stmt_for_local): Emit deref_fault block
	unconditionally.
	* tapset/builtin_hexstring.stp: New builtin.
	* testsuite/buildok/six.stp: New test.

2005-08-02  Frank Ch. Eigler  <fche@elastic.org>

	* tapsets.cxx (emit_registrations): Treat module_name="kernel"
	as if module_name="".

2005-08-01  Graydon Hoare  <graydon@redhat.com>

	* staptree.{cxx,h} (probe_point::component): Add a ctor.
	* tapsets.cxx (dwarf_derived_probe): Synthesize concrete
	probe_point for matched pattern.
	(dwarf_probe_type)
	(dwarf_query::add_kernel_probe)
	(dwarf_query::add_module_probe): Remove, they were noise.
	(dwflpp::module_name_matches): Don't call get_module_dwarf().

2005-08-01  Frank Ch. Eigler  <fche@elastic.org>

	* tapsets.cxx: Support ".return" option for function probe points.
	* testuite/buildok/five.stp: Try it.

2005-08-01  Frank Ch. Eigler  <fche@elastic.org>

	* elaborate.cxx (derive_probes, semantic_pass_symbols): Improve
	error message specificity.
	* translate.cxx (emit_module_init): Compact partial registration
	recovery code.
	(emit_module_exit): Invert deregistration sequence.
	* testsuite/buildok/four.stp: Some module() test case.

2005-08-01  Frank Ch. Eigler  <fche@elastic.org>

	* elaborate.cxx (derive_probes): Print error if results empty.
	* tapsets.cxx (dwflpp_assert): Handle positive RCs, which likely
	came from errno.
	(dwflpp::setup): Improve missing debug-info messages.
	* testsuite/semko/sixteen,seventeen.stp: New tests.
	* runtest.sh: Save stdout/stderr of FAIL/XPASS test cases.
	* Makefile.am (clean-local): Clean up testsuite/.
	* Makefile.in, aclocal.m4: Regenerated.

2005-07-29  Frank Ch. Eigler  <fche@redhat.com>

	From Graydon Hoare <graydon@redhat.com:
	* tapsets.cxx (var_expanding_copy_visitor): Correct lvalue cases.

2005-07-29  Frank Ch. Eigler  <fche@redhat.com>

	* Makefile.am: Make sure stpd goes into libexec/systemtap/
	* Makefile.in: Regenerated.

2005-07-29  Frank Ch. Eigler  <fche@redhat.com>

	* configure.ac: Fail configure stage if elfutils 0.111+ is not found.
	* Makefile.am, elaborate.cxx, tapsets.cxx: Unconditionalize.
	* configure, Makefile.in, config.in: Regenerated.

2005-07-29  Roland McGrath  <roland@redhat.com>

	* Version 0.2 distribution.

	* systemtap.spec.in: Include %{_datadir}/systemtap/tapset directory.
	(%check): Add section, run make check.
	* Makefile.am (EXTRA_DIST): Add runtest.sh.
	* Makefile.in: Regenerated.

	* systemtap.spec.in: Include man pages.
	* Makefile.am (man_MANS): Renamed to dist_man_MANS.

	* configure.ac: Add AM_CONDITIONAL definition of HAVE_LIBDW.
	* Makefile.am [HAVE_LIBDW] (stap_SOURCES_libdw): New variable.
	(stap_SOURCES): Use it, moving loc2c.c there.
	* configure, config.in: Regenerated.

	* tapsets.cxx: <libdw.h> -> <elfutils/libdw.h>
	* loc2c.c, loc2c.h: Likewise.

	* main.cxx (main): Check return value of system.

	* systemtap.spec.in (LDFLAGS): Punt using $ORIGIN here, just hard-code
	%{_libdir}.
	(elfutils_version): Bump to 0.111.
	[bundled_elfutils]: Don't massage libdwfl.h header any more.

	* configure.ac: Don't check for libelf.h, not actually #include'd.
	Update -ldw check for merged libdwfl+libdw.
	(stap_LIBS): New substituted variable.  Set only this, not LIBS,
	with -ldw check.
	* Makefile.am (stap_LDADD): New variable, use @stap_LIBS@.

	* Makefile.am (AM_CPPFLAGS): Use ${pkgdatadir}.
	(AM_CFLAGS): Use -W instead of -Wextra, for gcc 3 compatibility.
	(stpd_LDFLAGS): Variable removed.
	(AM_MAKEFLAGS): Variable removed.

2005-07-28  Frank Ch. Eigler  <fche@elastic.org>

	* elaborate.cxx (find_var): Correct array dereferencing thinko.

2005-07-28  Graydon Hoare  <graydon@redhat.com>

	* elaborate.cxx (derived_probe::derived_probe): Accept NULL probe.
	* staptree.cxx (provide, require): Move from here...
	* staptree.h: to here, and virtualize deep-copy methods.
	* translate.cxx
	(c_unparser::emit_common_header): Include loc2c-runtime.h
	* tapsets.cxx
	(dwflpp::iterate_over_modules): Use new, faster getmodules loop.
	(dwflpp::literal_stmt_for_local): New method, call loc2c.
	(var_expanding_copy_visitor): New struct which expands $-vars.
	(dwarf_derived_probe): Rebuild this->body using var expander.
	(query_function): Refactor logic a bit for speed.
	* loc2c.{c,h}: Copies (with minor changes) of Roland's work
	from elfutils CVS.
	* Makefile.am (AM_CFLAGS): Set to elfutils-style.
	(stap_SOURCES): Add loc2c.c.
	* Makefile.in: Regenerate.

2005-07-28  Frank Ch. Eigler  <fche@redhat.com>

	* stap.1: Beginnings of a man page.
	* Makefile.am: Install it.  Comment out stpd LDADD goodies.
	* configure.ac: Futilely complain about non-stpd LIBS.
	* Makefile.in, configure.in: Regenerated.
	* main.cxx (usage): Remove ARGS from help text, as nothing is
	done with these yet.

2005-07-28  Frank Ch. Eigler  <fche@redhat.com>

	* translate.cxx: Add "pt_regs*" field to context.
	* tapsets.cxx (*): Correct kprobes API interface.
	* testsuite/buildok/three.stp: New test, copied from semok.
	* Makefile.am (install-data-local): Also install runtime/relayfs,
	so scripts can build against headers located thereunder.
	* Makefile.in: Regenerated.

2005-07-28  Frank Ch. Eigler  <fche@redhat.com>

	translator/1120
	* main.cxx (main): Preset -R and -I options from environment
	variables (if set).  Pass guru mode flags to parser.
	* parse.cxx (privileged): New parser operation flag.  Update callers.
	(parse_embeddedcode): Throw an error if !privileged.
	(parse_functiondecl): Change signature.  Prevent duplicates.
	(parse_globals): Ditto.
	* parse.h: Corresponding changes.
	* tapset/*.stp: Beginnings of real tapset library, to replace
	previous builtins.
	* tapsets.cxx: Greatly reduce verbose mode output.
	* Makefile.am: Install & dist it.
	* runtest.sh: Refer to it.
	* Makefile.in, aclocal.m4: Regenerated.
	* testsuite/*/*.stp: Set guru mode via /bin/sh if needed.
	* testusite/*/*ko.stp: Homogenize shell scripts.

2005-07-28  Frank Ch. Eigler  <fche@redhat.com>

	translator/1120
	translator/1123
	* elaborate.cxx (semantic_pass_symbols): Print a more helpful
	error message around exceptions.
	* elaborate.h (systemtap_session): Add guru_mode field.
	* main.cxx (main): Initialize it to false.  Add version-sensitive
	script library searching.  Add more failure messages.
	* tapsets.cxx (dwflpp_assert): Add a decorative text parameter.
	Update callers.

2005-07-28  Martin Hunt  <hunt@redhat.com>

	* Makefile.am (install-data-local): Add runtime/transport.
	* Makefile.in: regenerated.

2005-07-26  Graydon Hoare  <graydon@redhat.com>

	* elaborate.cxx: Revert builtin-function code.
	* translate.cxx: Likewise.
	* tapsets.{h,cxx}: Likewise.

2005-07-26  Martin Hunt  <hunt@redhat.com>

	* buildrun.cxx (compile_pass): Add -Wno-unused to CFLAGS because
	usually a module doesn't use every function in the runtime.

2005-07-26  Martin Hunt  <hunt@redhat.com>

	* Makefile.am (stpd_LDFLAGS): Set rpath correclty because otherwise
	automake doesn't seem to get it right when binaries are in libexec
	subdirs.
	(AM_CPPFLAGS): revert.
	* systemtap.spec.in (LDFLAGS): Set libexecdir here instead.

2005-07-26  Frank Ch. Eigler  <fche@redhat.com>

	Support %{ embedded-c %}
	* staptree.h (embeddedcode): New statement subtype.  Stub support in
	visitors.
	* staptree.cxx: Ditto.
	* parse.cxx: Parse %{ / %}.  Accept "_" as identifier leading char.
	(parse_probe): Simplify calling convention.
	* elaborate.h: Store embedded code.
	* elaborate.cxx: Pass it.
	* translate.cxx: Transcribe it.  Return some dropped module init/exit
	code.
	* Makefile.am: Add buildok/buildko tests.
	* Makefile.in: Regenerated.
	* main.cxx: Return EXIT_SUCCESS/FAILURE even for weird rc.
	* testsuite/parseok/nine.stp: Test _identifiers.
	* testsuite/transko/*.stp: Tweak to force -p3 rather than -p2 errors.
	* testsuite/semok/transko.stp: ... and keep it that way in the future.
	* testsuite/parse*/*: Some new tests for %{ %}.
	* testsuite/build*/*: New tests for -p4.

2005-07-26  Martin Hunt  <hunt@redhat.com>

	* Makefile.am (AM_CPPFLAGS): Set PKGLIBDIR correctly.

2005-07-26  Martin Hunt  <hunt@redhat.com>

	* systemtap.spec.in: Stpd goes in libexec/systemtap.
	* Makefile.am (libexecdir): Set to libexecdir/systemtap.
	* aclocal.m4, Makefile.in: Regenerated

2005-07-25  Roland McGrath  <roland@redhat.com>

	* configure.ac: Don't define PKGLIBDIR and PKGDATADIR here.
	* Makefile.am (AM_CPPFLAGS): New variable, use -D here instead.
	(dist-hook): Don't remove ChangeLog files.
	(install-data-local): Don't install docs, just runtime stuff.
	(rpm, clean-local): Use make variables instead of @substitution@s.
	* configure, config.in, aclocal.m4, Makefile.in: Regenerated

2005-07-22  Graydon Hoare  <graydon@redhat.com>

	* translate.cxx (itervar): New class.
	(*::visit_foreach_loop): Implement.
	Various bug fixes.
	* staptree.cxx (deep_copy_visitor::*): Copy tok fields.
	* elaborate.cxx (lvalue_aware_traversing_visitor):
	(mutated_map_collector):
	(no_map_mutation_during_iteration_check): New classes.
	(semantic_pass_maps): New function to check map usage.
	(semantic_pass): Call it.
	* testsuite/transok/eight.stp: Test 'foreach' loop translation.
	* testsuite/semko/{thirteen,fourteen,fifteen}.stp:
	Test prohibited forms of foreach loops.

2005-07-21  Martin Hunt  <hunt@redhat.com>

	* Makefile.am (EXTRA_DIST): Add systemtap.spec.
	(install-data-local): Install docs and probes.
	(docs): New target.
	(rpm): New target.

	* configure.ac: Set initial version to 0.1.1.
	(pkglibdir): Set to libexec.

	* Makefile.in: Regenerated.

2005-07-20  Graydon Hoare  <graydon@redhat.com>

	* elaborate.{cxx,h} (find_array): Remove.
	(find_scalar): Rename to find_var, add array support.
	* staptree.{cxx,h} (vardecl::compatible_arity): New method.
	* translate.cxx: Refactor, add array read/write support.
	* testsuite/transok/three.stp: Uncomment array uses.
	* testsuite/transok/seven.stp: New test of array r/w.

2005-07-20  Frank Ch. Eigler  <fche@redhat.com>

	* tapsets.cxx (*::emit_[de]registrations): Add logic for probe
	lifecycle control (session_state).
	* translate.cxx (emit_common_header,emit_module_{init,exit}): Ditto.
	(visit_*): Use per-context errorcount.

2005-07-19  Frank Ch. Eigler  <fche@redhat.com>

	* Makefile.am (dist-hook): Complete the resulting tarball.
	* Makefile.in: Regenerated.

2005-07-19  Frank Ch. Eigler  <fche@redhat.com>

	* translate.cxx (emit_module_init/exit, translate_pass): Conform
	to newer runtime startup/shutdown hooks.

2005-07-15  Frank Ch. Eigler  <fche@redhat.com>

	* Makefile.am (install-data-local): Correct typo.
	* buildrun.cxx (compile_pass): Ditto.
	* main.cxx (main): Print errors if passes 4 or 5 fail.

2005-07-14  Frank Ch. Eigler  <fche@redhat.com>

	* buildrun.cxx (compile_pass, run_pass): Get closer to a working
	test_mode.
	* translate.cxx (emit_module_init, emit_common_header): Ditto.
	(translate_pass): Ditto.

2005-07-14  Frank Ch. Eigler  <fche@redhat.com>

	* Makefile.am (stpd): Install in $pkglibdir.
	(runtime): Copy to $pkgdatadir.
	* configure.ac: Pass along pkgdatadir and pkglibdir.
	* main.cxx: Default runtime_path from pkgdatadir.
	* buildrun.cxx (run_pass): Correct stpd directory.
	* Makefile.in, configure, config.in: Regenerated.

2005-07-12  Graydon Hoare  <graydon@redhat.com>

	* elaborate.cxx
	(semantic_pass_symbols): Only enter body if non-null.
	(semantic_pass_types): Likewise.
	(semantic_pass): Pass session to register_standard_tapsets.
	* translate.cxx
	(builtin_collector): New struct.
	(hookup_builtins): New function.
	(translate_pass): Only translate functions with bodies.
	(c_unparser::emit_common_header): Likewise, and call hookup_builtins.
	* tapsets.hh (builtin_function): New class.
	(register_standard_tapsets): Change parameter to session.
	* tapsets.cc (bultin_function::*): Implement class.
	(register_standard_tapsets): Register printk, log, warn.
	* testsuite/transok/six.stp: New test.

2005-07-12  Frank Ch. Eigler  <fche@redhat.com>

	* buildrun.cxx (compile_pass): Make non-verbose mode quieter.
	(run_pass): Spawn stpd for dirty work.
	* Makefile.am: Also build stpd into libexecdir.
	* configure.ac: Pass LIBEXECDIR.
	* Makefile.in, configure, config.in: Regenerated.
	* AUTHORS: Update.

2005-07-11  Graydon Hoare  <graydon@redhat.com>

	* staptree.cxx (require): Generally handle null pointers in src.
	(deep_copy_visitor::visit_if_statement): Revert fche's change.

2005-07-11  Frank Ch. Eigler  <fche@redhat.com>

	* parse.cxx (parse_literal): Compile cleanly on 64-bit host.
	* staptree.cxx (deep_copy_visitor::visit_if_statement): Don't
	freak on a null if_statement.elseblock.

2005-07-07  Graydon Hoare  <graydon@redhat.com>

	* staptree.{h,cxx} (deep_copy_visitor): New visitor.
	* elaborate.cxx
	(derived_probe::derived_probe):
	(alias_expansion_builder::build): Use it.
	* testsuite/semok/fifteen.stp: New test which relies on deep copy.

2005-07-07  Frank Ch. Eigler  <fche@redhat.com>

	* Makefile.am (dist): Package up the source tree, including
	testsuite and runtime.
	* main.cxx: Use clog instead of cerr for logging messages.
	* buildrun.cxx: Ditto.
	(compile_pass): Add -Iruntime/user for test mode.
	* translate.cxx (*): Commonalize test/real mode output.
	* Makefile.in: Regenerated.

2005-07-05  Graydon Hoare  <graydon@redhat.com>

	* elaborate.{h,cxx}: Revert previous changes.
	* tapsets.{h,cxx}: Adapt to verbose as a member of session.
	* elaborate.cxx (alias_expansion_builder::build): Avoid copying
	locals between alias definition and use.
	* testsuite/semok/{twelve,thirteen,fourteen}.stp: New tests.
	* staptree.cxx (probe_alias::printsig): Print equals sign.

2005-07-05  Frank Ch. Eigler  <fche@redhat.com>

	* elaborate.h (systemtap_session): Add more command-line arguments.
	* staptree.h (verbose): Bad global, no donut.
	* elaborate.cxx: Temporarily disable verbose variable access.
	* main.cxx: Support more arguments, build/run passes.  Revamp
	temporary file generation and partial-pass output generation.
	* tapsets.cxx, translate.cxx: Emit just enough extra punctuation
	and fluff to make generated probe pass -Werror.
	* buildrun.cxx, buildrun.h: New files for passes 4/5.  Partial
	support for build pass, nothing on probe execution yet.
	* testsuite/transok/*.stp: Force just -p3, now that -p4/5 exist.
	* Makefile.am, Makefile.in: Corresponding changes.

2005-07-04  Graydon Hoare  <graydon@redhat.com>

	* elaborate.h (symresolution_info::current_derived_probe): New field.
	(symresolution_info::current_probe): Change type.
	* elaborate.cxx (semantic_pass_symbols): Add passes for resolving
	locals in pre-derivation base probes and pre-expansion aliases.
	(symresolution_info::visit_symbol):
	(symresolution_info::find_scalar): Update to match new field.

2005-06-27  Graydon Hoare  <graydon@redhat.com>

	* staptree.{h,cxx} (probe_alias): New structure.
	* parse.{h,cxx} (parser::parse): Parse probes or probe aliases.
	(parser::parse_probe): Likewise.
	* tapsets.{h,cxx}:
	(derived_probe_builder):
	(match_key):
	(match_node):
	(alias_derived_probe): Move from here,
	* elaborate.{h,cxx}: to here.
	* elaborate.h (systemtap_session::pattern_root): New member.
	(register_library_aliases): New function.
	* tapsets.cxx: Build one dwarf_derived_probe per target address.

2005-06-23  Graydon Hoare  <graydon@redhat.com>

	* tapsets.cxx
	(probe_type): New enum.
	(probe_spec): New struct.
	(dwarf_derived_probe): Reorganize a bit, interpret .return.
	(query_statement): Translate addresses back to module space.
	(probe_entry_function_name):
	(probe_entry_struct_kprobe_name):
	(foreach_dwarf_probe_entry):
	(declare_dwarf_kernel_entry):
	(deregister_dwarf_kernel_entry):
	(register_dwarf_kernel_entry):
	(register_dwarf_module):
	(declare_dwarf_module_entry):
	(deregister_dwarf_module_entry):
	(register_dwarf_module_entry): New functions.
	(dwarf_derived_probes::emit_probe_entries):
	(dwarf_derived_probes::emit_registrations):
	(dwarf_derived_probes::emit_deregistrations): Implement.

2005-06-21  Frank Ch. Eigler  <fche@redhat.com>

	* config.in, configure: Regenerated.
	* tapsets.cxx: Make dwarf code conditional on new elfutils header.

2005-06-20  Graydon Hoare  <graydon@redhat.com>

	* configure.ac: Scan for libdwfl.
	* staptree.h (verbose): New global.
	* main.cxx (usage, main): Implement -v option.
	* tapsets.cxx (dwflpp): New struct.
	(query_statement): New function.
	(query_function): New function.
	(query_cu): New function.
	(query_module): New function.
	(dwarf_derived_probe): Implement primary forms.

2005-06-14  Graydon Hoare  <graydon@redhat.com>

	* tapsets.h: New file.
	(derived_probe_builder): Callback for making derived probes.
	(match_key): Component of pattern-matching tree.
	(match_node): Other component of pattern-matching tree.
	* tapsets.cxx: Add pattern-matching system for probes.
	(alias_derived_probe): Skeleton for alias probes.
	(dwarf_derived_probe): Skeleton for dwarf probes.
	(register_standard_tapsets): Registry for standard tapsets.

2005-06-13  Frank Ch. Eigler  <fche@redhat.com>

	Start separating out translator-side probe point recognition.
	* tapsets.cxx: New file.
	(be_derived_probe): Support for begin/end probes.
	(derive_probe): Ditto.  Reject anything unrecognized.
	* translator.cxx: Move out old code.
	* Makefile.am: Add new source file.
	* testsuite/semok/*: Switch to begin/end probes only.

2005-06-08  Frank Ch. Eigler  <fche@redhat.com>

	systemtap/916
	Implement all basic scalar operators, including modify-assignment.
	* parse.cxx (lexer): Allow multi-character lookahead in order to
	scan 1/2/3-character operators.
	(parse_boolean_or/and/xor/shift): New routines.
	* translate.cxx (visit_assignment, visit_binary_expression,
	visit_*_crement): Generally rewrote.
	(visit_*): Added more parentheses in output.
	(emit_module_init): Initialize globals.
	* staptree.h, elaborate.cxx, elaborate.h: Remove exponentiation.
	* main.cxx (main): Add an end-of-line to output file.
	* testsuite/*: Several new tests.

2005-06-05  Frank Ch. Eigler  <fche@elastic.org>

	Implement for/next/continue/break/while statements.
	* staptree.h: Declare new 0-arity statement types.  Tweak for_loop.
	* parse.cxx: Parse them all.
	* translate.cxx (c_unparser): Maintain break/continue label stack.
	(visit_for_loop, *_statement): New implementations.
	* elaborate.*, staptree.cxx: Mechanical changes.
	* testsuite/parseok/ten.stp, semko/twelve.stp, transko/two.stp,
	transok/five.stp: New tests.

2005-06-03  Frank Ch. Eigler  <fche@elastic.org>

	* elaborate.cxx (find_*): Remove arity checks from here ...
	* staptree.cxx (set_arity): Put arity match assertion here.
	* testsuite/semko/{six,nine}.stp: Confirm logic.
	* testsuite/transko/one.stp: First translation-time ko test.

2005-06-03  Frank Ch. Eigler  <fche@redhat.com>

	* TODO: Removed entries already represented in bugzilla.
	* elaborate.cxx: Rewrite type inference for several operators.
	* main.cxx (main): For -p2 runs, print types of function/probe locals.
	* parse.cxx (scan): Identify more two-character operators.
	(parse_comparison): Support the whole suite.
	* translate.cxx (visit_unary_expression, logical_or_expr,
	logical_and_expr, comparison,ternary_expression): New support.
	* testsuite/parseok/semok.stp: Clever new test.
	* testsuite/transok/four.stp: New test.
	* testsuite/*: Some tweaked tests for syntax changes.

2005-06-03  Frank Ch. Eigler  <fche@redhat.com>

	* parse.cxx (scan): Support C and C++ comment styles.
	* testsuite/parseok/four.stp: Test them some ...
	* testsuite/parseko/nine.stp: ... and some more.

2005-06-02  Frank Ch. Eigler  <fche@redhat.com>

	* translate.cxx (visit_concatenation, visit_binary_expression):
	New basic implementation.
	(*): Reduce emitted whitespace and remove `# LINE "FILE"' lines.

2005-06-02  Frank Ch. Eigler  <fche@redhat.com>

	Parse foreach construct.  Added fuller copyright notices throughout.
	* staptree.h (foreach_loop): New tree node type.
	* staptree.cxx: Print it, visit it, love it, leave it.
	* parse.cxx: Parse it.
	(parse_stmt_block): Don't require ";" separators between statements.
	(parse_array_in): Use [] as index group operator instead of ().
	* elaborate.cxx (visit_foreach_loop): New code.
	* translate.cxx: Slightly tighten errorcount/actioncount handling.
	* main.cxx: Accept "-" as script file name standing for stdin.
	(visit_arrayindex): Switch to simpler set_arity call.
	* configure.ac: Generate DATE macro.
	* Makefile.in, configure, config.in: Regenerated.
	* testsuite/*: New/updated tests for syntax changes, foreach ().

2005-05-30  Frank Ch. Eigler  <fche@redhat.com>

	More fully parse & elaborate "expr in array" construct.
	* staptree.h (array_in): Make this unary.  Update .cxx to match.
	* parse.cxx (parse_array_in): Rewrite.
	(parse_symbol_plain): Removed.  Update .h to match.
	* elaborate.cxx (typeresolution_info::visit_array_in): New function.
	(find_array): Tentatively, accept arity=0.
	* translate.cxx (c_unparser::c_assign): New functions to eliminate
	much ugly duplication.  Use throughout.
	(visit_symbol): Correct function formal argument search.
	(c_tmpcounter*::visit): Add missing recursion in several functions.
	* testsuite/*: Add new tests for array-in construct.  Add the
	first "transok" test.
	* Makefile.am: Add transok tests.
	* Makefile.in: Regenerated.

2005-05-26  Frank Ch. Eigler  <fche@redhat.com>

	* translate.cxx: Traverse trees just for common-header generation,
	to emit explicit temp variables into context.  Switch to explicit
	"frame" pointer in generated function/probe bodies.  Initialize
	locals in function bodies.  Rename "test_unparser" to "c_unparser"
	throughout.

2005-05-24  Frank Ch. Eigler  <fche@redhat.com>

	* elaborate.cxx (find_array): Support automagic tapset globals.
	* testsuite/semok/nine.stp: Test it.
	* staptree.cxx (stapfile print): List globals.

2005-05-24  Frank Ch. Eigler  <fche@redhat.com>

	* testsuite/semlib/*: New tapset library chunks for "-I" testing.
	* testsuite/semok/eight.stp, nine.stp: New tests.

2005-05-22  Frank Ch. Eigler  <fche@elastic.org>

	* Makefile.am (gcov): New target to generate test-coverage data from
	a testsuite run.
	* Makefile.in: Regenerated.

2005-05-20  Frank Ch. Eigler  <fche@redhat.com>

	Many changes throughout.  Partial sketch of translation output.
	* elaborate.*: Elaboration pass.
	* translate.*: Translation pass.
	* staptree.*: Simplified for visitor concept.
	* main.cxx: Translator mainline.
	* *test.cxx: Removed.
	* testsuite/*: Some new tests, some changed for newer syntax.

2005-05-05  Frank Ch. Eigler  <fche@redhat.com>

	* parse.cxx (parse): Add helper methods.
	(lexer::scan, parse_assignment): Parse "<<<" operator.  Fix assignment
	associativity.
	(parse_symbol): Permit function with empty arg list.
	(parse_global, parse_statement, parse_functiondecl): Expect
	unconsumed leading keyword.
	(parse_global): Don't use ";" termination.
	* parse.h: Corresponding changes.
	* staptree.cxx (binary_expression::resolve_types): Fix <<<
	type inference.
	(translator_output): Improve pretty-printing.
	(*): Add general visitors to statement/expression types.
	* staptree.h: Corresponding changes.  Tweak symresolution_info fields.
	Add semantic_error class.
	* semtest.cxx: Adapt to this.
	* testsuite/parseok/two.stp, semok/*.stp: Adapt to syntax changes.

2005-03-15  Frank Ch. Eigler  <fche@redhat.com>

	* semtest.cxx: Print probe signatures properly.
	* staptree.cxx (probe::printsig): New function.

2005-03-15  Frank Ch. Eigler  <fche@redhat.com>

	* TODO: New file.  Include some probe-point-provider syntax examples.
	* parse.cxx (lexer::scan, parser::parse_literal): Support hex, octal
	numbers via strtol.
	(parse_probe, parse_probe_point): Modify for dotted syntax.
	* staptree.cxx: Ditto.
	* parsetest.cxx, semtest.cxx: Print parse/sem results even if
	.stp files were given on command line.
	* parse.h, staptree.h: Rename probe_point_spec -> probe_point.
	* runtest.sh: New test-runner front-end script.
	* Makefile.am: Use it for TESTS_ENVIRONMENT.
	* testsuite/*: Update probe point syntax.  Add a bunch of new tests.

2005-03-04  Frank Ch. Eigler  <fche@redhat.com>

	* parse.cxx (scan): Support '$' characters in identifiers.
	(parse_symbol): Support thread-> / process-> shorthand.
	* staptree.cxx (symresolution_info::find): Split up into
	find_scalar, find_array, find_function.
	(resolve_symbols): Call the above for symbol/arrayindex/functioncall.
	(find_scalar): Add stub support for synthetic builtin variables.
	* staptree.h: Corresponding changes.
	* testsuite/*: Some new tests.

2005-03-03  Frank Ch. Eigler  <fche@redhat.com>

	* parse.cxx (parse_assignment): Assert lvalueness of left
	operand.
	* staptree.h (expression): Add is_lvalue member.
	* staptree.cxx (functioncall::resolve_types): Don't crash on
	formal-vs-actual argument count mismatch.
	(*): Add some is_lvalue stub functions.
	* testsuite/*: Some new tests.

2005-03-01  Frank Ch. Eigler  <fche@redhat.com>

	* parse.cxx: Implement left-associativity for several types of
	operators.  Add some more statement types.  Parse functions.
	Be able to print tokens.  Simplify error generating functions.
	Save tokens in all parse tree nodes.
	* parse.h: Corresponding changes.
	* staptree.cxx: Move tree-printing functions here.  Add many
	new functions for symbol and type resolution.
	* staptree.h: Corresponding changes.
	* semtest.cxx: New semantic analysis pass & test driver.
	* testsuite/sem*/*: New tests.
	* parsetest.cxx: Separated parse test driver.
	* testsuite/parse*/*: Adapt tests to parsetest driver.
	* Makefile.am: Build semtest.  Run its tests.
	* Makefile.in: Regenerated.

2005-02-11  Frank Ch. Eigler  <fche@redhat.com>

	* parse.cxx, parse.h: New files: parser.
	* staptree.h: New file: semantic object declarations.
	* staptree.cxx: New dummy driver file.<|MERGE_RESOLUTION|>--- conflicted
+++ resolved
@@ -1,4 +1,3 @@
-<<<<<<< HEAD
 2008-12-17  Mark Wielaard  <mjw@redhat.com>
 
 	* translate.cxx (dump_unwindsyms): Adjust against correct p_vaddr.
@@ -25,7 +24,7 @@
 	(utrace_derived_probe_group::emit_vm_callback_probe_decl):
 	Test for STP_NEED_TASK_FINDER_VMA to enable
 	emit_vm_callback_probe_decl.
-=======
+
 2009-01-23  Mark Wielaard  <mjw@redhat.com>
 
 	* configure.ac: Use make -k install-data for elfutils.
@@ -343,7 +342,6 @@
 	* stap-client: Don't use -d on netcat. Redirect from /dev/null instead.
 	* stap-server: Likewise.
 	* stap-serverd: Likewise.
->>>>>>> f120873c
 
 2008-12-09  Frank Ch. Eigler  <fche@elastic.org>
 
