--- conflicted
+++ resolved
@@ -1,5 +1,3 @@
-<<<<<<< HEAD
-=======
 2008-05-12  Jim Keniston  <jkenisto@us.ibm.com>
 
 	PR 4311 - Function boundary tracing without debuginfo: Phase II
@@ -45,13 +43,6 @@
 	--ignore-vmlinux, and --ignore-dwarf.
 	* testsuite/{semok,semko}/nodwf*.stp
 
-2008-05-09  Frank Ch. Eigler  <fche@elastic.org>
-
-	PR 6487.
-	* main.cxx (dwarf_query::build_blacklist): Add kernel/relay.c
-	and kernel/timer.c to probing blacklist.
-
->>>>>>> d1e75006
 2008-05-07  Frank Ch. Eigler  <fche@elastic.org>
 
 	PR 6492.
