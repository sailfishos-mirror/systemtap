<<<<<<< HEAD
2008-12-05  Frank Ch. Eigler  <fche@elastic.org>

	* tapsets.cxx, translate.cxx: Set default elfutils debuginfo_path
	to start with "+", to enable debuginfo<->stripped checksum checking.
	* stap.1.in: Note this.

2008-12-05  Kent Sebastian  <ksebasti@redhat.com>

	PR7051
	* doc/langref.tex, elaborate.cxx, runtime/vsprintf.c,
	stap.1.in, staptree.cxx, staptree.h, translate.cxx:
	Remove printf %n directive and references to it in documentation.
=======
2008-12-03  Roland McGrath  <roland@redhat.com>

	PR6925
	* run-stap.in: New file.
	* configure.ac: Generate run-stap from it.
	* configure: Regenerated.

	PR7063
	* buildrun.cxx (run_pass): Obey SYSTEMTAP_STAPRUN environment variable.
>>>>>>> 2f62657c

2008-12-03  Frank Ch. Eigler  <fche@elastic.org>

	PR6925
	* configure.ac: Suggest --prefix if configured without.
	* configure: Regenerated.

2008-12-03  Frank Ch. Eigler  <fche@elastic.org>

	PR 5982: rename -B to -r
	* main.cxx (main): Treat -r REV and -r /PATH as complimentary.
	Imply -p4 if target mismatches host versions.
	(usage): Document -r more.
	* hash.cxx (find_hash): Add in the kernel_build_tree.
	* buildrun.cxx (compile_pass, kernel_built_uprobes): Simplify
	logic.
	* tapsets.cxx (setup_kernel, setup_user): Ditto.
	* translate.cxx (emit_symbol_data): Ditto.
	* stap.1.in: Document -r /PATH.

2008-12-01  Rajan Arora  <rarora@redhat.com>

	PR 5892: Add -B and parameterize all occurences of /lib/modules/...
	* buildrun.cxx (compile_pass, kernel_built_uprobes): Audit
	mentions of /lib/modules/... with path to kernel_build_tree
	provided by -B.
	* tapsets.cxx (setup_kernel, setup_user, mark_builder::build):
	Likewise.
	* translate.cxx (emit_symbol_data): Likewise.
	* session.h (struct systemtap_session): New member kernel_build_tree.
	* main.cxx (main): Add case for 'B' and attempt to fetch Version for
	the kernel build tree using include/config/kernel.release in build
	path, remove -r REV implies -p4 logic altogether.


2008-11-29  Frank Ch. Eigler  <fche@elastic.org>

	Warnings cleanup.
	* buildrun.cxx (verify_uprobes_uptodate, make_uprobes): Simplify
	messages.
	* cache.cxx (add_to_cache, clean_cache): Reset s.use_cache upon
	failure.
	* hash.cxx (find_hash): Ditto.
	* main.cxx (main): Simplify/conditionalize warning messages.  Save
	module to $cwd if last_pass==4 but cache encountered errors.

2008-11-28  Frank Ch. Eigler  <fche@elastic.org>

	PR 6965.
	* translate.cxx (dump_unwindsyms): Tweak symbols for
	STP_NEED_{SYMBOL,UNWIND}_DATA

2008-11-28  Elliott Baron  <ebaron@redhat.com>

	PR 6965.
	* translate.cxx (dump_unwindsyms): Output #ifdef for
	symbol table.

2008-11-28  Frank Ch. Eigler  <fche@elastic.org>

	PR 5376.
	* parse.cxx (parse::parse_probe): Prevent alias names from
	being marked "?" or "!".

2008-11-28  Frank Ch. Eigler  <fche@elastic.org>

	PR 6477.
	* elaborate.cxx (print_error_source, print_warning): Tolerate
	NULL token.

2008-11-27  Frank Ch. Eigler  <fche@elastic.org>

	PR 7036
	From Wenji Huang <wenji.huang@oracle.com>:
	* elaborate.cxx (print_error): Don't suppress if listings_mode.
	* main.cxx (main): Suppress "pass N failed" if listings_mode.

2008-11-26  Stan Cox  <scox@redhat.com>

	* tapsets.cxx (dwarf_builder::build): Support debuginfo static uprobes.

2008-11-26  Frank Ch. Eigler  <fche@elastic.org>

	* translate.cxx (emit_module_exit): Add another synchronize_sched.

2008-11-26  Frank Ch. Eigler  <fche@elastic.org>

	* main.cxx (main): Advise users to try '--vp ...' after a pass error.

2008-11-26  Frank Ch. Eigler  <fche@elastic.org>

	* translate.cxx (emit_module_exit): Call synchronize_sched during
	module shutdown if it's available.
	* buildrun.cxx (compile_pass): Test for it.

2008-11-25  Frank Ch. Eigler  <fche@elastic.org>

	PR 7046.
	* tapsets.cxx (uprobe*emit_module_decls): Rewrite the generated
	stap_uprobe_change function, to hold mutex for a shorter period
	and to produce more meaningful KERN_INFO traces if -DDEBUG_UPROBES.
	(uprobe*emit_module_exit): Switch to KERN_INFO also.

2008-11-25  Will Cohen <wcohen@redhat.com>

	* scripts/kernel-doc: Clean up SystemTap function formatting.

2008-11-25  Will Cohen <wcohen@redhat.com>

	* scripts/kernel-doc: Make executable.

2008-11-25  Will Cohen <wcohen@redhat.com>

	* scripts/kernel-doc: New.
	* configure.ac: Add doc/SystemTap_Tapset_Reference/Makefile.
	* configure, doc/SystemTap_Tapset_Reference/Makefile.in: Regenerate.

2008-11-25  Mark Wielaard  <mjw@redhat.com>

	* tapsets.cxx (dwarf_derived_probe_group::emit_module_exit):
	struct stap_dwarf_probe field is called pp, not pp_name.

2008-11-24  Kent Sebastian  <ksebasti@redhat.com>

	PR 4978.
	* stap.1.in (PRINTING): printf directives, more examples.

2008-11-22  Frank Ch. Eigler  <fche@elastic.org>

	* tapsets.cxx (MAXUPROBES): Tweak its definition.  Use it
	consistently.
	* stap.1.in (MAXUPROBES): Document it.

2008-11-22  Frank Ch. Eigler  <fche@elastic.org>

	PR 5689.
	* tapsets.cxx (dwarf_derived_probe_group::emit_module_exit,decls):
	Print kprobe missed stats if STP_TIMING.
	(uprobe_derived_probe_group::emit_module_exit,declx): Track
	uprobe missed stats if STP_TIMING>
	* translate.cxx (emit_module_exit): Print uprobe missed stats.

2008-11-21  Frank Ch. Eigler  <fche@elastic.org>

	PR 5689.
	* tapsets.cxx (common_probe_entryfn_{pro,epi}logue):
	Track separate skip counts for low-stack and reentrancy conditions.
	* translate.cxx (emit_common_header): Declare counters.
	(emit_module_exit): Print them.
	(emit_unlocks): Don't bother redundantly testing skipped_count.

2008-11-21  Frank Ch. Eigler  <fche@elastic.org>

	* translate.cxx (emit_module_exit): Perform shutdown probe
	synchronization after all unregistrations and end/error probe
	runs.

2008-11-20  Frank Ch. Eigler  <fche@elastic.org>

	PR 5689
	* translate.cxx (emit_global, emit_global_init, emit_module_exit,
	emit_locks): Track & print global.s_VAR_lock_skip_count.

2008-11-20  Frank Ch. Eigler  <fche@elastic.org>

	* main.cxx (main): Correct thinko in --vp option with <5 arg chars.

2008-11-18  Jim Keniston  <jkenisto@us.ibm.com>

	PR 6879
	* runtime/uprobes2/uprobes_x86.c: Allow probing of instructions
	with fs: and gs: prefixes.  Apply fix from runtime/uprobes.

2008-11-18  Frank Ch. Eigler  <fche@elastic.org>

	PR6925.
	* main.cxx (usage,main): Process new --vp option.
	* session.h (perpass_verbose): New field.

2008-11-11  Stan Cox  <scox@redhat.com>

	* Makefile.am (pkglib_LIBRARIES): New.
	* Makefile.in: Regenerated
	* stapprobes.5.in (process.mark): New.
	* tapsets.cxx (register_patterns):  Add process.mark.
	(dwarf_builder::build): Likewise.

2008-11-14  Frank Ch. Eigler  <fche@elastic.org>

	* tapsets.cxx (common_probe_entryfn_{pro,epi}logue):
	Set "interruptible" to default true, thus disabling local_irq_*
	calls for all current probe point types.

2008-11-13  Wenji Huang  <wenji.huang@oracle.com>

        PR 7000
        * translate.cxx (c_unparser::visit_print_format): Add checking bound
	for actual parameters.

2008-11-13  Frank Ch. Eigler  <fche@elastic.org>

	* systemtap.spec, configure.ac: Bump version to 0.8.
	* configure.in: Regenerated.

2008-11-11  Przemysław Pawełczyk <przemyslaw@pawelczyk.it>
	    Mark Wielaard <mjw@redhat.com>

	* tapsets.cxx (find_variable_and_frame_base): Add scope name to
	semantic error messages if available.

2008-11-06  Wenji Huang  <wenji.huang@oracle.com>

	PR 6998
	* tapsets.cxx (profile_builder): Add default kernel symbols to profile.

2008-11-06  Stan Cox  <scox@redhat.com>

	* tapsets.cxx (dwflpp::module_address_to_global):
	ET_EXEC needs no further relocation.

2008-11-04  Frank Ch. Eigler  <fche@elastic.org>

	From Masami Hiramatsu <mhiramat@redhat.com>, PR 6028.
	* tapsets.cxx (dwarf_derived_probe): New field access_vars, for
	tracking result from ..
	(dwarf_var_expanding_copy_visitor): Collect a flag about whether
	any $expressions appear within.
	(emit_probe_local_init): ... and run ia64 bspcache() on if true.

2008-11-03  Jim Keniston  <jkenisto@us.ibm.com>

	Add a version of uprobes that works with the 2.6.27 version of utrace.
	* runtime/uprobes2/uprobes.[ch]: uprobes2
	* runtime/uprobes2/uprobes_x86.[ch]: Simplified to use post-2.6.24
	unified pt_regs names ("ax" rather than "eax" or "rax").
	* runtime/uprobes2/uprobes_arch.[ch]: Pull in the arch-specific
	file from the appropriate directory.
	* runtime/uprobes/uprobes.[ch]: #ifdef added to pull in file from
	../uprobes2 if we're running the new utrace.
	* runtime/uprobes/Makefile: Updated
	* Makefile.am: Install runtime/uprobes2/*.
	* Makefile.in: Regenerated
	* buildrun.cxx: Always copy uprobes's Module.symvers into the
	directory where stap builds the script .ko.

2008-11-03  Mark Wielaard  <mjw@redhat.com>

	* tapsets.cxx (literal_stmt_for_return): Add function name and file
	to semantic error messages.

2008-10-29  Frank Ch. Eigler  <fche@elastic.org>

	* translate.cxx (dump_unwindsyms): Work on CONFIG_RELOCATABLE=n
	kernels, or for whatever other scenarios dwfl_module_relocation_info
	might return NULL.

2008-10-27  Josh Stone  <joshua.i.stone@intel.com>

	* translate.cxx (c_unparser::visit_print_format): Fix the argument passed
	for printf %c formats.

2008-10-27  Rajan Arora  <rarora@redhat.com>

	* elaborate.cxx (add_global_var_display): Added check for globals
	from tapsets.

2008-10-24  Josh Stone  <joshua.i.stone@intel.com>

	* tapsets.cxx (hrtimer_derived_probe_group::emit_module_decls): Support
	the new abstractions around the hrtimer expires field.  The field is
	renamed starting in 2.6.28-rc1, but accessor functions are provided for
	general access.
	* buildrun.cxx (compile_pass): Added autoconf-hrtimer-getset-expires.c

2008-10-24  Jim Keniston  <jkenisto@us.ibm.com>

	PR6946
	* tapsets.cxx: Allow probing of 32-bit ppc apps with
	a ppc64 kernel.

2008-10-20	Elliott Baron  <ebaron@redhat.com>

	PR6851
	* elaborate.cxx (typeresolution_info::visit_print_format): add case
	for conv_char.
	* staptree.cxx (print_format::components_to_string): add case for
	conv_char.
	(print_format::string_to_components): add parsing for "c"	conversion.
	* staptree.h (enum conversion_type): add conv_char member.

2008-10-17  Frank Ch. Eigler  <fche@elastic.org>

	* stap-report: Add kernel config extracts.  Generate to stdout.
	* Makefile.am (bin_SCRIPTS): Install it.
	* systemtap.spec: Package it.
	* Makefile.in: Regenerated.

2008-10-17  Jim Keniston  <jkenisto@us.ibm.com>

	PR6923
	* runtime/autoconf-oneachcpu-retry.c: Compiles successfully on
	old kernels.

2008-10-14  Kent Sebastian  <ksebasti@redhat.com>

	* cache.cxx (cache_clean): Minor changes, mainly stylistic.
	* session.h: remove cache_max member var (used only in cache.cxx now)

2008-10-10  Frank Ch. Eigler  <fche@elastic.org>

	PR6749
	* tapsets.cxx (dwarf_derived_probe_group::emit_module_init): Tolerate
	failed register_*kprobe during initialization; warn instead.

2008-10-10  Kent Sebastian  <ksebasti@redhat.com>

	* cache.cxx (cache_clean): New group of functions implementing cache
	size limiting.

2008-10-09  Rajan Arora   <rarora@redhat.com>

	* elaborate.cxx (systemtap_session::print_error_source): New.
	(systemtap_session::print_error): Call it.
	(systemtap_session::print_warning): Likewise.
	* parse.cxx (parser::print_error): Likewise.
	* session.h (struct systemtap_session::print_error_source):
	Declare it.
	* parse.cxx (lexer::get_input_contents): New.
	(parser::parse): Call it.
	(lexer::set_current_file): New.
	(parser::parse): Call it.
	* parse.h (class lexer::get_input_contents): Declare it.
	(class lexer::set_current_file): Declare it.
	(class lexer): New member current_file.
	(class lexer): Update input_contents from vector<char>
	to std::string.
	(struct source_loc): New member stap_file.
	* staptree.h (struct stapfile): New member file_contents.

2008-10-09  Stan Cox  <scox@redhat.com>

	* tapsets.cxx (query_cu): Fix typo.

2008-10-06  Wenji Huang  <wenji.huang@oracle.com>

	PR 4886
	* translate.cxx (dump_unwindsyms): Extract build-id from debuginfo.
	(emit_module_init): Check build-id if able.

2008-10-03  Jim Keniston  <jkenisto@us.ibm.com>

	PR 6850
	* runtime/uprobes/uprobes.c: When a probed process forks with
	uretprobe_instances outstanding, create a uprobe_process and
	uprobe_task for the child, and clone the uretprobe_instances.
	This requires us to allow the SSOL vma to be copied on fork.
	* testsuite/systemtap.base/bz6850.{exp,c,stp}: new test case

2008-09-30  Mark Wielaard  <mjw@redhat.com>

	* tapsets.cxx (literal_stmt_for_local): Check if alternatives can be
	provided after calling dwarf_formref_die.
	(literal_stmt_for_return): Likewise.

2008-09-26  Frank Ch. Eigler  <fche@elastic.org>

	* elaborate.cxx (add_global_var_display): Implicitly sort arrays.

2008-09-26  Frank Ch. Eigler  <fche@elastic.org>

	PR 6916
	* elaborate.cxx (systemtap_session::print_error): Fix
	duplicate elimination in face of token compression.
	* tapsets.cxx (literal_stmt_for_local, literal_stmt_for_return):
	Change error message to fit old pattern.

2008-09-26  Frank Ch. Eigler  <fche@elastic.org>

	BZ 6829: avoid calling unregister_uprobe() when responding
	to a task-finder exec/exit callback, as uprobes likes to
	clean such things up by itself.

2008-09-12  Prerna Saxena  <prerna@linux.vnet.ibm.com>

	BZ 3016 : Handling members of anonymous structs/unions
	* tapsets.cxx (translate_components, print_members) : enable
	translator to identify members of anonymous structs / unions.
	* testsuite/semok/thirtythree.stp : New test-case.
	* NEWS : Modify translator code to identify members of anonymous
	structs/unions.

2008-09-24  Mark Wielaard  <mjw@redhat.com>

	* dwarf_wrappers.cxx (dwfl_assert(string,bool)): Call
	dwfl_assert(string,int), not dwarf_assert().

2008-09-12  Dave Brolley  <brolley@redhat.com>

	* stap-client (staprun_PATH): Ensure that $first_stap is not empty.
	* stap-start-server: Use 'ps' to check that the server started.

2008-09-12  Masami Hiramatsu <mhiramat@redhat.com>

	BZ 6028
	* tapsets.cxx (dwarf_derived_probe::emit_probe_local_init): Use REG_IP
	instead of pp to check probe address.

2008-09-12  Frank Ch. Eigler  <fche@elastic.org>

	GCC 4.4 (var-tracking) build-compatilibity.
	* parse.h: #include <stdint.h>.
	* tapsets.cxx (utrace_...::visit_target_symbol_arg): Use
	lex_cast<int>(foo) instead of atoi(foo.c_str()) for simpler
	c++ object lifetime.
	* Makefile.am (staprun_CFLAGS, stapio_CFLAGS): Add
	-fno-strict-aliasing, since that code is too casual with pointers.
	* Makefile.in: Regenerated.

2008-09-12  Dave Brolley  <brolley@redhat.com>

	PR6881.
	From Eugeniy Meshcheryakov eugen@debian.org:
	* stap-server.8.in: Correct formatting problems.

2008-09-12  Dave Brolley  <brolley@redhat.com>

	* stap-find-servers (match_server): Don't read past the start of the
	next server description. Don't use '^' at the start of the regexp
	on calls to 'expr'.
	* systemtap.spec: client and server sub packages require avahi.

2008-09-12  Wenji Huang <wenji.huang@oracle.com>

	* elaborate.cxx (add_global_var_display): Don't, in listing mode.

2008-09-11  Frank Ch. Eigler  <fche@elastic.org>

	PR 6871.
	* tapsets.cxx (query_cu): Search for prologues for user-space probes.
	(query_func_info): Use prologue_end if available; silently back down
	to entrypc probing if needed.

2008-09-10  Josh Stone  <joshua.i.stone@intel.com>

	* main.cxx (printscript): Ensure no variables are printed in probe lists
	unless -L was specified.

2008-09-10  Frank Ch. Eigler  <fche@elastic.org>

	* parse.cxx, parse.h: Rewrite scanner lookahead data structure
	to a simple ~fixed vector.

2008-09-10  Frank Ch. Eigler  <fche@elastic.org>

	PR6876: translator speedup for many $vars
	* session.h (systemtap_session.functions): vector->map.
	* coveragedb.cxx, elaborate.cxx, main.cxx, tapsets.cxx, translate.cxx:
	Adapt all users.

2008-09-10  Mark Wielaard  <mjw@redhat.com>

	* configure.ac: Check for dwarf_getelf. elfutils 0.126+.
	Use AM_PROG_MKDIR_P instead of AC_PROG_MKDIR_P.
	* Makefile.in: Regenerated.
	* aclocal.m4: Likewise.
	* config.in: Likewise.
	* configure: Likewise.

2008-09-10  Dave Brolley  <brolley@redhat.com>

	* systemtap.spec: Remove avahi-tools and nc from dependencies
	for systemtap and systemtap-runtime packages. Remove stap-*
	scripts from %files of systemtap and systemtap-runtime
	packages.  Make sure systemattap-runtime only picks up
	staprun.8* man pages. Create new systemtap-client and
	systemtap-server packages.
	* NEWS: Add network security warning for the systemtap
	client/server.

2008-09-10  Mark Wielaard  <mjw@redhat.com>

	* translate.cxx (dump_unwindsyms): Rename module_base output to
	dwarf_module_base.

2008-09-10  Mark Wielaard  <mjw@redhat.com>

	* translate.cxx (dump_unwindsyms): Output module_base.

2008-09-10  Mark Wielaard  <mjw@redhat.com>

	* translate.cxx (get_unwind_data): New function.
	(dump_unwindsyms): Output unwind data.

2008-09-09  Masami Hiramatsu  <mhiramat@redhat.com>

	* stapprobes.5.in: Added a description about $return.
	* NEWS: Ditto.
	* tapsets.cxx (utrace_var_expanding_copy_visitor): Change
	visit_target_symbol_syscall() to visit_target_symbol_context().
	(utrace_var_expanding_copy_visitor::visit_target_symbol_context):
	Handle not only $syscall but also $return.
	(utrace_var_expanding_copy_visitor::visit_target_symbol): Ditto.

2008-09-09  Masami Hiramatsu  <mhiramat@redhat.com>

	* stapprobes.5.in: Added a description about $argN.
	* NEWS: Ditto.
	* tapsets.cxx (utrace_var_expanding_copy_visitor): Added
	visit_target_symbol_arg() and visit_target_symbol_syscall().
	(visit_target_symbol_arg): New function for handling $argN.
	(visit_target_symbol_syscall): New function for handling $syscall.
	(visit_target_symbol): Use visit_target_symbol_arg() and
	visit_target_symbol_syscall().

2008-09-09  Masami Hiramatsu  <mhiramat@redhat.com>

	* stapprobes.5.in : Added a line for $name context variable.
	* translate.cxx (c_unparser::emit_common_header): Add marker_name and
	marker_format fields to context.
	* tapsets.cxx (common_probe_entryfn_prologue) : Ditto.
	(mark_derived_probe_group::emit_module_decls) : Ditto.
	(mark_var_expanding_copy_visitor) : change visit_target_symbol_format
	to visit_target_symbol_context.
	(mark_var_expanding_copy_visitor::visit_target_symbol_context): handle
	not only $format but also $name.
	(mark_var_expanding_copy_visitor::visit_target_symbol): Ditto.

2008-09-07  Frank Ch. Eigler  <fche@elastic.org>

	* tapsets.cxx (build_blacklist): Add some x86 raw port-io spots.

2008-09-06  Frank Ch. Eigler  <fche@elastic.org>

	* tapsets.cxx (utrace_derived_probe ctor): Handle
	process.* probe point reverse engineering (pid- and path-less).

2008-09-05  Stan Cox  <scox@redhat.com>

	* elaborate.cxx (add_global_var_display): Handle scalar statistics.

2008-09-05  Frank Ch. Eigler  <fche@elastic.org>

	* configure.ac, Makefile.am, systemtap.spec: Don't look for libcap.
	* configure, Makefile.in: Regenerated.

2008-09-05  Wenji Huang  <wenji.huang@oracle.com>

	PR 6731.
	* main.cxx (usage,main,printscript): Improve listing mode with "-L".
	* stap.1.in, stapex.5.in: Document it.

2008-09-04  Frank Ch. Eigler  <fche@elastic.org>

	* main.cxx (usage): Remove some dwarfless items.

2008-09-02  Frank Ch. Eigler  <fche@elastic.org>

	* tapsets.cxx (uprobe..emit_module_init): Leave dying-uprobe
	loop as early as possible.

2008-09-02  Stan Cox  <scox@redhat.com>

	* elaborate.cxx (add_global_var_display): Simplify token use.

2008-09-02  Frank Ch. Eigler  <fche@elastic.org>

	PR4225.
	* tapsets.cxx (generated stap_uprobe_change): Fix major thinko that
	falsely triggered a slew of uprobe_unregister's for each plain
	register.
	(uprobe_derived_probe_group::emit_module_init): Add code to generate
	printk's for uprobe activities, if -DDEBUG_UPROBES.

2008-09-02  Frank Ch. Eigler  <fche@elastic.org>

	PR4225 merge.
	* tapsets.cxx: Add prototype user-space probing support.  Collateral
	damage breaks symbol-table-only (dwarfless) probing, PR6864.
	(setup_user, setup_kernel): Split & reorganized.
	(class uprobe_derived_probe): Nearly all new code.
	(base_query): Add "has_module" and "has_process" flags.
	(dwarf_builder): Add "user_dw" map.
	(dwarf_query::add_probe_point): Use ".dynamic" pseudo-reloc-base for
	ET_DYN modules; ".absolute" for ET_EXEC.
	(register_patterns): Register process(...) uprobe-based probes.
	(task_finder_derived_probe_group::create_session_group): Let runtime
	code assert CONFIG_UTRACE.
	(base_query ctor, dwarf_builder::build, itrace_builder,
	utrace_derived_probe): Use find_executable() to resolve FOO path in
	process("FOO").
	(utrace_derived_probe ctor): Reverse-engineer probe point.
	* main.cxx (main): Don't override $PATH etc.
	* util.cxx (find_executable): Reorganize, simplify, canonicalize.
	* util.h, hash.cxx: Corresponding changes.

2008-09-02  Wenji Huang  <wenji.huang@oracle.com>

	* tapsets.cxx (query_func_info): Disable prologue searching in
	no-dwarf testing.

2008-09-01  Stan Cox  <scox@redhat.com>

	* elaborate.cxx (add_global_var_display): Also handle statistics.

2008-08-29  Dave Brolley  <brolley@redhat.com>

	* stap-server.8.in: New man page.
	* NEWS: Announce the availability of the client/server.
	* Makefile.am (man_MANS): Add stap-server.8.
	* configure.ac (AC_CONFIG_FILE): Add stap-server.8.
	* Makefile.in: Regenerated.
	* configure: Regenerated.

2008-08-29  Stan Cox  <scox@redhat.com>

	* elaborate.cxx (add_global_var_display): Repopulate symbol/type info.

2008-08-29  David Smith  <dsmith@redhat.com>

	* tapsets.cxx (utrace_derived_probe_group::emit_probe_decl):
	Pushed quiesce logic down into the task_finder layer.
	(utrace_derived_probe_group::emit_module_decls): Removed quiesce
	handler routines.  Syscall probe handler detaches if systemtap
	state isn't correct.

2008-08-29  Wenji Huang <wenji.huang@oracle.com>

	* main.cxx (printscript): Print variable name and type for listing mode.

2008-08-28  Frank Ch. Eigler  <fche@elastic.org>

	* elaborate.cxx (add_global_var_display): Render array indexes
	in [key,key,key] vs. [key][key][key] form.

2008-08-27  Stan Cox  <scox@redhat.com>

	* elaborate.cxx (add_global_var_display): New.
	(semantic_pass): Call it.
	(dead_assignment_remover::visit_assignment): Don't remove written
	but unread global variables.
	* NEWS, stap.1.in: Document

2008-08-26  David Smith  <dsmith@redhat.com>

	* buildrun.cxx (compile_pass): Added autoconf-dpath-path.c.

	* Makefile.am: Simplified "rpm" target a bit.
	* Makefile.in: Regenerated.

	* Makefile.am: Moved tar archive creation step from "rpm" target
	into "dist-gzip" target.
	* Makefile.in: Regenerated.

2008-08-25  Frank Ch. Eigler  <fche@elastic.org>

	* Makefile.am (AUTOMAKE_OPTIONS): Add "no-dist".  Remove all
	"make dist"-oriented targets and macros.
	(rpm): Rewrite.  Allow parametrization with RPMBUILDFLAGS=.
	* Makefile.in: Regenerated.
	* systemtap.spec: Make configuration macros at top overridable.

2008-08-25  David Smith  <dsmith@redhat.com>

	* tapsets.cxx (utrace_derived_probe_group::emit_module_init): Make
	sure we count the number of utrace probes correctly.
	(utrace_derived_probe_group::emit_module_exit): Ditto.

2008-08-25  Dave Brolley  <brolley@redhat.com>

	* Makefile.am (installcheck): Remove $(EXTRA_SYSTEMTAP_PATH) from
	invocation of $(MAKE).
	* Makefile.in: Regenerated.
	* aclocal.m4: Regenerated.
	* stap-client (parse_options): Don't quote an argument if it is already
	quoted.
	(send_request): Timeout after 10 seconds.
	(receive_response): Timeout after 5 minutes.
	(choose_server): Add missing $ to variable reference.
	(connect_to_server): Timeout after 10 seconds.
	* stap-server (receive_request): Don't check for a "request:"
	message. Timeout after 10 seconds.
	(send_response): Timeout after 10 seconds.
	* stap-serverd (initialization): Remove tmpdir_prefix_serverd and
	port2. No need for a temp directory.
	(listen): Fifo no longer necessary. Call nc and pipe the output to
	process_request in the background.
	(process_request): New function.
	(fatal): Kill stap-server followed by nc. No tmpdir to remove.

2008-08-24  Frank Ch. Eigler  <fche@elastic.org>

	* tapsets.cxx (query_statement): Leave empty string for unknown file
	name.
	(dwarf_derived_probe ctor): Don't synthesize "@filename:lineno"
	probe point pieces for unknown files/lines.

2008-08-21  David Smith  <dsmith@redhat.com>

	* tapsets.cxx (itrace_derived_probe_group::emit_module_decls):
	Updated task finder callback function signature.
	(utrace_derived_probe_group::emit_module_decls): Ditto.

2008-08-20  David Smith  <dsmith@redhat.com>

	* tapsets.cxx (utrace_derived_probe_group::emit_probe_decl):
	Supports original and new utrace interfaces.
	(utrace_derived_probe_group::emit_module_decls): Ditto.

2008-08-20  Dave Brolley  <brolley@redhat.com>

	* stap-client: Ignore SIGHUP and SIGPIPE.
	(initialization): Set b_specified.:
	(parse_options): Handle the -b option. Quote $stap_arg. Use process_m.
	(process_m): New function.
	(process_o): Set stdout_redirection to simply the filename.
	(process_response): Obtain the exit code from stap on the server side.
	Copy the module to the current directory if -m was specified.
	Call stream_output.
	(stream_output): It's back.
	(maybe_call_staprun): Print status messages for -v. Leave v_level
	unchanged. Pass -o option to staprun. Wait until the staprun job
	disappears.
	(terminate): Redirect message to stderr.
	(interrupt): Only kill staprun if it's still running. Call cleanup
	if exiting.
	(ignore_signal): New function.
	* stap-server (receive_request): Quote the job specifier.
	(send_response): Likewise.
	(read_data_file): Use read to check the first line. Use cat the read
	the entire file.
	* stap-serverd (listen): Quote job specifier.
	(terminate): Likewise.

2008-08-19  David Smith  <dsmith@redhat.com>

	PR 6841
	* tapsets.cxx (utrace_derived_probe_group::emit_probe_decl):
	Workaround utrace bug by quiescing threads before attaching a
	utrace syscall engine to them.
	(utrace_derived_probe_group::emit_module_decls): Emit quiesce
	handler.

2008-08-18  David Smith  <dsmith@redhat.com>

	* tapsets.cxx (register_standard_tapsets): Add missing
	'process.syscall' and 'process.syscall.return' bindings.

2008-08-16  Mark Wielaard  <mjw@redhat.com>

	* configure.ac (build_elfutils): Mention possible distro
	specific elfutils development sub-packages needed when not found.

2008-08-15  David Smith  <dsmith@redhat.com>

	* tapsets.cxx (utrace_builder::build): Change system-wide probes
	from 'process("*").begin' to 'process.begin'.
	(register_standard_tapsets): Add new 'process' binding.
	* stapprobes.5.in: Change system-wide probes
	from 'process("*").begin' to 'process.begin'.

2008-08-15  Frank Ch. Eigler  <fche@elastic.org>

	PR 6836
	* tapsets.cxx (dwarf_var...visit_target_symbol): Emit
	"return=0xf00" instead of "$return=0xf00" for $$return,
	for consistency with other variables.
	* NEWS, stapprobes.5.in: Update.

2008-08-15  Frank Ch. Eigler  <fche@elastic.org>

	PR 6836.
	* tapsets.cxx (dwarf_var...visit_target_symbol): Show
	"var=?" for unlocatable variables.  Support $$return.
	Make sure $$parms/etc. work in .return probes too.
	* testsuite/semok/thirtytwo.stp: New test.
	* NEWS, stapprobes.5.in: Document them.

2008-08-15  Michael Meeks  <michael.meeks@novell.com>

	* configure.ac: suggest (SUSE) package name for dwfl.

	* buildrun.cxx (compile_pass): if extremely verbose, pass through
	output from stap checks - helps to debug generic test compile
	problems.

2008-08-14  Dave Brolley  <brolley@redhat.com>

	PR 6834
	* stap-client (initialization): initialize staprun_running.
	(send_request): No server response message required.
	(receive_response): No server response message required. Simply
	receive the tar file. The tar file should contain a file called 'rc'.
	(connect_to_server): Use 'nc'.
	(disconnect_from_server): No action required.
	(process_response): Renamed from 'stream_output'. Obtain the exit
	code from the 'rc' file.
	(maybe_call_staprun): set 'staprun_running' while staprun is running.
	(check_server_error): Removed.
	(server_fatal): Removed.
	(cleanup): Redirect stderr of 'kill' to /dev/null.
	(interrupt): Pass SIGINT on to staprun, if it is running. Otherwise,
	exit.
	* stap-server (initialization): Create the server temp directory here...
	(unpack_request): ... not here.
	(receive_request): Don't send a ready message.
	(create_response): Write the exit code of 'stap' to the 'rc' file.
	(send_response): Don't send a status message.
	(fatal,error): Redirect to $tmpdir_server/stderr.

2008-08-13  Dave Brolley  <brolley@redhat.com>

	* stap-client: Trap SIGTERM and SIGINT.
	(unpack_response): chown of the systemtap temp directory before
	we move it and only if we didn't create it.
	(maybe_call_staprun): Check $e_script when determining whether a
	script was specified. Provide the -c option to staprun. Run staprun
	in the background and wait for it.
	(terminate,interupt): New functions.

2008-08-13  Frank Ch. Eigler  <fche@elastic.org>

	* Makefile.am (stamp-elfutils): Override build-elfutils'
	bin_PROGRAMS to not bother build binaries we're not using.
	* Makefile.in: Regenerated.

2008-08-12  Frank Ch. Eigler  <fche@elastic.org>

	* buildrun.cxx (compile_pass): Add ugly kbuild hack for hand-built
	x86 kernels that are made with O= (separate object/module-building
	directory).

2008-08-12  David Smith  <dsmith@redhat.com>

	PR 6445 (partial)
	* tapsets.cxx (utrace_builder::build): Validates pid and allows
	probing of "*" to mean all threads.
	* stapprobes.5.in: Added note about a process path of "*" means to
	probe all threads.

2008-08-11  Wenji Huang  <wenji.huang@oracle.com>

	* tapsets.cxx : Fixed compilation warning on gcc 3.x.

2008-08-11  Frank Ch. Eigler  <fche@elastic.org>

	* tapsets.cxx (translate_final_fetch_or_store): Reject some
	unhandleable types such as floats.
	(dwarf_var...visit_target_symbol): Tweak logic of $$var expansion
	to quietly skip over any $context variables that cause exceptions.

2008-08-11  Frank Ch. Eigler  <fche@elastic.org>

	* tapsets.cxx (translate_final_fetch_or_store): Reject some
	unhandleable types such as floats.
	(dwarf_var...visit_target_symbol): Tweak logic of $$var expansion
	to quietly skip over any $context variables that cause exceptions.

2008-08-11  Frank Ch. Eigler  <fche@elastic.org>

	* tapsets.cxx (dwarf_var_expanding...visit_target_symbol):
	Don't add a \n at the end of $$vars/$$parms/$$locals.

2008-08-11  Frank Ch. Eigler  <fche@elastic.org>

	PR5049
	* tapsets.cxx (cu_name_matches, collect_srcfiles_matching):
	Implicitly but optionally prefix probe source filenames with "*/".
	* stapprobes.5.in: Document this.

2008-08-11  Dave Brolley  <brolley@redhat.com>

	* stap-client (disconnect_from_server): Call after receive_response.
	* stap-server (stap_rc): Renamed from 'rc'. Don't use it as an exit
	code.
	* stap-serverd (listen): Set pipefail so that we get the rc of nc
	if it fails. Make multiple attempts to establish a server.
	(fatal): Call 'terminate'.

2008-08-11  Frank Ch. Eigler  <fche@elastic.org>

	PR5049
	* tapsets.cxx (cu_name_matches, collect_srcfiles_matching):
	Implicitly prefix probe source filenames with "*".

2008-08-11  David Smith  <dsmith@redhat.com>

	* tapsets.cxx (utrace_builder::build): Fixed indentation.

2008-08-11  Mark Wielaard  <mwielaard@redhat.com>

	* Makefile.am (install-data-local): Use INSTALL_PROGRAM for executable
	stp scripts.
	* Makefile.in: Regenerated.

2008-08-09  Frank Ch. Eigler  <fche@elastic.org>

	* Makefile.am (example index): Only warn and instruct on index
	regeneration.  Do not actually perform it as the source tree
	should be considered (and can really be) read-only.
	* Makefile.in: Regenerated.

2008-08-08  Dave Brolley  <brolley@redhat.com>

	* stap-client: Use quotes when echoing. Exit with $rc.
	(initialization): Initialize 'rc'.
	(parse_options): Manage the command line in three pieces:
	pre-script name, script name, post-script name.
	(process_*): Likewise.
	(send_request): Redirect stdout of 'nc' to /dev/null.
	(receive_response): Handle "failed:" response. Redirect stdin of 'nc'
	from /dev/zero.
	(maybe_call_staprun): Check $rc. Check the requested phase limit
	before looking for the module.
	* stap-server: Use quotes when echoing. Exit with $rc.
	(initialization): Initialize 'rc'.
	(receive_request): Start 'nc' in the background before sending the
	"ready:" message. Redirect stdin of 'nc' from /dev/zero.
	(read_data_file): Allow for multiple lines of data.
	(call_stap): Quoet $cmdline. Set 'rc'.
	(send_response): Send "failed:" if stap is unsuccessful. Start 'nc'
	in the background before sending the response.
	(cleanup): Kill any running 'nc' job.
	(terminate): Exit with $rc.
	* stap-serverd: Start the server before advertising our presence.
	* stap-find-or-start-server: Echo 0 if a server is already running.
	Echo -1 if no server is running and one can't be started.
	* stap-start-server: Wait until the server starts before exiting. Exit
	with 1 if the server does not start.
	* systemtap.spec: Move client side script to the runtime sub package.
	The main package and the runtime sub package both depend on avahi-tools
	and nc.
	* Makefile.am: Revert previous changes. Now done in
	testsuite/lib/systemtap.exp.
	* Makefile.in: Regenerated.

2008-08-08  David Smith  <dsmith@redhat.com>

	* tapsets.cxx (utrace_derived_probe_group::emit_module_decls):
	Calls stap_utrace_detach() to perform detach.

2008-08-08  Mark Wielaard  <mwielaard@redhat.com>

	* Makefile.am (EXAMPLE_BUILD_DIR): Removed. Examples indexes are
	always in srcdir.
	(dist-hook): Always install examples from srcdir.
	* Makefile.in: Regenerated.

2008-08-08  Mark Wielaard  <mwielaard@redhat.com>

	* Makefile.am (rpm): Refer to srcdir spec file so make rpm works in
	builddir.
	* Makefile.in: Regenerated.

2008-08-08  Mark Wielaard  <mwielaard@redhat.com>

	* systemtap.spec: Disable chmodding of samples/kmalloc-top.
	It is currently not installed.

2008-08-08  Mark Wielaard  <mwielaard@redhat.com>

	* Makefile.am (all-local): Depend on example_index, which now
	doesn't generate anything in $srcdir anymore, only $builddir.
	(EXAMPLE_SOURCE_DIR): New var.
	(EXAMPLE_BUILD_DIR): New var.
	(EXAMPLE_META_FILES): New var.
	(EXAMPLE_INDEX_GEN): New var.
	(example_index): New target.
	($EXAMPLE_BUILD_DIR/index.html): Likewise.
	(install-data-local): Install examples from $buildir.
	* Makefile.in: Regenerated.
	* aclocal.m4: Likewise.

2008-08-07  Frank Ch. Eigler  <fche@elastic.org>

	* Makefile.am (all-local): Don't run indexing code, since $srcdir
	may be read-only.
	(install-data): Simplify sample script installation; limit sources
	to systemtap.examples directory only.
	* Makefile.in: Regenerated.

2008-08-07  Mark Wielaard  <mwielaard@redhat.com>

	* Makefile.am (all-local): Add example_index.
	(dist-hook): Likewise.
	(EXAMPLE_SRC): Add index and support files.
	(EXAMPLE_INDEXES): New file list.
	(example_index): New target.
	(clean-local): Remove generated indexes.
	* Makefile.in: Regenerated.

2008-08-07  Mark Wielaard  <mwielaard@redhat.com>

	* systemtap.spec: Add comment about versioned vs unversioned docs.

2008-08-06  Frank Ch. Eigler  <fche@elastic.org>

	* stap-find-servers (match_server, client_sysinfo):
	Use "sysinfo=...." keyword in mdns TXT record.
	* stap-serverd (advertise_presence): Ditto.
	(initialization): Locate random usable server port if needed.
	(listen): Complain if port turns out to be unusable after all.

2008-08-06  Josh Stone  <joshua.i.stone@intel.com>

	PR 6820
	From Eugeniy Meshcheryakov eugen@debian.org:
	* staprun.8.in: fix minor formatting problems

2008-08-05  Stan Cox  <scox@redhat.com>

	* NEWS: Updated $$vars, $$parms, $$locals.
	* tapsets.cxx (visit_target_symbol): Missing break typo.

2008-08-04  Stan Cox  <scox@redhat.com>

	* tapsets.cxx (dwarf_var_expanding_copy_visitor::visit_target_symbol):
	Add support for $$vars, $$parms, and $$locals.
	* stapprobes.5.in: Likewise.
	* doc/langref.tex: Likewise.

2008-08-02  Frank Ch. Eigler  <fche@elastic.org>

	* translate.h (translator_output::assert_0_indent): New function.
	* translate.cxx (emit_*): Add a couple of calls to confirm
	newline(1)/(-1) nest matching.

2008-07-30  Dave Brolley  <brolley@redhat.com>

	* stap-client (create_request): No need for random suffix for
	cmdline and sysinfo files.
	* stap-server (read_data_file): File name is exactly as specified.
	Check that it exists.

2008-07-29  Dave Brolley  <brolley@redhat.com>

	* Makefile.am (bin_SCRIPTS): add stap-find-servers, stap-start-server,
	stap-find-or-start-server, stap-stop-server.
	(EXTRA_DIST): Likewise.
	(check): Ensure that a compatible systemtap server is running before
	running the tests, if requested. If we start a sterver, stop it after
	running the tests.
	(installcheck): Likewise.
	* stap-client (parse_options): Specify stdin as 'scripts/-' on the
	generated command line.
	(create_request): Use $script_file instead of '-'.
	(unpack_response): Existence of the systemtap temp directory is
	optional.
	(find_and_connect_to_server): Use stap-find-servers and choose_server.
	(choose_server): Rewritten from match_server. Examine multiple
	servers.
	(connect_to_server): New function.
	(maybe_call_staprun): Check for existence of a module.
	Use staprun_PATH.
	(staprun_PATH): New function.
	(fatal): Call disconnect_from_server.
	(server_fatal): Likewise.
	* stap-server: Catch SIGTERM and SIGINT.
	(create_response): Check for the existence of $tmpdir_stap.
	(terminate): New function.
	* stap-serverd: Catch SIGTERM and SIGINT.
	(listen): Run 'nc | stap-server' in the background and wait for them
	to finish.
	(terminate): Renamed from handle_sigint. Kill avahi-publish-service
	and nc.
	* systemtap.spec: Add stap-find-servers, stap-start-server,
	stap-find-or-start-server, stap-stop-server.
	* Makefile.in: Regenerated.

2008-07-28  Dave Nomura  <dcnltc@us.ibm.com>

	* session.h (struct systemtap_session): Added itrace_derived_probe
	group.
	* elaborate.cxx (systemtap_session::systemtap_session): Added
	initialization of itrace_derived_probes.
	* tapsets.cxx (struct itrace_derived_probe): Add derived_probe
	struct for holding info needed by itrace probes.
	(struct itrace_derived_probe_group): New derived_probe_group
	to handle itrace probes.
	(itrace_derived_probe::itrace_derived_probe): Needed for use with
	task_finder.
	(itrace_derived_probe_group::join_group): Ditto.
	(itrace_derived_probe_group::enroll): Ditto.
	(itrace_derived_probe_group::emit_probe_decl): Ditto.
	(itrace_derived_probe_group::emit_module_decls): Ditto.
	(itrace_derived_probe_group::emit_module_init): Ditto.
	(itrace_derived_probe_group::emit_module_exit): Ditto.
	* stapprobes.5.in : Added documentation of itrace probe.

2008-07-24  Josh Stone  <joshua.i.stone@intel.com>

	* buildrun.cxx (compile_pass): Remove STAPCONF_MODULE_NSECTIONS,
	and add STAPCONF_ONEACHCPU_RETRY

2008-07-23  Frank Ch. Eigler  <fche@elastic.org>

	From James Bottomley <James.Bottomley@HansenPartnership.com>:
	* tapsets.cxx (query_dwarf_func): Silently skip inlined function
	instances that have no entrypc.

2008-07-18  Masami Hiramatsu  <mhiramat@redhat.com>

	BZ 442528 (PR6028)
	* tapsets.cxx (emit_module_decls): Add dummy kprobe on ia64.
	(emit_module_init): register dummy kprobes for fixing bsp offset on
	ia64.
	(emit_module_exit): unregister dummy kprobes on ia64.

2008-07-18  Frank Ch. Eigler  <fche@elastic.org>

	BZ 442528, From Masami Hiramatsu <mhiramat@redhat.com>
	* elaborate.h (emit_probe_local_init): New derived_probe member.
	* tapsets.cxx (dwarf_derived_probe): Implement it, for ia64 register
	unwind caching.

2008-07-17  Stan Cox  <scox@redhat.com>

	* tapsets.cxx (iterate_over_srcfile_lines): Avoid statement wildcard
	lines without a unique address.

2008-07-17  <anithra@linux.vnet.ibm.com>

	* main.cxx (handle_interrupt): Forward received signal to process
	group.

2008-07-17  Masami Hiramatsu <mhiramat@redhat.com>

	* systemtap.spec (%files): Add stap-server and stap-serverd.
	(%files runtime): Add stap-client.

2008-07-17  David Smith  <dsmith@redhat.com>

	* systemtap.spec: Moved comment that was on the same line as
	"Version", which rpmbuild didn't like.

2008-07-17  Frank Ch. Eigler  <fche@elastic.org>

	* translate.cxx (dump_unwindsyms): Produce symbol tables and section
	lists for all text-like sections, useful for -ffunction-sections type
	kernel modules.
	(emit_symbol_data): Tolerate missing unwind/symbol data during
	elf processing.  Subsequently warn about anything missing.

2008-07-16  Frank Ch. Eigler  <fche@elastic.org>

	* configure.ac: Bumped version to 0.7.1.
	* systemtap.spec: Renamed from systemtap.spec.in; don't autoconf it
	just on account of @VERSION@.
	* Makefile.am (EXTRA_DIST): Distribute it.
	* Makefile.in, configure, testsuite/configure: Regenerated.

2008-07-16  Dave Brolley  <brolley@redhat.com>

	* Makefile.am (EXTRA_DIST): Add stap-client, stap-server, stap-serverd.
	* Makefile.in: Regenerated.

2008-07-14  David Smith  <dsmith@redhat.com>

	* tapsets.cxx
	(utrace_var_expanding_copy_visitor::visit_target_symbol):
	Synthesize a function to get the value of $syscall.

2008-07-14  Dave Brolley  <brolley@redhat.com>

	* Makefile.am (bin_SCRIPTS): Add stap-client, stap-server, stap-serverd.
	* Makefile.in: Regenerated.
	* aclocal.m4: Regenerated.

2008-07-12  Frank Ch. Eigler  <fche@elastic.org>

	PR 6738.
	* buildrun.cxx (compile_pass): Add autoconf-uaccess.c.
	* translate.cxx (translate_pass): #include <linux/vermagic.h> for
	maximum version compatibility for UTS_RELEASE.

2008-07-12  Frank Ch. Eigler  <fche@elastic.org>

	By Andy Fitzsimon <afitzsim@redhat.com>:
	* smileytap.svg: New file.

2008-07-11  Frank Ch. Eigler  <fche@elastic.org>

	PR 6739
	* tapsets.cxx (global_alias_cache): Make this a per-module/cu cache,
	just like the function cache.
	(update_alias_cache): Removed.  Instead ...
	(declaration_resolve): Compute the lookup table for this module/cu,
	but only once.

2008-07-11  Frank Ch. Eigler  <fche@elastic.org>

	* translate.cxx (dump_unwindsyms): Start tolerating user-space programs,
	which may be unrelocatable.

2008-07-11  Frank Ch. Eigler  <fche@elastic.org>

	* hash.cxx (find_hash): Mix in -d MODULE names.

2008-07-10  Frank Ch. Eigler  <fche@elastic.org>

	* main.cxx (main): If "-k" (save temp directory) was supplied,
	disable caching.

2008-07-10  Frank Ch. Eigler  <fche@elastic.org>

	PR 6703.
	* tapsets.cxx (mark_dwarf_redundancies): Tweak hashtable/iterator
	syntax for gcc 4.1 compatibility.

2008-07-10  Frank Ch. Eigler  <fche@elastic.org>

	PR 6736.
	* main.cxx (main,usage): Support new "-d MODULE" option to
	populate comp-unwindsyms module list.
	* stap.1.in: Document it.
	* tapsets.cxx (dwarf_query::add_probe_point): Add probed module
	to comp-unwindsyms set.
	(utrace_builder::build): Ditto for probed user-space program.
	* translate.cxx (emit_symbol_data): Emit _stp_module[] entry
	for each comp-unwindsyms member, including relocation bases
	and symbols, but not yet unwind data.
	* NEWS: Remove mention of temporarily disabled unwinder.
	* session.h: Corresponding changes.

2008-07-09  Mark Wielaard  <mwielaard@redhat.com>

	PR 6732
	* buildrun.cxx (compile_pass): Define STAPCONF_REAL_PARENT by
	calling autoconf-real-parent.c

2008-07-09  Frank Ch. Eigler  <fche@elastic.org>

	From James Bottomley <James.Bottomley@HansenPartnership.com>
	* tapsets.cxx: (dwflpp::global_alias_cache): New member.
	(declaration_resolve): Search it, called from translate_components.
	(update_alias_cache): Populate it, called from query_cu.

2008-07-09    <wenji.huang@oracle.com>

	* translate.cxx (visit_comparison): Remove unnecessary comparison.
	* translate.cxx (emit_symbol_data): Remove unused local variable.

2008-07-08  Dave Brolley  <brolley@redhat.com>

	* stap-client (client_sysinfo): Use `uname -rvm`.
	(receive_response): Wait for "done:" from the server. Clear server_ip
	when the server is incompatible.
	* stap-server (check_request): Quote "`server_sysinfo`".
	(server_sysinfo): Use `uname -rvm`.
	(send_response): Send "done:".
	* stap-serverd (advertise_presence): Use `uname -rvm`. Quote "$txt".

2008-07-07  Mark Wielaard  <mwielaard@redhat.com>

	* stapex.5.in: Add section on installed examples, samples and demos
	and how they are documented.

2008-07-07  Mark Wielaard  <mwielaard@redhat.com>

	* Makefile.am (install-data-hook): Install examples, demos and
	samples.
	(uninstall-local): Remove examples, demos and samples.
	* Makefile.in: Regenerated.
	* aclocal.m4: Likewise.
	* systemtap.spec.in (%install): Move examples.
	Don't copy over examples to src.
	(testsuite): Don't include src/examples.

2008-07-07  Mark Wielaard  <mwielaard@redhat.com>

	* systemtap.spec.in (%install): Move installed pdf files.
	(%files): Mark moved installed pdf as %doc files.

2008-07-03  Frank Ch. Eigler  <fche@elastic.org>

	* translate.cxx (translate_pass): Don't #include <linux/compile.h>.

2008-07-03  Dave Brolley  <brolley@redhat.com>

	* stap-serverd: New script.
	* stap-client (client_sysinfo): Client sysinfo is stripped down to
	the output of `uname -r` for now.
	(package_request): Don't create temporary server tar file here.
	(send_request): Communication protocol simplified. Use nc to send
	the tar file.
	(receive_response): Communication protocol eliminated. Simply wait
	for the file from the server using nc.
	(unpack_response): Create temporary server tar file here. Verify the
	contents of the server's response.
	(find_and_connect_to_server): Obtain server address and port from
	avahi-browse.
	(server_fatal): New function.
	(check_server_error): Call server_fatal.
	* stap-server (configuration): port is now provided as an argument.
	Default to port 65001.
	(initialization): Don't create temp work directory here.
	(receive_request): Communication protocol simplified. Receive the
	request file using nc.
	(unpack_request): Make temp work directory here. Verify the contents
	of the request.
	(server_sysinfo): New function.
	(check_compatibility): Exact match required.
	(package_response): Don't use -p on tar command.
	(send_response): Communication protocol eliminated. Simply send the
	file using nc.
	(main line): Pass "$@" to configuration.

2008-07-01  Frank Ch. Eigler  <fche@elastic.org>

	* main.cxx (main): In -vv mode, also dump out session arch/release
	values right at the top.

2008-06-29  Tim Moore  <timoore@redhat.com>

	* Makefile.am (EXTRA_DIST): Add auto_free.h.
	* Makefile.in: Regenerated.
	* auto_free.h (auto_free_ref): New class to free references to
	pointers allocated with malloc / realloc.
	* tapsets.cxx (iterate_over_srcfile_lines): Use auto_free_ref at
	top level of function to free srcsp.

2008-06-27  David Smith  <dsmith@redhat.com>

	* tapsets.cxx (utrace_derived_probe_group::emit_module_decls): Fix
	bug in handling process(PID) probes.

2008-06-24  K.Prasad  <prasad@linux.vnet.ibm.com>

	* tapset/vfs.stp: Deprecate probe points on old functions, namely
	generic_file_readv(), generic_file_writev(),
	generic_file_read() and generic_file_write().
	* tapset/vfs.stp: Enhance the tapset by
	providing more pure C functions, probes for newer VFS related functions
	* testsuite/buildok/vfs_testcase.stp: Created a testsuite for the
	new enhanced VFS Tapset which does a compile test i.e. with flags -up4

2008-06-25  Stan Cox  <scox@redhat.com>

	* tapsets.cxx (iterate_over_srcfile_lines): Only probe a line once.

2008-06-24  Tim Moore  <timoore@redhat.com>

	* auto_free.h: New file.
	* tapsets.cxx (iterate_over_srcfile_lines, read_symbols): Use
	auto_free instead of explicit calls to ::free().
	(Compare): Class for comparing func_info objects and their
	addresses.
	(get_index_for_address): Remove.
	(symbol_table::sort): new function.
	(query_module_symtab): Iterate over list_by_addr using iterator
	instead of index.
	(~symbol_table): Don't bother clearing list_by_addr and
	map_by_name.
	(add_symbol): Don't keep list_by_addr in order.
	(read_symbols, get_from_elf): Sort symbols after all are read.
	(get_func_containing_address): Use std::upper_bound.
	(purge_syscall_stubs): Don't iterate over whole list_by_addr
	vector; use std::equal_range to look for possible stub addresses.

2008-06-23  Frank Ch. Eigler  <fche@elastic.org>

	* session.h (module_cache): Add field here.
	* tapsets.cxx (dwflpp): Remove static field from here.
	(pathname_caching_callback): Use hacky micro-static to get to it.
	(*): Update other users of module_cache.
	* elaborate.cxx (systemtap_session ctor): Corresponding changes.

2008-06-23  David Smith  <dsmith@redhat.com>

	* tapsets.cxx (utrace_derived_probe_group::emit_probe_decl):
	Handles UDPF_NONE value.
	(utrace_derived_probe_group::emit_vm_callback_probe_decl): New
	function.
	(utrace_derived_probe_group::emit_module_decls): Calls
	emit_vm_callback_probe_decl() to set up vm_callbacks.

2008-06-23  Stan Cox  <scox@redhat.com>

	* NEWS: Updated .statement line number wildcard and line number range.
	* stapprobes.5.in: Likewise.
	* doc/langref.tex: Likewise.
	* tapsets.cxx (enum line_t): Add RANGE and WILDCARD.
	(iterate_over_srcfile_lines): Change lineno parm to lines[].
	Support RANGE and WILDCARD.
	(dwarf_query): Change line to line[]
	(dwarf_query::parse_function_spec): Parse RANGE and WILDCARD.

2008-06-20  wcohen  <wcohen@redhat.com>

	* stapfuncs.5.in: Add documentation for tapset/dev.stp functions.

2008-06-18  Josh Stone  <joshua.i.stone@intel.com>

	PR 6644
	* elaborate.cxx (dead_stmtexpr_remover::visit_block): Flatten nested
	block statements into a single block.
	(dead_stmtexpr_remover::visit_if_statement): Remove the possibility
	of if_statements with a null thenblock.  When an if lacks both then
	and else, either remove it completely or reduce it to a simple
	statment evaluating the condition.  With an else and no then, invert
	the condition and else becomes then.
	(void_statement_reducer): New optimization visitor that breaks
	statements in void context into smaller pieces, to expose more
	optimization opportunities.
	(semantic_pass_opt5, semantic_pass_opt6): Bump opt5 to opt6, and
	create a new opt5 that runs through void_statement_reducer.

2008-06-16  Frank Ch. Eigler  <fche@elastic.org>

	* tapsets.cxx (print_locals): Produce nothing instead of
	"(alternatives: (none found))" if no alternatives were found.

2008-06-16  Frank Ch. Eigler  <fche@elastic.org>

	* elaborate.cxx (session::print_warning): Change to take optional
	token as argument.
	(*): Adjust callers of print_warning() to pass a token.
	(print_token): New function, eliminate recent file name duplication.
	(print_error): Use it too.
	(semantic_pass_opt2): Tweak way read-only vars' alternatives are
	printed.  Eliminate relaxation-loop duplicates by printing warnings
	only on first iteration.  Print alternatives for globals too.
	* session.h: Corresponding changes.

2008-06-16  Stan Cox  <scox@redhat.com>

	* elaborate.cxx (semantic_pass_opt2): Only create function
	alternatives if needed.  Overload compare.

2008-06-13  Stan Cox  <scox@redhat.com>

	* elaborate.cxx (print_warning): Add optional_str parameter.
	(semantic_pass_opt2): List variable alternatives for probes and
	functions.
	* session.h (print_warning): Add optional_str parameter.

2008-06-13  Josh Stone  <joshua.i.stone@intel.com>

	* translate.cxx: Jump out directly after setting last_error, rather
	than passively checking last_error everywhere.
	* translate.cxx: Only make actionremaining checks at control points,
	i.e. roughly at the end of basic blocks, or after executing a few
	statements in a row.

2008-06-13  Frank Ch. Eigler  <fche@elastic.org>

	* main.cxx (main): Print generated module name for "-m FOO"
	runs also.  Stop warning about this implying uncached operation.

2008-06-12  Stan Cox  <scox@redhat.com>

	* elaborate.cxx (print_warning): Make parameter a const.

2008-06-11  Frank Ch. Eigler  <fche@elastic.org>

	* Makefile.am (EXTRA_DIST): Add dwarf_wrappers.h.

2008-06-11  Mark Wielaard  <mwielaard@redhat.com>

	* elaborate.cxx (print_warning): Only output WARNING, don't put it
	in the message_str and seen_warnings.
	* session.h (print_warning): Reindent.

2008-06-11  Frank Ch. Eigler  <fche@elastic.org>

	* elaborate.cxx (print_warning): Use session.seen_warnings[].

2008-06-10  Stan Cox  <scox@redhat.com>

	* elaborate.cxx (print_warning): New.
	* elaborate.cxx (semantic_pass_opt1): Use it.

2008-06-11  Tim Moore  <timoore@redhat.com>

	* dwarf_wrappers.h (dwfl_assert): Add overload with boolean value
	for assertion test.
	* dwarf_wrappers.cxx (dwfl_assert): Write boolean condition
	version.
	* tapsets.cxx (emit_address): Fix up dwfl_asserts that got negated
	in changes to dwfl_assert.

	PR 2608
	* dwarf_wrappers.h, dwarf_wrappers.cxx: New files.
	* Makefile.in: Regenerated.
	* tapsets.cxx (dwarf_assert, dwfl_assert): Move to
	dwarf_wrappers.h.
	(iterate_over_srcfile_lines, has_single_line_record,
	 query_srcfile_line): Use dwarf_line_t wrapper.
	(die_has_pc): Take a reference to a Dwarf_Die instead of a
	pointer. Clean up use of dwfl_assert.
	(query_cu): Check that statement raw address matches the beginning
	of a statement record.
	* elaborate.h: Include iosfwd instead of iostream.
	(literal_map_t, resolve_prologue_endings,): New typedef.


2008-06-10  Jim Keniston  <jkenisto@us.ibm.com>

	* testsuite/systemtap.context/num_args.tcl: Run twice --
	once with dwarf (default) and once with --kelf --ignore-dwarf.
	* testsuite/systemtap.context/context.exp: Add num_args to
	testlist. :-}

2008-06-10  David Smith  <dsmith@redhat.com>

	* tapsets.cxx (utrace_derived_probe_group::emit_probe_decl):
	Initializes .vm_callback.

2008-06-10  Frank Ch. Eigler  <fche@elastic.org>

	PR 6470
	* NEWS: Note argv[] tapset.
	* parse.cxx (scan_pp): Better handle premature EOF.
	* stapvars.5.in: New file.
	* stap.1.in: Mention it.
	* Makefile.am (dist_man_MANS): Add stapvars.5.
	* configure.ac (AC_CONFIG_FILES): Add stapvars.5.in.
	* Makefile.in, configure: Regenerated.

2008-06-10  Frank Ch. Eigler  <fche@elastic.org>

	PR 6470
	* parse.cxx (scan_pp): Eliminate expand_args argument to control
	nested preprocess evaluation.  Rewrite to use a combination of
	exceptions and non-recursion.
	(lexer::scan): Ditto.  Interpret "$#" as the argc value in all
	cases.
	* parse.h: Corresponding decl changes.

2008-06-10  Frank Ch. Eigler  <fche@elastic.org>

	PR 6470
	* parse.cxx (eval_comparison): New template function.
	(eval_pp_conditional): Call it separately for string/string and
	int64/int64 cases.
	(lexer::scan): Provide better error message for invalid $NNN.

2008-06-09  Jim Keniston  <jkenisto@us.ibm.com>

	PR 6601
	* tapsets.cxx: For powerpc, reject symbols in .opd
	(function descriptor) section.

2008-06-09  Stan Cox  <scox@redhat.com>

	* NEWS: Updated kernel.statement relative line number.
	* stapprobes.5.in: Likewise.

2008-06-09  David Smith  <dsmith@redhat.com>

	* tapsets.cxx
	(utrace_var_expanding_copy_visitor::visit_target_symbol): Calls
	'syscall_nr' to get the value of '$syscall'.

	* tapsets.cxx (utrace_derived_probe::join_group): Removed
	generated inclusion of tracehook.h.
	(utrace_var_expanding_copy_visitor::visit_target_symbol): Uses
	'_stp_arg(0)' to get value of '$syscall'.

2008-06-06  Stan Cox  <scox@redhat.com>

	* tapsets.cxx (dwflpp::iterate_over_srcfile_lines):
	Add parameter line_type_relative.
	(enum line_t): New.
	(dwarf_query::line_type): New.
	(dwarf_query::parse_function_spec): Set line_type.

2008-06-06  David Smith  <dsmith@redhat.com>

	* NEWS: Updated utrace probes descriptions.
	* stapprobes.5.in: Ditto.

	* tapsets.cxx (enum utrace_derived_probe_flags): Redefined in
	terms of probe types instead of utrace events.
	(utrace_var_expanding_copy_visitor::visit_target_symbol): Uses new
	utrace_derived_probes_flags values.
	(utrace_builder::build): Handles new probe types and new
	utrace_derived_probes_flags values.
	(utrace_derived_probe_group::emit_probe_decl): Updated to handle
	new utrace_derived_probe_flags values.
	(utrace_derived_probe_group::emit_module_decls): Ditto.  Also
	correctly handles 'begin' events correctly by installing a quiesce
	handler (instead of running the probe directly).
	(register_standard_tapsets): Registers updated utrace probe
	types.

2008-06-05  Srinivasa DS <srinivasa@in.ibm.com>
	*configure,configure.ac: -fpie option puts limit on GOT size
	   and hence systemtap build fails on s390. So use -fPIE which
	   doesn't put limit on GOT size.

2008-06-04  Jim Keniston  <jkenisto@us.ibm.com>

	* testsuite/systemtap.context/num_args.{stp,tcl}: Added.
	Same as args.{stp,tcl}, but refs args using *_arg().

2008-06-04  Jim Keniston  <jkenisto@us.ibm.com>

	PR 6588
	* tapset/syscalls.stp: Remove return aliases for exit and exit_group.
	* testsuite/semok/syscalls_return.stp: Regression test

2008-06-03  David Smith  <dsmith@redhat.com>

	* tapsets.cxx: Added several string tokens that are used instead
	of hard-coded strings.
	(register_standard_tapsets): Uses new string tokens.

2008-06-03  Frank Ch. Eigler  <fche@elastic.org>

	PR 6429.
	* Makefile.am: Don't link stapio with -ldw.
	* Makefile.in: Regenerated.

2008-05-29  Mark Wielaard  <mwielaard@redhat.com>

	* Makefile.am (installcheck): Check that make install was run.
	* Makefile.in: Regenerated.

2008-06-02  Frank Ch. Eigler  <fche@elastic.org>

	PR6534
	* translate.cxx (c_unparser::emit_module_init): Use UTS_RELEASE
	instead of uts_sem/utsname() as kernel version-checking hack.

2008-06-02  Dave Brolley  <brolley@redhat.com>

	* stap-client (initialization): port is no longer hard coded.
	Initialize avahi_service_tag to _stap._tcp.
	(find_and_connect_to_server): Handle server/port returned by
	match_server.
	(match_server): Obtain server ip address and port from output
	of the -r option to avahi-browse. Echo a server/port pair.

2008-06-02  Zhaolei  <zhaolei@cn.fujitsu.com>

	* main.cxx (main): Fix the problem that kernel module compile
	failure when runtime directory is set to relative path(stap -R).

2008-05-30  Dave Brolley  <brolley@redhat.com>

	* stap-client, stap-server: New compile server and client scripts.

2008-05-30  Srinivasa DS  <srinivasa@in.ibm.com>
	PR 6562
	* tapsets.cxx, translate.cxx: modified one argument for
				dwfl_linux_kernel_report_offline().
	* testsuite/systemtap.base/debugpath.exp: Modified testsuite for new
				SYSTEMTAP_DEBUGINFO_PATH behaviour.
	* stap.1.in: Modified manpage for new SYSTEMTAP_DEBUGINFO_PATH behaviour.

2008-05-29  Jim Keniston  <jkenisto@us.ibm.com>

	PR 6582
	* tapset/context.stp: Added registers_valid().
	* stapfuncs.5.in: Ditto.
	* tapset/x86_64/registers.stp: Added registers_valid() check.
	* tapset/ppc64/registers.stp: Ditto.
	* tapset/i686/registers.stp: Ditto.  Also fixed warnings due to
	sp_offset and ss_offset not being global.

2008-05-29  Ananth N Mavinakayanahalli <ananth@in.ibm.com>

	PR 6563
	* tapset/ppc64/registers.stp: Fix powerpc dwarfless argument access

2008-05-28  Josh Stone  <joshua.i.stone@intel.com>

	PR 6529
	* translate.cxx (c_unparser::visit_return_statement): Make sure we
	notice errors from evaluating return values.

2008-05-28  David Smith  <dsmith@redhat.com>

	* tapsets.cxx (utrace_derived_probe_group::emit_module_decls):
	Removed debug print.

	* tapsets.cxx (utrace_derived_probe_group::emit_probe_decl):
	Instead of adding clone handlers, just call the probes directly.
	(utrace_derived_probe_group::emit_module_decls): For syscall
	probes, on exec detach the parent's utrace engine from the child.

2008-05-27  Josh Stone  <joshua.i.stone@intel.com>

	PR 6432
	* buildrun.cxx (compile_pass): Add the autoconf test for probe_kernel_*
	functions, but leave it #if-0'ed for now.

2008-05-23  Jim Keniston  <jkenisto@us.ibm.com>

	PR 4311, cont.  Address powerpc dwarfless test failures.
	* tapsets.cxx: Convert .funcname to funcname when adding it
	to our symbol table.  Accept all weak symbols except those
	that map to sys_ni_syscall.

2008-05-23  Srinivasa DS <srinivasa@in.ibm.com>
	PR 6429: Inerim fix to avoid compilation error of systemtap module
	* runtime/transport/symbols.c:  added definitions of struct
	module_sect_attr, struct module_sect_attrs for 2.6.25 above kernels.

2008-05-22  Wenji Huang <wenji.huang@oracle.com>

	* tapsets.cxx (iterate_over_functions): Fix .statement(NUM) regression.

2008-05-22  Ananth N Mavinakayanahalli <ananth@in.ibm.com>

	* tapset/ppc64/registers.stp: Support powerpc register + arg lookup
	* stapfuncs.5.in: Add powerpc bits; indicate scope of uarg_* access

2008-05-21  David Smith  <dsmith@redhat.com>

	* tapsets.cxx (utrace_derived_probe_group::emit_module_decls):
	Added new 'event_flag' parameter to task_finder callback.  Only
	calls probe handlers if we received the correct event.

2008-05-20  Frank Ch. Eigler  <fche@elastic.org>

	PR 6538
	* elaborate.cxx (semantic_pass_opt2): Warn about read-only locals and
	globals.
	(visit_foreach_loop): Belatedly recognize index symbols as lvalues.

2008-05-21  Stan Cox  <scox@redhat.com>

	* elaborate.cxx (dead_assignment_remover::visit_binary_expression): New.
	(dead_assignment_remover::visit_assignment): Allow rhs simplification.

2008-05-20  Tim Moore  <timoore@redhat.com>

	* configure.ac: Check for tr1/unordered_map header.
	* tapsets.cxx: Use tr1::unordered_map if available.
	* configure, config.in: Regenerated.

2008-05-19  Stan Cox  <scox@redhat.com>

	* elaborate.cxx (dead_assignment_remover::visit_arrayindex): New method.
	(dead_assignment_remover::visit_functioncall): New method.
	(dead_assignment_remover::visit_if_statement): New method.
	(dead_assignment_remover::visit_for_loop): New method.

2008-05-19  William Cohen  <wcohen@redhat.com>

	* main.cxx (setup_signals): Remove sa_restorer initialization.

2008-05-17  Frank Ch. Eigler  <fche@elastic.org>

	* elaborate.cxx (semantic_pass): Error on #probes=0, but not in
	listing mode.
	(semantic_pass_optimize[12]): Remove inappropriate check from here.

2008-05-17  Frank Ch. Eigler  <fche@elastic.org>

	* tapsets.cxx (cu_function_cache_t): Switch to <ext/hash_map>s,
	since these tables tend to get pretty big.

2008-05-16  Frank Ch. Eigler  <fche@elastic.org>

	PR 5643
	* tapsets.cxx (cu_function_cache_t): Reorganize into
	mod:cu->function->DIE lookup table.  Consider merging into symtab
	later.
	(mark_dwarf_redudancies): Adapt.
	(iterate_over_functions): Rewrite.
	(dwarf_builder::build): Cache kprobes etc. symbol addresses.
	* elaborate.cxx (systemtap_session ctor): Clear additional POD fields.

2008-05-15  David Smith  <dsmith@redhat.com>

	* main.cxx (setup_signals): New function.
	(main): Calls setup_signals() to setup signal handling.  When
	removing the temporary directory, ignore signals.

2008-05-13  Ananth N Mavinakayanahalli <ananth@in.ibm.com>
	PR 5955.
	* parse.cxx (parser::parse_global): accept ";" terminated globals
	* NEWS - update documentation
	* testsuite/systemtap.base/global_vars.(stp/exp) - supporting tests
	* testsuite/parseko/twenty(four/five).stp - supporting tests

2008-05-12  Jim Keniston  <jkenisto@us.ibm.com>

	PR 4311 - Function boundary tracing without debuginfo: Phase II
	Merged dwarfless branch into mainline.  But first...
	* runtime/regs.c: Removed register name:value lookup facility.
	Moved basically all register-lookup code to the i686 and x86_64
	registers.stp tapsets.  Args stuff shared between i386 and
	x86_64 remains in regs.c.
	* tapset/{i686,x86_64}/registers.stp: Moved register-lookup
	code from runtime/regs.c to here.

2008-05-12  Jim Keniston  <jkenisto@us.ibm.com>

	(2008-05-06 in dwarfless branch)
	PR 4311 - Function boundary tracing without debuginfo: Phase II
	* stapfuncs.5.in: Added sections on CPU REGISTERS and
	NUMBERED FUNCTION ARGUMENTS.

2008-05-12  Jim Keniston  <jkenisto@us.ibm.com>

	(2008-05-05 in dwarfless branch)
	PR 4311 - Function boundary tracing without debuginfo: Phase II
	* runtime/regs.c: Added register name:value lookup facility.
	Added support for register and arg lookup for i386 and x86_64.
	* tapset/{i686,x86_64}/registers.stp: New: support for register
	and arg lookup.
	* tapsets.cxx, translate.cxx: Added regparm field to struct
	context.
	* tapset/nd_syscall.stp: syscall.stp migrating toward numbered
	args rather than named args.

2008-05-12  Jim Keniston  <jkenisto@us.ibm.com>

	(2008-04-18 in dwarfless branch)
	PR 4311 - Function boundary tracing without debuginfo: Phase I
	* tapsets.cxx: Major rework of dwflpp, dwarf_query, and related
	code to make do with elf info if dwarf info is absent, or
	(in the case of vmlinux) make do with a System.map-style
	symbol table if even the elf file is absent.
	* main.cxx: Use getopt_long instead of getopt.	Added --kelf,
	--kmap, --ignore-vmlinux, and --ignore-dwarf.
	* hash.cxx, session.h, stap.1.in: Added --kelf, --kmap,
	--ignore-vmlinux, and --ignore-dwarf.
	* testsuite/{semok,semko}/nodwf*.stp

2008-05-07  Frank Ch. Eigler  <fche@elastic.org>

	PR 6492.
	* main.cxx (main): let -l imply -w.

2008-05-05  Frank Ch. Eigler  <fche@elastic.org>

	PR 444886.  From <crquan@gmail.com>:
	* tapsets.cxx, translate.cxx: Add .../build/... to default debuginfo
	path, to ease search for hand-built kernels.

2008-05-01  Frank Ch. Eigler  <fche@elastic.org>

	PR 6474
	* configure.ac (--enable-pie): Add default option.
	* Makefile.am (stap* binaries): Use -fpie/-z relro/-z now as
	applicable.
	* configure, aclocal.m4, Makefile.in, doc/Makefile.in: Regenerated.

2008-04-30  Masami Hiramatsu  <mhiramat@redhat.com>

	PR 6008
	* main.cxx (main): Increase the limitation of buffer size to 4095MB.
	* staprun.8.in: Ditto.

2008-04-29  Frank Ch. Eigler  <fche@elastic.org>

	PR 6466
	* elaborate.cxx
	(dead_stmtexpr_remover): Expand scope to kill far more
	side-effect-free statemnets, including if/for/foreach.
	(semantic_pass_opt4): Warn on elided function/probe bodies.
	(typeresolution_info::visit_target_symbol): Dump parse tree of
	resolution-challenged functions/probes.
	(*): Adapt to probe->body being a statement*
	rather than a block*.
	* tapsets.cxx (*): Ditto.
	* staptree.cxx (block::block ctor): New cons constructor.
	* staptree.h: Corresponding changes.

2008-04-29  David Smith  <dsmith@redhat.com>

	* tapsets.cxx (utrace_derived_probe_group::emit_probe_decl): Added
	death event handlers to ensure that for every utrace_attach there
	is a corresponding utrace_detach.
	(utrace_derived_probe_group::emit_module_decls): Ditto.

2008-04-28  Frank Ch. Eigler  <fche@elastic.org>

	* translate.cxx (translate_pass): Don't #define TEST_MODE.

2008-04-26  Frank Ch. Eigler  <fche@elastic.org>

	* tapsets.cxx (common_probe_entryfn_prologue): Undo
	clear of overload-related context vars; add explanation why.

2008-04-25  Frank Ch. Eigler  <fche@elastic.org>

	* systemtap.spec.in: Simplify configuration defaults.

2008-04-25  David Smith  <dsmith@redhat.com>

	PR 6455.
	* tapsets.cxx (mark_builder::build): Handles markers with no
	format string.

2008-04-24  Frank Ch. Eigler  <fche@elastic.org>

	PR 6454.
	* main.cxx (printscript): Avoid string truncation heuristics, and
	also avoid plain probe::printsig.  Hold nose and dig down into
	raw location lists instead.

2008-04-24  Will Cohen  <wcohen@redhat.com>

	* aclocal.m4: Regenerated.
	* Makefile.am (example/*): Moved to testsuite/systemtap.examples.
	* Makefile.in: Regenerated.

2008-04-23  Frank Ch. Eigler  <fche@elastic.org>

	From: Srinivasa DS <srinivasa@in.ibm.com>
	* tapsets.cxx (blacklisted_p): Blacklist more init/exit sections.

2008-04-23  Frank Ch. Eigler  <fche@elastic.org>

	* tapsets.cxx (common_probe_entryfn_prologue): Clear
	overload-related context vars.

2008-04-22  hunt  <hunt@redhat.com>

	* staprun.8.in: Add documentation for -d option.

2008-04-22  David Smith  <dsmith@redhat.com>

	* tapsets.cxx (utrace_derived_probe_group::emit_module_decls):
	Removed debug statements.

2008-04-18  David Smith  <dsmith@redhat.com>

	* tapsets.cxx (struct utrace_builder): Added exec probes.
	(utrace_derived_probe_group::emit_probe_decl): Ditto.
	(utrace_derived_probe_group::emit_module_decls): Ditto.
	(register_standard_tapsets): Ditto.
	* stapprobes.5.in: Added information about exec probes.
	* NEWS: Added information about utrace probes.

	* stapprobes.5.in: Added information about utrace probes.

2008-04-17  Josh Stone  <joshua.i.stone@intel.com>

	* tapsets.cxx (build_blacklist): Fix regexps for atomics.
	* vim/syntax/stap.vim: Recognize the 'limit' keyword and script arguments,
	allow '$' in variable names, and highlight $target variables.

2008-04-17  David Smith  <dsmith@redhat.com>

	* tapsets.cxx (utrace_builder::build): Make sure that the PATH of
	'process("PATH")' probes is an absolute path.
	(utrace_derived_probe_group::emit_module_decls): Made calls to
	utrace probe handler functions conditional on which types of
	utrace probes are going to be output.

2008-04-16  Frank Ch. Eigler  <fche@elastic.org>

	* tapsets.cxx (task_finder_derived_probe): Add dummy constructor
	for old (RHEL4) gcc compatibility.

2008-04-16  Frank Ch. Eigler  <fche@elastic.org>

	PR 6417: From Srinivasa DS <srinivasa@in.ibm.com>:
	* tapsets.cxx (build_blacklist): Extend.

2008-04-15  David Smith  <dsmith@redhat.com>

	* session.h (struct systemtap_session): Added utrace_derived_probe
	group and task_finder_derived_probe_group members.
	* elaborate.cxx (systemtap_session::systemtap_session): Added
	initialization of utrace_derived_probes and
	task_finder_derived_probes.
	* tapsets.cxx (struct task_finder_derived_probe_group): New
	derived_probe_group to handle task_finder framework.
	(struct utrace_derived_probe_group): New derived_probe_group to
	handle utrace probes.

2008-04-15  Frank Ch. Eigler  <fche@elastic.org>

	PR 6405 cont'd.
	* Makefile.am (AM_CFLAGS): Remove -Wshadow, as it triggers for
	new stapio (modname global vs. dwfl headers).

2008-04-15  Frank Ch. Eigler  <fche@elastic.org>

	PR 6405
	* buildrun.cxx (compile_pass): Add STAPCONF_MODULE_NSECTIONS.

2008-04-14  David Smith  <dsmith@redhat.com>

	* elaborate.h (struct derived_probe_group): Removed
	emit_module_header virtual function.
	* translate.cxx (c_unparser::emit_common_header): Removed calls to
	emit_module_header function.
	* tapsets.cxx (be_derived_probe>): Removed emit_module_header function.
	(struct timer_derived_probe_group): Ditto.
	(struct profile_derived_probe_group): Ditto.
	(struct procfs_derived_probe_group): Ditto.
	(struct hrtimer_derived_probe_group): Ditto.
	(struct perfmon_derived_probe_group): Ditto.
	(dwarf_derived_probe_group::emit_module_decls): Moved kernel check
	back from deleted emit_module_header function.
	(uprobe_derived_probe_group::emit_module_decls): Ditto.
	(mark_derived_probe_group::join_group): Moved marker
	kernel check (to a new embedded code section) from deleted
	emit_module_header function.

2008-04-14  Frank Ch. Eigler  <fche@elastic.org>

	* Makefile.am (stapio_*): Become able to link/compile against
	bundled elfutils.
	* Makefile.in: Regenerated.

2008-04-09  Martin Hunt  <hunt@dragon>

	* buildrun.cxx (run_pass): Remove unused "-d" option
	passed to staprun.

	* translate.cxx (emit_symbol_data): When available,
	grab symbols from debuginfo instead of /proc/kallsyms.

2008-04-11  David Smith  <dsmith@redhat.com>

	* elaborate.h (struct derived_probe_group): Added
	emit_module_header virtual function.
	* translate.cxx (c_unparser::emit_common_header): Calls each probe
	group's emit_module_header function.
	(translate_pass): Moved inclusion of linux/marker.h to
	mark_derived_probe_group::emit_module_header().
	* tapsets.cxx (struct be_derived_probe_group): Added empty
	emit_module_header function.
	(struct timer_derived_probe_group): Ditto.
	(struct profile_derived_probe_group): Ditto.
	(struct procfs_derived_probe_group): Ditto.
	(struct hrtimer_derived_probe_group): Ditto.
	(struct perfmon_derived_probe_group): Ditto.
	(dwarf_derived_probe_group::emit_module_header): Moved kprobes
	kernel check from emit_module_decls() to here.
	(uprobe_derived_probe_group::emit_module_header): Moved uprobe
	kernel check from emit_module_decls() to here.
	(uprobe_derived_probe_group::emit_module_decls): Moved uprobe
	kernel check to emit_module_header().
	(mark_derived_probe_group::emit_module_header): Moved marker
	kernel check from emit_module_decls and translate_pass() to here.
	(uprobe_derived_probe_group::emit_module_decls): Moved marker
	kernel check to emit_module_header().

2008-04-10  Frank Ch. Eigler  <fche@elastic.org>

	PR 2949.
	* session.h (listing_mode): New field.
	* main.cxx (main): Test it.  Enjoy it.
	(printscript): Do it.
	(usage): Document it.
	* stap.1.in, stapex.5.in: Ditto.
	* elaborate.cxx (print_error): Disable error messages in listing mode.

2008-04-10  Frank Ch. Eigler  <fche@elastic.org>

	PR 6393 cont'd.
	* Makefile.am: Also copy RadeonHD.am fragment to force
	git_version.h regeneration at every make, and also special
	tagging for "make dist".  Thanks <ndim>.

2008-04-10  Frank Ch. Eigler  <fche@elastic.org>

	PR 6393.
	* git_version.sh: New file, copied from radeonhd.
	* configure.ac: No longer generate $builddir/SNAPSHOT.
	* Makefile.am: Generate $builddir/git_version.h.
	(EXTRA_DIST): Add git_version.h and git_version.sh.
	* main.cxx (version): Print generated GIT_MESSAGE therefrom.
	* Makefile.in, configure: Regenerated.

2008-04-09  David Smith  <dsmith@redhat.com>

	* .gitignore: Added more files to ignore.

2008-04-04  Masami Hiramatsu <mhiramat@redhat.com>

	PR 6028
	* translate.cxx (c_unparser::emit_common_header): Add unwaddr for
	caching unwound address.
	* tapsets.cxx (common_probe_entryfn_prologue): Clear unwaddr.

2008-04-01  Frank Ch. Eigler  <fche@elastic.org>

	* safety/*: Removed subdirectory containing abandoned experiment.

2008-03-31  Frank Ch. Eigler  <fche@elastic.org>

	* configure.ac: Bump version to 0.7.
	* configure: Regenerated.

2008-03-27  Frank Ch. Eigler  <fche@elastic.org>

	* tapsets.cxx (common_probe_entryfn_prologue): Clear last_stmt.

2008-03-26  Frank Ch. Eigler  <fche@elastic.org>

	* translate.cxx (emit_function): Set context last_stmt, in case
	an error occurs during the function.

2008-03-25  Frank Ch. Eigler  <fche@elastic.org>

	* stap.1.in: Clarify utility of epilogue type probe aliases.

2008-03-21  Eugene Teo  <eugeneteo@kernel.sg>

	PR 5528
	* tapset/conversions.stp (user_string_n, user_string_n2,
	user_string_n_warn, user_string_n_quoted, user_short, user_short_warn,
	user_int, user_int_warn, user_long, user_long_warn, user_char,
	user_char_warn): New user_* functions.
	* stapfuncs.5.in: Documented the new functions.
	* testsuite/systemtap.stress/conversions.stp: Test new functions.
	* testsuite/buildok/conversions.stp: Test new functions.
	* testsuite/buildok/conversions-embedded.stp: Test new functions.

2008-03-20  Frank Ch. Eigler  <fche@elastic.org>

	PR 5975.
	* tapsets.cxx (*): Added a few (void) expressions for asserts that
	may be compiled out.

2008-03-14  Masami Hiramatsu <mhiramat@redhat.com>

	PR 3542
	* buildrun.cxx (compile_pass): Add an autoconf to check the kernel
	supports batch unregistration.
	* tapsets.cxx (dwarf_derived_probe_group::emit_module_decls): Add an
	array of probe pointers for batch unregistration.
	* tapsets.cxx (dwarf_derived_probe_group::emit_module_exit): Use
	unregister_k(ret)probes if it is supported.

2008-03-13  Frank Ch. Eigler  <fche@elastic.org>

	PR 5928.
	* buildrun.cxx (compile_pass): Use EXTRA_CFLAGS for autoconf'd values
	instead of CFLAGS_<module>.o.

2008-03-12  Frank Ch. Eigler  <fche@elastic.org>

	* configure.ac, systemtap.spec.in: Bumped version to 0.6.2.
	* configure: Regenerated.

2008-03-12  Dave Brolley  <brolley@redhat.com>

	PR5897
	* staptree.cxx (probe::printsig): If this probe was derived from an alias,
	call the printsig method of the alias.

2008-03-10  Dave Brolley  <brolley@redhat.com>

	PR5189
	* translate.cxx (probe_or_function_needs_deref_fault_handler): New member of
	c_unparser.
	(c_unparser::emit_function): Initialize probe_or_function_needs_deref_fault_handler.
	Check it after the body is visited and generate a deref fault handler if necessary.
	(c_unparser::emit_probe): Likewise.
	(c_unparser::visit_print_format): Correct the compoenent type for an overridden string
	literal.  Generate code to check that pointer arguments to %m can be dereferenced.
	Generate casts for printf arguments as necessary.
	* elaborate.cxx (typeresolution_info::visit_print_format): Desired type for conv_memory
	is pe_long.

2008-03-06  Frank Ch. Eigler  <fche@elastic.org>

	* Makefile.am (AM_CXXFLAGS, AM_CFLAGS): Remove -Werror.
	* Makefile.in, doc/Makefile.in: Regenerated.

2008-03-03  Frank Ch. Eigler  <fche@elastic.org>

	PR5516
	* elaborate.cxx (symbol_fetcher, dead_assignment_remover):
	Support unresolved $target lvalues.  Propagate pretty error
	messages.
	* staptree.cxx (varuse_collecting_visitor target_symbol): Ditto.
	* staptree.h: Corresponding decl.

	* loc2c.c: c_translate_pointer_store: New function.
	* loc2c.h: Corresponding decl.
	* tapsets.cxx (dwflpp::translate_final_fetch_or_store): Call it
	for $target pointer assignments.

2008-02-29  Will Cohen  <wcohen@redhat.com>

	* main.cxx (handle_interrupts): Make compatible with GCC 4.3.

2008-02-28  Frank Ch. Eigler  <fche@elastic.org>

	PR5045
	* session.h (pending_interrupts): New global.
	* main.cxx (handle_interrupts): New fn to handle SIGINT* etc.
	* elaborate.cxx, translate.cxx, tapsets.cxx, main.cxx (*): Insert
	pending_interrupts escape hatches inside potentially timetaking loops.
	* buildrun.cxx: Don't deal with signals.

2008-02-27  Frank Ch. Eigler  <fche@elastic.org>

	PR5697
	* configure.ac (enable-docs): Implement.
	* systemtap.spec.in: Add optional docs build/install/prereqs.
	* Makefile.am (SUBDIRS): Add doc.
	* Makefile.in, configure: Regenerated.

2008-02-27  Dave Brolley  <brolley@redhat.com>

	PR5189
	* staptree.h (print_format::conv_memory): New enumerator.
	(print_format::width_type): New enumeration.
	(print_format::precision_type): New enumeration.
	(format_component::widthtype): New member.
	(format_component::prectype): New member.
	(format_component::is_empty): Test widthtype and prectype.
	(format_component::clear): Clear widthtype and prectype.
	* staptree.cxx (print_format::components_to_string): Handle dynamic width and precision.
	Handle conv_memory.
	(print_format::string_to_components): Parse dynamic width and precision specifiers.
	Set widthtype and prectype. Parse %m format specifier.
	* elaborate.h (typeresolution_info::check_arg_type): New method.
	* elaborate.cxx (typeresolution_info::visit_print_format): Account for dynamic width
	and precision when computing the expected number of arguments. Check the types of
	arguments for dynamic width and precision. Use check_arg_type to check the types of
	all arguments. Handle print_format::conv_memory.
	(typeresolution_info::check_arg_type): New method.
	* NEWS: Describe the enhancements above.

2008-02-27  David Smith  <dsmith@redhat.com>

	PR5729
	* systemtap.spec.in: Adds examples to the testsuite rpm so that
	systemtap.samples/examples.exp works correctly.

2008-02-26  Dave Brolley  <brolley@redhat.com>

	PR5018
	* staprun.8.in: Escape dashes ('-') as appropriate.

2008-02-26  Srinivasa DS   <srinivasa@in.ibm.com>
	PR5772
	* tapset/syscall2.stp: Modify wait4,waitid argument list
	for kernel > 2.6.24.

2008-02-25  Frank Ch. Eigler  <fche@elastic.org>

	PR5792.
	* parse.cxx (eval_pp_conditional): Support wildcards in
	%( kernel_v/kernel_vr/arch ==/!= "*foo?" %) operands.
	* NEWS, stap.1.in: Document this.

2008-02-22  Frank Ch. Eigler  <fche@elastic.org>

	PR5787, PR2608, .statement()
	* tapsets.cxx (query_dwarf_func): Process .statement(NUM) probes too.
	(query_cu): Ditto.
	(query_func_info): Bypass prologue searching for .statement() probes.
	(query_cu): Ditto.

	(build_blacklist): Remove unsightly empty first alternative in
	"^(|foo)$" regexps.  Show them for -vvv.

	* buildrun.cxx (compile_pass): Don't turn on "gcc -Q" on until -vvvv.

2008-02-20  David Smith  <dsmith@redhat.com>

	* tapsets.cxx (struct mark_derived_probe): Renamed 'probe_sig' to
	'probe_format'.
	(mark_derived_probe::mark_derived_probe): Added new "format" probe
	point component.
	(mark_derived_probe::parse_probe_format): Renamed from
	'mark_derived_probe::parse_probe_sig'.
	(struct mark_builder): Added typedefs.  Converted mark_cache from
	a map to a multimap to handle markers with the same name but
	different formats.
	(mark_builder::build): Added new 'format' probe parameter.
	(register_standard_tapsets): Added new 'format' marker probe
	optional parameter.
	* stapprobes.5.in (parts): Documented new "format" probe
	component.

2008-02-19  Roland McGrath  <roland@redhat.com>

	* tapsets.cxx (query_module): Use dwfl_module_getdwarf rather
	than dwfl_module_getelf for e_machine check.
	(dwarf_query::get_blacklist_section): Likewise for section search.
	Ignore non-SHF_ALLOC sections.

2008-02-19  Frank Ch. Eigler  <fche@elastic.org>

	* tapsets.cxx (query_module): Tweak elf-machine checking to
	better represent elfutils idioms.

2008-02-19  Frank Ch. Eigler  <fche@elastic.org>

	PR 5766.
	* tapsets.cxx (build_blacklist): Switch (back) to regexp-based
	blacklist construction ...
	(blacklist_p): ... and querying.

2008-02-19  David Smith  <dsmith@redhat.com>

	PR 5672.
	* tapsets.cxx (mark_derived_probe): Call probe_point copy ctor to
	shallow-copy incoming base probe location before
	recomputing/overwriting it.

2008-02-18  Frank Ch. Eigler  <fche@elastic.org>

	* NEWS, stapprobes.5.in: Document basic (non-symbolic prototype)
	user-space probe points.

2008-02-15  Frank Ch. Eigler  <fche@elastic.org>

	* tapsets.cxx (function_name_last_match): New function.
	(query_dwarf_func): Call it to stop unnecessary further iteration.

2008-02-13  Frank Ch. Eigler  <fche@elastic.org>

	PR 5759
	* tapsets.cxx (build_blacklist): Add some CONFIG_PREEMPT-related
	functions.

2008-02-13  Dave Brolley  <brolley@redhat.com>

	PR5609
	* staptree.h (probe::collect_derivation_chain): Now takes vector<probe*>.
	(probe::get_alias): New virtual method.
	* elaborate.h (derived_probe::collect_derivation_chain): Now takes vector<probe*>.
	* staptree.cxx (probe::collect_derivation_chain): Now takes vector<probe*>. Don't
	cast 'this' to (derived_probe*).
	* elaborate.cxx (derived_probe::collect_derivation_chain): Now takes vector<probe*>.
	(alias_derived_probe::get_alias): New virtual method.
	(alias_derived_probe::alias): New member.
	(alias_expansion_builder::build): Call checkForRecursiveExpansion and emit a
	diagnostic if recursion is detected. Pass alias to constructor of
	alias_derived_probe.
	(alias_expansion_builder::checkForRecursiveExpansion): New method.
	* coveragedb.cxx: Pass vector<probe*> on all calls to collect_derivation_chain.

2008-02-12  Frank Ch. Eigler  <fche@elastic.org>

	PR 4393
	* tapsets.cxx (emit_address): Support relocatable kernels.
	(dwarf_derived_probe ctor): Hack around for missing USHRT_MAX.
	* elaborate.cxx (semantic_pass): Increment rc if exception caught.

2008-02-12  Martin Hunt  <hunt@redhat.com>
	PR 5757
	* tapsets.cxx, translate.cxx: Cleanup indentation a bit.

2008-02-11  Jim Keniston  <jkenisto@us.ibm.com>

	PR 5693
	* runtime/uprobes/uprobes.c: Intercept handler-destined
	signals received while we're single-stepping, and re-queue
	them afterward.
	* runtime/uprobes/uprobes.h: Ditto

2008-02-09  Frank Ch. Eigler  <fche@elastic.org>

	PR5750.
	From Eugeniy Meshcheryakov eugen@debian.org:
	* configure.ac (HAVE_LIBSQLITE3): Complete AC_DEFINE.

	* configure, INSTALL, missing, compile, depcomp, install-sh:
	autoreconf -fi'd.

2008-02-09  Frank Ch. Eigler  <fche@elastic.org>

	PR 5751.
	* configure.ac: Add -Werror to trial compilation with
	-fstack-protector-all, for hosts that don't quite support it.
	* configure: Regenerated.

2008-02-08  David Smith  <dsmith@redhat.com>

	PR 5650
	* systemtap.spec.in: Further simplification.

2008-02-07  Frank Ch. Eigler  <fche@elastic.org>

	* buildrun.cxx (run_make_cmd, compile_pass): Tweak kbuild
	parametrization to produce useful compile logs at -vv.

2008-02-04  David Smith  <dsmith@redhat.com>

	PR 4446 (partial)
	* tapsets.cxx
	(mark_var_expanding_copy_visitor::visit_target_symbol_arg): New
	function.
	(mark_var_expanding_copy_visitor::visit_target_symbol_format): New
	function.
	(mark_var_expanding_copy_visitor::visit_target_symbol): Handles
	"$arg" or "$format".
	(mark_derived_probe_group::emit_module_decls): Sets up "$format"
	data.

	PR 5650 (parital)
	* systemtap.spec.in: Moved %pre section to the systemtap-runtime
	rpm.

2008-01-30  David Smith  <dsmith@redhat.com>

	PR 5650
	* systemtap.spec.in: Simplified and explicitly specifies configure
	options.

2008-01-30  Dave Brolley  <brolley@redhat.com>

	* coveragedb.cxx (print_coverage_info): Fix typo: s.probes -> s.unused_probes
	where appropriate.
	(sql_update_unused_probes): Likewise.

2008-01-29  Frank Ch. Eigler  <fche@elastic.org>

	PR 5647
	* configure.ac (--enable-ssp): Make default on compilers that
	support it.
	* configure: Regenerated.

2008-01-28  David Smith  <dsmith@redhat.com>

	* configure.ac: Fixed a bug when "--disable-permon" was used.
	Added "--enable-crash" option.
	* configure: Regenerated.
	* Makefile.am: Improved staplog.so compile command.
	* Makefile.in: Regenerated.

	* tapsets.cxx (dwarf_derived_probe_group::emit_module_decls):
	Added 'const' to several members of stap_dwarf_probes.

	PR 5685.  From Eugeniy Meshcheryakov <eugen@debian.org>
	* configure.ac: If "--enable-sqlite" is specified, define
	HAVE_LIBSQLITE3.
	* configure: Regenerated.

2008-01-26  Frank Ch. Eigler  <fche@elastic.org>

	PR 5673.
	* tapsets.cxx (dwarf_derived_probe_group): Split stap_dwarf_probes[]
	into bss-carried kprobes structs.  Tune embedded strings for
	minimizing relocation-vs-fixed-buffer wastage.
	* tapsets.cxx (dwarf_derived_probe): Impose .maxactive() limits.

2008-01-25  Jim Keniston  <jkenisto@us.ibm.com>

	* runtime/uprobes/uprobes.c: Within a probed process, serialize
	calls to access_process_vm() when populating instructions
	slots.	Fixes an SMP bug on multithreaded apps with many
	active probepoints.
	* runtime/uprobes/uprobes.h: Ditto

2008-01-25  Frank Ch. Eigler  <fche@elastic.org>

	PR 5672.
	* staptree.cxx (probe_point copy ctor): New function.
	* staptree.h: Declare it.
	* tapsets.cxx (dwarf_derived_probe ctor): Call it to shallow-copy
	incoming base probe location before recomputing/overwriting it.

2008-01-25  David Smith  <dsmith@redhat.com>

	* configure.ac: Compressed the two perfmon options into one.
	Made other small fixes and whitespace changes.
	* configure: Regenerated.

2008-01-24  Frank Ch. Eigler  <fche@elastic.org>

	* Makefile.am: Make another $(MKDIR) call visible.
	* Makefile.in: Regenerated.

2008-01-24  David Smith  <dsmith@redhat.com>

	PR 5661 (reverted).
	* configure.ac: Removed elfutils version number check.
	* configure: Regenerated.
	* acsite.m4: Removed.
	* systemtap.spec.in: Minimum elfutils version number is no longer
	filled in by configure.

	PR 5650 (partial).
	* configure.ac: Handles sqlite optional functionality correctly.
	If enabled/disabled by the user, do the right thing.  If not
	specified by the user, use it if present.
	* configure: Regenerated.
	* systemtap.spec.in: Always specify to configure whether to use
	sqlite or not.

2008-01-24  Dave Brolley  <brolley@redhat.com>

	PR 5017.
	* staptree.cxx (<cstring>): #include it.
	(required <indexable *>): Remove 'static' from instantiation and
	move instantiation to here from...
	* staptree.h: ...here.

2008-01-23  David Smith  <dsmith@redhat.com>

	PR 5661.
	* configure.ac: Checks elfutils version number.
	* acsite.m4: New file containing macro to return elfutils version
	number.
	* configure: Regenerated.
	* systemtap.spec.in: Minimum elfutils version number is now filled
	in by configure.

2008-01-23  Dave Brolley  <brolley@redhat.com>

	PR 5613.
	* translate.cxx (var::fini): New method.
	(c_unparser::emit_module_init): Call var::fini when deregistering
	variables without indices.
	(c_unparser::emit_module_exit): Likewise.

2008-01-23  Frank Ch. Eigler  <fche@elastic.org>

	PR 2151.
	* tapsets.cxx (dwflpp::setup): Parametrize debuginfo_path.
	* stap.1.in: Document this.

2008-01-22  Jim Keniston  <jkenisto@us.ibm.com>

	* runtime/uprobes/uprobes.c: Fix from Srinivasa: Recast
	rcu_dereferences of engine->data to resync with kernel.org
	builds.

2008-01-18  Srinivasa DS <srinivasa@in.ibm.com>

	PR 5549
	* buildrun.cxx : Verify whether kernel has register rename patch
	through autoconf files.
	* runtime/(loc2c-runtime.h, procfs.c, regs.c, regs.h,
	stack-i386.c, autoconf-x86-uniregs.c, autoconf-nameidata.c) : Use
	appropriate register name at runtime, based on whether kernel has
	register rename patch or not.

2008-01-18  Jim Keniston  <jkenisto@us.ibm.com>

	* runtime/uprobes/uprobes.c: Added static copy of
	access_process_vm(), for kernels that don't export it.

2008-01-18  Frank Ch. Eigler  <fche@elastic.org>

	* configure.ac, systemtap.spec.in: Update version to 0.6.1
	* configure: Regenerated.

2008-01-17  Srinivasa DS <srinivasa@in.ibm.com>

	PR 5483
	* tapsets.cxx : Possible fix for making systemtap compatible with
	the elfutils-0.131

2008-01-17  Frank Ch. Eigler  <fche@elastic.org>

	PR 4935.
	Reorganize probe condition implementation.
	* elaborate.cxx (add_condition): New function.
	(derived_probe): Remove condition member.
	(derived_probe ctors): Assert non-null incoming probe/location ptrs.
	(insert_condition_statement): Remove; turn into ...
	(semantic_pass_conditions): New pass-2 subpass.
	(semantic_pass_symbols, visit_symbol, visit_functioncall, find_var):
	Detect some condition-related error cases.
	(match_key): Change type to exp_type from tok_type.  Update callers.
	(alias_expansion_builder): Propagate probe conditions.
	* staptree.cxx (probe): Remove condition field and related functions.
	* tapsets.cxx (dwarf_derived_probe ctor): Compute replacement
	wildcard-expanded probe_point preserving more of the original
	location.
	(mark_derived_probe ctor): Make similar to others - take location
	rather than condition parameters.
	* translate.cxx (emit_common_header): Tweak ordering of tmpcounter
	traversal and hashkey expression generation.
	* elaborate.h: Corresponding changes.

2008-01-17  David Smith  <dsmith@redhat.com>

	* tapsets.cxx
	(procfs_var_expanding_copy_visitor::visit_target_symbol): Print an
	error when trying to use the procfs target variable '$value' as an
	array or structure.
	(perfmon_var_expanding_copy_visitor::visit_target_symbol): Print an
	error when trying to use the perfmon target variable '$counter as
	an array or structure.

2008-01-17  Srinivasa DS  <srinivasa@in.ibm.com>

	PR 5483.
	* tapsets.cxx (emit_address): Tolerate dummy relocation entry
	added for kernel by recent elfutils.

2008-01-16  David Smith  <dsmith@redhat.com>

	PR 5608.
	* tapsets.cxx
	(mark_var_expanding_copy_visitor::visit_target_symbol): Print an
	error when trying to use a marker argument as an array or
	structure.

2008-01-16  Eugene Teo  <eteo@redhat.com>

	* stapfuncs.5.in: Document signal.stp tapset functions.

2008-01-14  Martin Hunt  <hunt@redhat.com>
	* translate.cxx (emit_module_init): Call _stp_print_kernel_info()
	to print out version information and internal memory usage stats.

2008-01-14  Martin Hunt  <hunt@redhat.com>
	* translate.cxx (emit_module_exit): When using timing, delete timing
	stats when finished.

2008-01-12  Frank Ch. Eigler  <fche@elastic.org>

	* configure.ac: Generate a build tree SNAPSHOT file from git-rev-list,
	if we suspect the source tree came from git.
	* configure: Regenerated.

2008-01-12  Frank Ch. Eigler  <fche@elastic.org>

	PR 5603.
	* configure.ac: Add "--enable-ssp" to select -fstack-protector-all
	and similar runtime checking directives.
	* configure: Regenerated.

2008-01-09  David Smith  <dsmith@redhat.com>

	* systemtap.spec.in: Since "make check" was removed
	from the rpm build step, we no longer need to require dejagnu at
	build time.

2008-01-09  Frank Ch. Eigler  <fche@elastic.org>

	* tapsets.cxx (dwflpp::setup): Improve missing kernel-debuginfo
	message.

2008-01-02  Frank Ch. Eigler  <fche@elastic.org>

	From Mark McLoughlin <markmc@redhat.com>:
	* main.cxx (main): Set/restore umask around mkdtemp().

2007-12-27  Jim Keniston  <jkenisto@us.ibm.com>

	* runtime/uprobes/uprobes_x86_64.c: Fix handling of indirect
	jmps and calls that use rip-relative addressing.  Allow probing
	of opcode 0x63.

2007-12-13  Masami Hiramatsu  <mhiramat@redhat.com>

	* stap.1.in: Document about relay buffer sharing.
	* NEWS: Document about relay buffer sharing and staplog crash extension.

2007-12-12  Wenji Huang <wenji.huang@oracle.com>

        PR 5470
        * parse.cxx (parser::parse_probe_point): Add checking pointer t.

2007-12-11  Frank Ch. Eigler  <fche@elastic.org>

	* staptree.cxx, staptree.h: More GCC 4.3 build fixes from
	Eugeniy Meshcheryakov <eugen@debian.org>.

2007-12-05  William Cohen  <wcohen@redhat.com>

	* systemtap.spec.in: Correct Source to point to location contain code.

2007-12-05  Masami Hiramatsu  <mhiramat@redhat.com>

	PR 4935
	* tapsets.cxx (dwarf_derived_probe::dwarf_derived_probe): Allow user
	to access kernel variables in the condition of probe points.
	* stapprobes.5.in : Document the conditional probe point.
	* NEWS : Ditto.

2007-12-03  Masami Hiramatsu  <mhiramat@redhat.com>

	PR 5376
	* parse.cxx (lexer::scan): Treat '*' as an alphabet if the wildcard
	flag is true.
	(parser::parse_probe_point): Call parser::next() with wildcard = true.
	(parser::scan_pp): Add wildcard flag and pass it to lexer::scan.
	(parser::next): Ditto.
	(parser::peek): Ditto.
	* parse.h : Ditto.

2007-12-01  Frank Ch. Eigler  <fche@elastic.org>

	* gen-stapmark.h, stapmark.h: Retire.

2007-11-29  David Smith  <dsmith@redhat.com>

	* tapsets.cxx (mark_derived_probe::initialize_probe_context_vars):
	Handles the case where one marker has more than one string
	argument.

2007-11-27  David Smith  <dsmith@redhat.com>

	PR 5377.
	* elaborate.cxx (match_node::find_and_build): Handle wildcards in
	probe points correctly.

2007-11-26  Frank Ch. Eigler  <fche@elastic.org>

	* elaborate.cxx (derived_probe ctor): Don't duplicate condition
	if it doesn't exist.
	* staptree.cxx (probe_point, probe ctors): Initialize to 0.

2007-11-20  Masami Hiramatsu  <mhiramat@redhat.com>

	PR 4935.
	* parse.cxx (parser::parse_probe_point): Parse "if" condition
	following probe point.
	* staptree.h (probe_point): Add "condition" field.
	(probe): Add "condition" field and "add_condition" method.
	(deep_copy_visitor): Add "deep_copy" method for the expression.
	* staptree.cxx (probe_point::probe_point): Initalize it.
	(probe::add_condition): Implement it.
	(probe::print): Output "condition" field.
	(probe::str): Ditto.
	(deep_copy_visitor::deep_copy): Implement it.
	* elaborate.h (derived_probe): Add "insert_condition_statement"
	method.
	* elaborate.cxx (derived_probe::derived_probe): Initialize "condition"
	field, and insert a condition check routine on the top of body.
	(derived_probe::insert_condition_statement): Implement it.
	(alias_expansion_builder::build): Pass the condition from the alias
	referer to new alias.
	* tapsets.cxx (be_derived_probe): Remove unused constructor.
	(dwarf_derived_probe::dwarf_derived_probe): Insert a condition check
	routine on the top of body.
	(mark_derived_probe::mark_derived_probe): Ditto.
	(mark_builder::build): Pass the base location to mark_derived_probe.


2007-11-19  Frank Ch. Eigler  <fche@elastic.org>

	PR 3887.
	* staptree.h (probe_point): Add "sufficient" field.
	* staptree.cxx: Initialize it, print it.
	* parse.cxx (parse_probe_point): Parse it.
	* elaborate.cxx (derive_probes): Implement it.
	* stapprobes.5.in: Document it.
	* NEWS: Gloat about it.

2007-11-15  David Smith  <dsmith@redhat.com>

	* tapsets.cxx (mark_derived_probe::initialize_probe_context_vars):
	Updated to work with latest LTTNG patch
	patch-2.6.24-rc2-lttng-0.10-pre23.tar.bz2.
	(mark_derived_probe_group::emit_module_decls): Ditto.
	(mark_derived_probe_group::emit_module_init): Ditto.
	(mark_derived_probe_group::emit_module_exit): Ditto.

	* translate.cxx (c_unparser::emit_common_header): Ditto.

2007-11-15  Mike Mason <mmlnx@us.ibm.com>

        * systemtap.spec.in: Removed "make check" from rpm build steps

2007-11-15  David Smith  <dsmith@redhat.com>

	* tapsets.cxx: Removed mark_query structure.
	(mark_derived_probe::mark_derived_probe): Just looks for "kernel"
	marker probes.
	(mark_builder::build_no_more): No longer kern_dw, instead clears
	the marker cache.
	(mark_builder::build): Now parses Module.markers file to find
	marker list and stores them in a cache.
	(register_standard_tapsets): Removed 'module("foo").mark("bar")'.
	All markers now go through 'kernel.mark("bar")'.

	* stapprobes.5.in (parts): Updated marker text.

2007-11-14  Jim Keniston  <jkenisto@us.ibm.com>

	PR 5324
	* main.cxx: Restored initialization of need_uprobes flag,
	mistakenly backed out in PR 5270 fix.

2007-11-14  Zhaolei  <zhaolei@cn.fujitsu.com>

	* stapfuncs.5.in (tokenize): Change NULL to blank to avoid
	misunderstanding.

2007-11-13  Jim Keniston  <jkenisto@us.ibm.com>

	PR 5270
	* main.cxx: Restored pre-10-08 version: moved uprobes build to
	buildrun.cxx.
	* buildrun.cxx: Reworked uprobes build so that the resulting
	Module.symvers can be used in building the stap-generated
	module.  If user isn't root, call verify_uprobes_uptodate()
	rather than trying (and failing) to rebuild uprobes.ko.
	* buildrun.h: uprobes_enabled() and make_uprobes() are no
	longer extern.
	* runtime/uprobes/Makefile: Added uprobes.ko target for use
	by verify_uprobes_uptodate().

2007-11-12  Martin Hunt  <hunt@redhat.com>

	* stap.1.in: Replaced references to the log() function.
	* stapex.5.in: Ditto.
	* stapfuncs.5.in: Ditto. ALso remove print and printf.  They are
	documented in stap.1.in.

2007-11-12  Martin Hunt  <hunt@redhat.com>

	* translate.cxx (visit_print_format): Strings without a format or
	formatted with "%s" or "%s\n" should be printed with calls to _stp_print().
	Call _stp_print_char() if printing a char.

	* staptree.cxx (parse_print): Check for "print_char".

	* staptree.h (struct print_format): Add print_char.
	(parse_print): Update prototype.

	* parse.cxx (parse_symbol): Set print_char bool in print_format.

2007-11-12  Martin Hunt  <hunt@redhat.com>

	* tapsets.cxx (build_blacklist): Add __raw_spin_is_locked.

2007-10-25  Josh Stone  <joshua.i.stone@intel.com>

	PR 5219
	* stap.1.in: Add a note about string literal limitations in printf
	and printd.

2007-10-22  Jim Keniston  <jkenisto@us.ibm.com>

	* runtime/uprobes/uprobes_x86_64.[ch]: Added x86_64 uprobes support

2007-10-19  Jim Keniston  <jkenisto@us.ibm.com>

	* runtime/uprobes/uprobes_ppc64.h,uprobes_s390.c: Fixed 10/16
	update to arch_validate_probed_insn() decl.

2007-10-19  Masami Hiramatsu <mhiramat@redhat.com>

	* staplog.c: Cleanup code and remove end-of-line spaces.
	(create_output_filename): Use snprintf instead of sprintf and remove
	malloc().
	(print_rchan_info): Merge into output_cpu_logs().
	(open_output_file): Use GETBUF() instead of malloc().
	(output_cpu_logs): Simplify logic and remove unused code.
	(do_staplog): Merge into cmd_staplog().
	(help_staplog): Fix typos.
	* Makefile.am (STAPLOG): Add -Wall option.
	* Makefile.in: Regenerated.

2007-10-19  Masami Hiramatsu <mhiramat@redhat.com>

	From Satoru Moriya <satoru.moriya.br@hitachi.com>:
	* staplog.c (create_output_dir): New function for creating output
	directory.
	(create_output_filename): New function for making output filename.
	(print_rchan_info): New function for displaying relay channel status.
	(open_output_file): New function for opening output file.
	(output_cpu_logs): Cleanup code and fix bugs to retrieve buffer
	data even when the last buffer is full and even if the systemtap
	uses old(non-utt) format. Add a routine for '-a' option.
	(cmd_staplog): Add '-a' option.
	(help_staplog): Ditto.

2007-10-18  Mike Mason <mmlnx@us.ibm.com>

	* stapprobes.5.in: Removed C label reference.
	Clarified source path requirements for probe
	definitions.  Fixed some vertical spacing
	issues.

2007-10-18  Mike Mason <mmlnx@us.ibm.com>

	* stapfuncs.5.in: Corrected tokenize description.
	Added task_* functions.

2007-10-16  Jim Keniston  <jkenisto@us.ibm.com>

	* runtime/uprobes/uprobes.[ch], uprobes_i386.[ch],
	uprobes_ppc64.h, uprobes_s390.h: Adjusted SLOT_IP and
	arch_validate_probed_insn to accept task pointer (needed by
	x86_64); added uprobe_probept_arch_info and uprobe_task_arch_info
	(ditto).
	* runtime/uprobes/uprobes_i386.c: Fixed a couple of glitches
	discovered when porting to x86_64

2007-10-15  Roland McGrath  <roland@redhat.com>

	PR 5101
	* loc2c.c (struct location): Replace regno union member with struct
	member reg, fields regno and offset.
	(translate): Update uses.
	(emit_base_fetch, emit_base_store, emit_loc_register): Likewise.
	Fail if reg.offset is not zero.
	(location_relative): Handle DW_OP_plus_uconst relative to loc_register.
	(c_translate_array): Handle array index into loc_register.

2007-10-15  David Smith  <dsmith@redhat.com>

	* tapsets.cxx (mark_query::handle_query_module): Checks for marker
	to be in the proper section.
	(mark_derived_probe_group::emit_module_decls): Updated emitted
	marker C code for 10/2/2007 markers patch.  Fixes PR 5178.

	From David Wilder <dwilder@us.ibm.com>
	* tapsets.cxx (mark_query::handle_query_module): Updated to handle
	64-bit platforms correctly.

2007-10-15  Zhaolei  <zhaolei@cn.fujitsu.com>

	From Cai Fei <caifei@cn.fujitsu.com>
	* conversions.stp: Add a function kernel_string_n for copy
	non-0-terminated string with fixed length from kernel space at
	given address.
	* stapfuncs.5.in: Add kernel_string_n.
	* nfsd.stp: Using kernel_string_n to copy non-0-terminated string
	with fixed length from kernel space at given address.
	* nfs_proc.stp: Ditto.

2007-10-12  David Smith  <dsmith@redhat.com>

	* tapsets.cxx (dwflpp::setup): Added 'debuginfo_needed' parameter
	to not error if no debuginfo present.
	(hex_dump): New function.
	(mark_query::handle_query_module): Updated for
	10/2/2007 markers patch.  Currently only handles markers in the
	kernel image itself - not in modules.

2007-10-12  Martin Hunt  <hunt@redhat.com>

	* Makefile.am (staprun_LDADD): Add -lpthread.
	* Makefile.in: Rebuilt.

2007-10-11  Frank Ch. Eigler  <fche@elastic.org>

	* systemtap.spec.in: Make -testsuite subrpm require dejagnu.

2007-10-10  Jim Keniston  <jkenisto@us.ibm.com>

	* runtime/uprobes/uprobes_ppc64.[ch]: Added
	* runtime/uprobes/uprobes_s390.[ch]: Added

2007-10-09  Jim Keniston  <jkenisto@us.ibm.com>

	PR 5083
	* runtime/uprobes/uprobes.c: Adjust module ref-count
	when creating or removing uprobe_process, so "rmmod
	--wait uprobes" waits as needed until uretprobed
	functions return.

2007-10-08  Jim Keniston  <jkenisto@us.ibm.com>

	PR 5079
	* main.cxx: Add pass 4.5: make uprobes.ko in runtime/uprobes
	* buildrun.cxx: Add uprobes_enabled() and make_uprobes().
	Factor run_make_cmd() out of compile_pass().
	* buildrun.h: Add uprobes_enabled and make_uprobes decls.
	* tapsets.cxx: Do correct #include for modprobed uprobes.ko;
	set need_uprobes in pass 2.
	* session.h: Add need_uprobes

	* runtime/staprun/common.c: Add -u option -> need_uprobes
	* runtime/staprun/staprun_funcs.c: Generalize insert_module()
	to support inserting uprobes.ko.
	* runtime/staprun/staprun.c: Add enable_uprobes().  insert_module
	call becomes insert_stap_module().
	* runtime/staprun/staprun.h: Reflect insert_module() and
	need_uprobes changes

	* runtime/uprobes/*.[c,h]: uprobes is built as a module,
	rather than included into the source of the stap-generated
	module.
	* runtime/uprobes/Makefile: Added

2007-10-05  Frank Ch. Eigler  <fche@elastic.org>

	PR 1119
	* elaborate.cxx (semantic_pass_opt[12]): Warn on elided
	variables/functions in user script.
	* session.h (suppress_warnings): New field.  Change
	"timing" to plain old bool.
	* main.cxx (main): Configure warnings on by default.
	* stap.1.in: Document this.

2007-10-05  Frank Ch. Eigler  <fche@elastic.org>

	PR 5036
	* systemtap.spec.in: Create new systemtap-testsuite sub-rpm.
	Install crash(8)'s staplog.so into -runtime sub-rpm if built.
	* Makefile.am (rpm): New target.
	* Makefile.in: Regenerated.

2007-10-04  Frank Ch. Eigler  <fche@elastic.org>

	* stapfuncs.5.in: Document inet.stp tapset functions.

2007-10-04  David Smith  <dsmith@redhat.com>

	* buildrun.cxx (compile_pass): Tweaked build system for the
	2.6.23-rc8-mm2 kernel.

2007-10-03  Frank Ch. Eigler  <fche@elastic.org>

	PR 5102
	* translate.cxx (visit_statement): Add new parameter regarding whether
	c->last_stmt needs to be updated.  Update callers, mostly passing
	"false".
	(visit_EXPRESSIONTYPE): Generally omit setting c->last_stmt, unless
	the construct can set c->last_error.

2007-10-03  Frank Ch. Eigler  <fche@elastic.org>

	PR 5096
	* translate.cxx (emit_function): Put nesting limit/control logic into
	function body ...
	(visit_functioncall): ... and not into each call site.

2007-10-02  Frank Ch. Eigler  <fche@redhat.com>

	PR 3635
	* translate.cxx (emit_global): Wrap all globals and locks into one
	top-level struct.  Update references to former "global_VAR" prefix.
	* translate.h (emit_global_init): New function.

2007-10-02  Frank Ch. Eigler  <fche@redhat.com>

	PR 5078
	* tapsets.cxx (be_derived_probe): Rework to add error probe support.
	Emit probe description array in C for traversal by generated code.
	* register_standard_tapsets: Add error probes.
	* stapprobes.5.in: Document.
	* translate.cxx (emit_module_init): Handle errors that may occur
	during begin probes.
	(emit_module_exit): Use schedule() rather than cpu_relax() during
	shutdown synchronization wait loop.
	* staptree.cxx (probe::printsig): Put multiple probe points on same
	line.

2007-09-28  Frank Ch. Eigler  <fche@elastic.org>

	* Makefile.in: Regenerated from Jim Keniston's uprobes Makefile.am
	changes.

2007-09-25  Josh Stone  <joshua.i.stone@intel.com>

	* tapsets.cxx (translator_output::~translator_output): Fix mismatched
	delete / delete [].

2007-09-25  David Smith  <dsmith@redhat.com>

	* tapsets.cxx (mark_query::handle_query_module): Updated for
	9/18/2007 markers patch.
	(mark_derived_probe::parse_probe_sig): Ditto.
	(mark_derived_probe_group::emit_module_decls): Ditto.
	(mark_derived_probe_group::emit_module_init): Ditto.
	(mark_derived_probe_group::emit_module_exit): Ditto.

2007-09-24  Masami Hiramatsu <mhiramat@redhat.com>

	PR 3916
	* buildrun.cxx (compile_pass): Add new autoconf options for checking
	time related APIs.

2007-09-21  Frank Ch. Eigler  <fche@elastic.org>

	rhbz #300121
	* elaborate.cxx (dead_stmtexpr_remover): Add visit_if_statement,
	visit_foreach_loop, visit_for_loop): Support elision for unbraced
	statement bodies.
	(visit_expr_statement): Assert absence of unexpected nesting.

2007-09-17  David Smith  <dsmith@redhat.com>

	PR 1154
	* stapprobes.5.in: Documented procfs probes.

	* tapsets.cxx (procfs_builder::build): Validate procfs path.

2007-09-14  David Smith  <dsmith@redhat.com>

	PR 1154
	* tapsets.cxx
	(procfs_var_expanding_copy_visitor::visit_target_symbol):
	Disallows reading from $value in a procfs read probe.

2007-09-14  David Smith  <dsmith@redhat.com>

	PR 1154
	* tapsets.cxx (procfs_derived_probe_group::emit_module_init):
	Fixed problem where if only one type (read/write) of procfs probe
	was defined, the generated code wouldn't compile.

2007-09-13  David Smith  <dsmith@redhat.com>

	PR 1154
	* tapsets.cxx (procfs_derived_probe::procfs_derived_probe):
	Removed debug print.
	(procfs_derived_probe_group::emit_module_decls): Improved error
	handling and added support for procfs.write probes.
	(procfs_var_expanding_copy_visitor::visit_target_symbol): Removed
	debug print.

2007-09-12  Frank Ch. Eigler  <fche@elastic.org>

	* parse.cxx (parse_symbol): Accept println(@hist*()).

2007-09-12  Frank Ch. Eigler  <fche@elastic.org>

	PR 5023
	* translate.cxx (c_unparser::visit_literal_number): Support LLONG_MIN.
	(visit_unary_expression): Likewise.

2007-09-12  Martin Hunt  <hunt@redhat.com>

	PR 5019
	* elaborate.cxx (visit_hist_op): Remove log histogram param.
	* translate.cxx (assert_hist_compatible): Ditto.
	* staptree.cxx (hist_op::print): Ditto.
	* session.h (statistic_decl): Ditto.

	* parse.cxx (expect_number): Allow negative numbers.
	Also validate that input is really numeric. This is used
	by histograms to get the parameters.
	(parse_hist_op_or_bare_name): Remove code to get parameter
	for log histograms.

2007-09-12  David Smith  <dsmith@redhat.com>

	* translate.cxx (c_unparser::emit_common_header): Added 'data'
	variable to context structure to support procfs probes.
	* tapsets.cxx: Improved procfs probe handling.

2007-09-10  David Smith  <dsmith@redhat.com>

	* tapsets.cxx (procfs_derived_probe_group::emit_module_init):
	Improved procfs probe handling (still non-working).
	(procfs_builder::build): Ditto.
	(register_standard_tapsets): Ditto.
	(all_session_groups): Ditto.

2007-09-10  Martin Hunt  <hunt@redhat.com>

	* tapsets.cxx, session.h, elaborate.cxx: Start of procfs
	interaction support. PR 1154.

2007-09-06  Masami Hiramatsu <mhiramat@redhat.com>

	PR 4542
	* tapsets.cxx (dwarf_query::build_blacklist): add __switch_to to
	blacklisted_return_probes on i686

2007-08-30  David Smith  <dsmith@redhat.com>

	PR 4983
	* translate.cxx (c_tmpcounter::visit_print_format): Don't declare
	temporaries for number and string constants.
	(c_unparser::visit_print_format): Use numeric and string constants
	directly instead of copying them into temporaries.

2007-08-27  Frank Ch. Eigler  <fche@redhat.com>

	PR 4817
	* NEWS: Mention retirement of LKET.
	* configure.ac: Remove mysql dependency.
	* systemtap.spec.in: Remove glib2 dependency.
	* configure, config.in: Regenerated.

2007-08-24  Frank Ch. Eigler  <fche@elastic.org>

	* configure.ac: Check for proper $PROCFLAGS-dependent -lcap.
	* Makefile.am (staprun_LDADD): Use autoconf variable rather than
	-lcap literal.
	* configure, aclocal.m4, Makefile.in, config.in: Regenerated.

2007-08-24  Frank Ch. Eigler  <fche@redhat.com>

	PR 4899
	* tapsets.cxx (dwflpp::has_single_line_record): Extended,
	abstraction violated.
	(iterate_over_srcfile_lines): Remove exactly line number match
	logic.  Improve error message to offered better-checked alternative
	line numbers.
	(query_srcfile_line): Whoops, pass scope_die down for statement("...")
	probes, to enable $target var processing.

2007-08-21  David Smith  <dsmith@redhat.com>

	PR 2305
	* translate.cxx (c_unparser::visit_foreach_loop): When the user
	requested sorting an array of aggregates by value, sort by
	@count.

2007-08-20  Martin Hunt  <hunt@redhat.com>

	PR 2424
	From Lai Jiangshan <laijs@cn.fujitsu.com:
	* util.cxx (cmdstr_quoted): New. Properly quote
	command string.
	* buildrun.cxx (run_pass): Call cmdstr_quoted().

2007-08-20  Frank Ch. Eigler  <fche@elastic.org>

	From Satoru MORIYA <satoru.moriya.br@hitachi.com>
	* staplog.c: Updated.

2007-08-20  David Smith  <dsmith@redhat.com>

	From Lai Jiangshan <laijs@cn.fujitsu.com>
	* main.cxx (main): Make sure the '-c' and '-x' options can't be
	specified together.

2007-08-17  Frank Ch. Eigler  <fche@elastic.org>

	As suggested by "Zhaolei" <zhaolei@cn.fujitsu.com>:
	* elaborate.cxx (semantic_pass_optimize[12],
	unresolved, invalid, mismatch): Use stringstream and
	print_error(semantic_error) instead of ad-hoc cerr.

2007-08-16  Frank Ch. Eigler  <fche@elastic.org>

	PR 1315.
	* stapfuncs.5.in: Document new target_set tapset.

2007-08-16  Frank Ch. Eigler  <fche@elastic.org>

	* Makefile.am (install-exec-hook): Only make staprun setuid if
	"make install" is being run as root.
	* Makefile.in: Regenerated.

2007-08-16  Josh Stone  <joshua.i.stone@intel.com>

	PR 4591
	* parse.cxx (parser::parse_symbol): Tweak 'print' matching to allow
	all the new variants with printd and println.
	* staptree.h (struct print_format): Add fields for the new print
	variants, and parse_print() to help matching.
	* staptree.cxx (print_format::parse_print): New static method to
	match the print variants and determine their properties.
	(print_format::print): Handle the new print types.
	(deep_copy_visitor::visit_print_format): Copy the new fields.
	* translate.cxx (c_unparser::visit_print_format): Insert delims and
	newlines where appropriate for new print functions.
	* stap1.in: Document the new print functions.

2007-08-15  David Smith  <dsmith@redhat.com>

	* systemtap.spec.in: Updated %pre to latest Fedora group creation
	guidelines.

	* stap.1.in: Changed '/usr' to '@prefix@' so the values will be
	updated correctly.
	* stapfunc.5.in: Ditto.

	* README.security: Typo fix.

2007-08-15  Martin Hunt  <hunt@redhat.com>

	* Makefile.am: Removed stap_merge.
	* Makefile.in: Rebuilt.

2007-08-14  David Smith  <dsmith@redhat.com>

	Merge from setuid-branch.  Changes also by Martin Hunt
	<hunt@redhat.com>.

	* Makefile.am: Added staprun_funcs.c and cap.c to
	staprun_SOURCES.  Added -lcap to staprun_LDADD.  Removed
	stp_check reference. Added stapio program.  Staprun is now
	setuid.
	* Makefile.in: Rebuilt.

	* configure.ac: Version increase to 0.6 and checks for libcap
	availability.  Removed stp_check reference.
	* configure: Regenerated.
	* stp_check.in: Removed.

	* systemtap.spec.in: Version increase to 0.6-1 and added
	BuildReq for libcap-devl (and removed sudo requirement).
	Added %pre script to create new groups.  Staprun is now
	setuid.

	* NEWS: Added info on new security model.
	* INTERNALS: Removed sudo reference.

	* README.security: New file.

	* main.cxx (main): Make sure module name isn't too long.
	* hash.cxx: Moved MODULE_NAME_LEN define to hash.h.
	* hash.h: Moved MODULE_NAME_LEN define here from hash.cxx.

	* buildrun.cxx (run_pass): No longer runs staprun with "sudo".

	* stap.1.in: Removed sudo references and added information about
	the stapdev/stapusr groups.
	* staprun.8.in: Added information about module detaching and
	attaching.  Removed sudo references and added information
	about the stapdev/stapusr groups.  Removed reference to
	staprun needing to be run as root.  Removed reference to
	removed '-u USERNAME' option.

	* .cvsignore: Removed stp_check and added stapio and stap_merge.

2007-08-10  Josh Stone  <joshua.i.stone@intel.com>

	PR 4593
	* translate.cxx (c_unparser::emit_common_header): Add an
	error_buffer to the context to allow dynamic error messages.
	* tapsets.cxx (dwflpp::express_as_string): Let deref / store_deref
	fill in last_error with a detailed message.

2007-08-09  Frank Ch. Eigler  <fche@elastic.org>

	From Lai Jiangshan <laijs@cn.fujitsu.com>:
	* translate.cxx (emit_module_exit): Use stp_warn for warning.

2007-08-07  Frank Ch. Eigler  <fche@redhat.com>

	PR 4846
	* parse.cxx (input_put): New function, sort of like stdio ungetc.
	(input_get): Skip cursor position changing for input_put strings.
	(scan): Rework $.../@... substitution into character pasting.
	* parse.h: Corresponding changes.
	* util.h (lex_cast_qstring): Octal-quote unprintable characters.
	* stap.1.in, NEWS: Document new behaviour.

2007-07-26  David Smith  <dsmith@redhat.com>

	PR 4295
	* main.cxx (main): If '-m MODNAME' is used, the generated module
	is saved in the current directory.
	* stap.1.in: Updated '-m' description.

2007-07-11  William Cohen  <wcohen@redhat.com>

	* systemtap.spec.in: Make sqlite support selectable.

2007-07-11  Frank Ch. Eigler  <fche@elastic.org>

	* configure.ac: Don't AC_MSG_ERROR if don't HAVE_LIBSQLITE3.
	* coveragedb.cxx: Compile to nothing unless HAVE_LIBSQLITE3.
	* main.cxx: Print no error message on -q if HAVE_LIBSQLITE3.
	* configure: Regenerated, looks rosier with HAVE_LIBSQLITE3.

2007-07-08  William Cohen  <wcohen@redhat.com>

	PR 4529
	* coveragedb.cxx (update_coverage_db): Make index "unique" to optimize.

2007-07-08  William Cohen  <wcohen@redhat.com>

	PR 4529
	* coveragedb.h (db_type): New enum for type column in coverage_element.
	(coverage_element): Remove removed column, change type to int.
	* coveragedb.cxx (has_table, has_index): New.
	(update_coverage_db): Use has_table, has_index.
	(enter_element): Change for new table format.
	(increment_element): Ditto.
	(sql_update_used_probes): Ditto.
	(sql_update_unused_probes): Ditto.
	(sql_update_used_functions): Ditto.
	(sql_update_unused_functions): Ditto.
	(sql_update_used_globals): Ditto.
	(sql_update_unused_globals): Ditto.
	(update_coverage_db): Ditto.
	(print_coverage_info(systemtap_session): Relocate vector.
	(sql_update_used_probes): Ditto.
	(sql_update_unused_probes): Ditto.

2007-07-03  Frank Ch. Eigler  <fche@elastic.org>

	* configure.ac: Bumped version to 0.5.15 for development.
	* configure: Regenerated.

2007-07-03  Roland McGrath  <roland@frob.com>

	* Makefile.am (install-exec-local, install-elfutils): Use $(DESTDIR).
	(SRCDIR): Variable removed.
	(check): Use sh code in commands instead.
	* Makefile.in: Regenerated.

2007-07-02  William Cohen  <wcohen@redhat.com>

	PR 4717
	From Eugeniy Meshcheryakov <eugen@debian.org>
	* staptree.cxx: Add #include <cstdlib> for gcc 4.3.

2007-07-02  Frank Ch. Eigler  <fche@rechat.com>

	* staplog.c: New file from Satoru MORIYA
	<satoru.moriya.br@hitachi.com>, prototype crash(8) extension module.
	* configure.ac: Look for crash/defs.h.
	* Makefile.am: Build/install staplog.so shared library if found.
	* configure, Makefile, config.in, runtime/lket/b2a/Makefile.in:
	Regenerated.

2007-07-02  William Cohen  <wcohen@redhat.com>

	PR 4720
	* staptree.cxx (probe_point::print): Remove stray output.

2007-06-29  William Cohen  <wcohen@redhat.com>

	PR 4529
	* configure.ac:
	* Makefile.am: Limit where sqlite3 linked in.
	* configure:
	* Makefile.in: Regenerate.

2007-06-29  William Cohen  <wcohen@redhat.com>

	PR 4529
	* configure.ac:
	* Makefile.am: Limit where sqlite3 linked in.
	* configure:
	* Makefile.in: Regenerate.

	* coveragedb.cxx (update_coverage_db): Remove unneeded print.
	* coveragedb.cxx (increment_element): Correct formatting.

2007-06-26  William Cohen  <wcohen@redhat.com>

	* staptree.cxx (probe_point::print): Remove stray "\n".

2007-06-26  William Cohen  <wcohen@redhat.com>

	PR 4529
	* coveragedb.cxx: New.
	* coveragedb.h: New.
	* Makefile.am: Add coveragedb.cxx and sqlite3 to build.
	* Makefile.in: Regenerated.
	* configure.ac: Add test for sqlite3
	* configure: Regenerated.
	* systemtap.spec.in: Add dependencies for sqlite3/sqlite3-devel.
	* elaborate.h, elaborate.cxx
	  (derived_probe::collect_derivation_chain): New.
	  (alias_expansion_builder::build): Correct token location.
	  (semantic_pass_opt[12): Track used and unused variables/functions.
	* session.h (tapset_compile_coverage, unused_globals,
	  unused_probes, unused_functions): New fields.
	* staptree.h (unused_locals, probe_point::str): New member.
	* staptree.cxx: Ditto.
	* main.cxx: Add "-q" tapset coverage option and SYSTEMTAP_COVERAGE env.

2007-06-21  David Smith  <dsmith@redhat.com>

	* Makefile.in: Regenerated with automake 1.10.
	* aclocal.m4: Regenerated with aclocal 1.10.
	* configure: Regenerated.

2007-06-20  Martin Hunt  <hunt@redhat.com>

	* Makefile.am (noinst_PROGRAMS): Add stap_merge.
	* Makefile.in: Rebuilt:
	* config.in: Rebuilt

2007-06-20  Frank Ch. Eigler  <fche@elastic.org>

	* configure.ac: Added AM_PROG_CC_C_O for compatibility with
	automake 1.10.
	* configure, aclocal.m4: Regenerated.

2007-06-20  David Smith  <dsmith@redhat.com>

	* buildrun.cxx (compile_pass): Unset environment variables that
	could interfere with building the kernel module.  Fixes PR 4664.
	* main.cxx (main): Unsets a few standard environment variables for
	safety.

2007-06-18  David Smith  <dsmith@redhat.com>

	* staprun.8.in: Fixed a couple of typos.

2007-06-15  Frank Ch. Eigler  <fche@elastic.org>

	PR 3331 cont'd.
	* loc2c.c (base_encoding): Tolerate absenece of DW_AT_encoding.
	(c_translate_pointer): Don't even try to find signedness, assume
	unsigned.

2007-06-14  Frank Ch. Eigler  <fche@elastic.org>

	* translate.cxx (emit_module_init): Emit translator/elfutils
	version numbers together.
	* main.cxx (version): Ditto.
	(main): Skip printing tapset directories where no sources were found.

2007-06-14  Frank Ch. Eigler  <fche@elastic.org>

	PR 3331 cont'd.
	* loc2c.c (emit_base_fetch): Emit size/signedness cast
	slightly differently for every low-level fetch.
	(translate_base_fetch, c_translate_fetch, c_translate_store,
	c_translate_pointer): Fetch & pass the $target signedness.
	(base_encoding): Follow typedefs etc.

2007-06-09  Frank Ch. Eigler  <fche@elastic.org>

	PR 4609
	From Eugeniy Meshcheryakov <eugen@debian.org>
	* staptree.cxx: Add #include <algorithm> for gcc 4.3.

2007-06-08  David Smith  <dsmith@redhat.com>

	PR 4553.
	* configure.ac: For x86 systems with gcc versions less than 4,
	automatically default to enabling prologue searching.
	* configure: Regenerated.

2007-06-05  Frank Ch. Eigler  <fche@redhat.com>

	PR 3331.
	* loc2c.c (emit_base_fetch): Emit size/signedness cast
	for every low-level fetch.
	(translate_base_fetch, c_translate_fetch, c_translate_store,
	c_translate_pointer): Fetch & pass the $target signedness.

2007-05-31  Frank Ch. Eigler  <fche@elastic.org>

	PR 3579
	From Eugeniy Meshcheryakov <eugen@debian.org>
	* cache.cxx, parse.cxx: Add #include <cstring> for gcc 4.3.

2007-05-30  Frank Ch. Eigler  <fche@redhat.com>

	PR 4567.
	* staptree.cxx (varuse_collecting_visitor): Add side-effect
	result query functions.
	* elaborate.cxx (dead_stmtexpr_remover::visit_expr_statement):
	Switch to it.
	(dead_assignment_remover::visit_assignment): Skip elision of
	lvalues with side-effects in index exprs.
	* staptree.h: Corresponding changes.

2007-05-25  Frank Ch. Eigler  <fche@redhat.com>

	PR 4255 teaser.
	* elaborate.cxx (has_null_param): New function.
	* elaborate.h: Declare it.
	* session.h: Include uprobe_derived_probes group.
	* tapsets.cxx (uprobe_*): New classes.
	(all_session_groups): List uprobes in list.
	(register_standard_tapset): Interpret
	process(#).statement(#).absolute and
	process(#).statement(#).absolute.return probe points.

2007-05-25  Martin Hunt  <hunt@redhat.com>

	Patch from Quentin Barnes.
	* tapsets.cxx (query_module): Add support for arm.

2007-05-21  David Smith  <dsmith@redhat.com>

	PR 4446.
	* elaborate.h (derived_probe::initialize_probe_context_vars): New
	virtual function that will allow added context vars to be
	initialized.
	* translate.cxx (c_unparser::emit_common_header): Added
	'mark_va_list'.
	(c_unparser::emit_probe): Calls new function
	initialize_probe_context_vars.
	(translate_pass): Includes linux/marker.h if CONFIG_MARKERS is
	defined.
	* tapsets.cxx (struct dwarf_query): Split into base_query (which
	contains most of the original code) and a much smaller
	dwarf_query class.
	(struct base_query): New class.
	(dwarf_query::handle_query_module): New function.
	(query_module): Moved code into dwarf_query::handle_query_module().
	(mark_derived_probe): Adjusted for new kernel markers.
	(mark_derived_probe_group): Ditto.
	(mark_var_expanding_copy_visitor): Ditto.
	(mark_var_expanding_copy_visitor::visit_target_symbol): Generates
	code for new kernel markers.
	(struct mark_query): New class.
	(mark_query::handle_query_module): New function.
	(mark_derived_probe::mark_derived_probe): Adjusted for new kernel
	markers.
	(mark_derived_probe::join_group): Ditto.
	(mark_derived_probe::emit_probe_context_vars): Ditto.
	(mark_derived_probe::parse_probe_sig): New function.
	(mark_derived_probe::initialize_probe_context_vars): New function.
	(mark_derived_probe::emit_module_decls): Adjust for new kernel markers.
	(mark_derived_probe::emit_module_init): Ditto.
	(mark_derived_probe::emit_module_exit): Ditto.
	(struct mark_builder): Ditto.
	(mark_builder::build): Ditto.

2007-05-08  Martin Hunt  <hunt@redhat.com>

	* buildrun.cxx (run_pass): Send proper verbosity
	level to staprun

2007-05-06  Frank Ch. Eigler  <fche@elastic.org>

	PR 1305.
	* tapsets.cxx (iterate_over_srcfile_lines): Exclude approximate
	file:lineno matches optimistically returned by dwarf_getsrc_file.
	(query_srcfile_line): Use Dwarf_Line line number for constructing
	derived_probe location string.

2007-05-02  David Smith  <dsmith@redhat.com>

	* translate.cxx (c_tmpcounter::visit_functioncall): Updated
	temporary handling.
	(c_unparser::visit_functioncall): No longer copies numeric and
	string constants to temporary variables.

2007-05-01  David Smith  <dsmith@redhat.com>

	* translate.cxx (c_tmpcounter::visit_binary_expression): Updated
	temporary handling.
	(c_unparser::visit_binary_expression): Improved handing of numeric
	constants when handling '%' and '/' operators.
	(c_tmpcounter::visit_print_format): Updated temporary handling.
	(c_unparser::visit_print_format): Removed the need for a result
	temporary when printing to a stream.

2007-04-30  David Smith  <dsmith@redhat.com>

	PR 2339
	* translate.cxx (c_unparser_assignment::c_assignop): Improved
	handling of numeric constants in the rest of the assignment
	operators.
	(c_tmpcounter_assignment::c_assignop): Updated temporary
	handling.

2007-04-29  Frank Ch. Eigler  <fche@elastic.org>

	* configure.ac: Mention testsuite/configure.ac for version matching.

2007-04-27  Frank Ch. Eigler  <fche@elastic.org>

	PR 4432.
	* buildrun.cxx (compile_pass): Tweak autoconf CFLAGS handling to
	avoid macro recursion but still get the needed -I directives.
	Add the inode-private autoconf test.

2007-04-26  Frank Ch. Eigler  <fche@elastic.org>

	PR 4432.
	* buildrun.cxx (compile_pass): Add $(mflags-y) to stap_check_build.

2007-04-26  Frank Ch. Eigler  <fche@elastic.org>

	* buildrun.cxx (compile_pass): Correct placement of commented-out
	"set -x" make-macro-debugging snippet.

2007-04-25  David Smith  <dsmith@redhat.com>

	PR 2339
	* translate.cxx: Renamed "qname" to "value" throughout, since
	there are times now when qname would refer to a constant value.
	(tmpvar::override): Added function to allow for overriding a
	temporary variable name with a string.
	(tmpvar::value): New function that returns either the overridden
	string or the temporary variable name.
	(c_unparser::c_expression): New function.
	(c_unparser_assignment::c_assignop): Speed up assignment when
	numeric or string constants are used.
	(c_tmpcounter::visit_block): Avoid empty structs inside the union
	of temporary variables.
	(c_tmpcounter_assignment::prepare_rvalue): New function.
	(c_tmpcounter_assignment::c_assignop): New function.
	(c_tmpcounter_assignment::visit_symbol): Update temporary
	declarations.
	(c_unparser_assignment::prepare_rvalue): Speed up use of rvalues
	by using numeric and string constants directly instead of copying
	them to temporaries first.
	(c_tmpcounter::load_map_indices): New function.
	(c_unparser::load_map_indices): Speed up use of numeric and string
	constants as map indices.
	(c_tmpcounter::visit_arrayindex): Updated temporary declarations.
	(c_tmpcounter_assignment::visit_arrayindex): Updated temporary
	declarations.
	* translate.h (class translator_output): Added tellp() and seekp()
	functions.

2007-04-24  Mike Mason <mmlnx@us.ibm.com>

	* man/stapprobes.socket.5.in: Removed do_write and do_read probes,
	added aio_write, aio_read, writev and readv probes.

2007-04-24  David Smith  <dsmith@redhat.com>

	* tapsets.cxx (common_probe_entryfn_epilogue): Increment
	error_count when overload processing kicks in.

2007-04-24  Martin Hunt  <hunt@redhat.com>

	* stp_check.in: More tweaking of mount statement.

2007-04-23  Frank Ch. Eigler  <fche@redhat.com>

	* tapsets.cxx (die_entrypc): Expand search algorithm to
	check for "aranges", as sometimes occurs for inlined functions.

2007-04-20  Roland McGrath  <roland@redhat.com>

	* systemtap.spec.in (elfutils_version): Bump to 0.127.

2007-04-18  Frank Ch. Eigler  <fche@elastic.org>

	* Makefile.am (install-elfutils): Use $INSTALL_PROGRAM to
	copy elfutils shared libraries, as suggested by Perry Cheng
	<perryche@us.ibm.com>.

2007-04-18  Frank Ch. Eigler  <fche@elastic.org>

	* parse.cxx (scan_pp): Correct warnings from if/if/else nesting.

2007-04-10  Martin Hunt  <hunt@redhat.com>

	* stp_check.in: Fixes to make sure debugfs or relayfs are mounted
	exactly where we expect and other mounts are ignored.

2007-04-03  Pierre Peiffer  <pierre.peiffer@bull.net>

	* parse.cxx, parse.h (lexer::scan): Add $# and @# identifiers.
	(eval_pp_conditional, scan_pp): Allow the use of $x and @x identifiers.
	Produce more accurate error messages.
	* stap.1.in: Document $# and @# identifiers.

2007-04-04  Frank Ch. Eigler  <fche@elastic.org>

	GCC 4.3 compatibility patches from Debian.
	* buildrun.cxx, hash.cxx, tapsets.cxx, translate.cxx: #include a few
	more C++ headers.

2007-04-03  Frank Ch. Eigler  <fche@elastic.org>

	Improve error messages for underprivileged scripts.
	* parse.h (parse_error): Add skip_some member, true default.
	* parse.cxx (parse_embedded_code): Send false on missing -g.
	* parse.cxx (parser::parse): Respect flag during parse error
	recovery.

2007-04-02  Frank Ch. Eigler  <fche@redhat.com>

	PR 3261.
	* tapsets.cxx (query_module): Reject elfutils module "kernel"
	unless kernel.* probe point used.

2007-04-02  Frank Ch. Eigler  <fche@elastic.org>

	* tapsets.cxx (query_dwarf_func): Skip non-inlined functions
	for .function().inline case.

2007-03-30  Frank Ch. Eigler  <fche@redhat.com>

	PR 1570
	* NEWS: Document probe handler language change re. inline functions.
	* stapprobes.5.in: Likewise.
	* tapsets.cxx: Many changes to simplify caches and implement new
	handling of inline functions, removed of stubs for future probes.
	* elaborate.cxx (derived_probe printsig_nested): New function.
	* elaborate.h: Declare it.
	* main.cxx (usage): Clarify "-r" meaning.
	(main): Tweak related "-p 4" message.

2007-03-30  David Smith  <dsmith@redhat.com>

	PR 2341
	* translate.cxx (c_unparser::emit_locks): No longer emits a read
	lock for global variables that are only written to in begin/end
	probes.
	(c_unparser::emit_unlocks): Ditto.
	(translate_pass): Runs a varuse_collecting_visitor over probes
	that need global variable locks for use in
	emit_locks()/emit_unlocks().

	* stap.1.in: Corrected probe overload processing text.

2007-03-29  David Smith  <dsmith@redhat.com>

	PR 3545
	* stap.1.in: Documented probe overload processing.

2007-03-29  Frank Ch. Eigler  <fche@redhat.com>

	* tapsets.cxx (dwarf_derived_probe emit_module_init): Correct handling
	of kprobe registration errors in the middle of a sequence.

2007-03-29  David Smith  <dsmith@redhat.com>

	PR 4281
	* main.cxx (main): Validates '-m NAME' option.  Chops off '.ko' if
	present.  Makes sure name isn't empty.  Makes sure name is only
	composed of characters [_a-zA-Z0-9].

2007-03-28  David Smith  <dsmith@redhat.com>

	PR 2341 (partial fix)
	* elaborate.h (struct derived_probe): Added needs_global_locks()
	member function.  Unless overridden, will return true indicating
	that this probe needs locks around global variable references.
	* tapsets.cxx (struct be_derived_probe): Added override of default
	needs_global_locks() returning false.  begin/end probes don't
	need locks around global variables, since they aren't run
	concurrently with any other probes.
	* translate.cxx (c_unparser::emit_common_header): Updated
	probe_contents logic to match the logic in emit_probe.
	(c_unparser::emit_probe): Added whether the probe needs global
	variable locks to the probe string (that helps eliminate duplicate
	probes).  The generated C changes based on whether or not global
	variable locks are needed, but the pass 2 output doesn't differ
	between a probe that needs global variable locks and one that
	doesn't.  If the probe doesn't need global variable locks, doesn't
	output them.

2007-03-26  Frank Ch. Eigler  <fche@elastic.org>

	* configure.ac: Bumped version to 0.5.14.
	* configure: Regenerated.

2007-03-26  David Smith  <dsmith@redhat.com>

	* tapsets.cxx (dwflpp::translate_final_fetch_or_store): Improved
	error messages for invalid types.

	* elaborate.cxx (typeresolution_info::invalid): Improved the error
	message for invalid operators.

2007-03-22  Frank Ch. Eigler  <fche@elastic.org>

	PR 4224.
	* staptree.h (probe): Add privileged field.
	* elaborate.cxx, parse.cxx: Pass privileged flag to probes.
	* tapsets.cxx (dwarf_query): Add has_absolute field.
	(dwarf_derived_probe ctor): Tolerate it.
	(register_patterns): Expose it.
	(dwarf_builder::build): Implement it with no dwfl whatsoever.
	* NEWS: Document kernel.statement().absolute.
	* stapprobes.5.in: Ditto.

2007-03-21  Will Cohen  <wcohen@redhat.com>

	* Makefile.am:
	* Makefile.in: Correct SAMPLE_SRC.

2007-03-21  David Smith  <dsmith@redhat.com>

	PR 4146
	* tapsets.cxx (common_probe_entryfn_prologue): Added
	'interruptible' parameter.  If a probe is interruptible,
	interrupts are not disabled while the probe executes.  Preemption
	is disabled however.  Interruptible parameter defaults to false.
	(common_probe_entryfn_epilogue): Ditto.
	(be_derived_probe_group::emit_module_decl): Uses new
	'interruptible' parameter to mark begin/end probes as
	interruptible.
	(probe_derived_probe_group::emit_module): Initialize
	'actionremaining' with MAXACTION instead of initializing
	'actioncount' with 0.
	* translate.cxx (emit_common_header): Renamed 'actioncount' to
	'actionremaining'.  Turned logic around to initialize
	actionremaining to MAXACTION or MAXACTION_INTERRUPTIBLE then
	decrement it as actions occur.
	(translate_pass): Added MAXACTION_INTERRUPTIBLE initialization.
	* translate.h: Removed outdated comment portion.
	* stap.1.in: Documented MAXACTION_INTERRUPTIBLE.
	* NEWS: Added note about begin/end probes being run with
	interrupts enabled.

2007-03-20  Frank Ch. Eigler  <fche@elastic.org>

	PR 4224.
	* tapsets.cxx (add_probe_point): Make kernel implicitly relocated
	relative to the _stext symbol.
	(dwarf_derived_probe ctor, emit_module_decls): Cooperate.
	(lookup_symbol_address): New function.
	(dwarf_builder::build): Call it thrice.
	(in_kprobes_function): Simplify.
	* session.h (systemtap_session): Rename cached symbol addresses.
	* translate.cxx, elaborate.cxx: Corresponding tweaks.

2007-03-19  David Smith  <dsmith@redhat.com>

	PR 4146 (partial fix)
	* tapsets.cxx (all_session_groups): Added note about stating that
	begin probes should be registered (actually run) first and end
	probes should be unregistered (run) last.
	* translate.cxx (c_unparser::emit_module_exit): Process probe
	group vector in reverse order so that probe groups will get
	unregistered in the reverse order that they were registered.

2007-03-19  Frank Ch. Eigler  <fche@elastic.org>

	* buildrun.cxx (compile_pass): Emit kbuild-time autoconf widgets
	to customize runtime or translator C code to actual kernel rather
	than kernel version string.  Thanks to FC 2.6."20" for the nudge.
	* tapsets.cxx (hrtimer*emit_module): First client: HRTIMER_{MODE_}REL.

2007-03-17  Frank Ch. Eigler  <fche@elastic.org>

	* configure.ac: Tweak missing elfutils error message.
	* configure: Regenerated.

2007-03-16  David Smith  <dsmith@redhat.com>

	PR 3545.
	* tapsets.cxx (common_probe_entryfn_prologue): Added
	'overload_processing' parameter, which defaults to true.  If
	overload_processing is set to false, doesn't output the
	STP_OVERLOAD code.
	(common_probe_entryfn_epilogue): Ditto.
	(be_derived_probe_group::emit_module_decl): Set
	overload_processing to false in calls to
	common_probe_entryfn_prologue and common_probe_entryfn_epilogue
	since begin/end probes shouldn't overload the system.
	* translate.cxx (c_unparser::emit_common_header): Emit
	STP_OVERLOAD global variables.
	(translate_pass): Emit STP_OVERLOAD defines.

2007-03-14  Martin Hunt  <hunt@redhat.com>
	* main.cxx (usage): Remove "-M" and edit description
	of "-b".
	* stap.1.in: Remove "-M" option and edit description of "-b".
	Edit description of "-o".

2007-03-14  Martin Hunt  <hunt@redhat.com>
	* Makefile.am: Don't install old relayfs sources.
	* makefile.in: Rebuilt.

2007-03-14  Martin Hunt  <hunt@redhat.com>

	* Makefile.am (staprun_SOURCES): Sources now live in
	runtime/staprun.
	* makefile.in: Rebuilt.

	* staprun.8.in: Updated.

	* buildrun.cxx (run_pass): Use "-v" instead of not "-q" to
	be compatible with latest staprun.
	* translate.cxx (emit_module_exit): Print warning using
	_stp_printf so it shows up at the end of all output.
	(translate_pass): Replace STP_RELAYFS with STP_BULKMODE.
	Eliminate STP_RELAYFS_MERGE.

2007-03-13  Frank Ch. Eigler  <fche@redhat.com>

	PR 4171.
	* Makefile.am (check, installcheck): Pass build-tree pointers
	in environment variables.
	* configure.ac: Run separate configury for testsuite/.
	* configure, Makefile.in: Regenerated.

2007-03-07  Frank Ch. Eigler  <fche@elastic.org>

	PR 4166.
	* tapsets.cxx (translate_components): Throw an exception rather
	then suffer an assertion failure for $ptr[index] expressions.

2007-03-05  David Smith  <dsmith@redhat.com>

	* systemtap.spec.in: Made example perl script non-executable so
	that the systemtap rpm won't require perl.

2007-03-04  Frank Ch. Eigler  <fche@redhat.com>

	* stap.1.in, stapex.5.in, staprun.8.in: Tweak text to remove
	authors credits, update examples and pointers.

2007-02-28  David Smith  <dsmith@redhat.com>

	* systemtap.spec.in: Fixed %{_libexecdir}/systemtap path in
	systemtap-runtime %files section.

2007-02-27  Frank Ch. Eigler  <fche@elastic.org>

	* systemtap.spec.in (/var/cache/systemtap): Forget it.
	(stp_check): Pack this in with systemtap-runtime.
	* stp_check.in: Add LANG=C for speed.

2007-02-27  David Smith  <dsmith@redhat.com>

	* staprun.8.in: Added a basic staprun man page.
	* Makefile.am: Added staprun.8.
	* Makefile.in: Regenerated.
	* configure.ac: Added staprun.8.
	* configure: Regenerated.
	* systemtap.spec.in: Added staprun.8 and other document files to
	staprun RPM.
	* .cvsignore: Ignores staprun.8.

2007-02-27  Frank Ch. Eigler  <fche@elastic.org>

	* tapsets.cxx (dwflpp setup): Print "missing kernel debuginfo"
	message consistently for, er, missing kernel debuginfo.
	(dwarf_builder::build): Don't try to help.
	(query_kernel_exists): Zapped.

2007-02-27  David Smith  <dsmith@redhat.com>

	* systemtap.spec.in: Fedora Packaging Guidelines updates.  Updated
	BuildRoot macro value to Fedora Extras standard value.  No longer
	uses %makeinstall macro.  The rpm now owns the
	/usr/libexec/systemtap directory.

2007-02-26  David Smith  <dsmith@redhat.com>

	* Makefile.am: Removed 'update-examples' target.  Moved
	functionality to systemtap.spec.in.
	* Makefile.in: Regenerated from Makefile.am.
	* systemtap.spec.in: Fixes paths in the example scripts directly.

	* Makefile.am: Added 'update-examples' target that fixes paths in
	the example code we ship in the rpm.
	* Makefile.in: Regenerated from Makefile.am.
	* systemtap.spec.in: Calls "make update-examples" target to fix
	the path to systemtap in the example scripts.

2007-02-25  Frank Ch. Eigler  <fche@redhat.com>

	* elaborate.h (match_node, derived_probe_builder): Add
	build_no_more member function.
	* elaborate.cxx (semantic_pass_symbols): Call it.
	* tapsets.cxx (dwarf_builder): Implement it by releasing dwflpp
	instance after pass 2, freeing mucho memory.

2007-02-23  Josh Stone  <joshua.i.stone@intel.com>

	PR 4096
	* tapsets.cxx (hrtimer_derived_probe_group::emit_module_decls):
	Adapt the function signature for changes in 2.6.21.
	(hrtimer_derived_probe_group::emit_module_init): Fix the enum name
	for 2.6.21 as well.

2007-02-19  Frank Ch. Eigler  <fche@elastic.org>

	PR 4078 and more, including patch from
	Eugeniy Meshcheryakov <eugen@debian.org>:
	* Makefile.am (AM_CXXFLAGS, AM_CFLAGS): Add -Wextra -Wall -Werror
	consistently.
	* Makefile.in: Regenerated.
	(*): Many minor warning fixes.

2007-02-17  Frank Ch. Eigler  <fche@elastic.org>

	PR 4066.
	* translate.cxx (var::init): Check stat scalar initialization,
	just like is done for arrays.
	(emit_module_exit): Check unlikely but possible null timing stat.

2007-02-15  David Smith  <dsmith@redhat.com>

	PR 3625.
	* tapsets.cxx (dwflpp::print_locals): New function to print all
	the variables/parameters of a function.
	(dwflpp::find_variable_and_frame_base): Calls print_locals() when
	target variable can't be found.
	(dwflpp::print_members): New function to print all the members of
	a union/structure.
	(dwflpp::translate_components) Calls print_members() when
	union/structure member target variable reference can't be found.

2007-02-14  Frank Ch. Eigler  <fche@elastic.org>

	* tapsets.cxx (emit_module_decls): Assert CONFIG_KPROBES,
	as suggested by Andreas Kostyrka <andreas@kostyrka.org>.

2007-02-12  Frank Ch. Eigler  <fche@elastic.org>

	* tapsets.cxx (query_statement): Tolerate null file name string.

2007-02-09  Frank Ch. Eigler  <fche@elastic.org>

	PR 3965
	* configure.ac: Add --enable-prologue option.
	* configure, config.in: Regenerated.
	* session.h (prologue_searching): New field.
	* main.cxx (main): Parse new "-P" option.  Initialize based on
	autoconf flag.
	* stap.1.in, NEWS: Document it.
	* hash.cxx (find_hash): Include it in computation.
	* tapsets.cxx (query_func_info, query_cu): Respect it.

2007-02-06  Frank Ch. Eigler  <fche@elastic.org>

	* stapfuncs.5.in: Add docs for kernel_{long,int,short,char} and
	some user_string* variants.

2007-01-31  Martin Hunt  <hunt@redhat.com>

	* translate.cxx (translate_pass): Remove old string impedance
	mismatch stuff. Modify included files.

2007-01-29  Frank Ch. Eigler  <fche@elastic.org>

	* configure.ac, configure: Bumped version to 0.5.13 for development.

2007-01-29  Frank Ch. Eigler  <fche@elastic.org>

	* translate.cxx (emit_module_init): Add some more type casts to printk
	args.

2007-01-29  Martin Hunt  <hunt@redhat.com>

	* translate.cxx (emit_module_init): BZ3888. Add memory usage for the
	runtime to the printk.

2007-01-29  Frank Ch. Eigler  <fche@elastic.org>

	* main.cxx (main): For successful last_pass=4, print compiled module
	name.
	* cache.cxx (get_from_cache): Ditto.

2007-01-23  Mike Mason <mmlnx@us.ibm.com>

	* Makefile.am, configure.ac: Add support for
	stapprobes.socket man page.
	* configure, Makefile.in: Regenerate.
	* man/stapprobes.socket.5.in: Socket tapset man page.
	* stapprobes.5.in: Add stapprobes.socket(5) to "See Also" section.
	* stapfuncs.5.in: Add new string and sockets functions.

2007-01-23  Frank Ch. Eigler  <fche@elastic.org>

	* tapsets.cxx (loc2c_error): Correct vasprintf ignored-rc warning.

2007-01-22  Martin Hunt  <hunt@redhat.com>

	* translate.cxx (mapvar::exists): Use new _stp_map_exists function.
	Testing for zero is no longer correct after changes from 2007-01-10
	below.

2007-01-18  Frank Ch. Eigler  <fche@elastic.org>

	* main.cxx (version): Add (C) 2007.
	* translate.cxx (emit_module_init): Add a KERN_DEBUG printk
	at module startup time to aid debugging and auditing.

2007-01-12  David Smith  <dsmith@redhat.com>

	* tapsets.cxx
	(dwarf_var_expanding_copy_visitor::visit_target_symbol): Since
	array behavior has changed (setting to 0 no longer deletes the
	array element), we delete the internal counter array element when
	providing target variable access in return probes.

2007-01-11  Roland McGrath  <roland@redhat.com>

	* systemtap.spec.in (elfutils_version): Bump to 0.125.
	Older libdw's have known bugs, though the ABI has not changed.

2007-01-10  Martin Hunt  <hunt@redhat.com>

	* translate.cxx (mapvar::del): Call the new _stp_map_del
	function instead of setting to zero.

2007-01-01  Frank Ch. Eigler  <fche@redhat.com>

	* configure.ac: Bump version to 0.5.12 for release.
	* configure: Regenerated.
	* NEWS, AUTHORS: Populate & repopulate.

2006-12-29  Frank Ch. Eigler  <fche@elastic.org>

	* tapsets.cxx (*group:emit_module_init): flush stdout less for timing
	mode.  Also, Set probe_point variable ...
	* translate.cxx (emit_module_init): ... so on registration failure, a
	usable error message can be generated.

2006-12-29  Frank Ch. Eigler  <fche@redhat.com>

	PR 3523.
	* tapsets.cxx (common_probe_entryfn_prologue,epilogue): Restore
	support for -t (benchmarking) mode.
	* translate.cxx (emit_common_header,emit_module_init):Ditto.
	(emit_module_exit,emit_probe): Ditto, with most meat here.

2006-12-22  Josh Stone  <joshua.i.stone@intel.com>

	* stap.1.in: Document how to specify the size of global arrays.

2006-12-21  Josh Stone  <joshua.i.stone@intel.com>

	PR 3671
	* parse.cxx (parser::parse_global): Allow a maxsize on global arrays.
	* staptree.h (struct vardecl): Add the maxsize field.
	* staptree.cxx (vardecl::vardecl): Init. maxsize.
	(vardecl::set_arity): Don't allow arity 0 when there's a maxsize.
	(vardecl::compatible_arity): Ditto.
	(vardecl::print): Include maxsize in output.
	(target_symbol::print): Ditto.
	* translate.cxx (struct mapvar, mapvar::mapvar): Add maxsize.
	(mapvar::init): Init maps with the given maxsize if specified, else
	keep using MAXMAPENTRIES.
	(mapvar::set): Make the error message give the maxsize.
	(mapvar::add): Ditto, and check for overflow on pmap add.
	(c_unparser::getmap): Pass the maxsize from the vardecl to mapvar.

2006-12-21  David Smith  <dsmith@redhat.com>

	* hash.cxx (find_hash): Added two more options into the hash that
	change the generated C file - '-M' (merge) and '-t' (benchmark
	timing).

2006-12-20  David Smith  <dsmith@redhat.com>

	PR 3519.
	* Makefile.am: Added 'examples' directory to the 'EXTRA_DIST'
	variable so that the examples directory will be added to the
	distribution directory.  Added variables 'SAMPLE_DEST_DIR' and
	'SAMPLE_SRC' and target 'dist-add-samples' to copy some of the
	testsuite sample scripts to the examples directory when creating a
	distribution directory.
	* Makefile.in: Regenerated.
	* systemtap.spec.in: Added 'examples' directory to the %doc list
	so that the examples directory will be installed on a user's
	system.

2006-12-19  Frank Ch. Eigler  <fche@redhat.com>

	PR 3522.
	* tapsets.cxx (dwflpp::emit_address): Call
	_stp_module_relocate only once per session.

	Error message cleanup: duplicate elimination etc.
	* session.h (saved_errors): Store a set of 'em.
	(num_errors): Return set size.  Remove old numeric field.
	Update all callers.
	* elaborate.cxx (systemtap_session::print_errors):
	Print each encountered message just once.
	* staptree (semantic_error): Make msg2 writeable.
	Add a chain field.
	* tapsets.cxx (*var_expanding*:visit_target_symbol): Set saved
	semantic_error's chain field.
	* elaborate.cxx (register_library_aliases, visit_foreach_loop,
	visit_functioncall, derive_probes): Plop "while: ..." error
	message	prefix/suffix right into the semantic_error message string.
	* parse.cxx (lexer::scan): Identify erroneous token better
	in error message for unresolvable $N/@M command line args.
	* util.h (lex_cast_hex): Use std::hex, not std::ios::hex.

2006-12-18  David Smith  <dsmith@redhat.com>

	* Makefile.am (EXTRA_DIST): Added header files - cache.h, hash.h,
	mdfour.h, and util.h.
	* Makefile.in: Regenerated.

2006-12-16  Frank Ch. Eigler  <fche@elastic.org>

	* main.cxx (main): Print version strings if verbose >=2 .
	* tapsets.cxx (common_probe_entryfn_prologue): Decorate an
	emitted local with __restrict__.

2006-12-14  David Smith  <dsmith@redhat.com>

	* tapsets.cxx (struct dwarf_var_expanding_copy_visitor): Added
	'return_ts_map' member variable.
	(dwarf_var_expanding_copy_visitor::visit_target_symbol):
	Optimization.  If we've already seen this target variable in this
	return probe, return the last replacement (instead of creating a
	new replacement).

2006-12-13  David Smith  <dsmith@redhat.com>

	* tapsets.cxx (struct dwarf_var_expanding_copy_visitor): Added
	'add_probe' member variable.  Initialized it in ctor.
	(dwarf_var_expanding_copy_visitor::visit_target_symbol):
	Optimization.  Instead of generating one entry probe per target
	variable accessed in a return probe, now just generates one entry
	probe for all target variables accessed in a particular return
	probe.  It does this by creating a new probe in the new
	'add_probe' member variable.
	(dwarf_derived_probe::dwarf_derived_probe): If add_probe isn't
	NULL, make sure it gets derived later.

2006-12-11  Josh Stone  <joshua.i.stone@intel.com>

	* parse.cxx (parse::parse_literal): Enforce the lower bound on
	negative literals.

2006-12-11  David Smith  <dsmith@redhat.com>

	* hash.cxx (find_hash): Fixed a caching bug.  Bulk mode (relayfs)
	status should be figured into the hash since it changes the
	generated C code.

2006-12-08  Josh Stone  <joshua.i.stone@intel.com>

	PR 3681.
	* staptree.h (struct vardecl): Add a literal 'init' member for the
	initialization value of globals.
	* staptree.cxx (vardecl::vardecl): Initialize 'init' to NULL.
	(vardecl::print): Print global init value during pass-1 output.
	* main.cxx (printscript): Print global init values during verbose
	pass-2 output.
	* parse.cxx (parser::parse_global): Set the initialization literal of
	global vardecls.
	* translate.cxx (var::init): Don't unconditionally override the value
	of numeric globals when the module_param isn't used.
	(c_unparser::emit_global_param): Write numeric module_params directly
	into the global variable, as an int64_t instead of long.
	(c_unparser::emit_global): Add initialization to global declarations.
	Don't create a temp module_param long for numeric globals anymore.

2006-12-07  Josh Stone  <joshua.i.stone@intel.com>

	PR 3624.
	* tapsets.cxx (struct be_derived_probe): Add a new priority parameter
	for begin/end probes, and a comparison function for sorting.
	(be_builder::build): Parse the priority & pass it to be_derived_probe.
	(be_derived_probe_group::emit_module_init, emit_module_exit): Sort the
	probe list by priority before emitting any code.
	(register_standard_tapsets): Add new begin/end variants.
	* parse.cxx (parser::parse_literal): Allow negative numeric literals,
	by checking for a '-' unary operator right before a number.
	* stapprobes.5.in: Document the new begin/end syntax.

2006-12-06  Josh Stone  <joshua.i.stone@intel.com>

	PR 3623.
	* tapsets.cxx (timer_derived_probe_group::emit_module_decls): Restart
	the timers if we are in STARTING or RUNNING state.
	(hrtimer_derived_probe_group::emit_module_decls): Ditto.
	(be_derived_probe_group::emit_module_init): indicate error to the rest
	of the initialization if any begin probes fail.
	* translate.cxx (c_unparser::emit_module_init): Set the global error
	state on an initialization error so timers know to shut down.

2006-12-05  Frank Ch. Eigler  <fche@redhat.com>

	PR 3648.
	* main.cxx (main): Tweak error message for tapset script execution.
	Also catch those clever rogues who use stdin.

2006-11-30  Frank Ch. Eigler  <fche@elastic.org>

	* tapsets.cxx (common_probe_entryfn_prologue): Tweak
	insufficient stack detection logic.

2006-11-30  David Smith  <dsmith@redhat.com>

	* main.cxx (printscript): Prints global embedded code.  Not
	printing the global embedded code was causing bad caching
	behavior.

2006-11-29  David Smith  <dsmith@redhat.com>

	* tapsets.cxx (struct dwarf_var_expanding_copy_visitor): Added
	'add_block' member variable.  Constructor sets it to NULL.
	(dwarf_var_expanding_copy_visitor::visit_target_symbol): Fixes the
	problem of accessing a cached target variable in a loop.  Cached
	target variable is assigned to a temporary variable, which can be
	safely access multiple times.  In addition, the cached value is
	deleted after being read.
	(dwarf_derived_probe::dwarf_derived_probe): Adds in the new block
	of code created in visit_target_symbol() to the beginning of the
	derived probe.

2006-11-28  David Smith  <dsmith@redhat.com>

	* tapsets.cxx
	(dwarf_var_expanding_copy_visitor::visit_target_symbol):
	Improved handling target variables in return probes by having a
	per-thread counter.

2006-11-26  Frank Ch. Eigler  <fche@redhat.com>

	PRs 2685, 3596, toward 2725.
	* tapsets.cxx (common_probe_entryfn_prologue): Skip probe on
	insufficient stack.
	(build_blacklist): Add a slew of lock-related calls.
	(query_module): Check for debuginfo architecture match.
	* translate.cxx (translate_pass): Add default MINSTACKSPACE.
	* configure.ac: Link stap with -lebl too.
	* configure: Regenerated.
	* stap.1.in: Document MINSTACKSPACE parameter.

2006-11-21  Frank Ch. Eigler  <fche@elastic.org>

	* translate.cxx (emit_module_init): Adapt to 2.6.19 utsname().

2006-11-21  Frank Ch. Eigler  <fche@elastic.org>

	PR 3556.
	* translate.cxx (emit_module_init): Emit code to check
	system_utsname against translate-time version/machine strings.

2006-11-20  David Smith  <dsmith@redhat.com>

	* tapsets.cxx
	(dwarf_var_expanding_copy_visitor::visit_target_symbol):  BZ
	1382.  Target variables can be accessed in return probes.  A new
	function entry probe is generated that saves the target variables
	so that they can be accesssed in the return probe.

2006-11-19  Frank Ch. Eigler  <fche@elastic.org>

	* main.cxx (main): Signal parse error if a tapset script
	is given as the user script.

2006-11-15  Frank Ch. Eigler  <fche@redhat.com>

	* tapsets.cxx (d_v_e_c_v::visit_target_symbol): Restore lost
	exception-saving functionality that improves error messages
	for incorrect $target expressions.
	(translate_components): Systematize error messages somewhat.
	* translate.cxx (emit_function, emit_probe): Clarify
	"array locals" error message.

2006-11-10  David Smith  <dsmith@redhat.com>

	* tapsets.cxx
	(dwarf_var_expanding_copy_visitor::visit_target_symbol): Minor
	improvement to error handling by throwing exceptions before
	allocations are done.

2006-11-10  Frank Ch. Eigler  <fche@elastic.org>

	* stap.1.in: On urging of Adam Jackson, add blurbs on array syntax
	and default limits.

2006-11-09  Martin Hunt  <hunt@redhat.com>

	* Makefile.am (staprun_LDADD): Need PROCFLAGS here too.

2006-11-09  Martin Hunt  <hunt@redhat.com>

	* Makefile.am (staprun_CFLAGS): New. Use PROCFLAGS.

	* configure.ac: Add PROCFLAGS. Processor-dependent
	compilation flags.
	* configure: Rebuilt.
	* Makefile.in: Rebuilt.

2006-11-09  David Smith  <dsmith@redhat.com>

	* tapsets.cxx (dwarf_query::dwarf_query): Looks for "maxactive"
	return probe variant.
	(dwarf_derived_probe::dwarf_derived_probe): Initializes
	has_maxactive and maxactive_val member variables.
	(dwarf_derived_probe::register_function_variants): Matches
	"maxactive" return probe variant.
	(dwarf_derived_probe_group::emit_module_decls): Emits code to use
	maxactive data.
	(dwarf_derived_probe_group::emit_module_init): Ditto.

2006-11-08  David Smith  <dsmith@redhat.com>

	* cache.cxx (get_from_cache): To preserve semantics with
	non-cached use, if the last pass is 3, display the cached C
	source.

2006-11-08  Frank Ch. Eigler  <fche@elastic.org>

	* staptree.cxx (print_format::components_to_string): Quote ".
	(c_unparser::visit_print_format): Don't use lex_cast_qstring
	as it overdoes \ quoting.  Resemble ::visit_literal_string
	instead.

2006-11-08  Frank Ch. Eigler  <fche@elastic.org>

	* util.h (lex_cast_qstring): Move def'n here.  Also quote \.
	(stringify, lex_cast, lex_cast_hex): Move defn here.
	* buildrun.cxx, elaborate.cxx, main.cxx, staptree.cxx: Adapt.

2006-11-07  Frank Ch. Eigler  <fche@elastic.org>

	* tapsets.cxx (profile_derived_probe_group::emit_module_decls):
	Pass along incoming pt_regs to context of timer.profile handlers.

2006-11-06  Martin Hunt  <hunt@redhat.com>

	* translate.cxx (var::init): Check for errors when
	allocating arrays of stats, as well as other arrays.

2006-11-06  David Smith  <dsmith@redhat.com>

	Added "limit EXP" support to foreach statements.
	* translate.cxx (c_tmpcounter::visit_foreach_loop): Handles
	"limit" member variable.
	(c_unparser::visit_foreach_loop): Ditto.
	* staptree.cxx (foreach_loop::print): Prints "limit EXP"
	addition.
	(traversing_visitor::visit_foreach_loop): Handles "limit" member
	variable.
	(deep_copy_visitor::visit_foreach_loop): Ditto.
	* staptree.h (struct foreach_loop): Added "limit" member
	variable.
	* stap.1.in: Added documentation for the "limit EXP" addition to
	foreach statement.
	* parse.cxx (lexer::scan): Added "limit" keyword for foreach
	statements.
	(parser::parse_foreach_loop): Parses "limit" keyword for foreach
	statements.
	* elaborate.cxx (symresolution_info::visit_foreach_loop): Handles
	"limit" member variable.
	(typeresolution_info::visit_foreach_loop): Ditto.

2006-11-03  Frank Ch. Eigler  <fche@elastic.org>

	* tapsets.cxx (emit_address): Emit calls to _stp_module_relocate
	for $target-variable addresses in relocatable sections.

2006-11-02  Martin Hunt  <hunt@redhat.com>

	* session.h (struct systemtap_session): Add symtab. This controls
	if a symbol table is generated and compiled into the module.

	* main.cxx (main): Set session.symtab to false. This could later
	enabled by a command-line option if necessary.

	* translate.cxx (emit_symbol_data): Don't write a symbol table if
	session.symtab is false.

	* tapsets.cxx (emit_module_decls): Remove stap_module array and
	module_relocate.
	(emit_module_init): Use "_stp_module_relocate".

	* Makefile.am (staprun_SOURCES): Add symbols.c
	* Makefile.in: Rebuilt.

2006-11-02  David Smith  <dsmith@redhat.com>

	* main.cxx (main): Added '-r' check.  If the user changes the
	kernel release to compile against, make sure pass 5 isn't
	performed (since the resulting module won't be installable).

2006-11-02  Frank Ch. Eigler  <fche@elastic.org>

	* Makefile.am: Install tapset/README too.
	* Makefile.in: Regenerated.

2006-11-01  Josh Stone  <joshua.i.stone@intel.com>

	* tapsets.cxx (timer_derived_probe_group::emit_interval): New -
	Fixes randomization for jiffies timers in ms mode.
	(timer_derived_probe_group::emit_module_decls): Use emit_interval.
	(timer_derived_probe_group::emit_module_init): Ditto.

2006-11-01  David Smith  <dsmith@redhat.com>

	* translate.cxx (delete_statement_operand_visitor::visit_symbol):
	Added referent assert.
	(delete_statement_operand_tmp_visitor::visit_arrayindex): Ditto.
	(c_tmpcounter::visit_array_in): Ditto.
	(c_unparser::visit_symbol): Ditto.
	(c_unparser_assignment::visit_symbol): Ditto.
	(c_unparser::load_map_indices): Ditto.
	(c_tmpcounter::visit_arrayindex): Ditto.
	(c_tmpcounter_assignment::visit_arrayindex): Ditto.
	(c_tmpcounter::visit_functioncall): Ditto.
	(c_unparser::visit_functioncall): Ditto.

2006-10-31  Frank Ch. Eigler  <fche@redhat.com>

	Probe registration rework.  Offline dwarf processing for better
	cross-instrumentation.
	* elaborate.h (derived_probe): Remove registration-related code
	generation API.  Add new function sole_location().
	(derived_probe_group): Reworked this and associated classes.
	* session.h (systemntap_session): Create individual per-category
	derived_probe_groups.
	* elaborate.cxx (derived_probe_group): Reworked.
	(alias_derived_probe): Switch to new derived_probe API.
	(semantic_pass_symbols): Ditto.
	* translate.cxx (mapvar init): Check for array initialization error.
	(emit_module_init): Handle such failures, at least in theory.
	(emit_module_exit): Switch to new derived_probe_group API.  Call
	cpu_relax() during shutdown busywait.
	(emit_common_header): Elide context variables for elided handler fns.
	(c_unparser::emit_probe): Implement new, improved duplicate
	elimination technique for probe handlers.  Leave two older ones
	behind as compile options for education.
	* tapsets.cxx (*): Reworked all probe registration code, moving
	it from derived_probes into derived_probe_groups.  Shrunk output
	code.  Temporarily disabled probe timing and perfmon/mark probes.
	(dwflpp): Use offline reporting, so that module matching and
	relocation is performed at run time.
	(dwarf_query): Remove flavour logic, now supplanted by other
	duplicate elimination code.
	(dwarf_derived_probe): Reworked construction, centralized
	module/section/offset computations.
	* tapsets.h (all_session_groups): New little helper.

	* main.cxx (main): For pass-2 message, print number of embeds too.
	* systemtap.spec.in: Add a "BuildRequires: dejagnu" for make check.
	* configure.ac: Bump version to 0.5.11.
	* configure: Regenerated.

2006-10-23  Li Guanglei <guanglei@cn.ibm.com>

	* lket.5.in: Rearranged the sections, add more details.

2006-10-30  David Smith  <dsmith@redhat.com>

	* stap.1.in: Added notes about new caching feature.

2006-10-24  David Smith  <dsmith@redhat.com>

	* tapsets.cxx (build_blacklist): Added
	"atomic_notifier_call_chain" to the blacklist (Bugzilla #3379).

2006-10-23  David Smith  <dsmith@redhat.com>

	* main.cxx (printscript): New function containing code moved from
	main().
	(main): Added code to create cache directory, call function to
	generate hash, and see if we can use cached source/module.  If
	pass 4 is actually run to produce a new module, we call
	add_to_cache() to cache the result.
	* session.h (struct systemtap_session): Added hash/cache session
	data.
	* cache.cxx: New file handling adding/getting files from the
	cache.
	* cache.h: New header file for cache.cxx.
	* hash.cxx: New file containing C++ wrapper for routines in
	mdfour.c and the find_hash function which computes the hash file
	name for an input script.
	* hash.h: New header file for hash.cxx.
	* mdfour.c: New file containing MD4 hash code.
	* mdfour.h: New header file for mdfour.c.
	* util.cxx: New file containing several utility functions used by
	the caching code.
	* util.h: New header file for util.cxx.
	* Makefile.am: Added new C/C++ files.
	* Makefile.in: Regenerated.

2006-10-23  Li Guanglei <guanglei@cn.ibm.com>

	* configure.ac, Makefile.am: add lket-b2a.1.in
	* Makefile.in, configure: regenreated
	* ket-b2a.1.in: new man page for lket-b2a
	* lket.5.in: document signal trace hooks

2006-10-18  Roland McGrath  <roland@redhat.com>

	PR 2727
	* configure.ac (elfutils build): Pass --prefix and --exec-prefix
	options to elfutils configure.
	(elfutils_abs_srcdir): New substituted variable.
	* Makefile.am (DISTCHECK_CONFIGURE_FLAGS): New variable.
	* configure, config.in, Makefile.in: Regenerated.

2006-10-16  Li Guanglei <guanglei@cn.ibm.com>

	* configure.ac: add the checking for mysql_config,
	mysqlclient library and header files
	* runtime/lket/b2a/Makefile.am: set compile flags
	according to the existance of mysql_config
	* Makefile.in, configure, testsuite/Makefile.in,
	runtime/lket/b2a/Makefile.in: regenerated

2006-10-12  Martin Hunt  <hunt@redhat.com>

	* translate.cxx (emit_common_header): Add a
	kretprobe_instance pointer to struct context.
	(emit_symbol_data): Include absolute symbols.

	* tapsets.cxx (emit_common_header): Initialize
	the kprobe instance pointer to 0;
	(emit_probe_entries): Set kretprobe instance
	pointer if appropriate.


2006-10-11  David Smith  <dsmith@redhat.com>

	* tapsets.cxx (in_kprobes_function): New function that looks up
	the values of '__kprobes_text_start' and '__kprobes_text_end' in
	the kernel to be able to automatically exclude functions marked as
	'__kprobes' (BZ# 2639).
	(blacklisted_p): Calls in_kprobes_function().
	(query_kernel_module): Utility function that finds the kernel module.
	* session.h (struct systemtap_session): Added kprobes_text
	variables - kprobes_text_initialized, kprobes_text_start, and
	kprobes_text_end.
	* elaborate.cxx (systemtap_session::systemtap_session):
	kprobes_text variables get initialized.

2006-10-10  Roland McGrath  <roland@redhat.com>

	* systemtap.spec.in (elfutils_version): Require 0.124 now.

2006-10-10  Frank Ch. Eigler  <fche@elastic.org>

	* configure.ac: Override incomplete mysql checking for now.
	* configure: Regenerated.

2006-10-10  Li Guanglei <guanglei@cn.ibm.com>

	* configure.ac: add the checking of mysql client library
	* Makefile.in, configure: regenerated

2006-09-29  Li Guanglei <guanglei@cn.ibm.com>

	* man: newly created dir for stapprobes
	* man/stapprobes.iosched.5, man/stapprobes.netdev.5, man/stapprobes.nfs.5,
	man/stapprobes.nfsd.5, man/stapprobes.pagefault.5, man/stapprobes.process.5,
	man/stapprobes.rpc.5, man/stapprobes.scsi.5, man/stapprobes.signal.5,
	man/stapprobes.tcp.5, man/stapprobes.udp.5: Some of these man pages are from
	the old stapprobes.5.in. Some are newly created(rpc, nfs, nfsd)
	* man/.cvsignore: ignore the generated man page files

2006-09-29  Li Guanglei <guanglei@cn.ibm.com>

	PR 3282
	* Makefile.am: add -DPKGLIBDIR='"$(pkglibexecdir)"' to AM_CPPFLAGS

2006-09-28  Josh Stone  <joshua.i.stone@intel.com>

	PR 3278
	* tapsets.cxx (hrtimer_derived_probe::emit_probe_entries): Only
	restart timers when the session is still active and we updated the
	expire time.

2006-09-27  Josh Stone  <joshua.i.stone@intel.com>

	* session.h (struct systemtap_session): Add kernel_base_release
	to store the kernel version without the -NNN suffix.
	* main.cxx (main): Generate and use kernel_base_release.
	* parse.cxx (eval_pp_conditional): Use kernel_base_release.
	* tapsets.cxx (profile_derived_probe::profile_derived_probe):
	Use kernel_base_release.

	* tapsets.cxx (timer_builder::build): Support a wide variety of
	timer varients -- jiffies, s/sec, ms/msec, us/usec, ns/nsec, and
	hz.  Use hrtimers automatically on kernels that have it.
	(timer_builder::register_patterns): Bind all of the new timer
	varients in one easy place.
	(register_standard_tapsets): Call timer_builder::register_patterns.
	(struct hrtimer_builder): Removed since timer_builder is generic.
	* stapprobes.5.in: Document new timer.* functionality.

	* tapsets.cxx (hrtimer_derived_probe_group::emit_probes): Add a
	shared global for the actual hrtimer resolution, _stp_hrtimer_res.
	(hrtimer_derived_probe_group::emit_module): Init _stp_hrtimer_res.
	(hrtimer_derived_probe::emit_interval): Limit intervals at a
	minimum to the hrtimer's actual resolution.
	(hrtimer_derived_probe::emit_probe_entries): Forward timers
	based on previous expiration instead of restarting relative.

2006-09-26  David Smith  <dsmith@redhat.com>

	* .cvsignore: Changed 'stpd' reference to 'staprun'.
	* INTERNALS: Ditto.
	* buildrun.cxx (run_pass): Ditto.
	* lket.5.in: Ditto.
	* stap.1.in: Ditto.
	* stapruncs.5.in: Ditto.
	* examples/small_demos/demo_script.txt: Ditto.
	* examples/small_demos/sys.stp: Ditto.

	* systemtap.spec.in: Created a new subpackage,
	"systemtap-runtime", that contains staprun.

	* Makefile.am: Renamed 'stpd' to 'staprun' and moved it to
	$(bindir).
	* Makefile.in: Regenerated from Makefile.am.

	* configure.ac: Incremented version number.
	* configure: Regenerated from configure.ac.

2006-09-22  Tom Zanussi  <zanussi@us.ibm.com>

	* stp_check.in: Add debugfs mounting.

2006-09-22  Li Guanglei <guanglei@cn.ibm.com>

	From Gui Jian <guijian@cn.ibm.com>
	* lket.5.in: document RPC trace hooks

2006-09-20  Josh Stone  <joshua.i.stone@intel.com>

	PR 3233
	* stapfuncs.5.in: Document new gettimeofday_ns.

2006-09-19  Tom Zanussi  <zanussi@us.ibm.com>

	* README: Add CONFIG_DEBUG_FS to config options.

2006-09-18  Josh Stone  <joshua.i.stone@intel.com>

	PR 3219
	From Eugeniy Meshcheryakov <eugen@debian.org>:
	* stapprobes.5.in: Correct misuse of '-' -> '\-' in manpage

2006-09-18  Martin Hunt  <hunt@redhat.com>

	* buildrun.cxx (run_pass): Remove "-m" option to stpd.
	* translate.cxx (translate_pass): #define STP_RELAYFS_MERGE
	if appropriate.

2006-09-13  Martin Hunt  <hunt@redhat.com>

	* buildrun.cxx (run_pass): Remove "-r" option to stpd.

2006-09-13  Will Cohen  <wcohen@redhat.com>

	* tapsets.cxx (perfmon_derived_probe_group::emit_module_init):
	Do not throw sematic error unless probes actually used.

2006-09-12  Will Cohen  <wcohen@redhat.com>

	PR 909
	* configure.ac: Add perfmon support options.
	* configure: Regenerated.

	* stapfuncs.5.in:
	* stapprobes.5.in: Document the perfmon support.

	* session.h, main.cxx: Track number of perfmon probes.
	* translate.cxx: Gen STP_PERFMON when perfmon probes.

	* elaborate.h:
	* elaborate.cxx (derived_probe_group):  Add register_probe() for
		perfmon probe.

	* tapsets.cxx (derived_probe::emit_common_header): Gen perfmon data.
	(perfmon_var_expanding_copy_visitor): New struct.
	(struct perfmon_derived_probe):
	(struct perfmon_derived_probe_group):
	(struct perfmon_builder):  New Perfmon probe handling structures.
	(register_standard_tapsets): Add perfmon tapset binding.
	(derived_probe_group_container):
	(~derived_probe_group_container):
	(derived_probe_group_container::register_probe):
	(derived_probe_group_container::emit_probes):
	(derived_probe_group_container::emit_module_init):
	(derived_probe_group_container::emit_module_init_call):
	(derived_probe_group_container::emit_module_exit): Add perfmon tapset.

	* tapset/perfmon.stp: New.
	* runtime/perf.c: New.
	* runtime/perf.h: New.
	* runtime/runtime.h: Include perf.c.

	* testsuite/buildok/perfmon01.stp: Test to exercise perfmon
		probes.
	* testsuite/systemtap.pass1-4/buildok.exp:

2006-09-12  Li Guanglei <guanglei@cn.ibm.com>

	From Li Xuepeng <xuepengl@cn.ibm.com>
	* lket.5.in: document nfs trace hooks

2006-09-08  David Smith  <dsmith@redhat.com>

	* elaborate.h (struct derived_probe): Replace emit_registrations()
	function with emit_registrations_start() and
	emit_registrations_end().
	(struct derived_probe_group): Added emit_module_init().
	(struct derived_probe_group_container): Added emit_module_init(),
	emit_module_init_call(), and emit_module_exit().
	* elaborate.cxx (struct alias_derived_probe): Updated
	emit_regitrations calls.
	* translate.cxx (emit_module_init): Instead of actually emitting
	per-probe-point registrations/unregistrations, let the session's
	derived_probe_group_container do it.
	* tapsets.cxx (emit_probe_timing): New function that handles
	probe timing code.
	(be_derived_probe::emit_registrations_start): Renamed from
	emit_registrations.
	(be_derived_probe_group::emit_module_init): New function that
	outputs probes create and destroy functions.
	(dwarf_derived_probe::emit_registrations): Removed, but most code
	moved to emit_registrations_start().
	(dwarf_derived_probe::emit_registrations_start): Handles details
	of multiple dwarf probe registrations.
	(dwarf_derived_probe::emit_registrations_end): Handles cleanup
	details of multiple dwarf probe registrations.
	(dwarf_derived_probe_group::emit_module_init): New function that
	outputs probes create and destroy functions.
	(timer_derived_probe::emit_registrations_start): Renamed from
	emit_registrations.  Added mutiple probe handling.
	(timer_derived_probe::emit_registrations_end): Handles cleanup
	details of multiple probe registrations.
	(timer_derived_probe_group::emit_module_init): New function that
	outputs probes create and destroy functions.
	(profile_derived_probe::emit_registrations_start): Renamed from
	emit_registrations.  Added mutiple probe handling.
	(profile_derived_probe::emit_registrations_end): Handles cleanup
	details of multiple probe registrations.
	(profile_derived_probe_group::emit_module_init): New function that
	outputs probes create and destroy functions.
	(mark_derived_probe::emit_registrations_start): Renamed from
	emit_registrations.  Added mutiple probe handling.
	(mark_derived_probe::emit_registrations_end): Handles cleanup
	details of multiple probe registrations.
	(mark_derived_probe_group::emit_module_init): New function that
	outputs probes create and destroy functions.
	(hrtimer_derived_probe::emit_registrations_start): Renamed from
	emit_registrations.  Added mutiple probe handling.
	(hrtimer_derived_probe::emit_registrations_end): Dummy function.
	(hrtimer_derived_probe_group::emit_module_init): New function that
	outputs probes create and destroy functions.
	(derived_probe_group_container::emit_module_init): Added function
	to call all probe group's emit_module_int functions.
	(derived_probe_group_container::emit_module_init_call): Added
	function to handle probe group initialization cleanup.
	(derived_probe_group_container::emit_module_exit): Added
	function to handle probe group cleanup.


2006-09-06  Frank Ch. Eigler  <fche@elastic.org>

	Add basic support for initialized globals.
	* parse.cxx (parse_global): Parse initialization clause, implement
	by rewriting to "probe begin { var = value }".
	* parse.h: Corresponding changes.
	* stap.1.in: Document optional initialization.

2006-09-04  Frank Ch. Eigler  <fche@elastic.org>

	Improve unresolved target-symbol error messages.
	* staptree.h (target_symbol): Add new field saved_conversion_error.
	* elaborate.cxx (typeresolution_info::visit_target_symbol): Throw
	that if found instead of generic error.
	* tapsets.cxx (t_v_f_c_v::visit_target_symbol): Set it.

2006-08-30  Li Guanglei <guanglei@cn.ibm.com>

	* stapprobes.5.in: document signal.*

2006-08-28  David Smith  <dsmith@redhat.com>

	* translate.cxx: Added inclusion of session.h.
	(translate_pass): Instead of asking each probe to emit itself, we
	ask the session's probes member variable to emit all the probes.
	* tapsets.cxx: Added inclusion of session.h.  Added a
	register_probe member function to all derived_probe based
	classes.  Added a derived_probe_group derived class for all probe
	types:
	(be_derived_probe_group): New class.
	(never_derived_probe_group): New class.
	(dwarf_derived_probe_group): New class.
	(timer_derived_probe_group): New class.
	(profile_derived_probe_group): New class.
	(mark_derived_probe_group): New class.
	(hrtimer_derived_probe_group): New class
	(derived_probe_group_container): New class.
	* elaborate.h: Removed inclusion of session.h since session.h now
	includes elaborate.h.
	(derived_probe): Added register_probe member function.
	(derived_probe_group): Added class definition.  This is the base
	class of all of the derived probe groups - dwarf, timer, etc.
	(derived_probe_group_container): Added class definition.  An
	instance of this class will be stored in the session and contain
	all the other probe groups.
	* elaborate.cxx (derived_probe_group::register_probe): Added
	derived_probe_group::register_probe stubs.
	(alias_derived_probe::register_probe): Added register_probe member
	function.
	(semantic_pass_symbols): After deriving a probe, the probes now
	register themselves with the session.
	* session.h: Includes elaborate.h to get
	derived_probe_group_container definition. systemtap_session class
	'probes' member variable switched from a vector of derived probes
	to a derived_probe_group_container.
	* buildrun.cxx: Added inclusion of session.h since it was removed
	from elaborate.h.
	* main.cxx: Added inclusion of session.h since it was removed
	from elaborate.h.
	* parse.h: Added forward struct declarations.
	* staptree.h: Removed inclusion of session.h.

2006-08-23  Josh Stone  <joshua.i.stone@intel.com>

	PR 3093
	From Eugeniy Meshcheryakov <eugen@debian.org>:
	* main.cxx (main): Use setenv instead of putenv, since gcc 4.2
	doesn't like assigning string constants to char*.  Also use
	const char* for result from getenv.
	* tapsets.cxx (dwflpp::setup): Copy string constant into a
	local array, to fix gcc 4.2 warning.

2006-08-22  Josh Stone  <joshua.i.stone@intel.com>

	PR 3094
	From Eugeniy Meshcheryakov <eugen@debian.org>:
	* stap.1.in: In groff, '-' produces a Unicode hyphen.  Use '\-'
	where a plain-old minus sign is desired, e.g., code examples.
	* lket.5.in, stapex.5.in, stapfuncs.5.in, stapprobes.5.in: ditto

2006-08-15  Roland McGrath  <roland@redhat.com>

	* systemtap.spec.in (elfutils_version): Require 0.123 now.

2006-08-14  David Smith  <dsmith@redhat.com>

	* elaborate.cxx (semantic_pass): Calls semantic_pass_optimize1()
	and semantic_pass_optimize2().
	(visit_functioncall): Removed setting relaxed_p since
	semantic_pass_opt5 does it.
	(semantic_pass_opt5): Goes ahead and removes duplicate functions
	since semantic_pass_opt1() won't be run again.
	(semantic_pass_optimize1): Renamed from semantic_pass_optimize().
	Moved semantic_pass_opt5() to semantic_pass_optimize2().
	(semantic_pass_optimize2): New function that contains optimization
	passes that need to be done after type inference.

2006-08-12  Frank Ch. Eigler  <fche@elastic.org>

	* Makefile.am (dist-hook): Make "make dist" dist.
	* Makefile.in: Regenerated.

2006-08-12  Frank Ch. Eigler  <fche@elastic.org>

	* configure.ac, Makefile.am: Descend into testsuite/
	directory.  Remove local test logic.
	* configure, Makefile.in: Regenerated.
	* runtest.sh: Not yet removed.
	* HACKING: Update for new testsuite layout.

2006-08-10  David Smith  <dsmith@redhat.com>

	* elaborate.cxx (duplicate_function_remover): Added class.
	(get_functionsig): Added function.
	(semantic_pass_opt5): New function merges duplicate identical
	functions into one function.
	(semantic_pass_optimize): Calls semantic_pass_opt5.

	* translate.cxx (c_unparser::emit_probe): Changed to merge
	duplicate probes bodies by making the duplicate probe just call
	the original probe (BZ# 2421).

2006-08-08  Li Guanglei <guanglei@cn.ibm.com>

	* stapprobes.5.in: document process.*, tcp.*, udp.*

2006-08-09  Thang Nguyen  <thang.p.nguyen@intel.com>

	* testsuite/buildok/iolock_test.stp: Updated for new ioblock.stp

2006-08-09  Josh Stone  <joshua.i.stone@intel.com>

	* examples/small_demos/proc_snoop.stp,
	testsuite/buildok/process_test.stp: Rename process.signal_* to
	new signal.* tapset.
	* stapprobes.5.in, testsuite/buildok/memory.stp: move pagefault
	to vm.* namespace

2006-08-08  Eugene Teo  <eteo@redhat.com>

	* tapset/context.stp (probemod): New function.
	* stapfuncs.5.in: Document it.
	* testsuite/buildok/probemod.stp: Test it.

2006-08-08  Li Guanglei <guanglei@cn.ibm.com>

	* stapprobes.5.in: document scsi.*, ioscheduler.*, netdev.* and
	pagefault.

2006-08-01  Li Guanglei <guanglei@cn.ibm.com>

	PR 2422
	* tapsets.cxx: calling get_module_dwarf(false) to give a
	warning to those modules without debuginfo and skip them

2006-07-19  Roland McGrath  <roland@redhat.com>

	* configure.ac, systemtap.spec.in: Bump version to 0.5.9.
	* configure: Regenerated.

	* systemtap.spec.in: Fix syntax in last change.

2006-07-19  David Smith  <dsmith@redhat.com>

	* testsuite/buildok/scsi.stp: Only run the scsi test if the scsi
	kernel subsystem is running.

2006-07-17  David Smith  <dsmith@redhat.com>

	* stapfuncs.5.in: Removed retval function description, since it
	has been removed.

2006-07-17  Roland McGrath  <roland@redhat.com>

	* configure.ac, systemtap.spec.in: Require elfutils-0.122.
	* configure: Regenerated.

	* systemtap.spec.in (Release): Use %{?dist}.

2006-07-17  Li Guanglei <guanglei@cn.ibm.com>

	* main.cxx: add LKET's tapsets into stap's default tapsets
	search path

2006-07-13  Frank Ch. Eigler  <fche@elastic.org>

	* systemtap.spec.in: Add formerly missing admonitional verb.

2006-07-13  David Smith  <dsmith@redhat.com>

	* parse.cxx (parser::expect_unknown2): New function that looks for
	2 possible token types.
	* parse.cxx (parser::expect_ident_or_keyword): New function that
	calls parser::expect_unknown2.
	* parse.cxx (parser::parse_symbol): Calls
	parser::expect_ident_or_keyword to allow keywords to appear when
	expanding target symbols (Bugzilla #2913).
	* parse.h: Added prototypes for parser::expect_unknown2 and
	parser::expect_ident_or_keyword.
	* testsuite/parseok/seventeen.stp: New test to check for allowing
	keywords when expanding target symbols.

2006-06-30  Josh Stone  <joshua.i.stone@intel.com>

	* tapsets.cxx (hrtimer_builder::build): Enable hrtimers on >=2.6.17.
	* tapsets.cxx (hrtimer_derived_probe::emit_probe_entries): Correct
	compilation errors, fix return value.

2006-06-30  David Smith  <dsmith@redhat.com>

	* tapsets.cxx (dwflpp::dwfl_assert): Added optional extra_msg
	parameter to be able to print out extra error message.
	(dwflpp::setup): Uses new 'extra_msg' parameter to dwfl_assert()
	to ask user to install kernel-debuginfo when
	dwfl_linux_kernel_report_kernel() or
	dwfl_linux_kernel_report_modules() fails (Bugzilla #2669).

	* buildrun.cxx (compile_pass): Checks to make sure module build
	directory exists before trying to run make there (Bugzilla #2669).

2006-06-27  Roland McGrath  <roland@redhat.com>

	* runtest.sh: Don't use eval, use proper quoting.

	* tapsets.cxx (dwflpp::emit_address): New instance method.  Get
	relocation details from Dwfl to emit in comment after address constant.
	(dwflpp::loc2c_emit_address): Just call that.

2006-06-26  Li Guanglei <guanglei@cn.ibm.com>

	* lket.in.5: update to AIO event hooks

2006-06-23  Thang P Nguyen  <thang.p.nguyen@intel.com>

	* testsuite/buildok/tcp_test.stp: updated inet calls
	* testsuite/buildok/udp_test.stp: test udp tapset

2006-06-22  Thang P Nguyen  <thang.p.nguyen@intel.com>

	* testsuite/buildok/tcp_test.stp: test tcp tapset

2006-06-16  Roland McGrath  <roland@redhat.com>

	* configure.ac, systemtap.spec.in: Bump version to 0.5.8.
	* configure: Regenerated.

	* systemtap.spec.in: Fix bundled_elfutils setting so builds can
	possibly work.  Add comment admonishing losers not to touch it.

	* aclocal.m4, Makefile.in: Regenerated with automake-1.9.6-2.

2006-06-16  Li Guanglei <guanglei@cn.ibm.com>

	* lket.in.5: update to reflect the latest changes
	to LKET

2006-06-15  Roland McGrath  <roland@redhat.com>

	* systemtap.spec.in: Require elfutils-0.121.

2006-06-14  Frank Ch. Eigler  <fche@elastic.org>

	* README: Add kernel.org blurb based on text from
	Chuck Ebbert <76306.1226@compuserve.com>.

2006-06-09  Li Guanglei <guanglei@cn.ibm.com>

	* parse.cxx, staptree.cxx, staptree.h, translate.cxx:
	delete lket_trace_extra
	* lket.5.in: delete the description of backtrace in
	LKET

2006-06-08  Thang P Nguyen  <thang.p.nguyen@intel.com>

	* testsuite/buildok/ioblock_test.stp: test ioblock

2006-06-05  David Smith  <dsmith@redhat.com>

	* tapsets.cxx (dwflpp::express_as_string): New function.
	Extracted from dwflpp::literal_stmt_for_local() so that
	dwflpp::literal_stmt_for_return() could also call it.
	(dwflpp::literal_stmt_for_local): Portion extracted to create
	dwflpp::express_as_string().
	(dwflpp::literal_stmt_for_return): New function.  Adds support for
	new symbolic access ("$return") to return value in .return
	probes.  Fixes PR 1132.
	(target_variable_flavour_calculating_visitor::visit_target_symbol):
	Calls dwflpp::literal_stmt_for_return() when in a return probe and
	the variable name is "$return".
	(dwarf_var_expanding_copy_visitor::visit_target_symbol): Ditto.
	* stapfuncs.5.in: Noted that the retval() function is deprecated.
	* stapprobes.5.in: Corrected the name of the return value
	variable.
	* tapset/return.stp: Marked the retval() function as deprecated.
	* testsuite/semko/return01.stp: Added new test.
	* testsuite/semko/return02.stp: Ditto.

2006-06-05  Frank Ch. Eigler  <fche@elastic.org>

	PR 2645 cont'd.
	* elaborate.cxx (derive_probes): Pass down optional flag
	from alias reference to expansion.
	* testsuite/semok/twentytwo.stp: Test passing-down.
	* stapprobes.5.in: Specify passing-down property of optional flag.

2006-06-02  Frank Ch. Eigler  <fche@elastic.org>

	PR 2645 cont'd.
	* elaborate.cxx (find_and_build): Support optional wildcards too.
	(derive_probes): Change last argument to indicate optionalness of
	parent probe point (alias reference).
	(alias_expansion_builder): Shrink epilogue-mode alias body copying.
	Pass along alias reference optionality.
	* elaborate.h: Corresponding changes.
	* testsuite/semko/thirtyfive.stp, semok/twentytwo.stp: New tests.

2006-06-02  Josh Stone  <joshua.i.stone@intel.com>

	* testsuite/buildok/process_test.stp: add signal_handle test
	* examples/small_demos/proc_snoop.stp: log signal_handle

2006-06-02  Frank Ch. Eigler  <fche@elastic.org>

	PR 2645.
	* stapprobes.5.in: Document "?" probe point suffix.
	* parse.cxx (parse_probe_point): Recognize "?" optional suffix.
	* elaborate.cxx (derive_probes): Observe probe_point->optional.
	* staptree.h, staptree.cxx: Corresponding changes.
	* tapsets.cxx (never_derived_probe, never_builder): New classes.
	(register_standard_tapsets): Support "never" probe point.
	* testsuite/buildok/six.stp, parseok/five.stp: Modifed tests.

	* translate.cxx (emit_module_init): Format "-t" (benchmarking)
	cycle-time reports similarly to "-v" (verbose) times.

2006-06-02  David Smith  <dsmith@redhat.com>

	* .cvsignore: Added more files to ignore.

	* main.cxx (usage): Added exitcode parameter.
	(main): Improved a few error messages.  Also, when an error is
	given, stap now always exits with a status of 1.

	* testsuite/buildok/cmdline01.stp: New test.
	* testsuite/parseko/cmdline01.stp: Ditto.
	* testsuite/parseko/cmdline02.stp: Ditto.
	* testsuite/parseko/cmdline03.stp: Ditto.
	* testsuite/parseko/cmdline04.stp: Ditto.
	* testsuite/parseko/cmdline05.stp: Ditto.
	* testsuite/parseko/cmdline06.stp: Ditto.
	* testsuite/parseok/cmdline01.stp: Ditto.
	* testsuite/parseok/cmdline02.stp: Ditto.

2006-06-01  Josh Stone  <joshua.i.stone@intel.com>

	* tapsets.cxx (hrtimer_derived_probe::emit_interval): update
	API usage of hrtimers in preparation of getting exports from
	the kernel.
	(hrtimer_derived_probe::emit_probe_entries): ditto

2006-06-01  Li Guanglei <guanglei@cn.ibm.com>

	* parse.cxx, staptree.cxx, staptree.h, translate.cxx:
	add new function lket_trace_extra at script level
	* lket.5.in: Modified the description of backtrace in
	LKET

2006-05-29  Li Guanglei <guanglei@cn.ibm.com>

	* systemtap.spec.in: include lket-b2a in the rpm package

2006-05-27  Li Guanglei <guanglei@cn.ibm.com>

	* configure.ac: add conditional build of lket-b2a
	if glib2-devel is not found, just skips and gives
	a warning
	* Makefile.am:  add conditional build of lket-b2a
	* Makefile.in, configure: regenerated
	* runtime/lket/b2a/Makefile: deleted. Should be
	generated by configure

2006-05-26  Josh Stone  <joshua.i.stone@intel.com>

	* tapsets.cxx (build_blacklist): build the sets of blacklisted
	functions and function returns.  Manually added many __kprobes
	functions that should not be probed.
	(dwarf_query::dwarf_query): Call build_blacklist.
	(dwarf_query::blacklisted_p): Use blacklist sets.

2006-05-25  Josh Stone  <joshua.i.stone@intel.com>

	* parse.cxx (parser::scan_pp): Free memory for tokens that are
	thrown away in the preprocessing stage.
	* tapsets.cxx
	(dwarf_var_expanding_copy_visitor::visit_target_symbol):
	Free allocated memory when supressing target-variable errors

2006-05-25  David Smith  <dsmith@redhat.com>

	* testsuite/semok/twentyone.stp: New file.

2006-05-24  Frank Ch. Eigler  <fche@elastic.org>

	Pass 4 speedup.
	* tapsets.cxx (derived_probe::emit_common_header): New
	function, to emit code formerly inlined by
	emit_probe_prologue/epilogue.
	* translate.cxx (emit_common_header): Call it.
	* elaborate.h: Corresponding changes.

2006-05-24  David Smith  <dsmith@redhat.com>

	* elaborate.cxx (isglob): New function.
	(match_key::globmatch): New function.
	(match_node::find_and_build): Uses isglob() and
	match_key::globmatch() to provide support for wildcards such as
	"kernel.syscall.*read*" (Bugzilla #1928).
	* elaborate.h (match_key::globmatch): Added function declaration.
	* parse.cxx (parser::parse_probe_point): Collects one or more
	tokens into a single probe-point functor string.

	* testsuite/parseko/twentytwo.stp: New file.
	* testsuite/parseok/sixteen.stp: New file.

2006-05-24  David Smith  <dsmith@redhat.com>

	* testsuite/parseko/cmdlinearg01.stp: New file.
	* testsuite/parseko/cmdlinearg02.stp: New file.
	* testsuite/parseko/eighteen.stp: New file.
	* testsuite/parseko/foreachstmt01.stp: New file.
	* testsuite/parseko/foreachstmt02.stp: New file.
	* testsuite/parseko/foreachstmt03.stp: New file.
	* testsuite/parseko/foreachstmt04.stp: New file.
	* testsuite/parseko/foreachstmt05.stp: New file.
	* testsuite/parseko/forstmt01.stp: New file.
	* testsuite/parseko/forstmt02.stp: New file.
	* testsuite/parseko/forstmt03.stp: New file.
	* testsuite/parseko/forstmt04.stp: New file.
	* testsuite/parseko/functiondecl01.stp: New file.
	* testsuite/parseko/functiondecl02.stp: New file.
	* testsuite/parseko/functiondecl03.stp: New file.
	* testsuite/parseko/functiondecl04.stp: New file.
	* testsuite/parseko/functiondecl05.stp: New file.
	* testsuite/parseko/functiondecl06.stp: New file.
	* testsuite/parseko/functiondecl07.stp: New file.
	* testsuite/parseko/ifstmt01.stp: New file.
	* testsuite/parseko/ifstmt02.stp: New file.
	* testsuite/parseko/nineteen.stp: New file.
	* testsuite/parseko/preprocess01.stp: New file.
	* testsuite/parseko/preprocess02.stp: New file.
	* testsuite/parseko/preprocess03.stp: New file.
	* testsuite/parseko/preprocess04.stp: New file.
	* testsuite/parseko/preprocess05.stp: New file.
	* testsuite/parseko/preprocess06.stp: New file.
	* testsuite/parseko/preprocess07.stp: New file.
	* testsuite/parseko/preprocess08.stp: New file.
	* testsuite/parseko/preprocess09.stp: New file.
	* testsuite/parseko/probepoint01.stp: New file.
	* testsuite/parseko/probepoint02.stp: New file.
	* testsuite/parseko/probepoint03.stp: New file.
	* testsuite/parseko/seventeen.stp: New file.
	* testsuite/parseko/ternarystmt01.stp: New file.
	* testsuite/parseko/twenty.stp: New file.
	* testsuite/parseko/twentyone.stp: New file.
	* testsuite/parseko/whilestmt01.stp: New file.
	* testsuite/parseko/whilestmt02.stp: New file.

2006-05-24  Li Guanglei <guanglei@cn.ibm.com>

	* configure.ac: add lket.5 & runtime/lket/b2a
	* Makefile.am:  add lket & runtime/lket/b2a
	* aclocal.m4, Makefile.in, configure: regenerated
	* runtime/lket/b2a/*: a binary to ascii converter used
	to convert LKET's default binary trace data.
	* lket.5.in: add intro of lket-b2a converter.

2006-05-23  David Smith  <dsmith@redhat.com>

	* parse.cxx (parse_for_loop): Corrected error message.

2006-05-22  David Smith  <dsmith@redhat.com>

	* elaborate.cxx (find_and_build): Fixed issue #2643.  Wildcard
	code was being too optimistic.

2006-05-22  Li Guanglei <guanglei@cn.ibm.com>

	* lket.in.5: draft version of manpage for LKET
	* Makefile.in, configure, stap.1.in: add lket.in.5

2006-05-18  Frank Ch. Eigler  <fche@elastic.org>

	Organize "-t" output by script/parse level probes rather than
	derived-probes.
	* elaborate.cxx (derived_probe ctor): Remove name field setting.
	(alias_derived_probe): New class.
	(alias_expandion_builder::build): Create an instance of the above
	instead of parse-tree-level plain probe.
	* elaborate.h: Corresponding changes.
	(derived_probe::basest): Define.
	* staptree.cxx (probe ctor): Set new name field.
	* staptree.h (probe): Corresponding changes.
	(probe::basest): New field.
	* tapsets.cxx (emit_probe_prologue, emit_probe_entries):
	Switch to basest() probe name for Stat instance.
	(dwarf_derived_probe ctor): Stash away base probe.
	* translate.cxx (unparser::emit_probe): Remove index
	operand, just use probe name to generate symbols.
	(emit_module_init): Reorganize -t output in unregister functions.
	(translate_pass): Remove unparser::current_probenum field and all
	uses.
	* translate.h: Corresponding changes.

2006-05-18  Li Guanglei <guanglei@cn.ibm.com>

	* tapset/LKET/*: tracing tapsets of LKET
	* tapset/context.stp: add stp_pid() func
	* tapset/ppc64/syscalls.stp: add conditional preprocessing
	since sys64_time is removed from kernel >= 2.6.16

2006-05-18  Li Guanglei <guanglei@cn.ibm.com>

	* tapset/tskschedule.stp: deleted, merge into scheduler.stp
	* tapset/scheduler.stp:   incorporate tskschedule.stp
	* testsuite/buildok/tskschedule.stp: deleted, merge into
	  sched_test.stp
	* testsuite/buildok/sched_test.stp: incorporate tskschedule.stp

2006-05-17  Josh Stone  <joshua.i.stone@intel.com>

	* testsuite/buildok/sched_test.stp: test scheduler tapset
	* examples/small_demos/sched_snoop.stp: demo scheduler tapset

2006-05-18  Li Guanglei <guanglei@cn.ibm.com>

	* testsuite/buildok/ioscheduler.stp: testcase for ioscheduler.stp
	* testsuite/buildok/memory.stp:      testcase for memory.stp
	* testsuite/buildok/networking.stp:  testcase for networking.stp
	* testsuite/buildok/scsi.stp:        testcase for scsi.stp
	* testsuite/buildok/tskschedule.stp: testcase for tskschedule.stp

2006-05-18  Li Guanglei <guanglei@cn.ibm.com>

	* tapset/ioscheduler.stp: generic IO scheduler tapsets from LKET
	* tapset/memory.stp:      generic pagefault tapsets from LKET
	* tapset/networking.stp:  generic networking tapsets from LKET
	* tapset/scsi.stp:        generic scsi tapsets from LKET
	* tapset/tskschedule.stp: generic task scheduler tapsets from LKET
	* tapset/process.stp:     changes to process.exec alias

2006-05-16  David Smith  <dsmith@redhat.com>

	* parse.cxx (parser::parser): Added initializer for 'context'
	member variable.
	(tt2str): Added support for new tok_keyword type.
	(operator <<): Ignores keyword content when outputting error
	message.
	(lexer::scan): Recognizes keywords, such as 'probe', 'global',
	'function', etc. and classifies them as type 'tok_keyword'.  This
	causes keywords to become reserved so they cannot be used for
	function names, variable names, etc.
	(parser::parse): Changed tok_identifier to tok_keyword when looking
	for "probe", "global", or "function".  Also sets context member
	variable which remembers if we're in probe, global, function, or
	embedded context.
	(parser::parse_probe, parser::parse_statement)
	(parser::parse_global, parser::parse_functiondecl)
	(parser::parse_if_statement, parser::parse_delete_statement)
	(parser::parse_break_statement, parser::parse_continue_statement)
	(parser::parse_for_loop, parser::parse_while_loop)
	(parser::parse_foreach_loop, parser::parse_array_in): Looks for
	tok_keyword instead of tok_identifier.
	(parser::parse_probe_point): Allows keywords as part of a probe
	name, since "return" and "function" are keywords.
	(parser::parse_return_statement): Looks for tok_keyword instead of
	tok_identifier.  Make sure we're in function context.
	(parser::parse_next_statement): Looks for tok_keyword instead of
	tok_identifier.  Make sure we're in probe context.
	* parse.h: Added parse_context enum.  Added 'tok_keyword' to
	token_type enum.  Added parse_context 'context' member variable to
	parser class.
	* stap.1.in: Because the string() function has been removed,
	the 'string()' function reference has been changed to a 'sprint()'
	function reference.
	* stapex.5.in: Ditto.
	* stapfuncs.5.in: The description of the string() and hexstring()
	functions has been removed.
	* testsuite/buildok/context_test.stp: Calls to the string()
	function were converted to sprint() function calls.
	* testsuite/buildok/fifteen.stp: Ditto.
	* testsuite/buildok/nineteen.stp: Ditto.
	* testsuite/buildok/process_test.stp: Ditto.
	* testsuite/buildok/task_test.stp: Ditto.
	* testsuite/buildok/timestamp.stp: Ditto.
	* testsuite/buildok/twentyone.stp: Ditto.
	* testsuite/semok/args.stp: Ditto.
	* testsuite/semok/seven.stp: Ditto.
	* testsuite/buildok/fourteen.stp: Calls to log()/string() were
	converted to a call to printf().
	* testsuite/buildok/sixteen.stp: Ditto.
	* testsuite/buildok/thirteen.stp: Ditto.
	* testsuite/buildok/twentythree.stp: Ditto.
	* testsuite/buildok/twentytwo.stp: Ditto.
	* testsuite/buildok/seven.stp: Calls to the string()
	function were converted to sprint() calls.  Calls to the
	hexstring() function were converted to sprintf() calls.
	* testsuite/semok/eleven.stp: Ditto.
	* testsuite/buildok/seventeen.stp: Calls to log()/hexstring() were
	converted to a call to printf().
	* testsuite/semko/nineteen.stp: Ditto.
	* testsuite/parseok/three.stp: Because keywords are reserved, a
	variable named 'string' was renamed to 'str'.
	* testsuite/parseok/two.stp: Because keywords are reserved, a
	variable named 'global' was renamed to 'gbl'.
	* testsuite/transko/two.stp: Because the parser now checks for
	'next' and 'return' statement context, a 'next' statement was
	removed from a function and a 'return' statement was removed from
	a probe.

2006-05-15  Frank Ch. Eigler  <fche@elastic.org>

	* tapsets.cxx, translator.cxx (*): Designate more emitted
	functions as static.
	* translator.cxx (visit_print_format): Correct regression
	regression from two weeks ago.
	* stapfuncs.5.in: Tweak wording.  Deprecate returnval() in favour
	of retval().

2006-05-12  Thang P Nguyen  <thang.p.nguyen@intel.com>

	* testsuite/buildok/probefunc.stp: test probefunc()

2006-05-12  Frank Ch. Eigler  <fche@elastic.org>

	* stapfuncs.5.in: Clarify backtrace-related functions.

2006-05-11  David Smith  <dsmith@redhat.com>

	* tapset/ctime.stp: New file.

2006-05-09  Josh Stone  <joshua.i.stone@intel.com>

	* examples/small_demos/proc_snoop.stp: monitor all process events.
	* testsuite/buildok/task_test.stp: test compilation of all task
	functions.
	* testsuite/buildok/process_test.stp: test all process events and
	associated variables.

2006-05-09  Will Cohen  <wcohen@redhat.com>

	PR 2228
	* parse.h:
	* parse.cxx: Add << operator for struct source_loc.
	* translate.cxx (emit_module_init): Print location of probe in script.

2006-05-09  Li Guanglei <guanglei@cn.ibm.com>

	PR 2520
	* main.cxx: add -M option to stop merge per-cpu files in bulk mode
	* session.h: add merge member into systemtap_session
	* buildrun.cxx: generate stpd_cmd to stop merge per-cpu files if -M
	option is turned on by stap.

2006-05-08  Li Guanglei <guanglei@cn.ibm.com>

	PR 2627
	* elaborate.cxx: epilogue style alias expansion
	* parse.cxx: parse += alias definition
	* staptree.h: add epilogue_style member to probe_alias
	* stap.1.in: add the description of epilogue style alias
	* testsuite/parseok/fifteen.stp: testcase for epilogue style alias

2006-05-05  Roland McGrath  <roland@redhat.com>

	* configure.ac (build_elfutils): Pass CFLAGS to elfutils configure,
	editting out -Wall.
	* configure: Regenerated.

2006-05-05  Frank Ch. Eigler  <fche@elastic.org>

	PR 2643
	* testsuite/buildok/syscalls.stp: Take "-u" away again.
	* configure.ac, systemtap.spec.in: Bump version to 0.5.7.
	* configure: Regenerated.

2006-05-05  Frank Ch. Eigler  <fche@elastic.org>

	* configure.ac, systemtap.spec.in: Bump version to 0.5.6.
	* configure: Regenerated.

2006-05-05  Will Cohen  <wcohen@redhat.com>

	* small_demos/fileopen.stp: Shows use of target() to look at pid.
	* small_demos/rwtiming.stp: Shows per executable histograms of time
	spent in read and write system calls.

2006-05-05  Eugene Teo  <eteo@redhat.com>

	PR 2433
	* tapsets.cxx (dwarf_query::blacklisted_p): Extend the list of
	blacklisted .return probes to include "do_exit". Correct funcname
	typo for "sys_groupexit".
	* tapset/syscalls.stp: Remove .return probe aliases of never-
	returning syscall.exit and syscall.exit_group calls.

2006-05-05  David Smith  <dsmith@redhat.com>

	* translate.cxx (mapvar::exists): Added code for string array
	handling.  Otherwise, string array elements always exist.

2006-05-03  Josh Stone  <joshua.i.stone@intel.com>

	PR 2506
	* tapsets.cxx (dwarf_query::blacklisted_p): skip probes in .exit.*

2006-05-02  Will Cohen  <wcohen@redhat.com>

	* translate.cxx (emit_module_init): Move closing '}' inside #ifdef.

2006-05-02  Will Cohen  <wcohen@redhat.com>

	PR 2228
	* stap.1.in: Document "-t" option.
	* main.cxx (main): Add "-t" option for collecting timing information.
	* session.h (systemtap_session): Corresponding changes.
	* tapsets.cxx (emit_probe_prologue, emit_probe_epilogue,
	emit_probe_entries):
	* translate.cxx: (emit_common_header, emit_module_init,
	translate_pass): Add time collection of timing information.


2006-05-01  Frank Ch. Eigler  <fche@elastic.org>

	* translate.cxx (visit_print_format): Fix regression in
	"printf" pseudo-result initialization.

2006-04-30  Frank Ch. Eigler  <fche@elastic.org>

	PR 2610.
	* translate.cxx (c_unparser::visit_arrayindex, visit_stat_op):
	Detect empty aggregates consistently.
	(visit_print_format): Ditto.  Also detect errors due to
	argument evaluation.
	(translator_output::*): Add a flush before a failing assert,
	to produce more context when debugging.

2006-04-25  Frank Ch. Eigler  <fche@elastic.org>

	* Makefile.am: Removed "rpm" target.
	* Makefile.in, aclocal.m4: Regenerated.

2006-04-25  Frank Ch. Eigler  <fche@elastic.org>

	* elaborate.cxx (typeresolution_info::unresolved,invalid,
	mismatch): Print current function/probe name in error message.
	(semantic_pass_types): Pass sufficient information.
	* elaborate.h: Corresponding changes.

2006-04-25  Frank Ch. Eigler  <fche@elastic.org>

	PR 2427.
	* staptree.cxx (varuse_collecting_visitor::visit_embeddedcode):
	Support /* pure */ declaration.  Stop using __tvar_ naming hack.
	(v_c_u::visit_print_format): Mark sprint and sprintf as
	side-effect-free.
	(deep_copy_visitor::visit_print_format): Propagate raw_components.
	* stap.1.in: Document declaration.
	* elaborate.cxx (semantic_pass_opt2): Verbose message tweak.
	(dead_stmtexpr_remover): Extend for more aggressive optimization.
	* tapsets.cxx (dwarf,mark_var_expanding_copy_visotor): Add
	/* pure */ declaration to rvalue expansions.
	* tapset/*.stp: Added /* pure */ declarations to many functions.
	* testsuite/parseok/unparsers.stp: Propagate guru mode flag.
	* testsuite/buildok/twentyfour.stp: New test.

2006-04-24  Frank Ch. Eigler  <fche@elastic.org>

	PR 2599.
	* elaborate.cxx (visit_assignment): Tolerate null current_expr.
	* testsuite/semok/optimize.stp: Add relevant tests.

2006-04-23  Eugene Teo  <eteo@redhat.com>

	PR 2149
	* translate.cxx (mapvar::set): Test _stp_map_set_xx() for
	array overflows.

2006-04-23  Eugene Teo  <eteo@redhat.com>

	* small_demos/ansi_colors.stp: Add an example of using octal
	escape sequences to display all possible ansi colors.

2006-04-21  Eugene Teo  <eteo@redhat.com>

	PR 1326
	* translate.cxx (c_unparser::visit_binary_expression): Handle
	negative left and right shift count.

2006-04-21  Frank Ch. Eigler  <fche@elastic.org>

	PR 953
	* elaborate.h (derived_probe): Add field "name".  Stop passing
	"probe index" to other emit_* calls.
	(emit_probe_context_vars): New member function.
	* elaborate.cxx (derived_probe ctor): Generate unique name.
	* translate.cxx (*): Adapt to index->name.
	(emit_probe): Realize that probe locals only occur at nesting=0.
	* tapsets.cxx (*derived_probe::emit_*): Adapt to index->name.
	(mark_var_expanding_copy_visitor): New class to process $argN.
	(mark_derived_probe ctor): Call it.
	(mark_derived_probe::emit_probe_context_vars): Do it.
	* buildrun.cxx (compile_pass): Add more optional gcc verbosity.
	Add CFLAGS += -freorder-blocks.
	* testsuite/buildok/marker.stp: New test.

2006-04-19  Eugene Teo  <eteo@redhat.com>

	PR 2014
	* parse.cxx (lexer::scan): Added \[0-7]* case to preserve
	octal escape sequences.

2006-04-18  Martin Hunt  <hunt@redhat.com>

	* Makefile.am (install-data-local): Another try.

2006-04-18  Frank Ch. Eigler  <fche@elastic.org>

	PR 2220
	* translate.cxx (visit_statement): Tolerate 0 first argument.
	(visit_for_loop, visit_foreach_loop): Call it thusly for condition
	expression.
	(visit_embededcode, visit_block, visit_null_statement): Don't
	call visit_statement() at all.

2006-04-18  Martin Hunt  <hunt@redhat.com>

	* Makefile.am (install-data-local): Tweak previous fix.
	(install-data-local):

2006-04-18  Martin Hunt  <hunt@redhat.com>

	* Makefile.am (install-data-local): Rewrite. Set
	ownership and permissions for all files and directories
	under runtime and tapset. Restrict files to source code.

	* Makefile.in: Rebuilt.

2006-04-18  Eugene Teo  <eteo@redhat.com>

	PR 1341
	* main.cxx (main): Use TMPDIR instead of hard-coded /tmp.

2006-04-17  Frank Ch. Eigler  <fche@elastic.org>

	* tapsets.cxx (mark_derived_probe::emit_{de}registrations):
	Use cmpxchg to synchronize.

2006-04-12  Tom Zanussi  <zanussi@us.ibm.com>

	PR 2538
	* buildrun.cxx (compile_pass): Remove space
	between -I and runtime path.

2006-04-12  Martin Hunt  <hunt@redhat.com>

	PR 2497
	* translate.cxx (translate_pass): Don't
	reset STP_STRING_SIZE if it was already defined.
	Set it to 1024 by default.

2006-04-10  Martin Hunt  <hunt@redhat.com>

	* translate.cxx (visit_print_format): Call
	_stp_snprintf() instead of snprintf().

2006-04-09  Martin Hunt  <hunt@redhat.com>

	Add binary printf support.

	* elaborate.cxx (visit_print_format): Don't include
	conv_literal or conv_size  in components vector.
	Add conv_binary to switch statement.

	* translate.cxx (visit_print_format): Eliminate
	special cast to (long long) for pe_long because new
	vsnprintf uses int64_t.

	* staptree.h (struct print_format): Add conv_binary and conv_size.

	* staptree.cxx (components_to_string): Add conv_binary case.
	Add conv_size case.
	(string_to_components): Add cases for 'b' and 'n'

2006-04-08  Frank Ch. Eigler  <fche@elastic.org>

	* tapsets.cxx (resolve_prologue_endings): Rewrote.
	(resolve_prologue_endings2): Removed.

	* gen-stapmark.h: Emit a 0-arity marker.
	* stapmark.h: Regenerated for arities 0..6.

2006-04-04  Roland McGrath  <roland@redhat.com>

	* configure.ac: Bump version to 0.5.5.
	Require elfutils-0.120.
	* configure: Regenerated.
	* systemtap.spec.in: Likewise.

	* main.cxx (version): Use dwfl_version.

	* loc2c.c (array_stride): stride_size -> byte_stride

2006-04-04 Tom Zanussi  <zanussi@us.ibm.com>

	* stp_check: Change test for relay vs relayfs

2006-03-30  Martin Hunt  <hunt@redhat.com>

	* tapsets.cxx (dwarf_derived_probe::emit_registrations):
	Change maxactive so single-processor kernels using
	kretprobes don't get lots of dropped probes.

2006-03-30  Frank Ch. Eigler  <fche@elastic.org>

	PR 953, part 1
	* tapsets.cxx: (mark_derived_probe*): New classes.
	(register_standard_tapsets): Register kernel/module.mark() family.
	* stapmark.h: New header for static instrumentation markers.
	* gen-stapmark.h: New perl script to generate it.
	* elaborate.cxx (derived_probe ctor): Ignore null location*.

2006-03-29  Josh Stone  <joshua.i.stone@intel.com>

	* tapsets.cxx (hrtimer_derived_probe::*): creates a probe point
	based on the hrtimer APIs.
	* tapsets.cxx (hrtimer_builder::*):  parses the user's time-spec
	into a 64-bit nanosecond value, and calls the appropriate
	derived_probe.
	* tapsets.cxx (register_standard_tapsets): add hrtimer bindings
	* translate.cxx (translate_pass): add linux/random.h include,
	used for generating 64-bit random numbers for hrtimers.

2006-03-28  Martin Hunt  <hunt@redhat.com>

	* testsuite/buildok/syscall.stp: Update so
	it works again.

2006-03-16 Tom Zanussi  <zanussi@us.ibm.com>

	* configure.ac: Revert relayfs version check.
	* configure: Reverted.
	* translate.cxx (compile_pass): Remove relayfs include path.

2006-03-15 Tom Zanussi  <zanussi@us.ibm.com>

	* configure.ac: Add check for relayfs version.
	* configure: Regenerated.
	* stp_check.in: Remove bundled relayfs loading/compilation, add
	check for relay (vs relayfs).

2006-03-13  Josh Stone  <joshua.i.stone@intel.com>

	* safety/safety.py: Support IA64 disassembly matching.
	* safety/data/opcodes-ia64: new opcode rules for IA64.
	* safety/data/references: Add references used by example scripts
	when compiled for IA64.

2006-03-13  Frank Ch. Eigler  <fche@elastic.org>

	* translate.cxx (emit_globals): Tag globals, especially the locks,
	as __cacheline_aligned.

2006-03-09  Frank Ch. Eigler  <fche@elastic.org>

	* translate.cxx (emit_locks): Emit dummy references to unlock_ ...
	(emit_module_init): ... and probe_point.

2006-03-06  Frank Ch. Eigler  <fche@elastic.org>

	PR 2425
	* staptree.cxx (varuse_collecting_visitor::visit_embeddedcode):
	Realize that $var-setter functions have side-effects.
	* testsuite/transok/tval-opt.stp: New test.

2006-03-06  Martin Hunt  <hunt@redhat.com>

	* buildrun.cxx (run_pass): Add "-u username".
	* stapfuncs.5.in: Document system().

2006-03-06  Frank Ch. Eigler  <fche@elastic.org>

	* stapex.5.in: Use \[aq] for plain single quotes for encoding
	variation tolerance.

2006-03-03  Josh Stone  <joshua.i.stone@intel.com>

	* main.cxx (main): search forward for dashes in the kernel release,
	to work properly with release names with more than one dash.  Also
	* parse.cxx (eval_pp_conditional): ditto
	* tapsets.cxx (profile_derived_probe::profile_derived_probe): ditto
	* safety/safety.py (StaticSafety::__build_search_suffixes): ditto,
	and add copyright & GPL tag

	PR 2390
	* main.cxx (main): expand search path so that revision w.x.y.z
	searches w.x.y.z, w.x.y, and w.x.

2006-03-03  Frank Ch. Eigler  <fche@elastic.org>

	* tapset/indent.stp, indent-default.stp: New little tapset.
	* stapfuncs.5.in: Document it.
	* testsuite/buildok/indent.stp: Build it.

2006-02-27  Josh Stone  <joshua.i.stone@intel.com>

	* safety/*: Add a static safety checker.

2006-02-25  Frank Ch. Eigler  <fche@elastic.org>

	* translate.cxx (var::init): Don't crush string module_params.
	(emit_global_param): New function, forked out of emit_global,
	to put module_param calls at the bottom of C file.
	* translate.h: Corresponding changes.

2006-02-23  Frank Ch. Eigler  <fche@elastic.org>

	PR 1304
	* parse.cxx (lexer): Take systemtap_session argument.
	(lexer::scan): Support $1..$NNNN and @1...@NNNN expansion.
	* stap.1.in: Document this.
	* testsuite/semok/args.stp: New test.
	* translate.cxx (var::init, emit_global): Emit code to allow
	named module parameters to initialize global string/number scalars.
	* stap.1.in: Don't document this yet.

	PR 2334
	* main.cxx (main): Clarify "-v" option repeatibility.
	* stap.1.in: Ditto.

2006-02-23  Roland McGrath  <roland@redhat.com>

	* Makefile.am (AUTOMAKE_OPTIONS): New variable, set dist-bzip2.
	* Makefile.in: Regenerated.

2006-02-23  Martin Hunt  <hunt@redhat.com>

	PR 1989. Adds support for %p in printf
	* staptree.h (struct print_format): Add conv_unsigned_ptr.
	* staptree.cxx (components_to_string): Output 'p'
	for conv_unsigned_ptr.
	* elaborate.cxx (visit_print_format): Add case for
	conv_unsigned_ptr.

2006-02-23  Martin Hunt  <hunt@redhat.com>

	* Makefile.am (install-data-local): Create tapset/i686 and
	tapset/x86_64 directories. This fixes a problem where they
	were included, but had bad permissions.
	* Makefile.in: Rebuilt.

2006-02-22  Frank Ch. Eigler  <fche@elastic.org>

	* stapfuncs.5.in: Document get_cycles().
	* testsuite/buildok/timestamp.stp: Build it and its friends.

2006-02-22  Frank Ch. Eigler  <fche@elastic.org>

	PR 2293.
	* tapsets.cxx (emit_probe_epilogue): Emit early local_irq_save().
	(emit_probe_epilogue): ... and matching _restore().

	* main.cxx (main): Emit a "hello, I'm starting" message
	before pass 5 in verbose mode.

2006-02-17  Frank Ch. Eigler  <fche@elastic.org>

	* stapfuncs.5.in (cpu): Document contextinfo function.

2006-02-15  Frank Ch. Eigler  <fche@elastic.org>

	* translate.cxx (varlock*): Removed now unnecessary class.
	(aggregation_locks): Renamed field to aggregations_active.

2006-02-14  Frank Ch. Eigler  <fche@elastic.org>

	* stapfuncs.5.in: Document new queue_stats tapset.
	* elaborate.cxx (*): Put "while:" clarification messages before a
	thrown semantic error.
	* staptree.cxx (print_format::string_to_components): Correct
	parse of "%%" formatting element.

2006-02-07  Frank Ch. Eigler  <fche@elastic.org>

	* src/testsuite/buildok/syscalls.stp: Build with "-u" to build-test
	all auxiliary functions.
	* tapsets.cxx (dwarf_query::add_probe_point): Add some "-vv" output.

2006-02-07  Josh Stone  <joshua.i.stone@intel.com>

	PR 2068
	* tapsets.cxx (dwarf_query::blacklisted_p): add __switch_to
	to the blacklist for x86_64 architecture only.

2006-02-06  Will Cohen  <wcohen@redhat.com>

	* tapset/syscall2.stp: Correct opening comment typo.

2006-02-06  Will Cohen  <wcohen@redhat.com>

	* tapset/syscall2.stp: Correct closing comment typos.

2006-02-01  Frank Ch. Eigler  <fche@elastic.org>

	* testsuite/semko/one.stp: Make sure test case stays broken.

2006-02-01  Martin Hunt  <hunt@redhat.com>

	* stapfuncs.5.in: Document is_return(), returnval() and
	probefunc().
	* testsuite/buildok/syscall.stp: Basic syscall test.

2006-02-01  Frank Ch. Eigler  <fche@elastic.org>

	* configure.ac, systemtap.spec.in: Version 0.5.4.
	* configure: Regenerated.

2006-01-31  Josh Stone  <joshua.i.stone@intel.com>

	PR 2252
	* translate.cxx (translate_pass): Fix legacy definition of
	read_trylock.

2006-01-30  Frank Ch. Eigler  <fche@elastic.org>

	* main.cxx (main): Also print elapsed real time for each pass.

2006-01-27  Frank Ch. Eigler  <fche@elastic.org>

	* main.cxx: Make "-v" (verbose) flag a counter.
	* stap.1.in: Document this.
	* session.h: Corresponding changes.
	* {elaborate,buildrun,tapsets,translate}.cxx: Update all uses of
	verbose flag to compare it to sensible level for value of message.

2006-01-27  Frank Ch. Eigler  <fche@elastic.org>

	* main.cxx (main): In verbose mode, print user+sys times after
	each pass.
	* buildrun.cxx (compile_pass): Move success message back to main().

2006-01-26  Frank Ch. Eigler  <fche@elastic.org>

	PR 2060: lock elevation, mop-up
	* staptree.cxx (functioncall_traversing_visitor): Store a
	current_function pointer during traversal.
	(visit_embeddedcode): Use it to handle $target-synthesized functions.
	(varuse_collecting_visitor::visit_assignment): Correct l-lr typo.
	(visit_foreach_loop): Note added write on sorted foreach.
	(visit_delete_statement): Note as read+write.
	* staptree.h: Corresponding changes.
	* elaborate.cxx (dead_assignment_remover::visit_expr_statement):
	Correct stmt token after possible expression rewriting.
	* tapsets.cxx (visit_target_symbol): Create naming convention
	to recognize $target-synthesized functions.
	* translate.cxx (emit_locks, emit_unlocks): New functions to
	emit lock/unlock sequences at the outermost level of a probe.
	(emit_probe): Call them.
	(varlock_*): #if-0 out the lock code generation.  Later, these
	classes should be removed.
	(translate_pass): Emit read_trylock() kludge macro for old kernels.

2006-01-25  Frank Ch. Eigler  <fche@elastic.org>

	PR 2205, patch from <hiramatu@sdl.hitachi.co.jp>:
	* parse.cxx (scan): Correct EOF detection for %{ %} case.

2006-01-24  Frank Ch. Eigler  <fche@elastic.org>

	PR 2060 etc.
	* tapsets.cxx (visit_target_symbol): Tolerate failed resolution by
	letting target_symbol instance pass through to optimizer and
	type checker.
	* elaborate.cxx (semantic_pass_optimize): New family of functions and
	associated visitor classes.
	(visit_for_loop): Tolerate absent init/incr clauses.
	(semantic_pass): Invoke unless unoptimized (-u) option given.
	* main.cxx, session.h: Add support for flag.
	* staptree.cxx (visit_for_loop): Tolerate absent init/incr clauses.
	(traversing_visitor::visit_arrayindex): Visit the index expressions.
	(functioncall_traversing_visitor): New class.
	(varuse_tracking_visitor): New class.
	* staptree.h: Corresponding changes.
	* parse.cxx (parse_for_loop): Represent absent init/incr expressions
	with null statement pointer instead of optimized-out dummy numbers.
	* stap.1.in: Document optimization.
	* testsuite/{semko,transko}/*.stp: Added "-u" or other code to many
	tests to check bad code without optimizer elision.
	* testsuite/semok/optimize.stp: New test.

	* elaborate.cxx (unresolved, invalid, mismatch): Standardize error
	message wording.
	* stapfuncs.5.in: Tweak print/printf docs.
	* tapset/logging.stp: Remove redundant "print" auxiliary function,
	since it's a translator built-in.
	* testsuite/transok/five.stp: Extend test.
	* translate.cxx (emit_symbol_data): Put symbol table into a separate
	temporary header file, to make "-p3" output easier on the eyes.
	* buildrun.cxx (compile_pass): Eliminate test-mode support throughout.
	* main.cxx, session.h, translate.cxx: Ditto.
	* main.cxx (main): For last-pass=2 runs, print post-optimization ASTs.

2006-01-18  Josh Stone  <joshua.i.stone@intel.com>

	* tapsets.cxx (profile_derived_probe::emit_probe_entries): Setup
	c->regs properly in light of the emit_probe_prologue change.

2006-01-18  Josh Stone  <joshua.i.stone@intel.com>

	* translate.cxx (c_unparser::visit_foreach_loop): improved the error
	message when _stp_pmap_agg fails.

2006-01-18  Frank Ch. Eigler  <fche@elastic.org>

	* translate.cxx (c_unparser_assignment::visit_arrayindex):
	Eliminate dummy assignments for "<<<" code.

2006-01-17  Josh Stone  <joshua.i.stone@intel.com>

	PR 2156
	* testsuite/buildok/pmap_foreach.stp: Add test with sorting

2006-01-17  Josh Stone  <joshua.i.stone@intel.com>

	PR 2156
	* translate.cxx (c_unparser::visit_foreach_loop): Check the return
	value of _stp_pmap_agg() for NULL.

2006-01-17  Frank Ch. Eigler  <fche@elastic.org>

	* systemtap.spec.in: Remove explicit kernel-devel dependency,
	since some old kernel rpm builds don't virtual-provide it for
	e.g. smp, hugemem.

2006-01-17  Frank Ch. Eigler  <fche@elastic.org>

	PR 2142
	* translate.cxx (EXTRACTORS_PERMISSIVE): New experimental policy
	parameter.
	(c_unparser::visit_arrayindex, visit_print_format, visit_stat_op):
	Tolerate absent index (= NULL runtime return) in pmap.
	(*): Make semantic_error messages consistently lower case.
	* testsuite/buildok/iterate_histogram_buckets.stp: Note some missing
	functionality.

2006-01-17  Josh Stone  <joshua.i.stone@intel.com>

	* stap.1.in: Document the 'delete' operator.

2006-01-16  Roland McGrath  <roland@redhat.com>

	* systemtap.spec.in (elfutils_version): Require 0.119 now.
	* configure.ac, systemtap.spec.in: Version 0.5.3.
	* configure: Regenerated.

2006-01-16  Josh Stone  <joshua.i.stone@intel.com>

	PR 2140
	* translate.cxx (mapvar::del): Add ability to delete an indexed stat
	from (p)maps.
	(delete_statement_operand_visitor::visit_symbol): Add ability to
	delete entire pmaps and scalars.
	(delete_statement_operand_tmp_visitor): Add a special tmpvar visitor
	to parallel delete_statement_operand_visitor.
	(c_tmpcounter::visit_delete_statement): Invoke the new visitor.
	* testsuite/buildok/delete.stp: Also test scalar deletes.
	* vim/syntax/stap.vim: Recognize 'delete' operator.

2006-01-15  Frank Ch. Eigler  <fche@elastic.org>

	PR 2148
	* translate.cxx (MAXERRORS): Actually the max should be 0, so first
	error aborts session.

2006-01-13  Frank Ch. Eigler  <fche@elastic.org>

	* main.cxx (main): Suppress "Try again with -v" message if already
	verbose.

2006-01-13  Frank Ch. Eigler  <fche@elastic.org>

	* translate.cxx (c_unparser:getmap): Correct exception throwing typo.

2006-01-12  Josh Stone  <joshua.i.stone@intel.com>

	PR 2056
	* translate.cxx (c_unparser::aggregation_locks): Keeps track of
	foreach's locks on pmaps to avoid extra aggregation.
	(c_unparser::visit_foreach_loop): Set aggregation_locks appropriately.
	(c_unparser::load_aggregate, mapvar::call_prefix, mapvar::get):
	Use a new parameter to indicate that we should read from the
	already-aggregated map rather than the full pmap..
	(c_unparser::visit_arrayindex c_unparser::visit_print_format,
	c_unparser::visit_stat_op): Use aggregation_locks to avoid taking a
	lock and aggregating the pmap.
	(c_unparser::emit_map_type_instantiations): To read from a pmap's
	aggregated map, we need to include map-gen.c for the _stp_map_*
	functions.
	(c_unparser::obtained_locks, varlock::varlock, varlock::~varlock):
	Add simple static checking to detect incompatible nested locks during
	translation, and flag it as an error.

2006-01-11  Josh Stone  <joshua.i.stone@intel.com>

	PR 2140
	* testsuite/buildok/delete.stp: Test correct compilation of the
	'delete' operator for all "legal" variations.

2006-01-11  Frank Ch. Eigler  <fche@elastic.org>

	* translate.cxx (MAXERRORS): Oops, set back to intended default of 1.

2006-01-10  Frank Ch. Eigler  <fche@redhat.com>

	PR 1972.
	* tapsets.cxx (var_expanding_copy_visitor::visit_target_symbol):
	Produce error message for $var access within .return probes.
	* testsuite/semko/thirtyfour.stp: New test.

2006-01-10  Frank Ch. Eigler  <fche@redhat.com>

	PR 2060.
	* buildrun.cxx (compile_pass): Add "V=1" to kbuild if verbose.
	* translate.cxx (translator_output): For output-file constructor,
	set an explicit output buffer.
	(emit_module_init, emit_module_exit): Reorganize output, to spit
	each individual probe registration/deregistration blurb into a
	separate function.
	* translate.h: Corresponding changes; set default buffer size to 8K.
	* translate.cxx, tapsets.cxx: Replace "endl" by buffer-friendly "\n"
	throughout code generation routines.

2006-01-09  Frank Ch. Eigler  <fche@redhat.com>

	* HACKING: Extend guidelines for tapset testing.

2006-01-06  Will Cohen  <wcohen@redhat.com>

	* Makefile.am (gcov,lcov): Don't remove .gcno .gcda files.
	* Makefile.am (gcov): Fix to report data when tests fail.
	* Makefile.am (lcov): New rule to generate html coverage data.
	* Makefile.in: Regenerated.

2006-01-05  Josh Stone  <joshua.i.stone@intel.com>

	PR 2056
	* translate.cxx (var::~var, var::hist, var::buckets): make these
	methods virtual, so we can use polymorphism.
	(mapvar::hist, mapvar::buckets):  Override the corresponding var
	methods to handle pmaps correctly.
	(c_unparser::visit_arrayindex, c_unparser::visit_print_format): Make
	use of the new polymorphic behavior of var & mapvar when dealing with
	histogram data.
	* testsuite/buildok/pmap_foreach.stp: Add tests to check histogram
	accesses with for/foreach.

2006-01-04  Frank Ch. Eigler  <fche@elastic.org>

	PR 2057.
	* translate.cxx (c_unparser_assignment::visit_arrayindex): Don't take
	write lock around pmap accumulation.

2006-01-04  Will Cohen  <wcohen@redhat.com>

	* testsuite/buildok/printf.stp: Improve test coverage.

2006-01-03  Frank Ch. Eigler  <fche@redhat.com>

	* tapsets.cxx (emit_deregistration): Fix bad thinko on loop nesting.

2006-01-03  Frank Ch. Eigler  <fche@redhat.com>

	PR 1144, 1379
	* tapsets.cxx (emit_probe_prologue, _epilogue): New routines.
	Call from existing derived_probe spots.  Implement soft errors in
	epilogue code.  Implement reentrancy detection in prologue code.
	(dwarf_derived_probe::emit_deregistration): Add kprobes layer
	"nmissed" to skipped_count.
	* translate.cxx (varlock): Use nsleep(TRYLOCKDELAY) in lock
	contention loop.
	(emit_module_exit): Report number of soft errors and skipped probes.
	(emit_function, _probe): Add __restrict__ marker to context pointer.
	(translate_pass): Define new MAXTRYLOCK, TRYLOCKDELAY, MAXERRORS,
	MAXSKIPPED parameters.
	* tapset/logging.stp (error): Don't stp_error, just set context state.
	* stap.1.in, stapfuncs.5.in: Document soft errors.
	* elaborate.h: Corresponding changes.

2005-12-23  Kevin Stafford  <krstaffo@us.ibm.com>

	* tapset/2.6.9-20.ELsmp/syscalls.stp: added kernel
	version tapset
	* tapset/2.6.9-20.ELsmp/i686/syscalls.stp: added kernel
	version arch specific tapset
	* tapset/doc/discrepancies.txt: log of kernel version
	discrepancies.

2005-12-22  Roland McGrath  <roland@redhat.com>

	* configure.ac: Pass LDFLAGS to elfutils configure to force DT_RUNPATH.
	* configure: Regeneraed.

2005-12-21  Josh Stone  <joshua.i.stone@intel.com>

	PR 2056
	* translate.cxx (itervar::next): emit different code for pmaps

2005-12-21  Frank Ch. Eigler  <fche@elastic.org>

	* loc2c.h: Add __attribute__ defeating code for g++ 3.3 compatibility.

2005-12-20  Josh Stone  <joshua.i.stone@intel.com>

	* vim/filetype.vim: defines *.stp files as SystemTap scripts
	* vim/ftplugin/stap.vim: sets the comment styles
	* vim/indent/stap.vim: enables simple auto-indenting
	* vim/syntax/stap.vim: defines syntax highlighting

2005-12-19  Roland McGrath  <roland@redhat.com>

	* configure.ac, systemtap.spec.in: Version 0.5.2.
	* configure: Regenerated.

2005-12-17  Roland McGrath  <roland@redhat.com>

	* staptree.h: #include <cassert> here.

2005-12-14  Kevin Stafford  <krstaffo@us.ibm.com>

	* tapset/2.6.14/syscalls.stp: Added 2.6.14 syscalls to tapset.
	* 2.tapset/6.14/i686/syscalls.stp: Added i386 arch specific syscalls
	to tapset for kernel 2.6.14.
	* tapset/2.6.9-24.ELsmp/syscalls.stp: Added 2.6.9-24.ELsmp syscalls.
	* tapset/2.6.9-24.ELsmp/x86_64/syscalls.stp: Added x86_64 arch
	specific syscalls to tapset for kernel 2.6.9-24.ELsmp.
	* tapset/system_calls.stp: File removed.

2005-12-14  Martin Hunt  <hunt@redhat.com>

	* tapset/system_calls.stp (epoll.ctl): Temporarily remove
	references to $op and $event because gcc 4.0.2 can't
	find them.
	(epoll.wait): Ditto for $maxevents.

2005-12-13  Frank Ch. Eigler  <fche@redhat.com>

	* tapsets.cxx (var_expanding_copy_visitor::visit_target):
	Transcribe token pointer to synthesized functiondecl.

2005-12-12  Josh Stone  <joshua.i.stone@intel.com>

	* tapset/context.stp
	(execname,pid,tid,ppid,pexecname,gid,egid,uid,euid): Removed
	in_interrupt checks and other pointer checks.  We now operate on
	the assumption that "current" and its related data are always
	valid.
	* tapsets.cxx (profile_derived_probe::*,profile_builder::build):
	Do kernel version checks at translation time, using the same
	internal mechanisms as the preprocessor - a la %( kernel_v <
	"2.6.10" %? ... %: ... %)

2005-12-12  Kevin Stafford  <krstaffo@us.ibm.com>

	* main.cxx (main): Added arch directory to the existing
	kernel-version-sensitive search path.

2005-12-12  Frank Ch. Eigler  <fche@redhat.com>

	* translate.cxx (translate_pass): Emit #include <linux/profile.h>.

2005-12-12  Will Cohen  <wcohen@redhat.com>

	* tapset/logging.stp (function_exit): Make sure systemtap probes
	stop collection additional data.

2005-12-12  Frank Ch. Eigler  <fche@redhat.com>

	Fix parse tree pretty-printer.
	* staptree.h (print_format): Add raw_components field.
	* parse.cxx (parse_symbol): Set it.
	* staptree.cxx (lex_cast_qstring): Copy it here too.
	(binary_expression::print): Add a space around operator, due to
	lexical ambiguity (expr % paren-expr) vs %( preprocessor op.
	(array_in:: foreach_loop:: arrayindex::print): Print base as indexable.
	(print_format::string_to_components): Use parse_error, not semantic.
	(print_format::print): Properly quote formatting string.  Print
	histogram argument.
	* translate.cxx (visit_print_format): Properly quote formatting string.
	(varlock): Reword lock timeout error message.
	* testsuite/buildok/printf.stp: Add some quoting troublemakers.
	* testsuite/parseok/unparser.stp: New file.

2005-12-11  Roland McGrath  <roland@redhat.com>

	* configure.ac: Bump version to 0.5.1 for test builds.
	* systemtap.spec.in: Remove ExclusiveArch.
	* configure: Regenerated.

	PR 1916
	* configure.ac: Grok --with-elfutils.
	* Makefile.am [BUILD_ELFUTILS] (install-elfutils, stamp-elfutils):
	New targets.
	[BUILD_ELFUTILS] (stap_LDFLAGS, stap_LDFLAGS): Add flags
	to point at local elfutils build.
	[BUILD_ELFUTILS] (BUILT_SOURCES): Add stamp-elfutils.
	[BUILD_ELFUTILS] (stap_DEPENDENCIES): New variable.
	[BUILD_ELFUTILS] (lib-elfutils/libdw.so): New target.
	[BUILD_ELFUTILS] (install-exec-local): Depend on install-elfutils.
	(loc2c_test_LDADD): Set this to $(stap_LDADD).
	(loc2c_test_CPPFLAGS, loc2c_test_LDFLAGS): New variables.
	* Makefile.in: Regenerated.
	* compile: New file from automakeland.
	* systemtap.spec.in (elfutils_version): Require 0.118 or later.
	[bundled_elfutils]: Remove old hacks for building elfutils, and rely
	on configure --with-elfutils instead.

	* Makefile.am (pkglibexecdir): New variable.
	(AM_CPPFLAGS): Use it.
	(pkglibexec_PROGRAMS): Set this instead of noinst_PROGRAMS with stpd.
	(pkglibexec_SCRIPTS, CLEANFILES): New variables.
	(install-exec-local): Target removed.
	* runtest.sh: Set LD_LIBRARY_PATH when lib-elfutils is in use.

	* loc2c-test.c (get_location): Fix function name in error message.

2005-12-09  Graydon Hoare  <graydon@redhat.com>

	* elaborate.cxx (alias_expansion_builder::build): Fix comment typo.
	* tapsets.cxx (symbol_cache): New class.
	(dwflpp::cache): Add cache.
	(dwflpp::pattern_limited_cus): New member.
	(dwflpp::pattern_limited_funcs): New member.
	(dwflpp::limit_search_to_function_pattern): New method.
	(dwflpp::iterate_over_cus): Modify to use cached, limited sets.
	(dwflpp::iterate_over_functions): Likewise.
	(dwarf_builder::user_dw): New member.
	(dwarf_builder::kern_dw): New member.
	(dwarf_builder::~dwarf_builder): Add dtor.
	(query_module): Call dwflpp::limit_search_to_function_pattern.
	(dwarf_builder::build): Initialize persistent dwflpp members on demand.

2005-12-08  Graydon Hoare  <graydon@redhat.com>

	* translate.cxx (delete_statement_operand_visitor::visit_arrayindex):
	Prohibit deleting histogram buckets.
	(c_tmpcounter::visit_array_in): Direct to visit_arrayindex.
	(c_unparser::visit_array_in): Likewise.

	* testsuite/buildok/histogram_operator_in.stp: New test.

2005-12-08  Frank Ch. Eigler  <fche@elastic.org>

	PR 1937
	* buildrun.cxx (run_pass): Pass new "-d PID" option to stpd.
	Set SIGHUP to SIG_IGN too.

2005-12-07  Graydon Hoare  <graydon@redhat.com>

	* staptree.cxx (traversing_visitor::visit_foreach_loop): Visit
	the base indexable of the foreach loop.

	* translate.cxx (c_tmpcounter::visit_foreach_loop): Implement
	histogram bucket iteration arm.
	(c_unparser::visit_foreach_loop): Likewise.
	(c_tmpcounter::visit_arrayindex): Fix typo.

	* testsuite/buildok/iterate_histogram_buckets.stp: New test.

2005-12-07  Martin Hunt  <hunt@redhat.com>

	* translate.cxx (mapvar::fini): Use _stp_pmap_del() on pmaps.
	(emit_global): For pmaps, use "PMAP" instead of "MAP".

2005-12-06  Frank Ch. Eigler  <fche@elastic.org>

	PR 1934.
	* tapsets.cxx (resolve_prologue_endings2): Add new heuristic for
	tail-call optimized functions.
	(query_func_info): Make somewhat less verbose.

2005-12-06  Graydon Hoare  <graydon@redhat.com>

	* translate.cxx (visit_print_format): Explicitly Cast int64_t
	(pe_long) args to (long long) in generated code, for portability.

2005-12-05  Frank Ch. Eigler  <fche@elastic.org>

	* *.cxx: Add <cassert> #include as needed.

2005-12-02  Graydon Hoare  <graydon@redhat.com>

	* elaborate.cxx (mutated_var_collector): Forward
	traversal portion of calls to base class.
	(mutated_var_collector::visit_arrayindex): Resolve
	arrayindex-into-histogram expression as pe_long.
	(typeresolution_info::visit_print_format): Traverse
	into histogram if present.

	* parse.cxx (parse_symbol): Handle parse ambiguity surrounding
	print(@hist_op(...)[...]).

	* staptree.cxx (traversing_visitor::visit_arrayindex): Visit
	base member of arrayindex.

	* translate.cxx (c_unparser::histogram_index_check): New method.
	(var::hist): Fix bug.
	(var::buckets): New method.
	(stmt_expr::stmt_expr): Print with newline.
	(c_unparser::load_map_indices): Handle indexing-histogram case.
	(c_tmpcounter::visit_arrayindex): Likewise.
	(c_unparser::visit_arrayindex): Likewise.
	(c_tmpcounter_assignment::visit_arrayindex): Throw error when
	user attempts to write to histogram bucket.
	(c_unparser_assignment::visit_arrayindex): Likewise.

	* testsuite/buildok/print_histogram_entry.stp: New test.

2005-12-02  Frank Ch. Eigler  <fche@elastic.org>

	* configure.ac: Bump version number.
	* stap.1.in: Document some of the new print/stats stuff.
	* configure: Regenerated.
	* systemtap.spec.in: Enable ia64 and ppc builds.

2005-12-01  Frank Ch. Eigler  <fche@elastic.org>

	PR 1944 improved hack.
	* translator.cxx (c_tmpcounter::visit_block): New routine, allows
	overlay of sequential statements' temporaries within context.

2005-12-01  Frank Ch. Eigler  <fche@redhat.com>

	PR 1944 quick hack.
	* translator.cxx (translate_pass): Reduce default MAXNESTING to 10.
	(emit_module_init): Add a paranoid check against oversize contexts.
	* stap.1.in: Document MAXNESTING change.

2005-11-30  Frank Ch. Eigler  <fche@redhat.com>

	PR 1276
	From Josh Stone <joshua.i.stone@intel.com>:
	* tapsets.cxx (profile_derived_probe, profile_builder,
	register_standard_tapsets): Support timer.profile variety.
	* stapprobes.5.in: Document it.
	* testsuite/builok/fourteen.stp: Test its buildability.

2005-11-28  Graydon Hoare  <graydon@redhat.com>

	* translate.cxx (var::assert_hist_compatible): New method.
	(var::hist): New method.
	(c_unparser::load_aggregate): New method.
	(hist_op_downcaster): Remove, it was a mistake.
	(expression_is_hist_op): Likewise.
	(c_tmpcounter::visit_print_format): Implement print(@hist(...)).
	(c_unparser::visit_print_format): Likewise.

	* staptree.h (struct print_format): Add optional hist_op* member.
	* staptree.cxx (traversing_visitor::visit_functioncall): Visit
	hist_op if present in print_format.
	(deep_copy_visitor::visit_print_format): Likewise.

	* parse.cxx (parse_symbol): Special case to consume print(@hist(...)).

	* elaborate.cxx (typeresolution_info::visit_arrayindex): Fix type inference bug.
	(typeresolution_info::visit_foreach_loop): Likewise.

	* testsuite/buildok/print_histograms.stp: New test.

2005-11-28  Frank Ch. Eigler  <fche@redhat.com>

	* translate.cxx (c_tmpcounter_assignment::visit_symbol): Don't
	emit unused temporary into context.  Saves mucho space with strings.

2005-11-27  Roland McGrath  <roland@redhat.com>

	* loc2c.c (location_from_address): Diagnose null FB_ATTR specially.

	* loc2c.c (location_from_address): Fix function name in error message.

2005-11-27  Frank Ch. Eigler  <fche@elastic.org>

	* loc2c.c (location_from_address): Tolerate errors with NULL *input.

2005-11-26  Roland McGrath  <roland@redhat.com>

	PR 1868.
	* loc2c.c (struct location): Move frame_base member out of the union.
	(alloc_location): Initialize it.
	(new_synthetic_loc, translate, location_from_address): Update uses.
	(emit_loc_value): Don't handle frame_base here.
	(c_emit_location): Do it here instead.
	(translate): Track USED_DEREF separately for each piece.
	Use a temporary struct when allocating a new piece, letting
	a pending loc_address piece finish up first.

	* loc2c-test.c (main): Free SCOPES at end.
	(handle_variable): Free POOL at end.

	* loc2c.c (translate): Initialize LOC->address.used_deref at start.

2005-11-25  Frank Ch. Eigler  <fche@elastic.org>

	PR 1336.
	* tapsets.cxx (translate_final_fetch_or_store): Remove apparently
	unnecessary check.
	* testsuite/transok/ten.stp: New test for void* integerification.

2005-11-24  Frank Ch. Eigler  <fche@redhat.com>

	PR 1903
	* parse.cxx (eval_pp_conditional): Support %( arch == "i686" %) form.
	* stap.1.in: Document it.
	* testsuite/parseok/fourteen.stp: Test it.
	* session.h (architecture): New field.
	* main.cxx (main): Initialize it.

2005-11-24  Frank Ch. Eigler  <fche@redhat.com>

	PR 1917
	* translate.cxx (emit_common_header, emit_module_init,
	emit_module_exit): Switch context array to per-cpu kmalloc variant.
	* tapsets (*::emit_probe_entires): Use per_cpu_ptr() for my context.

2005-11-23  Graydon Hoare  <graydon@redhat.com>

	* elaborate.h (get_symbol_within_expression): Make visible.
	* elaborate.cxx (get_symbol_within_expression): Make non-static.
	(stat_decl_collector): New struct.
	(semantic_pass_stats): New semantic pass.
	(semantic_pass): Call it.
	(semantic_pass_symbols): Remove collection of statistic_decls from files.
	(visit_stat_op): Only fail if inferred type is not pe_long.

	* parse.cxx (parser::parse): Don't pass per-file statistic_decl
	into parse_global.
	(parser::parse_global): Don't parse global statistic_decls,
	they're obsolete.
	* parse.hh (parser::parse_global): Adjust signature to match.

	* session.h (statistic_decl::operator==): New method.

	* staptree.h (print_format::is_empty): New method.
	(stapfile::stat_decls): Remove field.
	* staptree.cxx (string_to_components): Fix bugs in format-string
	parser.

	* translate.cxx (var): Make private fields protected.
	(var::init): Support HIST_NONE stats.
	(aggvar): New struct.
	(mapvar::is_parallel): New method.
	(mapvar::call_prefix): Use it.
	(mapvar::calculate_aggregate): New method.
	(mapvar::fetch_existing_aggregate): New method.
	(mapvar::get): Support pe_stats.
	(mapvar::init): Use is_parallel(), and support HIST_NONE.
	(itervar::itervar): Only fault on pe_unknown.
	(itervar::start): Use mapvar::is_parallel and
	mapvar::fetch_existing_aggregate.
	(emit_map_type_instantiations): Include alloc.c before pmap-gen.c.
	Include pmap-gen.c for pe_stats maps.
	(c_unparser::gensym_aggregate): New method.
	(c_unparser::visit_foreach_loop): Handle mapvar::is_parallel case.
	(arrayindex_downcaster): New struct.
	(expression_is_arrayindex): New function.
	(c_tmpcounter::visit_stat_op): New method.
	(c_unparser::visit_stat_op): Implement.
	(c_unparser::visit_hist_op): Add commentary, still not implemented.

	* testsuite/buildok/stat_{insert,extract}.stp: New tests.
	* testsuite/semok/ten.stp: Correct for changes to global declarations.
	* testsuite/semko/*.stp: Likewise.

2005-11-21  Roland McGrath  <roland@redhat.com>

	* loc2c.c (c_translate_location): Take Dwarf_Op vector as argument
	directly, not Dwarf_Attribute.
	* loc2c.h: Update decl.
	* loc2c-test.c (get_location): New function.
	(handle_variable): Use it.
	* tapsets.cxx (dwflpp::translate_location): New method.
	(dwflpp::translate_components, dwflpp::literal_stmt_for_local): Use it.

2005-11-21  Frank Ch. Eigler  <fche@elastic.org>

	PR 1276
	From Josh Stone <joshua.i.stone@intel.com>:
	* tapsets.cxx (timer_derived_probe, timer_builder,
	register_standard_tapsets): Support timer.ms() variety.
	* stapprobes.5.in: Document it.
	* testsuite/builok/fourteen.stp: Test its buildability.

2005-11-18  Martin Hunt  <hunt@redhat.com>

	PR 1837
	* testsuite/buildko/one.stp: Replace printk.
	* testsuite/buildok/one.stp: Ditto.
	* testsuite/buildok/two.stp: Ditto.
	* testsuite/semko/fifteen.stp: Ditto.
	* testsuite/semko/fourteen.stp: Ditto.
	* testsuite/semko/thirteen.stp: Ditto.
	* testsuite/transok/eight.stp: Ditto.
	* testsuite/transok/seven.stp: Ditto.
	* testsuite/transok/six.stp: Ditto.

	* tapsets.cxx (*::emit_probe_entries): Replace printk() calls
	with _stp_warn().

	* stap.1.in: Replace printk with printf in example.

	* stapfuncs.5.in: Remove docs for printk and add for
	print and printf.

	* tapset/logging.stp (printk): Deleted.

2005-11-13  Graydon Hoare  <graydon@redhat.com>

	* staptree.h (struct indexable): New struct.
	(classify_indexable): New function.
	(classify_const_indexable): New function.
	(struct symbol): Implement indexable.
	(struct arrayindex): Take indexable as base.
	(struct foreach_loop): Take indexable as base.
	(struct print_format): New struct.
	(enum stat_component_type): New enum.
	(struct stat_op): New struct.
	(enum historgram_type): New enum.
	(struct hist_op): New struct.
	(struct visitor)
	(struct traversing_visitor)
	(struct throwing_visitor)
	(struct deep_copy_visitor): Add new visitor methods.
	(require): Specialize for indexable*.

	* staptree.cxx (print_format::*)
	(stat_op::*)
	(hist_op::*)
	(indexable::*)
	(traversing_visitor::*)
	(throwing_visitor::*)
	(deep_copy_visitor::*)
	(classify_indexable)
	(classify_const_indexable): Implement
	(deep_copy_visitor::*): Update to use indexables.

	* parse.h (parser::parse_indexable): New method.
	(parser::parse_hist_op_or_bare_name): New method.

	* parse.cxx (lexer::scan): Accept @ in identifiers.
	(parser::parse_array_in)
	(parser::parse_foreach_loop): Call parse_indexable.
	(parser::parse_hist_op_or_bare_name): Implement.
	(parser::parse_indexable): Implement.
	(parser::parse_symbol): Accept printf, stat_ops, hist_ops.

	* elaborate.h (struct typeresolution_info): Add methods for
	visiting print_format, stat_op, hist_op.

	* elaborate.cxx (symbol_fetcher): New class.
	(get_symbol_within_expression): New function.
	(get_symbol_within_indexable): New function.
	(mutated_var_collector): Replace mutated_map_collector.
	(no_var_mutation_during_iteration_check): Replace
	no_map_mutation_during_iteration_check.
	(semantic_pass_vars): Replace semantic_pass_maps.
	(semantic_pass): Update call accordingly.
	(symresolution_info::*) Add new visitors, teach about indexables
	(typeresolution_info::*) Likewise.

	* translate.cxx
	(c_unparser::getiter): Take symbol, not foreach_loop.
	(c_unparser::*) Add new visitors, teach about indexables.
	(c_tmpcounter::*)
	(delete_statement_operand_visitor::visit_arrayindex)
	(c_tmpcounter_assignment::*)
	(c_unparser_assignment::*): Likewise.
	(hist_op_downcaster): New struct.
	(expression_is_hist_op): New function.

	* testsuite/buildok/printf.stp: New test for print_format.

2005-11-10  Frank Ch. Eigler  <fche@elastic.org>

	* translate.cxx (c_unparser::visit_array_in, visit_arrayindex):
	Finish adapting to PR 1275 by switching back to read locks.

2005-11-09  Martin Hunt  <hunt@redhat.com>

	* translate.cxx: New API uses HIST_LOG and HIST_LINEAR
	instead of HSTAT_LOG and HSTAT_LINEAR.

2005-11-09  Frank Ch. Eigler  <fche@elastic.org>

	Reported by Guang Lei Li <liguangl@cn.ibm.com>:
	* tapset/context.stp (pid,ppid,tid): Correctly pick tgid vs pid.
	* testsuite/buildok/context_test.stp: Print out tid() too.

2005-11-08  Frank Ch. Eigler  <fche@redhat.com>

	* tapsets.cxx (blacklisted_p): Tolerate NULL filename parameter.
	* src/testsuite/semok/twenty.stp: New test to enumerate everything
	dwarfly probeable.

2005-11-08  Frank Ch. Eigler  <fche@redhat.com>

	* translate.cxx (c_unparser::visit_foreach_loop): With PR 1275
	done, add back read lock around foreach loop.  Add a write lock
	around preceding sort operation.  Leave a race condition window. :-(

2005-11-08  Frank Ch. Eigler  <fche@redhat.com>

	* translate.cxx (mapvar::exists): Correct some more.

2005-11-08  Frank Ch. Eigler  <fche@redhat.com>

	Patch from "Mao, Bibo" <bibo.mao@intel.com>
	* translate.cxx (mapvar::exists): Correct 64-bit type mismatch.

2005-11-08  Frank Ch. Eigler  <fche@redhat.com>

	* tapsets.cxx (blacklisted_p): Add blacklist for some .return
	probes to kludge around bug #1345.
	* tapset/system_calls.stp: Add some %( %? %) conditionals to
	get closer to using tapset on 2.6.9 kernel.

2005-11-07  Frank Ch. Eigler  <fche@redhat.com>

	PR 1828.
	* tapsets.cxx (blacklisted_p): New function.  Add a few blacklist
	entries.
	* testsuite/semko/thirtythree.stp: New test.

2005-11-07  Frank Ch. Eigler  <fche@redhat.com>

	* testsuite/buildok/twentytwo.stp: Add another test for PR 1271.

2005-11-04  Frank Ch. Eigler  <fche@redhat.com>

	* tapsets.cxx (dwarf_derived_probe::emit_registrations): Add
	possible kprobe address prechecking logic.  Set kretprobes
	maxactive to zero.
	* translate.cxx (emit_module_init): Set a more helpful default
	probe_point value for use in registration errors.  Exit properly
	after registration failure of probe #0.

2005-11-04  Roland McGrath  <roland@redhat.com>

	* tapsets.cxx (add_probe_point): Use dwfl_module_relocation_info to
	get symbol name when dwfl_module_relocations has the info.

2005-11-03  Roland McGrath  <roland@redhat.com>

	* tapsets.cxx (add_probe_point): Use explicit test with assignment in
	while condition.

2005-11-03  Frank Ch. Eigler  <fche@elastic.org>

	PR 1329.
	* tapsets.cxx (dwarf_query::add_probe_point): Look up section name
	containing given address.  Skip request if it came from .init.*.
	* testsuite/semko/thirtytwo.stp: New test.

2005-11-02  Martin Hunt  <hunt@redhat.com>

	* Makefile.am (EXTRA_DIST): Add session.h.
	* Makefile.in: Regenerated.

2005-11-01  Frank Ch. Eigler  <fche@elastic.org>

	Sound advice from <drepper@redhat.com>:
	* configure.ac: Undo last change.
	* configure.ac: Unregenerated.
	* parse.cxx: Use glibc strverscmp function instead of rpmlib.
	* stap.1.in: Update correspondingly.

2005-11-01  Graydon Hoare  <graydon@redhat.com>

	* translate.cxx (c_unparser::collect_map_index_types)
	(c_unparser::emit_map_type_instantiations)
	(c_unparser::visit_arrayindex)
	(c_unparser::visit_array_in)
	(delete_statement_operand_visitor::visit_arrayindex)
	(c_unparser_assignment::visit_arrayindex)
	(mapvar::*): Update to new runtime map API.

2005-11-01  Frank Ch. Eigler  <fche@elastic.org>

	PR 1425.
	* configure.ac: Look for rpm-devel headers and libs.
	* configure: Regenerated.
	* session.h: New file to contain systemtap_session decl.
	* staptree.h: Likewise evict statistics_decl.
	* elaborate.h: Corresponding changes.
	* main.cxx (usage): Elaborate.  Re-enable "-r RELEASE" option.
	* parse.cxx (parser): Add systemtap_session& field.  Update users.
	(scan_pp, eval_pp_conditional): New routines for preprocessing.
	(peek, next): Call it.
	(lexer::scan): Lex the preprocessor operators.
	(parser::parse): Include an extra level of exception catching
	for parse errors that occur during recovery.
	* parse.h: Corresponding changes.
	(parse_error): Allow explicit token parameter.
	* stap.1.in: Document preprocessing.
	* testsuite/parseok/fourteen.stp: New test.

2005-10-31  Roland McGrath  <roland@redhat.com>

	* systemtap.spec.in, configure.ac: Version 0.4.2 cooked.
	* configure: Regenerated.

	* configure.ac: Update libdw test to require 0.116 with dwarf_diecu.
	* configure: Regenerated.
	* systemtap.spec.in: Update elfutils requirement to 0.116.
	* loc2c.c: Dwarf_Loc -> Dwarf_Op.
	(location_from_address): dwarf_addrloclists -> dwarf_getlocation_addr.
	(c_translate_location): Likewise.
	(max_fetch_size): Remove fakeo dwarf_diecu macro.
	* tapsets.cxx (dwflpp): Dwarf_Func -> Dwarf_Die;
	dwarf_func_name -> dwarf_diename;
	dwarf_func_entrypc -> dwarf_entrypc;
	dwarf_func_file, dwarf_func_line -> dwarf_decl_file, dwarf_decl_line.

2005-10-26  Roland McGrath  <roland@redhat.com>

	* loc2c.c (max_fetch_size): Default to host pointer size,
	while still waiting for new libdw entrypoint.

2005-10-25  Roland McGrath  <roland@redhat.com>

	PR 1271 cont'd.
	* testsuite/buildok/twentytwo.stp: New file.
	* testsuite/buildok/twentythree.stp: New file.
	* loc2c.c (discontiguify): Add missing ; in output.

2005-10-20  Graydon Hoare  <graydon@redhat.com>

	PR 917 (incomplete)
	* staptree.h (struct statistic_decl): New struct.
	(stapfile::stat_decls): New member.

	* parse.h, parse.cxx
	(parser::expect_known): Fix typo.
	(parser::expect_number): New method.
	(parser::parse_global): Parse global statistic_decls.

	* elaborate.h (systemtap_session::stat_decls): New member.
	* elaborate.cxx (semantic_pass_symbols): Copy per-file stat_decls
	to session-wide.
	(typeresolution_info::visit_assignment): Detect some semantic stats
	errors in type resolution pass.

	* translate.cxx (var::sd): New private member.
	(var::var): Initialize it.
	(var::sdecl): New accessor.
	(var::init): Handle stats values.
	(mapvar::mapvar): Pass through statistic_decl to var ctor.
	(mapvar::get): Test for long explicitly.
	(mapvar::set): Likewise.
	(mapvar::init): Handle stats values.
	(c_unparser::emit_common_header): Remove typedef of stats_t,
	include stat.c when necessary.
	(mapvar::key_typename): Typo.
	(c_unparser::emit_map_type_instantiations): Thinko: value_typename not key_typename.
	(c_unparser::c_typename): Implementation typename is "Stat", not "stats_t".
	(c_unparser::c_assign): Fix bad error message.
	(c_unparser_assignment::c_assignop): Handle operator <<<.
	(c_unparser::getvar): Feed session statistic_decl into var.
	(c_unparser::getmap): Likewise.
	(c_unparser::visit_assignment): Handle operator <<<.
	(c_tmpcounter_assignment::visit_symbol): Derive type from rvalue when present.
	(c_unparser_assignment::visit_symbol)
	(c_tmpcounter_assignment::visit_arrayindex)
	(c_unparser_assignment::load_map_indices): Likewise.
	(c_unparser::visit_arrayindex): Likewise, and Prohibit statistic rvalues.
	(c_unparser_assignment::visit_arrayindex): Handle operator <<<.

	* testsuite/semko/twentyfour.stp:
	* testsuite/semko/twentyfive.stp:
	* testsuite/semko/twentysix.stp:
	* testsuite/semko/twentyseven.stp:
	* testsuite/semko/twentyeight.stp:
	* testsuite/semko/twentynine.stp:
	* testsuite/semko/thirty.stp:
	* testsuite/semko/thirtyone.stp: New tests for prohibited statistic contexts.
	* testsuite/buildok/twentytwo.stp: New test for legal statistic contexts.

2005-10-19  Tom Zanussi  <zanussi@us.ibm.com>

	PR 1194.
	* elaborate.h: Move output_file variable into systemtap_session.
	* buildrun.cxx (run_pass): Pass output file to stpd if applicable.
	* main.cxx (main): Set output_file if -o option specified.

2005-10-18  Frank Ch. Eigler  <fche@redhat.com>

	PR 1477.
	* main.cxx (main): Set PATH and LC_ALL, so
	* buildrun.cxx (compile_pass, run_pass): ... and ...
	* translate.cxx (emit_symbol_data): ... don't have to.

2005-10-18  Frank Ch. Eigler  <fche@elastic.org>

	PR 1482 cont'd.
	* translator.cxx (emit_module_init): Set aside a variable for
	detailed probe point id.
	* tapsets.cxx (emit_registrations): Use it.
	(add_probe_point): Correct synthesized probe-point typo.

2005-10-17  Martin Hunt  <hunt@redhat.com>

	PR 1482
	* tapsets.cxx (emit_registrations): On failure, don't
	forget to unregister probe 0;

2005-10-17  Frank Ch. Eigler  <fche@elastic.org>

	PR 1338.
	* parse.cx (parse_probe): Unconditionally visit parse_probe_point.
	(parse_probe_point): Accept "*" as component name.
	* stapprobes.5.in: Document this.
	* elaborate.cxx (derive_probes): Rewrite.  Make top-level function.
	(match_node::find_and_build): New function to replace
	(find_builder): Removed.
	(match_key operator <): Correct one nasty typo.
	(match_node::bind): Refuse to bind "*" component names.
	(derived_probe_builder::build): Remove recursion output param.
	(alias_expandion_builder::build): Recurse to derive_probes instead.
	* elaborate.h: Corresponding changes.
	* tapsets.cxx: Ditto.
	(query_cu): Elide prologue finding for uninteresting CUs.
	* testsuite/semok/nineteen.stp: New test.
	* testsuite/semko/twentythree.stp: New test.
	* testsuite/semko/twentyone/two.stp: Fix -p2.

2005-10-17  Graydon Hoare  <graydon@redhat.com>

	* testsuite/semko/twentyone.stp: Check function doesn't match inline.

	* testsuite/semko/twentytwo.stp: Check inline doesn't match function.

	* testsuite/buildok/six.stp: Change "function" to "inline".

	* stapprobes.5.in: Describe "inline" probes.

	* tapsets.cxx (TOK_INLINE): New token "inline".
	(dwarf_query::has_inline_str)
	(dwarf_query::has_inline_num)
	(dwarf_query::inline_str_val)
	(dwarf_query::inline_num_val): New members.
	(dwarf_query::dwarf_query): Load new members.
	(query_dwarf_inline_instance)
	(query_dwarf_func)
	(query_cu)
	(query_module)
	(dwarf_derived_probe::add_probe_point)
	(dwarf_builder::build):
	Use inline-related members where appropriate.
	(dwarf_derived_probe::register_inline_variants): New method.
	(dwarf_derived_probe::register_function_and_statement_variants):
	Call it.

2005-10-14  Roland McGrath  <roland@redhat.com>

	PR 1271.
	* loc2c.c (translate): Set LOC->byte_size in loc_noncontiguous result.
	(struct location.address): New member `declare'.
	(new_synthetic_loc, translate): Initialize it.
	(struct location.type): Add loc_fragment, loc_decl to enum.
	(c_emit_location): Emit unadorned code for loc_fragment.
	(discontiguify): New function.
	(c_translate_fetch, c_translate_store): Call it.
	(get_bitfield): New function, broken out of ....
	(emit_bitfield): ... here.  Function removed.
	(declare_noncontig_union): New function.
	(max_fetch_size): New function.
	(translate_base_fetch): New function, broken out of ...
	(c_translate_fetch): ... here.  Call it.
	Use get_bitfield here, not emit_bitfield.
	(c_translate_store): Likewise.
	(c_emit_location): Emit declarations first.

	* loc2c.c (dwarf_diename_integrate): Function removed.
	Change all callers to use dwarf_diename.

	* loc2c-test.c (handle_variable): Check for "=" before fetching DIE
	from ATTR_MEM.

2005-10-13  Roland McGrath  <roland@redhat.com>

	* loc2c.c (c_emit_location): Use final location's used_deref flag too.

	* loc2c.c (translate): Pass LOC to alloc_location, not INPUT.

	* loc2c-test.c (fail): Print a newline after the error message.

2005-10-10  Frank Ch. Eigler  <fche@elastic.org>

	* elaborate.cxx (match_node::bind): Improve error message.
	(register_library_aliases): Catch and verbosify error message.
	(semantic_pass): Provide a back-up exception catcher.

2005-10-10  Frank Ch. Eigler  <fche@elastic.org>

	PR 1456.
	* translate.cxx (c_unparser_assignment): Rename "pre" field to "post",
	add blurb to clarify polarity.
	(visit_pre/post_crement): Flip passed flag value.

2005-10-07  Frank Ch. Eigler  <fche@elastic.org>

	PR 1366.
	* staptree.h (foreach_loop): Add sort_column, sort_direction fields.
	* parse.cxx (parse_foreach_loop): Parse "+"/"-" suffix operators.
	* stap.1.in, stapex.5.in: Document them.
	* staptree.cxx (foreach_loop print, copy): Propagate them.
	* translate.cxx (visit_foreach_loop): Support them.
	* testsuite/parseok/fifteen.stp, parseko/thirteen.stp,
	buildok/twentyone.stp: Test them.

2005-10-07  Kevin Stafford  <kevinrs@us.ibm.com>

        * tapset/system_calls.stp: All 281 syscalls *prototyped*. They
	are still untested. Many of the aliases useability are contin-
 	gent upon resolution of namely: bz #1295 & bz #1382.

2005-10-06  Frank Ch. Eigler  <fche@elastic.org>

	* stap.1.in: Document -b/-s options.
	* main.cxx (usage): Clarify -b/-s blurbs.
	* translator.cxx (translate_pass): Handle bulk_mode here instead.

2005-10-06  Frank Ch. Eigler  <fche@elastic.org>

	PR 1332.
	* translate.cxx (emit_symbol_data): New function to transcribe
	a processed address->symbol lookup table, based upon /proc/kallsyms.

2005-10-05  Tom Zanussi  <zanussi@us.ibm.com>

	* buildrun.cxx (run_pass): Add bulk/buffer_size flags to flags
	passed to stpd.
	* elaborate.h (systemtap_session): Add bulk/buffer_size flags.
	* main.cxx (usage,main): Add -b (bulk), -s (buffer_size) options.
	processing.

2005-10-04  Graydon Hoare  <graydon@redhat.com>

	PR 1131.
	* tapsets.cxx
	(target_variable_flavour_calculating_visitor::visit_target_symbol)
	(var_expanding_copy_visitor::visit_target_symbol):
	Require guru mode for writing to target vars.
	* testsuite/buildok/twenty.stp: Test writing to target vars.

2005-10-01  Frank Ch. Eigler  <fche@elastic.org>

	* tapsets.cxx (get_module_dwarf): Add "required" parameter, which
	throws an exception if debuginfo is not found.
	(focus_on_module_containing_global_address): Tolerate miss.
	(query_kernel_exists): New function to test for "kernel" module in
	dwfl_getmodules() result set.
	(dwarf_builder::build): Call it if appropriate.

2005-09-30  Graydon Hoare  <graydon@redhat.com>

	PR 1131.
	* tapsets.cxx (dwflpp::find_variable_and_frame_base)
	(dwflpp::translate_components)
	(dwflpp::resolve_unqualified_inner_typedie)
	(dwflpp::translate_final_fetch_or_store): New functions.
	(dwflpp::literal_stmt_for_local): Factor a bit.
	(variable_flavour_calculating_visitor::visit_target_symbol):
	Don't fault on lvalue, just collect an extra char.
	(var_expanding_copy_visitor::target_symbol_setter_functioncalls):
	New member.
	(var_expanding_copy_visitor::visit_assignment): New method.
	(var_expanding_copy_visitor::visit_target_symbol): Permit lvalues.

2005-09-30  Frank Ch. Eigler  <fche@elastic.org>

	* tapset/system_calls.stp (*_str): Simplified boolean test logic
	throughout, fixed some typos.

2005-09-28  Frank Ch. Eigler  <fche@elastic.org>

	PR 1182.
	* main.cxx (main): Support -D macro-setting option.
	* stap.1.in: Document it and related macros.
	* buildrun.cxx (compile_pass): Emit macro definitions.
	* translate.cxx (translate_pass): Guard limit macros with #ifdef.
	Eliminate MAXCONCURRENCY macro.
	* elaborate.h (systemtap_session): Add "macros" field.
	* parse.cxx (parse_if_statement): Clear "elseblock" if needed.

2005-09-27  Frank Ch. Eigler  <fche@elastic.org>

	* tapsets.cxx (query_cu_containing_global_address): Tolerate
	way out of range addresses that result in null cudie pointers.

2005-09-27  Frank Ch. Eigler  <fche@elastic.org>

	PR 1368.
	* translate.cxx (emit_common_header): Move some MAX* definitions out ...
	(translate_pass): ... to here.  Fix probe_start API impedance mismatch.
	(emit_module_init, exit): Tolerate registration errors, such as absence
	of kretprobes support.

2005-09-27  Frank Ch. Eigler  <fche@elastic.org>

	PR 1311.
	* tapsets.cxx (target_variable_flavour_calculating_visitor::
	visit_target_symbol): Print verbose error.
	(var_expanding_copy_visitor::visit_target_symbol): Throw
	simple error.

2005-09-26  Frank Ch. Eigler  <fche@elastic.org>

	* stapfuncs.5.in: Extend errno_str verbiage.
	* tapset/errno.stp: Canonicalize script code slightly.

2005-09-26  Frank Ch. Eigler  <fche@elastic.org>

	PR 1295.
	* tapsets.cxx (resolve_prologue_endings2): Try another heuristic
	for end-of-prologue.

2005-09-22  Graydon Hoare  <graydon@redhat.com>,
	Frank Ch. Eigler  <fche@elastic.org>

	PR 1330.
	* tapsets.cxx (dwarf_derived_probe): Allow multiple probe_point
	locations per derived_probe.
	(dwarf_query): Add probe "flavour" concept, to reuse probe bodies for
	identical flavours across wildcards.
	(dwarf::emit_registrations, emit_deregistrations, emit_probe_entries):
	Reorganize.
	* staptree (probe::printsig): Put multiple locations on separate lines.

2005-09-22  Will Cohen  <wcohen@redhat.com>

	* stap.1.in: Correct sys_read alias example.

2005-09-19  Frank Ch. Eigler  <fche@redhat.com>

	* tapsets.cxx (*::emit_probe_entries): Handle busy-count correctly
	upon contention.

2005-09-14  Graydon Hoare  <graydon@redhat.com>

	PR 1260
	* tapsets.cxx (dwflpp::resolve_prologue_endings): Correct logic
	error triggered by consecutive function-beginning line records.

2005-09-14  Frank Ch. Eigler  <fche@elastic.org>

	PR 1344
	* translate.cxx: Call _stp_map_clear for "delete ARRAY" statement.

2005-09-14  Roland McGrath  <roland@redhat.com>

	* systemtap.spec.in: Version 0.4.1 cooked.
	Build runpath into elfutils libs too.

2005-09-14  Frank Ch. Eigler  <fche@elastic.org>

	PR 1257
	* Makefile.am (AM_CFLAGS): Add -fexceptions.
	* loc2c.c (c_translate_location): Invoke *fail properly.
	* Makefile.in: Regenerated.

2005-09-13  Graydon Hoare  <graydon@redhat.com>

	PR 1260
	* tapsets.cxx (func_info::func_info): Initialize fields.
	(inline_instance_info::inline_instance_info): Likewise.
	(query_inline_instance_info): Add try-catch block.
	(query_func_info): Likewise, and fault when missing prologue-end.
	(query_dwarf_func): Fault when missing entrypc.

2005-09-12  Frank Ch. Eigler  <fche@elastic.org>

	PR 1335
	* translate.cxx (c_tmpcounter::visit_functioncall): Correct
	recursion sequence.
	* testsuite/buildok/nineteen.stp: New test case.

2005-09-12  Graydon Hoare  <graydon@redhat.com>

	PR 1306
	* tapsets.cxx (dwflpp::iterate_over_srcfile_lines): Fix two
	off-by-one errors in previous change.

2005-09-12  Graydon Hoare  <graydon@redhat.com>

	PR 1306
	* tapsets.cxx (dwflpp::has_single_line_record): New function.
	(dwflpp::iterate_over_srcfile_lines): Throw when user requests
	single statement line with multiple records (and provide advice).
	(query_cu): Adjust call to match.
	(query_srcfile_line): Fix indentation.

2005-09-10  Frank Ch. Eigler  <fche@elastic.org>

	* Makefile.am, runtest.sh: Use a "testresuilt/" directory in build
	tree rather than overloading "testsuite/".
	* TODO: Removed obsoleted file.
	* Makefile.in: Regenerated.

2005-09-07  Martin Hunt  <hunt@redhat.com>

	* stap.1.in: Document current "-c" and "-x" options.

2005-09-07  Frank Ch. Eigler  <fche@elastic.org>

	* systemtap.spec.in: Remove kernel-debuginfo dependency.

2005-09-07  Frank Ch. Eigler  <fche@redhat.com>

	* main.cxx (main): Choose getpid()-based module names.
	* tapsets.cxx: Make timer.jiffies' use of task_pt_regs __i386__-only.

2005-09-07  Frank Ch. Eigler  <fche@redhat.com>

	* stap.1.in: Oops, && and || do short-circuit.

2005-09-06  Frank Ch. Eigler  <fche@elastic.org>

	* stap.1.in: Clarify absence of short-circuiting in && and ||.
	* translate.cxx (emit_function): Improve "array locals" message.
	* tapset/timestamp.stp: Add gettimeofday_us function.  Correct
	arithmetic typing in other functions.
	* stapfuncs.5.in: Document new function.

2005-09-06  Martin Hunt  <hunt@redhat.com>

	* systemtap.spec.in: Bump elfutils_version to .115.

2005-09-05  Roland McGrath  <roland@redhat.com>

	* loc2c.h: Comment fix.

2005-09-06  Frank Ch. Eigler  <fche@elastic.org>

	* configure.ac: Require elfutils 0.115+.
	* tapsets.cxx: Restore graydon's PR 1244 code.
	* testsuite/buildok/eighteen.stp: Correct typing.
	* configure: Regenerated.

2005-09-06  Martin Hunt  <hunt@redhat.com>

	* tapset/context.stp: Add function target().
	* stapfuncs.5.in (target): Document it.
	* elaborate.h (struct systemtap_session): Add cmd and target_pid to
	the struct.
	* main.cxx (usage): Add descriptions of "-c" and "-x" options.
	(main): Set s.cmd and s.target_pid.
	* buildrun.cxx (stringify): Copy this utility func here too.
	(run_pass): Add new options to set cmd and pid to the stpd
	command line.

2005-09-06  Frank Ch. Eigler  <fche@redhat.com>

	* tapsets.cxx (emit_probe_entries): Disable fault_handler for now.

2005-09-05  Frank Ch. Eigler  <fche@elastic.org>

	PR 1289
	* translate.cxx (lex_cast_qstring): Correct "cast" of object
	to string containing more than one word.
	* tapset.cxx (lex_cast_qstring): Ditto.
	(dwarf_derived_module::emit_probe_entries): Emit and use
	a generic fault_handler.

2005-09-05  Frank Ch. Eigler  <fche@elastic.org>

	PR 1172.
	* staptree.h, staptree.cxx: Make all ::print*(), operator<<
	functions take const staptree objects.
	(literal_string::print): \-prefix double-quotes.
	* translate.cxx (emit_common_header): Add context probe_point field.
	Switch to atomic_t busy flags.
	(emit_module_exit): Use atomic operations for busy flag.
	(visit_*): Use lex_cast_qstring for last_stmt strings.
	* tapsets.cxx (lex_cast_qstring): New function.
	(*::emit_probe_entries): Populate probe_point.  Use atomic operations
	for busy flag.
	* tapset/context.stp (pp): New function.
	* stapfuncs.5.in: Document it.
	* testsuite/buildok/context_test.stp: Test it.

2005-09-04  Frank Ch. Eigler  <fche@elastic.org>

	* translate.cxx (visit_literal_string): \-prefix double-quotes.

2005-09-04  Martin Hunt  <hunt@redhat.com>

	* testsuite/buildok/context_test.stp: New test.
	* tapset/logging.stp (log): Call _stp_printf().
	* stapfuncs.5.in: Add contextinfo funcs.
	* tapset/context.stp: Minor cleanup.

2005-09-03  Frank Ch. Eigler  <fche@elastic.org>

	PR 1187 prime
	* tapset.cxx (literal_stmt_for_local): Don't automgaically copy
	target char*'s to systemtap strings.
	* tapset/conversions.stp (user_string, kernel_string): New functions.
	* stapfuncs.5.in: Document new functions.

2005-09-03  Frank Ch. Eigler  <fche@elastic.org>

	PR 1292, by popular request.
	* parse.cxx (parse_functiondecl): Allow optional value/param type
	declarations.
	* stap.1.in: Document this.
	* tapset/*.stp: Convert most functions accordingly.
	* testsuite/parseok/twelve.stp, semok/seven.stp,
	semko/twenty.stp: Test this.

2005-09-02  Frank Ch. Eigler  <fche@redhat.com>

	* translate.cxx (varlock): Use trylock only for write locks.
	(translate_pass): Remove read_trylock macro hack.
	(visit_foreach_loop): Remove protective read lock, until PR 1275.
	(visit_*): Added many more "last_stmt"-setting expressions in the
	output, to improve last_error message locality.

2005-09-02  Martin Hunt  <hunt@redhat.com>

	* tapset/logging.stp: Make log() be same as print().

2005-09-02  Frank Ch. Eigler  <fche@elastic.org>

	* tapsets.cxx: Temporarily rolled back graydon's changes.

2005-09-02  Frank Ch. Eigler  <fche@elastic.org>

	* tapset/*.stp: Renamed several files to simplify names.

2005-09-01  Graydon Hoare  <graydon@redhat.com>

	PR systemtap/1244
	* testsuite/buildok/eighteen.stp: New test.
	* tapsets.cxx (dwflpp::literal_stmt_for_local)
	(query_statement, query_inline_instance_info)
	(query_func_info, query_srcfile_line, query_cu)
	(var_expanding_copy_visitor, visit_target_symbol)
	(dwarf_derived_probe): Fix 1244.

2005-09-01  Martin Hunt  <hunt@redhat.com>

	* tapset/builtin_logging.stp: Add print.

	* tapset/context.stp: New file. First cut at some
	context info.

2005-09-01  Martin Hunt  <hunt@redhat.com>

	* translate.cxx (emit_probe): Add a call to _stp_print_flush
	at the end of each probe.
	(translate_pass): Define STP_NUM_STRINGS to be 1 for
	a scratch string. Include current.c and stack.c. Don't
	define KALLSYMS_LOOKUP_NAME or KALLSYMS_LOOKUP. Remove
	references to next_fmt() and stp_dbug().

2005-08-31  Graydon Hoare  <graydon@redhat.com>

	PR systemtap/1258
	* tapsets.cxx (dwflpp::literal_stmt_for_local):
	Support DW_TAG_enumeration_type tag as synonymous with
	DW_TAG_base_type.
	* loc2c.c (base_byte_size): Likewise.
	* testsuite/buildok/seven.stp: Adjust to work on UP kernels.

2005-08-31  Graydon Hoare  <graydon@redhat.com>

	* tapsets.cxx (dwflpp::iterate_over_srcfile_lines): Correct segv
	reported in PR 1270.

2005-08-31  Frank Ch. Eigler  <fche@redhat.com>

	* translate.cxx (visit_array_in, visit_arrayindex): Use write locks
	even for array reads, until PR 1275.
	(translate_pass): Add read_trylock -> write_trylock escalation.

2005-08-30  Roland McGrath  <roland@redhat.com>

	* Makefile.am (install-data-local): Use mkdir -p, not -mkdir.
	* Makefile.in: Regenerated.

2005-08-30  Graydon Hoare  <graydon@redhat.com>

	* tapsets.cxx (dwflpp::literal_stmt_for_local): Handle dwarf
	pointer-to-1-byte-means-char case (found in PR 1187)
	* parse.cxx (parse_symbol): Eliminate use of "." from target
	symbol parser, conflicting with string concatenation operator.
	* staptree.h (target_symbol::component_type) Eliminate
	comp_struct_pointer_member, since . and -> are considered the
	same now.
	* staptree.cxx (target_symbol::print): Likewise.
	* testsuite/buildok/seventeen.stp: Test solution on PR 1191.
	* testsuite/buildok/six.stp: Test working portion of PR 1155.
	* testsuite/semko/nineteen.stp: Unresolved portion of PR 1155.

2005-08-30  Frank Ch. Eigler  <fche@elastic.org>

	PR systemtap/1268
	* translator (varlock): Add deadlock detection code.
	(emit_common_header): Add a new MAXTRYLOCK configuration macro.

2005-08-29  Graydon Hoare  <graydon@redhat.com>

	PR translator/1265
	* tapsets.cxx
	(func_info::decl_file)
	(func_info::decl_line)
	(inline_instance_info::decl_file)
	(inline_instance_info::decl_line): New fields.
	(dwflpp::function_srcfile): Remove.
	(dwflpp::function_file): Add.
	(dwflpp::function_line): Add.
	(dwarf_derived_probe::dwarf_derived_probe): Update.
	(query_statement): Pass func, file, line through.
	(query_inline_instance_info): Likewise.
	(query_func_info): Likewise.
	(query_srcfile_line): Query statement lines if
	statement_str exists, rather than *_info.
	(query_dwarf_inline_instance): Extract file and line.
	(query_dwarf_func): Likewise.
	(query_cu): Pass empty func, file, line, for address-based
	queries.

2005-08-29  Frank Ch. Eigler  <fche@redhat.com>

	* runtest.sh: Tolerate relative $SRCDIR.

2005-08-29  Frank Ch. Eigler  <fche@redhat.com>

	* stapprobes.5.in, stapfuncs.5.in, stapex.5.in: New man pages.
	* stap.1.in: Moved some content out.
	* Makefile.am (man_MANS): Add new man pages.
	* configure.ac (AC_CONFIG_FILES): Add them.
	* systemtap.spec.in: Package them.
	* Makefile.in, configure: Regenerated.
	* buildrun.cxx (run_pass): Pass "-r" to stpd.
	* translate.cxx (emit_common_header): Wrap try/catch around
	variable decls, to improve exception particularity.
	(visit_literal_number): Emit as unsigned literal, which is
	actually a subtle correctness issue.

2005-08-28  Frank Ch. Eigler  <fche@redhat.com>

	* tapsets.cxx (visit_target): Make target variable exceptions
	more informative.
	(literal_stmt_for_local): Improve bad-type exception message.
	* translate.cxx (emit_module_init): Include probe point in comments.

2005-08-27  Roland McGrath  <roland@redhat.com>

	* loc2c-test.c (print_type): New function.
	(print_vars): Use it.

	* loc2c-test.c (paddr, print_vars): New functions.
	(main): If given no variable name argument, print out variables.

2005-08-26  Graydon Hoare  <graydon@redhat.com>

	* translate.cxx: Revert tmp initialization changes.

2005-08-26  Graydon Hoare  <graydon@redhat.com>

	* parse.cxx (scan): Preserve basic C-ish escapes.
	* translate.cxx (c_tmpcounter::declaring): New flag.
	(c_tmpcounter::declare_or_init): New helper method.
	(c_tmpcounter::visit_*): Use declare_or_init.
	(c_unparser::emit_function): Run a tmpcounter to initialize tmps.
	(c_unparser::emit_probe): Likewise.
	(c_unparser::c_strcpy): Use strlcpy.
	(c_unparser::c_strcat): Use strlcat.

2005-08-25  Roland McGrath  <roland@redhat.com>

	* Makefile.am (EXTRA_DIST): List .h files explicitly.
	Automake really does not like wildcards.
	* Makefile.in: Regenerated.

2005-08-25  Frank Ch. Eigler  <fche@redhat.com>

	* Makefile.am (docs): Removed target.
	* Makefile.in: Regenerated.

2005-08-24  Graydon Hoare  <graydon@redhat.com>

	* tapsets.cxx (dwflpp::literal_stmt_for_local): Fetch pointer types,
	array types, strings, from target.

2005-08-24  Roland McGrath  <roland@redhat.com>

	* loc2c-test.c (handle_variable): Iterate on const_type/volatile_type.

2005-08-24  Frank Ch. Eigler  <fche@elastic.org>

	* configure.ac: Require elfutils 0.114.
	* tapsets.cxx: Brought back graydon's changes.
	* configure: Regenerated.

2005-08-24  Roland McGrath  <roland@redhat.com>

	* systemtap.spec.in: Update elfutils requirement.

2005-08-24  Frank Ch. Eigler  <fche@elastic.org>

	* translate.cxx (emit_global, emit_module_init): Use 2.6.9-compatible
	rwlock initialization.

2005-08-24  Frank Ch. Eigler  <fche@elastic.org>

	* tapsets.cxx (*::emit_probe_entries): Treat NULL and "" last_errors
	both as clean early returns, not errors.
	* translate.cxx: Revamp last_error handling logic.  Remove all
	"goto out" paths from expression context.
	(visit_statement): Handle last_error exit one nesting level at a time.
	(visit_return_statement, visit_functioncall): Set/reset last_error="".
	(c_tmpcounter::visit_for_loop): New routine.
	(c_unparser::visit_foreach, visit_for_loop): Rewrite to properly
	support continue/breaks, non-local exits, (foreach) locks.
	(emit_global): Emit lock variable.
	(varlock ctor, dtor): Lock/unlock global variable.
	(varlock_w, varlock_r): New concrete subclasses.  Update all users.
	* tapset/builtin_logging.stp (exit): Don't set last_error.
	* src/testsuite/buildok/sixteen.stp: New test.

	* tapsets.cxx: Temporarily rolled back graydon's changes.

2005-08-23  Graydon Hoare  <graydon@redhat.com>

	* tapsets.cxx: Re-implement dwarf probe-pattern resolution.

2005-08-22  Frank Ch. Eigler  <fche@elastic.org>

	PR systemtap/1134
	* elaborate.h (module_fds): New member in systemtap_session.
	* tapsets.cxx (dwarf_derived_probe ctor): Open /sys/module/$MOD/.text
	for the duration of a systemtap session, to lock module in memory.

2005-08-21  Frank Ch. Eigler  <fche@redhat.com>

	PR systemtap/1195, systemtap/1193
	* elaborate.cxx (alias_expansion_builder): Set new block token.
	* parse.cxx (parse_symbol): Set new target_symbol token.
	* runtest.sh: Store more pertinent failure data.
	* tapsets.cxx (emit_probe_entries): Rewrite error-handling path.
	* translate.cxx (emit_common_header): Goodbye errorcount, hello
	last_error & last_stmt.
	(c_unparser::visit_statement): New "header" for all other stmts.
	(c_assignop, visit_binary_expression): Adapt to last_error.
	* tapset/builtin_logging.stp: Adapt to last_error.

2005-08-19  Frank Ch. Eigler  <fche@elastic.org>

	PR systemtap/1213
	* translate.cxx (visit_if_statement): Translate else arms.

2005-08-19  Frank Ch. Eigler  <fche@elastic.org>

	PR systemtap/1209
	* elaborate.cxx (derived_probe_builder): Add get_param function.
	* elaborate.h: Declare them.
	* tapsets.cxx (dwarf_query::get_*_param): Call them.
	(timer_derived_probe, timer_builder): New classes.
	(register_standard_tapsets): Register timer.jiffies(N) and friend.
	* translate.cxx (translate_pass): #include <linux/timers.h>.
	* stap.1.in: Document timer.jiffies(N) probe points.
	* testsuite/buildok/fourteen.stp: New test.

2005-08-19  Frank Ch. Eigler  <fche@elastic.org>

	* elaborate.cxx (find_var): Remove $pid/$tid builtin logic.

2005-08-19  Martin Hunt  <hunt@redhat.com>

	* stp_check.in: Remove stp-control.

2005-08-18  Roland McGrath  <roland@redhat.com>

	* loc2c.c (c_translate_addressof): Take TYPEDIE instead of TYPEATTR.
	* loc2c.h: Update decl.
	* loc2c-test.c (handle_variable): Handle DW_TAG_pointer_type target
	for fetch.

2005-08-18  Will Cohen  <wcohen@redhat.com>

	* stp_check.in: See if relayfs available filesystem.

2005-08-18  Roland McGrath  <roland@redhat.com>

	* loc2c.c (struct location): New member `emit_address'.
	(alloc_location): Initialize new member from ORIGIN.
	(location_from_address): New argument EMIT_ADDRESS.
	Initialize new member.
	(translate): Use LOC->emit_address hook to format DW_OP_addr constant.
	(location_relative): Die if DW_OP_addr is used.
	(default_emit_address): New function.
	(c_translate_location): New argument EMIT_ADDRESS, pass it down.
	Use default_emit_address if argument is null.
	* loc2c.h: Update decl.
	* loc2c-test.c (handle_variable): Update caller.
	* tapsets.cxx (dwflpp::literal_stmt_for_local): Update caller.
	(dwflpp::loc2c_emit_address): New static method.

2005-08-17  Roland McGrath  <roland@redhat.com>

	PR systemtap/1197
	* loc2c.c (struct location): New members `fail', `fail_arg'.
	(alloc_location): New function.  Initialize those members.
	(new_synthetic_loc, translate): Use that instead of obstack_alloc.
	(location_from_address, location_relative): Likewise.
	(FAIL): New macro.  Use it everywhere in place of `error'.
	(c_translate_location): Take new args FAIL, FAIL_ARG.
	* loc2c.h: Update declaration.
	* loc2c-test.c (fail): New function.
	(handle_variable): Pass it to c_translate_location.
	* tapsets.cxx (dwflpp::loc2c_error): New static method.
	(dwflpp::literal_stmt_for_local): Pass it to to c_translate_location.

	PR systemtap/1205, systemtap/1206
	* loc2c.c (c_translate_fetch): Take TYPEDIE instead of TYPEATTR.
	(c_translate_store): Likewise.
	* loc2c.h: Update decls.
	* loc2c-test.c (handle_variable): Update callers.
	Look up type, resolve typedefs, and check that it's DW_TAG_base_type.
	* tapsets.cxx (dwflpp::literal_stmt_for_local): Likewise.

	* loc2c.c (base_byte_size): Add assert on expected DIE tag.
	(c_translate_array, c_translate_pointer): Likewise.
	* loc2c.h: Amend comments to explicitly state type DIE tags expected.

	* loc2c.c: #include "loc2c.h".

2005-08-16  Frank Ch. Eigler  <fche@elastic.org>

	PR systemtap/1180
	* tapsets.cxx (*): Add more verbose-predicatation to informative
	messages.  Correct more hex/dec ostream mismatches.
	(query_function): Use entry/querypc, not prologue-end, for
	function().return and .statement() probe points.
	(dwarf_derived_probe ctor): Reorganize function/statement
	probe point regeneration.

2005-08-16  Frank Ch. Eigler  <fche@elastic.org>

	* main.cxx: Don't print library parse trees if last_pass=1.

2005-08-14  Roland McGrath  <roland@redhat.com>

	* systemtap.spec.in: Update elfutils_version requirement to 0.113;
	restore bundled_elfutils setting to 1.

2005-08-12  Graydon Hoare  <graydon@redhat.com>

	* translate.cxx (c_tmpcounter::visit_array_in): Implement.
	(c_unparser::visit_array_in): Likewise.
	(mapvar::exists): New method.

2005-08-12  Frank Ch. Eigler  <fche@elastic.org>

	PR systemtap/1122 et alii
	* parse.cxx (parse_literal): Parse and range-limit 64-bit numbers.
	(parse_unary): Correct precedence glitch.
	* staptree.h (literal_number): Store an int64_t.
	* staptree.cxx: Corresponding changes.
	* translate.cxx (check_dbz): Remove - insufficient.
	(emit_function): Define CONTEXT macro sibling for THIS.
	(c_typename): pe_long -> int64_t.
	(visit_literal_number): Format literal rigorously and uglily.
	(c_assignop, visit_binary_expression): Handle div/mod via new
	helper functions in runtime.
	* tapset/builtin_logging.stp: Add error, exit builtins.
	* testsuite/buildok/ten,eleven.stp: New tests.
	* testsuite/parse{ko,ok}/six.stp: Modify for larger numbers.
	* testsuite/transok/one.stp: Add more ";"s, maybe unnecessarily.

2005-08-11  Frank Ch. Eigler  <fche@elastic.org>

	* systemtap.spec.in: Tweak to turn into fedora-flavoured spec.
	Don't build/install runtime docs.

2005-08-11  Frank Ch. Eigler  <fche@elastic.org>

	* Makefile.am (uninstall-local): New target.
	* Makefile.in: Regenerate.

2005-08-11  Frank Ch. Eigler  <fche@elastic.org>

	* translate.cxx (emit_function): Add an extra { } around the
	function body visitation.
	* tapset/timestamp_functions.stp: New file.
	* tapset/builtin_conversions.stp: Aggregated from [hex]string.
	* tapset/builtin_logging.stp: Aggregated from log/warn/printk.

2005-08-11  Frank Ch. Eigler  <fche@elastic.org>

	* tapsets.cxx: Tweak hex/decimal printing for consistency.
	(emit_registrations): Remove module-specific code, anticipating
	that libelf gives us run-time addresses already.

2005-08-10  Roland McGrath  <roland@redhat.com>

	* loc2c.c (emit_base_store): New function.
	(emit_bitfield): Rewritten to handle stores, change parameters.
	(c_translate_fetch): Update caller.
	(c_translate_store): New function.
	* loc2c.h: Declare it.
	* loc2c-test.c (handle_variable): Grok "=" last argument to do a store.

	* loc2c.c (c_translate_location): Increment INDENT.
	(c_translate_pointer): Likewise.
	(emit_loc_value): Increment INDENT after emit_header.

2005-08-10  Graydon Hoare  <graydon@redhat.com>

	* tapsets.cxx (dwflpp::literal_stmt_for_local): Copy code from
	loc2c-test to implement target member variable access.

2005-08-10  Graydon Hoare  <graydon@redhat.com>

	* tapsets.cxx
	(dwflpp::global_addr_of_line_in_cu): Implement next-line heuristic.
	(dwarf_query::get_number_param): Dwarf_Addr variant.
	(query_cu): Add line-selecting variant for function iteration.

2005-08-10  Frank Ch. Eigler  <fche@elastic.org>

	PR translator/1186
	* elaborate.cxx (resolve_2types): Accept a flag to tolerate unresolved
	expression types.
	(visit_functioncall): Call it thusly.
	* translate.cxx (emit_function): Tolerate void functions.
	* stap.1.in: Document possibility of void functions.
	* tapset/builtin_{log,printk,warn}.stp: Make these void functions.
	* testsuite/buildok/nine.stp, semok/eighteen.stp: New tests.

2005-08-10  Frank Ch. Eigler  <fche@elastic.org>

	* tapsets.cxx: Correct hex/decimal misformatting of verbose messages.
	* main.cxx: Add formal "-h" and "-V" options.
	* stap.1.in: Document them.

2005-08-10  Frank Ch. Eigler  <fche@elastic.org>

	* tapsets.cxx: Move around "focusing on ..." messages to print
	them only for matching functions/modules.
	(dwflpp ctor): Also add cu (source file) name to derived
	probe point.

2005-08-09  Graydon Hoare  <graydon@redhat.com>

	* testsuite/parseok/nine.stp: Update
	* testsuite/semok/{six,seven,eleven,seventeen}.stp: Update.

2005-08-09  Graydon Hoare  <graydon@redhat.com>

	* staptree.{cxx,h}
	(target_symbol): New struct.
	(*_visitor::visit_target_symbol): Support it.
	(visitor::active_lvalues)
	(visitor::is_active_lvalue)
	(visitor::push_active_lvalue)
	(visitor::pop_active_lvalue): Support lvalue-detection.
	(delete_statement::visit)
	(pre_crement::visit)
	(post_crement::visit)
	(assignment::visit): Push and pop lvalue expressions.
	* elaborate.{cxx,h}
	(lvalule_aware_traversing_visitor): Remove class.
	(no_map_mutation_during_iteration_check)
	(mutated_map_collector): Update lvalue logic.
	(typeresolution_info::visit_target_symbol): Add, throw error.
	* parse.{cxx,h}
	(tt2str)
	(tok_is)
	(parser::expect_*)
	(parser::peek_*): New helpers.
	(parser::parse_symbol): Rewrite, support target_symbols.
	* translate.cxx (c_unparser::visit_target_symbol): Implement.
	* tapsets.cxx (var_expanding_copy_visitor): Update lvalue logic,
	change visit_symbol to visit_target_symbol.

2005-08-09  Martin Hunt  <hunt@redhat.com>

	PR 1174
	* stp_check.in: Supply path for lsmod.
	* stp_check: Removed.

2005-08-09  Graydon Hoare  <graydon@redhat.com>

	* elaborate.cxx:
	(delete_statement_symresolution_info): New struct.
	(symresolution_info::visit_delete_statement): Use it.
	(delete_statement_typeresolution_info): New struct.
	(typeresolution_info::visit_delete_statement): Use it.
	(symresolution_info::find_var): Accept -1 as 'unknown' arity.
	* elaborate.h: Update to reflect changes in .cxx.
	* translate.cxx (mapvar::del): New method.
	(c_unparser::getmap): Check arity >= 1;
	(delete_statement_operand_visitor): New struct.
	(c_unparser::visit_delete_statement): Use it.
	* staptree.cxx (vardecl::set_arity): Accept and ignore -1.
	(vardecl::compatible_arity): Likewise.
	* testsuite/buildok/eight.stp: New test for 'delete' operator.

2005-08-08  Roland McGrath  <roland@redhat.com>

	* loc2c-test.c: New file.
	* Makefile.am (noinst_PROGRAMS): Add loc2c-test.
	(loc2c_test_SOURCES, loc2c_test_LDADD): New variables.
	* Makefile.in, aclocal.m4: Regenerated.

2005-08-08  Frank Ch. Eigler  <fche@elastic.org>

	* stap.1.in: Autoconfify old man page.
	* configure.ac: Make it so.
	* stap.1: Removed.
	* configure, Makefile.in, aclocal.m4: Regenerated.

2005-08-05  Frank Ch. Eigler  <fche@elastic.org>

	* runtest.sh: Keep around log files from crashed processes,
	those whose rc is neither 0 nor 1.

2005-08-05  Frank Ch. Eigler  <fche@elastic.org>

	* tapsets.cxx (query_statement|function|cu|module): Add explicit
	nested try/catch, since elfutils iteration seems to block
	exception catching.

2005-08-05  Frank Ch. Eigler  <fche@elastic.org>

	PR translator/1175
	* translate.cxx (*): Added unlikely() markers to most emitted error
	checks.
	(mapvar::get,set): Handle NULL<->"" impedance mismatch.
	(itervar::get_key): Ditto.  Use base index=1 for keys.
	* testsuite/buildok/one.stp: Extend.  And it runs with -p5 too.
	* stap.1: Document use of ";" statament as mechanism for grammar
	ambiguity resolution.
	* stp_check.in: Set $prefix.
	* systemtap.spec.in: Prereq kernel-devel, kernel-debuginfo,
	and not tcl.
	* tapsets.cxx: Make slightly less verbose.

2005-08-03  Graydon Hoare  <graydon@redhat.com>

	* tapsets.cxx (dwflpp): Fix address calculation logic a bit,
	and use prologue-end addresses for function probes.

2005-08-03  Frank Ch. Eigler  <fche@redhat.com>

	* stap.1: More meat, all stub sections filled.
	* elaborate.cxx (visit_assignment): Add numerous missing cases.
	* parse.cxx: Parse ".=" operator.
	* testsuite/semok/sixteen.stp: Check them.
	* main.cxx (usage): Don't show incompletely supported options.

2005-08-03  Martin Hunt  <hunt@redhat.com>

	* stp_check.in : Copy sources to /var/cache/systemtap.
	* systemtap.spec.in: Install stp_check.
	* Makefile.am (install-exec-local): Install stp_check.

2005-08-03  Martin Hunt  <hunt@redhat.com>

	* configure.ac: Add stp_check to AC_CONFIG_FILES.
	* stp_check.in : New file.

2005-08-03  Frank Ch. Eigler  <fche@elastic.org>

	* README: Be more specific about prerequisites.
	* tapset/builtin_string.stp: New builtin.
	* testsuite/buildok/seven.stp, semko/eighteen.stp: New tests.

2005-08-03  Roland McGrath  <roland@redhat.com>

	* configure.ac, systemtap.spec.in: Version 0.2.1.
	* Makefile.in, aclocal.m4, configure: Regenerated.

2005-08-02  Roland McGrath  <roland@redhat.com>

	* loc2c.c (emit_bitfield): Return bool, value from emit_base_fetch.
	(c_translate_fetch): Update caller.
	(c_translate_pointer): Never ignore emit_base_fetch return value.

	* systemtap.spec.in (%install): Remove parameters after %makeinstall.

2005-08-02  Frank Ch. Eigler  <fche@elastic.org>

	* loc2.c (emit_loc_address): Emit interleaved declaration into
	its own nested { } block.
	* tapsets.cxx (literal_stmt_for_local): Emit deref_fault block
	unconditionally.
	* tapset/builtin_hexstring.stp: New builtin.
	* testsuite/buildok/six.stp: New test.

2005-08-02  Frank Ch. Eigler  <fche@elastic.org>

	* tapsets.cxx (emit_registrations): Treat module_name="kernel"
	as if module_name="".

2005-08-01  Graydon Hoare  <graydon@redhat.com>

	* staptree.{cxx,h} (probe_point::component): Add a ctor.
	* tapsets.cxx (dwarf_derived_probe): Synthesize concrete
	probe_point for matched pattern.
	(dwarf_probe_type)
	(dwarf_query::add_kernel_probe)
	(dwarf_query::add_module_probe): Remove, they were noise.
	(dwflpp::module_name_matches): Don't call get_module_dwarf().

2005-08-01  Frank Ch. Eigler  <fche@elastic.org>

	* tapsets.cxx: Support ".return" option for function probe points.
	* testuite/buildok/five.stp: Try it.

2005-08-01  Frank Ch. Eigler  <fche@elastic.org>

	* elaborate.cxx (derive_probes, semantic_pass_symbols): Improve
	error message specificity.
	* translate.cxx (emit_module_init): Compact partial registration
	recovery code.
	(emit_module_exit): Invert deregistration sequence.
	* testsuite/buildok/four.stp: Some module() test case.

2005-08-01  Frank Ch. Eigler  <fche@elastic.org>

	* elaborate.cxx (derive_probes): Print error if results empty.
	* tapsets.cxx (dwflpp_assert): Handle positive RCs, which likely
	came from errno.
	(dwflpp::setup): Improve missing debug-info messages.
	* testsuite/semko/sixteen,seventeen.stp: New tests.
	* runtest.sh: Save stdout/stderr of FAIL/XPASS test cases.
	* Makefile.am (clean-local): Clean up testsuite/.
	* Makefile.in, aclocal.m4: Regenerated.

2005-07-29  Frank Ch. Eigler  <fche@redhat.com>

	From Graydon Hoare <graydon@redhat.com:
	* tapsets.cxx (var_expanding_copy_visitor): Correct lvalue cases.

2005-07-29  Frank Ch. Eigler  <fche@redhat.com>

	* Makefile.am: Make sure stpd goes into libexec/systemtap/
	* Makefile.in: Regenerated.

2005-07-29  Frank Ch. Eigler  <fche@redhat.com>

	* configure.ac: Fail configure stage if elfutils 0.111+ is not found.
	* Makefile.am, elaborate.cxx, tapsets.cxx: Unconditionalize.
	* configure, Makefile.in, config.in: Regenerated.

2005-07-29  Roland McGrath  <roland@redhat.com>

	* Version 0.2 distribution.

	* systemtap.spec.in: Include %{_datadir}/systemtap/tapset directory.
	(%check): Add section, run make check.
	* Makefile.am (EXTRA_DIST): Add runtest.sh.
	* Makefile.in: Regenerated.

	* systemtap.spec.in: Include man pages.
	* Makefile.am (man_MANS): Renamed to dist_man_MANS.

	* configure.ac: Add AM_CONDITIONAL definition of HAVE_LIBDW.
	* Makefile.am [HAVE_LIBDW] (stap_SOURCES_libdw): New variable.
	(stap_SOURCES): Use it, moving loc2c.c there.
	* configure, config.in: Regenerated.

	* tapsets.cxx: <libdw.h> -> <elfutils/libdw.h>
	* loc2c.c, loc2c.h: Likewise.

	* main.cxx (main): Check return value of system.

	* systemtap.spec.in (LDFLAGS): Punt using $ORIGIN here, just hard-code
	%{_libdir}.
	(elfutils_version): Bump to 0.111.
	[bundled_elfutils]: Don't massage libdwfl.h header any more.

	* configure.ac: Don't check for libelf.h, not actually #include'd.
	Update -ldw check for merged libdwfl+libdw.
	(stap_LIBS): New substituted variable.  Set only this, not LIBS,
	with -ldw check.
	* Makefile.am (stap_LDADD): New variable, use @stap_LIBS@.

	* Makefile.am (AM_CPPFLAGS): Use ${pkgdatadir}.
	(AM_CFLAGS): Use -W instead of -Wextra, for gcc 3 compatibility.
	(stpd_LDFLAGS): Variable removed.
	(AM_MAKEFLAGS): Variable removed.

2005-07-28  Frank Ch. Eigler  <fche@elastic.org>

	* elaborate.cxx (find_var): Correct array dereferencing thinko.

2005-07-28  Graydon Hoare  <graydon@redhat.com>

	* elaborate.cxx (derived_probe::derived_probe): Accept NULL probe.
	* staptree.cxx (provide, require): Move from here...
	* staptree.h: to here, and virtualize deep-copy methods.
	* translate.cxx
	(c_unparser::emit_common_header): Include loc2c-runtime.h
	* tapsets.cxx
	(dwflpp::iterate_over_modules): Use new, faster getmodules loop.
	(dwflpp::literal_stmt_for_local): New method, call loc2c.
	(var_expanding_copy_visitor): New struct which expands $-vars.
	(dwarf_derived_probe): Rebuild this->body using var expander.
	(query_function): Refactor logic a bit for speed.
	* loc2c.{c,h}: Copies (with minor changes) of Roland's work
	from elfutils CVS.
	* Makefile.am (AM_CFLAGS): Set to elfutils-style.
	(stap_SOURCES): Add loc2c.c.
	* Makefile.in: Regenerate.

2005-07-28  Frank Ch. Eigler  <fche@redhat.com>

	* stap.1: Beginnings of a man page.
	* Makefile.am: Install it.  Comment out stpd LDADD goodies.
	* configure.ac: Futilely complain about non-stpd LIBS.
	* Makefile.in, configure.in: Regenerated.
	* main.cxx (usage): Remove ARGS from help text, as nothing is
	done with these yet.

2005-07-28  Frank Ch. Eigler  <fche@redhat.com>

	* translate.cxx: Add "pt_regs*" field to context.
	* tapsets.cxx (*): Correct kprobes API interface.
	* testsuite/buildok/three.stp: New test, copied from semok.
	* Makefile.am (install-data-local): Also install runtime/relayfs,
	so scripts can build against headers located thereunder.
	* Makefile.in: Regenerated.

2005-07-28  Frank Ch. Eigler  <fche@redhat.com>

	translator/1120
	* main.cxx (main): Preset -R and -I options from environment
	variables (if set).  Pass guru mode flags to parser.
	* parse.cxx (privileged): New parser operation flag.  Update callers.
	(parse_embeddedcode): Throw an error if !privileged.
	(parse_functiondecl): Change signature.  Prevent duplicates.
	(parse_globals): Ditto.
	* parse.h: Corresponding changes.
	* tapset/*.stp: Beginnings of real tapset library, to replace
	previous builtins.
	* tapsets.cxx: Greatly reduce verbose mode output.
	* Makefile.am: Install & dist it.
	* runtest.sh: Refer to it.
	* Makefile.in, aclocal.m4: Regenerated.
	* testsuite/*/*.stp: Set guru mode via /bin/sh if needed.
	* testusite/*/*ko.stp: Homogenize shell scripts.

2005-07-28  Frank Ch. Eigler  <fche@redhat.com>

	translator/1120
	translator/1123
	* elaborate.cxx (semantic_pass_symbols): Print a more helpful
	error message around exceptions.
	* elaborate.h (systemtap_session): Add guru_mode field.
	* main.cxx (main): Initialize it to false.  Add version-sensitive
	script library searching.  Add more failure messages.
	* tapsets.cxx (dwflpp_assert): Add a decorative text parameter.
	Update callers.

2005-07-28  Martin Hunt  <hunt@redhat.com>

	* Makefile.am (install-data-local): Add runtime/transport.
	* Makefile.in: regenerated.

2005-07-26  Graydon Hoare  <graydon@redhat.com>

	* elaborate.cxx: Revert builtin-function code.
	* translate.cxx: Likewise.
	* tapsets.{h,cxx}: Likewise.

2005-07-26  Martin Hunt  <hunt@redhat.com>

	* buildrun.cxx (compile_pass): Add -Wno-unused to CFLAGS because
	usually a module doesn't use every function in the runtime.

2005-07-26  Martin Hunt  <hunt@redhat.com>

	* Makefile.am (stpd_LDFLAGS): Set rpath correclty because otherwise
	automake doesn't seem to get it right when binaries are in libexec
	subdirs.
	(AM_CPPFLAGS): revert.
	* systemtap.spec.in (LDFLAGS): Set libexecdir here instead.

2005-07-26  Frank Ch. Eigler  <fche@redhat.com>

	Support %{ embedded-c %}
	* staptree.h (embeddedcode): New statement subtype.  Stub support in
	visitors.
	* staptree.cxx: Ditto.
	* parse.cxx: Parse %{ / %}.  Accept "_" as identifier leading char.
	(parse_probe): Simplify calling convention.
	* elaborate.h: Store embedded code.
	* elaborate.cxx: Pass it.
	* translate.cxx: Transcribe it.  Return some dropped module init/exit
	code.
	* Makefile.am: Add buildok/buildko tests.
	* Makefile.in: Regenerated.
	* main.cxx: Return EXIT_SUCCESS/FAILURE even for weird rc.
	* testsuite/parseok/nine.stp: Test _identifiers.
	* testsuite/transko/*.stp: Tweak to force -p3 rather than -p2 errors.
	* testsuite/semok/transko.stp: ... and keep it that way in the future.
	* testsuite/parse*/*: Some new tests for %{ %}.
	* testsuite/build*/*: New tests for -p4.

2005-07-26  Martin Hunt  <hunt@redhat.com>

	* Makefile.am (AM_CPPFLAGS): Set PKGLIBDIR correctly.

2005-07-26  Martin Hunt  <hunt@redhat.com>

	* systemtap.spec.in: Stpd goes in libexec/systemtap.
	* Makefile.am (libexecdir): Set to libexecdir/systemtap.
	* aclocal.m4, Makefile.in: Regenerated

2005-07-25  Roland McGrath  <roland@redhat.com>

	* configure.ac: Don't define PKGLIBDIR and PKGDATADIR here.
	* Makefile.am (AM_CPPFLAGS): New variable, use -D here instead.
	(dist-hook): Don't remove ChangeLog files.
	(install-data-local): Don't install docs, just runtime stuff.
	(rpm, clean-local): Use make variables instead of @substitution@s.
	* configure, config.in, aclocal.m4, Makefile.in: Regenerated

2005-07-22  Graydon Hoare  <graydon@redhat.com>

	* translate.cxx (itervar): New class.
	(*::visit_foreach_loop): Implement.
	Various bug fixes.
	* staptree.cxx (deep_copy_visitor::*): Copy tok fields.
	* elaborate.cxx (lvalue_aware_traversing_visitor):
	(mutated_map_collector):
	(no_map_mutation_during_iteration_check): New classes.
	(semantic_pass_maps): New function to check map usage.
	(semantic_pass): Call it.
	* testsuite/transok/eight.stp: Test 'foreach' loop translation.
	* testsuite/semko/{thirteen,fourteen,fifteen}.stp:
	Test prohibited forms of foreach loops.

2005-07-21  Martin Hunt  <hunt@redhat.com>

	* Makefile.am (EXTRA_DIST): Add systemtap.spec.
	(install-data-local): Install docs and probes.
	(docs): New target.
	(rpm): New target.

	* configure.ac: Set initial version to 0.1.1.
	(pkglibdir): Set to libexec.

	* Makefile.in: Regenerated.

2005-07-20  Graydon Hoare  <graydon@redhat.com>

	* elaborate.{cxx,h} (find_array): Remove.
	(find_scalar): Rename to find_var, add array support.
	* staptree.{cxx,h} (vardecl::compatible_arity): New method.
	* translate.cxx: Refactor, add array read/write support.
	* testsuite/transok/three.stp: Uncomment array uses.
	* testsuite/transok/seven.stp: New test of array r/w.

2005-07-20  Frank Ch. Eigler  <fche@redhat.com>

	* tapsets.cxx (*::emit_[de]registrations): Add logic for probe
	lifecycle control (session_state).
	* translate.cxx (emit_common_header,emit_module_{init,exit}): Ditto.
	(visit_*): Use per-context errorcount.

2005-07-19  Frank Ch. Eigler  <fche@redhat.com>

	* Makefile.am (dist-hook): Complete the resulting tarball.
	* Makefile.in: Regenerated.

2005-07-19  Frank Ch. Eigler  <fche@redhat.com>

	* translate.cxx (emit_module_init/exit, translate_pass): Conform
	to newer runtime startup/shutdown hooks.

2005-07-15  Frank Ch. Eigler  <fche@redhat.com>

	* Makefile.am (install-data-local): Correct typo.
	* buildrun.cxx (compile_pass): Ditto.
	* main.cxx (main): Print errors if passes 4 or 5 fail.

2005-07-14  Frank Ch. Eigler  <fche@redhat.com>

	* buildrun.cxx (compile_pass, run_pass): Get closer to a working
	test_mode.
	* translate.cxx (emit_module_init, emit_common_header): Ditto.
	(translate_pass): Ditto.

2005-07-14  Frank Ch. Eigler  <fche@redhat.com>

	* Makefile.am (stpd): Install in $pkglibdir.
	(runtime): Copy to $pkgdatadir.
	* configure.ac: Pass along pkgdatadir and pkglibdir.
	* main.cxx: Default runtime_path from pkgdatadir.
	* buildrun.cxx (run_pass): Correct stpd directory.
	* Makefile.in, configure, config.in: Regenerated.

2005-07-12  Graydon Hoare  <graydon@redhat.com>

	* elaborate.cxx
	(semantic_pass_symbols): Only enter body if non-null.
	(semantic_pass_types): Likewise.
	(semantic_pass): Pass session to register_standard_tapsets.
	* translate.cxx
	(builtin_collector): New struct.
	(hookup_builtins): New function.
	(translate_pass): Only translate functions with bodies.
	(c_unparser::emit_common_header): Likewise, and call hookup_builtins.
	* tapsets.hh (builtin_function): New class.
	(register_standard_tapsets): Change parameter to session.
	* tapsets.cc (bultin_function::*): Implement class.
	(register_standard_tapsets): Register printk, log, warn.
	* testsuite/transok/six.stp: New test.

2005-07-12  Frank Ch. Eigler  <fche@redhat.com>

	* buildrun.cxx (compile_pass): Make non-verbose mode quieter.
	(run_pass): Spawn stpd for dirty work.
	* Makefile.am: Also build stpd into libexecdir.
	* configure.ac: Pass LIBEXECDIR.
	* Makefile.in, configure, config.in: Regenerated.
	* AUTHORS: Update.

2005-07-11  Graydon Hoare  <graydon@redhat.com>

	* staptree.cxx (require): Generally handle null pointers in src.
	(deep_copy_visitor::visit_if_statement): Revert fche's change.

2005-07-11  Frank Ch. Eigler  <fche@redhat.com>

	* parse.cxx (parse_literal): Compile cleanly on 64-bit host.
	* staptree.cxx (deep_copy_visitor::visit_if_statement): Don't
	freak on a null if_statement.elseblock.

2005-07-07  Graydon Hoare  <graydon@redhat.com>

	* staptree.{h,cxx} (deep_copy_visitor): New visitor.
	* elaborate.cxx
	(derived_probe::derived_probe):
	(alias_expansion_builder::build): Use it.
	* testsuite/semok/fifteen.stp: New test which relies on deep copy.

2005-07-07  Frank Ch. Eigler  <fche@redhat.com>

	* Makefile.am (dist): Package up the source tree, including
	testsuite and runtime.
	* main.cxx: Use clog instead of cerr for logging messages.
	* buildrun.cxx: Ditto.
	(compile_pass): Add -Iruntime/user for test mode.
	* translate.cxx (*): Commonalize test/real mode output.
	* Makefile.in: Regenerated.

2005-07-05  Graydon Hoare  <graydon@redhat.com>

	* elaborate.{h,cxx}: Revert previous changes.
	* tapsets.{h,cxx}: Adapt to verbose as a member of session.
	* elaborate.cxx (alias_expansion_builder::build): Avoid copying
	locals between alias definition and use.
	* testsuite/semok/{twelve,thirteen,fourteen}.stp: New tests.
	* staptree.cxx (probe_alias::printsig): Print equals sign.

2005-07-05  Frank Ch. Eigler  <fche@redhat.com>

	* elaborate.h (systemtap_session): Add more command-line arguments.
	* staptree.h (verbose): Bad global, no donut.
	* elaborate.cxx: Temporarily disable verbose variable access.
	* main.cxx: Support more arguments, build/run passes.  Revamp
	temporary file generation and partial-pass output generation.
	* tapsets.cxx, translate.cxx: Emit just enough extra punctuation
	and fluff to make generated probe pass -Werror.
	* buildrun.cxx, buildrun.h: New files for passes 4/5.  Partial
	support for build pass, nothing on probe execution yet.
	* testsuite/transok/*.stp: Force just -p3, now that -p4/5 exist.
	* Makefile.am, Makefile.in: Corresponding changes.

2005-07-04  Graydon Hoare  <graydon@redhat.com>

	* elaborate.h (symresolution_info::current_derived_probe): New field.
	(symresolution_info::current_probe): Change type.
	* elaborate.cxx (semantic_pass_symbols): Add passes for resolving
	locals in pre-derivation base probes and pre-expansion aliases.
	(symresolution_info::visit_symbol):
	(symresolution_info::find_scalar): Update to match new field.

2005-06-27  Graydon Hoare  <graydon@redhat.com>

	* staptree.{h,cxx} (probe_alias): New structure.
	* parse.{h,cxx} (parser::parse): Parse probes or probe aliases.
	(parser::parse_probe): Likewise.
	* tapsets.{h,cxx}:
	(derived_probe_builder):
	(match_key):
	(match_node):
	(alias_derived_probe): Move from here,
	* elaborate.{h,cxx}: to here.
	* elaborate.h (systemtap_session::pattern_root): New member.
	(register_library_aliases): New function.
	* tapsets.cxx: Build one dwarf_derived_probe per target address.

2005-06-23  Graydon Hoare  <graydon@redhat.com>

	* tapsets.cxx
	(probe_type): New enum.
	(probe_spec): New struct.
	(dwarf_derived_probe): Reorganize a bit, interpret .return.
	(query_statement): Translate addresses back to module space.
	(probe_entry_function_name):
	(probe_entry_struct_kprobe_name):
	(foreach_dwarf_probe_entry):
	(declare_dwarf_kernel_entry):
	(deregister_dwarf_kernel_entry):
	(register_dwarf_kernel_entry):
	(register_dwarf_module):
	(declare_dwarf_module_entry):
	(deregister_dwarf_module_entry):
	(register_dwarf_module_entry): New functions.
	(dwarf_derived_probes::emit_probe_entries):
	(dwarf_derived_probes::emit_registrations):
	(dwarf_derived_probes::emit_deregistrations): Implement.

2005-06-21  Frank Ch. Eigler  <fche@redhat.com>

	* config.in, configure: Regenerated.
	* tapsets.cxx: Make dwarf code conditional on new elfutils header.

2005-06-20  Graydon Hoare  <graydon@redhat.com>

	* configure.ac: Scan for libdwfl.
	* staptree.h (verbose): New global.
	* main.cxx (usage, main): Implement -v option.
	* tapsets.cxx (dwflpp): New struct.
	(query_statement): New function.
	(query_function): New function.
	(query_cu): New function.
	(query_module): New function.
	(dwarf_derived_probe): Implement primary forms.

2005-06-14  Graydon Hoare  <graydon@redhat.com>

	* tapsets.h: New file.
	(derived_probe_builder): Callback for making derived probes.
	(match_key): Component of pattern-matching tree.
	(match_node): Other component of pattern-matching tree.
	* tapsets.cxx: Add pattern-matching system for probes.
	(alias_derived_probe): Skeleton for alias probes.
	(dwarf_derived_probe): Skeleton for dwarf probes.
	(register_standard_tapsets): Registry for standard tapsets.

2005-06-13  Frank Ch. Eigler  <fche@redhat.com>

	Start separating out translator-side probe point recognition.
	* tapsets.cxx: New file.
	(be_derived_probe): Support for begin/end probes.
	(derive_probe): Ditto.  Reject anything unrecognized.
	* translator.cxx: Move out old code.
	* Makefile.am: Add new source file.
	* testsuite/semok/*: Switch to begin/end probes only.

2005-06-08  Frank Ch. Eigler  <fche@redhat.com>

	systemtap/916
	Implement all basic scalar operators, including modify-assignment.
	* parse.cxx (lexer): Allow multi-character lookahead in order to
	scan 1/2/3-character operators.
	(parse_boolean_or/and/xor/shift): New routines.
	* translate.cxx (visit_assignment, visit_binary_expression,
	visit_*_crement): Generally rewrote.
	(visit_*): Added more parentheses in output.
	(emit_module_init): Initialize globals.
	* staptree.h, elaborate.cxx, elaborate.h: Remove exponentiation.
	* main.cxx (main): Add an end-of-line to output file.
	* testsuite/*: Several new tests.

2005-06-05  Frank Ch. Eigler  <fche@elastic.org>

	Implement for/next/continue/break/while statements.
	* staptree.h: Declare new 0-arity statement types.  Tweak for_loop.
	* parse.cxx: Parse them all.
	* translate.cxx (c_unparser): Maintain break/continue label stack.
	(visit_for_loop, *_statement): New implementations.
	* elaborate.*, staptree.cxx: Mechanical changes.
	* testsuite/parseok/ten.stp, semko/twelve.stp, transko/two.stp,
	transok/five.stp: New tests.

2005-06-03  Frank Ch. Eigler  <fche@elastic.org>

	* elaborate.cxx (find_*): Remove arity checks from here ...
	* staptree.cxx (set_arity): Put arity match assertion here.
	* testsuite/semko/{six,nine}.stp: Confirm logic.
	* testsuite/transko/one.stp: First translation-time ko test.

2005-06-03  Frank Ch. Eigler  <fche@redhat.com>

	* TODO: Removed entries already represented in bugzilla.
	* elaborate.cxx: Rewrite type inference for several operators.
	* main.cxx (main): For -p2 runs, print types of function/probe locals.
	* parse.cxx (scan): Identify more two-character operators.
	(parse_comparison): Support the whole suite.
	* translate.cxx (visit_unary_expression, logical_or_expr,
	logical_and_expr, comparison,ternary_expression): New support.
	* testsuite/parseok/semok.stp: Clever new test.
	* testsuite/transok/four.stp: New test.
	* testsuite/*: Some tweaked tests for syntax changes.

2005-06-03  Frank Ch. Eigler  <fche@redhat.com>

	* parse.cxx (scan): Support C and C++ comment styles.
	* testsuite/parseok/four.stp: Test them some ...
	* testsuite/parseko/nine.stp: ... and some more.

2005-06-02  Frank Ch. Eigler  <fche@redhat.com>

	* translate.cxx (visit_concatenation, visit_binary_expression):
	New basic implementation.
	(*): Reduce emitted whitespace and remove `# LINE "FILE"' lines.

2005-06-02  Frank Ch. Eigler  <fche@redhat.com>

	Parse foreach construct.  Added fuller copyright notices throughout.
	* staptree.h (foreach_loop): New tree node type.
	* staptree.cxx: Print it, visit it, love it, leave it.
	* parse.cxx: Parse it.
	(parse_stmt_block): Don't require ";" separators between statements.
	(parse_array_in): Use [] as index group operator instead of ().
	* elaborate.cxx (visit_foreach_loop): New code.
	* translate.cxx: Slightly tighten errorcount/actioncount handling.
	* main.cxx: Accept "-" as script file name standing for stdin.
	(visit_arrayindex): Switch to simpler set_arity call.
	* configure.ac: Generate DATE macro.
	* Makefile.in, configure, config.in: Regenerated.
	* testsuite/*: New/updated tests for syntax changes, foreach ().

2005-05-30  Frank Ch. Eigler  <fche@redhat.com>

	More fully parse & elaborate "expr in array" construct.
	* staptree.h (array_in): Make this unary.  Update .cxx to match.
	* parse.cxx (parse_array_in): Rewrite.
	(parse_symbol_plain): Removed.  Update .h to match.
	* elaborate.cxx (typeresolution_info::visit_array_in): New function.
	(find_array): Tentatively, accept arity=0.
	* translate.cxx (c_unparser::c_assign): New functions to eliminate
	much ugly duplication.  Use throughout.
	(visit_symbol): Correct function formal argument search.
	(c_tmpcounter*::visit): Add missing recursion in several functions.
	* testsuite/*: Add new tests for array-in construct.  Add the
	first "transok" test.
	* Makefile.am: Add transok tests.
	* Makefile.in: Regenerated.

2005-05-26  Frank Ch. Eigler  <fche@redhat.com>

	* translate.cxx: Traverse trees just for common-header generation,
	to emit explicit temp variables into context.  Switch to explicit
	"frame" pointer in generated function/probe bodies.  Initialize
	locals in function bodies.  Rename "test_unparser" to "c_unparser"
	throughout.

2005-05-24  Frank Ch. Eigler  <fche@redhat.com>

	* elaborate.cxx (find_array): Support automagic tapset globals.
	* testsuite/semok/nine.stp: Test it.
	* staptree.cxx (stapfile print): List globals.

2005-05-24  Frank Ch. Eigler  <fche@redhat.com>

	* testsuite/semlib/*: New tapset library chunks for "-I" testing.
	* testsuite/semok/eight.stp, nine.stp: New tests.

2005-05-22  Frank Ch. Eigler  <fche@elastic.org>

	* Makefile.am (gcov): New target to generate test-coverage data from
	a testsuite run.
	* Makefile.in: Regenerated.

2005-05-20  Frank Ch. Eigler  <fche@redhat.com>

	Many changes throughout.  Partial sketch of translation output.
	* elaborate.*: Elaboration pass.
	* translate.*: Translation pass.
	* staptree.*: Simplified for visitor concept.
	* main.cxx: Translator mainline.
	* *test.cxx: Removed.
	* testsuite/*: Some new tests, some changed for newer syntax.

2005-05-05  Frank Ch. Eigler  <fche@redhat.com>

	* parse.cxx (parse): Add helper methods.
	(lexer::scan, parse_assignment): Parse "<<<" operator.  Fix assignment
	associativity.
	(parse_symbol): Permit function with empty arg list.
	(parse_global, parse_statement, parse_functiondecl): Expect
	unconsumed leading keyword.
	(parse_global): Don't use ";" termination.
	* parse.h: Corresponding changes.
	* staptree.cxx (binary_expression::resolve_types): Fix <<<
	type inference.
	(translator_output): Improve pretty-printing.
	(*): Add general visitors to statement/expression types.
	* staptree.h: Corresponding changes.  Tweak symresolution_info fields.
	Add semantic_error class.
	* semtest.cxx: Adapt to this.
	* testsuite/parseok/two.stp, semok/*.stp: Adapt to syntax changes.

2005-03-15  Frank Ch. Eigler  <fche@redhat.com>

	* semtest.cxx: Print probe signatures properly.
	* staptree.cxx (probe::printsig): New function.

2005-03-15  Frank Ch. Eigler  <fche@redhat.com>

	* TODO: New file.  Include some probe-point-provider syntax examples.
	* parse.cxx (lexer::scan, parser::parse_literal): Support hex, octal
	numbers via strtol.
	(parse_probe, parse_probe_point): Modify for dotted syntax.
	* staptree.cxx: Ditto.
	* parsetest.cxx, semtest.cxx: Print parse/sem results even if
	.stp files were given on command line.
	* parse.h, staptree.h: Rename probe_point_spec -> probe_point.
	* runtest.sh: New test-runner front-end script.
	* Makefile.am: Use it for TESTS_ENVIRONMENT.
	* testsuite/*: Update probe point syntax.  Add a bunch of new tests.

2005-03-04  Frank Ch. Eigler  <fche@redhat.com>

	* parse.cxx (scan): Support '$' characters in identifiers.
	(parse_symbol): Support thread-> / process-> shorthand.
	* staptree.cxx (symresolution_info::find): Split up into
	find_scalar, find_array, find_function.
	(resolve_symbols): Call the above for symbol/arrayindex/functioncall.
	(find_scalar): Add stub support for synthetic builtin variables.
	* staptree.h: Corresponding changes.
	* testsuite/*: Some new tests.

2005-03-03  Frank Ch. Eigler  <fche@redhat.com>

	* parse.cxx (parse_assignment): Assert lvalueness of left
	operand.
	* staptree.h (expression): Add is_lvalue member.
	* staptree.cxx (functioncall::resolve_types): Don't crash on
	formal-vs-actual argument count mismatch.
	(*): Add some is_lvalue stub functions.
	* testsuite/*: Some new tests.

2005-03-01  Frank Ch. Eigler  <fche@redhat.com>

	* parse.cxx: Implement left-associativity for several types of
	operators.  Add some more statement types.  Parse functions.
	Be able to print tokens.  Simplify error generating functions.
	Save tokens in all parse tree nodes.
	* parse.h: Corresponding changes.
	* staptree.cxx: Move tree-printing functions here.  Add many
	new functions for symbol and type resolution.
	* staptree.h: Corresponding changes.
	* semtest.cxx: New semantic analysis pass & test driver.
	* testsuite/sem*/*: New tests.
	* parsetest.cxx: Separated parse test driver.
	* testsuite/parse*/*: Adapt tests to parsetest driver.
	* Makefile.am: Build semtest.  Run its tests.
	* Makefile.in: Regenerated.

2005-02-11  Frank Ch. Eigler  <fche@redhat.com>

	* parse.cxx, parse.h: New files: parser.
	* staptree.h: New file: semantic object declarations.
	* staptree.cxx: New dummy driver file.<|MERGE_RESOLUTION|>--- conflicted
+++ resolved
@@ -1,4 +1,3 @@
-<<<<<<< HEAD
 2008-12-05  Frank Ch. Eigler  <fche@elastic.org>
 
 	* tapsets.cxx, translate.cxx: Set default elfutils debuginfo_path
@@ -11,7 +10,7 @@
 	* doc/langref.tex, elaborate.cxx, runtime/vsprintf.c,
 	stap.1.in, staptree.cxx, staptree.h, translate.cxx:
 	Remove printf %n directive and references to it in documentation.
-=======
+
 2008-12-03  Roland McGrath  <roland@redhat.com>
 
 	PR6925
@@ -21,7 +20,6 @@
 
 	PR7063
 	* buildrun.cxx (run_pass): Obey SYSTEMTAP_STAPRUN environment variable.
->>>>>>> 2f62657c
 
 2008-12-03  Frank Ch. Eigler  <fche@elastic.org>
 
