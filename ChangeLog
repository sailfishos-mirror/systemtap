--- conflicted
+++ resolved
@@ -1,4 +1,3 @@
-<<<<<<< HEAD
 2009-02-03  Dave Brolley  <brolley@redhat.com>
 
 	* NEWS: Update status of client/server.
@@ -16,12 +15,11 @@
 	directly, not the directory below it.
 	* stap-serverd: Specify the full database directory name when calling
 	stap-add-server-cert.
-=======
+
 2009-02-03  Mark Wielaard  <mjw@redhat.com>
 
 	* elaborate.cxx (match_node::find_and_build): Disambiguate error
 	messages.
->>>>>>> a8cf6a45
 
 2009-02-02  Stan Cox  <scox@redhat.com>
 
