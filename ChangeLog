<<<<<<< HEAD
2008-08-29  Stan Cox  <scox@redhat.com>

	* elaborate.cxx (add_global_var_display): Repopulate symbol/type info.
=======
2008-08-29  David Smith  <dsmith@redhat.com>

	* tapsets.cxx (utrace_derived_probe_group::emit_probe_decl):
	Pushed quiesce logic down into the task_finder layer.
	(utrace_derived_probe_group::emit_module_decls): Removed quiesce
	handler routines.  Syscall probe handler detaches if systemtap
	state isn't correct.
>>>>>>> b20bac3a

2008-08-29  Wenji Huang <wenji.huang@oracle.com>

	* main.cxx (printscript): Print variable name and type for listing mode.

2008-08-28  Frank Ch. Eigler  <fche@elastic.org>

	* elaborate.cxx (add_global_var_display): Render array indexes
	in [key,key,key] vs. [key][key][key] form.

2008-08-27  Stan Cox  <scox@redhat.com>

	* elaborate.cxx (add_global_var_display): New.
	(semantic_pass): Call it.
	(dead_assignment_remover::visit_assignment): Don't remove written
	but unread global variables.
	* NEWS, stap.1.in: Document

2008-08-26  David Smith  <dsmith@redhat.com>

	* buildrun.cxx (compile_pass): Added autoconf-dpath-path.c.

	* Makefile.am: Simplified "rpm" target a bit.
	* Makefile.in: Regenerated.

	* Makefile.am: Moved tar archive creation step from "rpm" target
	into "dist-gzip" target.
	* Makefile.in: Regenerated.

2008-08-25  Frank Ch. Eigler  <fche@elastic.org>

	* Makefile.am (AUTOMAKE_OPTIONS): Add "no-dist".  Remove all
	"make dist"-oriented targets and macros.  
	(rpm): Rewrite.  Allow parametrization with RPMBUILDFLAGS=.
	* Makefile.in: Regenerated.
	* systemtap.spec: Make configuration macros at top overridable.

2008-08-25  David Smith  <dsmith@redhat.com>

	* tapsets.cxx (utrace_derived_probe_group::emit_module_init): Make
	sure we count the number of utrace probes correctly.
	(utrace_derived_probe_group::emit_module_exit): Ditto.

2008-08-25  Dave Brolley  <brolley@redhat.com>

	* Makefile.am (installcheck): Remove $(EXTRA_SYSTEMTAP_PATH) from
	invocation of $(MAKE).
	* Makefile.in: Regenerated.
	* aclocal.m4: Regenerated.
	* stap-client (parse_options): Don't quote an argument if it is already
	quoted.
	(send_request): Timeout after 10 seconds.
	(receive_response): Timeout after 5 minutes.
	(choose_server): Add missing $ to variable reference.
	(connect_to_server): Timeout after 10 seconds.
	* stap-server (receive_request): Don't check for a "request:"
	message. Timeout after 10 seconds.
	(send_response): Timeout after 10 seconds.
	* stap-serverd (initialization): Remove tmpdir_prefix_serverd and
	port2. No need for a temp directory.
	(listen): Fifo no longer necessary. Call nc and pipe the output to
	process_request in the background.
	(process_request): New function.
	(fatal): Kill stap-server followed by nc. No tmpdir to remove.

2008-08-24  Frank Ch. Eigler  <fche@elastic.org>

	* tapsets.cxx (query_statement): Leave empty string for unknown file
	name.
	(dwarf_derived_probe ctor): Don't synthesize "@filename:lineno"
	probe point pieces for unknown files/lines.

2008-08-21  David Smith  <dsmith@redhat.com>

	* tapsets.cxx (itrace_derived_probe_group::emit_module_decls):
	Updated task finder callback function signature.
	(utrace_derived_probe_group::emit_module_decls): Ditto.

2008-08-20  David Smith  <dsmith@redhat.com>

	* tapsets.cxx (utrace_derived_probe_group::emit_probe_decl):
	Supports original and new utrace interfaces.
	(utrace_derived_probe_group::emit_module_decls): Ditto.

2008-08-20  Dave Brolley  <brolley@redhat.com>

	* stap-client: Ignore SIGHUP and SIGPIPE.
	(initialization): Set b_specified.: 
	(parse_options): Handle the -b option. Quote $stap_arg. Use process_m.
	(process_m): New function.
	(process_o): Set stdout_redirection to simply the filename.
	(process_response): Obtain the exit code from stap on the server side.
	Copy the module to the current directory if -m was specified.
	Call stream_output.
	(stream_output): It's back.
	(maybe_call_staprun): Print status messages for -v. Leave v_level
	unchanged. Pass -o option to staprun. Wait until the staprun job
	disappears.
	(terminate): Redirect message to stderr.
	(interrupt): Only kill staprun if it's still running. Call cleanup
	if exiting.
	(ignore_signal): New function.
	* stap-server (receive_request): Quote the job specifier.
	(send_response): Likewise.
	(read_data_file): Use read to check the first line. Use cat the read
	the entire file.
	* stap-serverd (listen): Quote job specifier.
	(terminate): Likewise.

2008-08-19  David Smith  <dsmith@redhat.com>

	PR 6841
	* tapsets.cxx (utrace_derived_probe_group::emit_probe_decl):
	Workaround utrace bug by quiescing threads before attaching a
	utrace syscall engine to them.
	(utrace_derived_probe_group::emit_module_decls): Emit quiesce
	handler.

2008-08-18  David Smith  <dsmith@redhat.com>

	* tapsets.cxx (register_standard_tapsets): Add missing
	'process.syscall' and 'process.syscall.return' bindings.

2008-08-16  Mark Wielaard  <mjw@redhat.com>

	* configure.ac (build_elfutils): Mention possible distro
	specific elfutils development sub-packages needed when not found.

2008-08-15  David Smith  <dsmith@redhat.com>

	* tapsets.cxx (utrace_builder::build): Change system-wide probes
	from 'process("*").begin' to 'process.begin'.
	(register_standard_tapsets): Add new 'process' binding.
	* stapprobes.5.in: Change system-wide probes
	from 'process("*").begin' to 'process.begin'.

2008-08-15  Frank Ch. Eigler  <fche@elastic.org>

	PR 6836
	* tapsets.cxx (dwarf_var...visit_target_symbol): Emit
	"return=0xf00" instead of "$return=0xf00" for $$return,
	for consistency with other variables.
	* NEWS, stapprobes.5.in: Update.

2008-08-15  Frank Ch. Eigler  <fche@elastic.org>

	PR 6836.
	* tapsets.cxx (dwarf_var...visit_target_symbol): Show
	"var=?" for unlocatable variables.  Support $$return.
	Make sure $$parms/etc. work in .return probes too.
	* testsuite/semok/thirtytwo.stp: New test.
	* NEWS, stapprobes.5.in: Document them.

2008-08-15  Michael Meeks  <michael.meeks@novell.com>

	* configure.ac: suggest (SUSE) package name for dwfl.

	* buildrun.cxx (compile_pass): if extremely verbose, pass through
	output from stap checks - helps to debug generic test compile
	problems.

2008-08-14  Dave Brolley  <brolley@redhat.com>

	PR 6834
	* stap-client (initialization): initialize staprun_running.
	(send_request): No server response message required.
	(receive_response): No server response message required. Simply
	receive the tar file. The tar file should contain a file called 'rc'.
	(connect_to_server): Use 'nc'.
	(disconnect_from_server): No action required.
	(process_response): Renamed from 'stream_output'. Obtain the exit
	code from the 'rc' file.
	(maybe_call_staprun): set 'staprun_running' while staprun is running.
	(check_server_error): Removed.
	(server_fatal): Removed.
	(cleanup): Redirect stderr of 'kill' to /dev/null.
	(interrupt): Pass SIGINT on to staprun, if it is running. Otherwise,
	exit.
	* stap-server (initialization): Create the server temp directory here...
	(unpack_request): ... not here.
	(receive_request): Don't send a ready message.
	(create_response): Write the exit code of 'stap' to the 'rc' file.
	(send_response): Don't send a status message.
	(fatal,error): Redirect to $tmpdir_server/stderr.

2008-08-13  Dave Brolley  <brolley@redhat.com>

	* stap-client: Trap SIGTERM and SIGINT.
	(unpack_response): chown of the systemtap temp directory before
	we move it and only if we didn't create it.
	(maybe_call_staprun): Check $e_script when determining whether a
	script was specified. Provide the -c option to staprun. Run staprun
	in the background and wait for it.
	(terminate,interupt): New functions.

2008-08-13  Frank Ch. Eigler  <fche@elastic.org>

	* Makefile.am (stamp-elfutils): Override build-elfutils'
	bin_PROGRAMS to not bother build binaries we're not using.
	* Makefile.in: Regenerated.

2008-08-12  Frank Ch. Eigler  <fche@elastic.org>

	* buildrun.cxx (compile_pass): Add ugly kbuild hack for hand-built
	x86 kernels that are made with O= (separate object/module-building
	directory).

2008-08-12  David Smith  <dsmith@redhat.com>

	PR 6445 (partial)
	* tapsets.cxx (utrace_builder::build): Validates pid and allows
	probing of "*" to mean all threads.
	* stapprobes.5.in: Added note about a process path of "*" means to
	probe all threads.

2008-08-11  Wenji Huang  <wenji.huang@oracle.com>

	* tapsets.cxx : Fixed compilation warning on gcc 3.x.

2008-08-11  Frank Ch. Eigler  <fche@elastic.org>

	* tapsets.cxx (translate_final_fetch_or_store): Reject some
	unhandleable types such as floats.
	(dwarf_var...visit_target_symbol): Tweak logic of $$var expansion
	to quietly skip over any $context variables that cause exceptions.

2008-08-11  Frank Ch. Eigler  <fche@elastic.org>

	* tapsets.cxx (dwarf_var_expanding...visit_target_symbol):
	Don't add a \n at the end of $$vars/$$parms/$$locals.

2008-08-11  Frank Ch. Eigler  <fche@elastic.org>

	PR5049
	* tapsets.cxx (cu_name_matches, collect_srcfiles_matching):
	Implicitly but optionally prefix probe source filenames with "*/".
	* stapprobes.5.in: Document this.

2008-08-11  Dave Brolley  <brolley@redhat.com>

	* stap-client (disconnect_from_server): Call after receive_response.
	* stap-server (stap_rc): Renamed from 'rc'. Don't use it as an exit
	code.
	* stap-serverd (listen): Set pipefail so that we get the rc of nc
	if it fails. Make multiple attempts to establish a server.
	(fatal): Call 'terminate'.

2008-08-11  Frank Ch. Eigler  <fche@elastic.org>

	PR5049
	* tapsets.cxx (cu_name_matches, collect_srcfiles_matching):
	Implicitly prefix probe source filenames with "*".

2008-08-11  David Smith  <dsmith@redhat.com>

	* tapsets.cxx (utrace_builder::build): Fixed indentation.

2008-08-11  Mark Wielaard  <mwielaard@redhat.com>

	* Makefile.am (install-data-local): Use INSTALL_PROGRAM for executable
	stp scripts.
	* Makefile.in: Regenerated.

2008-08-09  Frank Ch. Eigler  <fche@elastic.org>

	* Makefile.am (example index): Only warn and instruct on index
	regeneration.  Do not actually perform it as the source tree
	should be considered (and can really be) read-only.
	* Makefile.in: Regenerated.

2008-08-08  Dave Brolley  <brolley@redhat.com>

	* stap-client: Use quotes when echoing. Exit with $rc.
	(initialization): Initialize 'rc'.
	(parse_options): Manage the command line in three pieces:
	pre-script name, script name, post-script name.
	(process_*): Likewise.
	(send_request): Redirect stdout of 'nc' to /dev/null.
	(receive_response): Handle "failed:" response. Redirect stdin of 'nc'
	from /dev/zero.
	(maybe_call_staprun): Check $rc. Check the requested phase limit
	before looking for the module.
	* stap-server: Use quotes when echoing. Exit with $rc.
	(initialization): Initialize 'rc'.
	(receive_request): Start 'nc' in the background before sending the
	"ready:" message. Redirect stdin of 'nc' from /dev/zero.
	(read_data_file): Allow for multiple lines of data.
	(call_stap): Quoet $cmdline. Set 'rc'.
	(send_response): Send "failed:" if stap is unsuccessful. Start 'nc'
	in the background before sending the response.
	(cleanup): Kill any running 'nc' job.
	(terminate): Exit with $rc.
	* stap-serverd: Start the server before advertising our presence.
	* stap-find-or-start-server: Echo 0 if a server is already running.
	Echo -1 if no server is running and one can't be started.
	* stap-start-server: Wait until the server starts before exiting. Exit
	with 1 if the server does not start.
	* systemtap.spec: Move client side script to the runtime sub package.
	The main package and the runtime sub package both depend on avahi-tools
	and nc.
	* Makefile.am: Revert previous changes. Now done in
	testsuite/lib/systemtap.exp.
	* Makefile.in: Regenerated.

2008-08-08  David Smith  <dsmith@redhat.com>

	* tapsets.cxx (utrace_derived_probe_group::emit_module_decls):
	Calls stap_utrace_detach() to perform detach.

2008-08-08  Mark Wielaard  <mwielaard@redhat.com>

	* Makefile.am (EXAMPLE_BUILD_DIR): Removed. Examples indexes are
	always in srcdir.
	(dist-hook): Always install examples from srcdir.
	* Makefile.in: Regenerated.

2008-08-08  Mark Wielaard  <mwielaard@redhat.com>

	* Makefile.am (rpm): Refer to srcdir spec file so make rpm works in
	builddir.
	* Makefile.in: Regenerated.

2008-08-08  Mark Wielaard  <mwielaard@redhat.com>

	* systemtap.spec: Disable chmodding of samples/kmalloc-top.
	It is currently not installed.

2008-08-08  Mark Wielaard  <mwielaard@redhat.com>

	* Makefile.am (all-local): Depend on example_index, which now
	doesn't generate anything in $srcdir anymore, only $builddir.
	(EXAMPLE_SOURCE_DIR): New var.
	(EXAMPLE_BUILD_DIR): New var.
	(EXAMPLE_META_FILES): New var.
	(EXAMPLE_INDEX_GEN): New var.
	(example_index): New target.
	($EXAMPLE_BUILD_DIR/index.html): Likewise.
	(install-data-local): Install examples from $buildir.
	* Makefile.in: Regenerated.
	* aclocal.m4: Likewise.

2008-08-07  Frank Ch. Eigler  <fche@elastic.org>

	* Makefile.am (all-local): Don't run indexing code, since $srcdir
	may be read-only.
	(install-data): Simplify sample script installation; limit sources
	to systemtap.examples directory only.
	* Makefile.in: Regenerated.

2008-08-07  Mark Wielaard  <mwielaard@redhat.com>

	* Makefile.am (all-local): Add example_index.
	(dist-hook): Likewise.
	(EXAMPLE_SRC): Add index and support files.
	(EXAMPLE_INDEXES): New file list.
	(example_index): New target.
	(clean-local): Remove generated indexes.
	* Makefile.in: Regenerated.

2008-08-07  Mark Wielaard  <mwielaard@redhat.com>

	* systemtap.spec: Add comment about versioned vs unversioned docs.

2008-08-06  Frank Ch. Eigler  <fche@elastic.org>

	* stap-find-servers (match_server, client_sysinfo):
	Use "sysinfo=...." keyword in mdns TXT record.
	* stap-serverd (advertise_presence): Ditto.
	(initialization): Locate random usable server port if needed.
	(listen): Complain if port turns out to be unusable after all.

2008-08-06  Josh Stone  <joshua.i.stone@intel.com>

	PR 6820
	From Eugeniy Meshcheryakov eugen@debian.org:
	* staprun.8.in: fix minor formatting problems

2008-08-05  Stan Cox  <scox@redhat.com>

	* NEWS: Updated $$vars, $$parms, $$locals.
	* tapsets.cxx (visit_target_symbol): Missing break typo.

2008-08-04  Stan Cox  <scox@redhat.com>

	* tapsets.cxx (dwarf_var_expanding_copy_visitor::visit_target_symbol): 
	Add support for $$vars, $$parms, and $$locals.
	* stapprobes.5.in: Likewise.
	* doc/langref.tex: Likewise.

2008-08-02  Frank Ch. Eigler  <fche@elastic.org>

	* translate.h (translator_output::assert_0_indent): New function.
	* translate.cxx (emit_*): Add a couple of calls to confirm
	newline(1)/(-1) nest matching.

2008-07-30  Dave Brolley  <brolley@redhat.com>

	* stap-client (create_request): No need for random suffix for
	cmdline and sysinfo files.
	* stap-server (read_data_file): File name is exactly as specified.
	Check that it exists.

2008-07-29  Dave Brolley  <brolley@redhat.com>

	* Makefile.am (bin_SCRIPTS): add stap-find-servers, stap-start-server,
	stap-find-or-start-server, stap-stop-server.
	(EXTRA_DIST): Likewise.
	(check): Ensure that a compatible systemtap server is running before
	running the tests, if requested. If we start a sterver, stop it after
	running the tests.
	(installcheck): Likewise.
	* stap-client (parse_options): Specify stdin as 'scripts/-' on the
	generated command line.
	(create_request): Use $script_file instead of '-'.
	(unpack_response): Existence of the systemtap temp directory is
	optional.
	(find_and_connect_to_server): Use stap-find-servers and choose_server.
	(choose_server): Rewritten from match_server. Examine multiple
	servers.
	(connect_to_server): New function.
	(maybe_call_staprun): Check for existence of a module.
	Use staprun_PATH.
	(staprun_PATH): New function.
	(fatal): Call disconnect_from_server.
	(server_fatal): Likewise.
	* stap-server: Catch SIGTERM and SIGINT.
	(create_response): Check for the existence of $tmpdir_stap.
	(terminate): New function.
	* stap-serverd: Catch SIGTERM and SIGINT.
	(listen): Run 'nc | stap-server' in the background and wait for them
	to finish.
	(terminate): Renamed from handle_sigint. Kill avahi-publish-service
	and nc.
	* systemtap.spec: Add stap-find-servers, stap-start-server,
	stap-find-or-start-server, stap-stop-server.
	* Makefile.in: Regenerated.

2008-07-28  Dave Nomura  <dcnltc@us.ibm.com>

	* session.h (struct systemtap_session): Added itrace_derived_probe
	group.
	* elaborate.cxx (systemtap_session::systemtap_session): Added
	initialization of itrace_derived_probes.
	* tapsets.cxx (struct itrace_derived_probe): Add derived_probe
	struct for holding info needed by itrace probes.
	(struct itrace_derived_probe_group): New derived_probe_group
	to handle itrace probes.
	(itrace_derived_probe::itrace_derived_probe): Needed for use with
	task_finder.
	(itrace_derived_probe_group::join_group): Ditto.
	(itrace_derived_probe_group::enroll): Ditto.
	(itrace_derived_probe_group::emit_probe_decl): Ditto.
	(itrace_derived_probe_group::emit_module_decls): Ditto.
	(itrace_derived_probe_group::emit_module_init): Ditto.
	(itrace_derived_probe_group::emit_module_exit): Ditto.
	* stapprobes.5.in : Added documentation of itrace probe.

2008-07-24  Josh Stone  <joshua.i.stone@intel.com>

	* buildrun.cxx (compile_pass): Remove STAPCONF_MODULE_NSECTIONS,
	and add STAPCONF_ONEACHCPU_RETRY

2008-07-23  Frank Ch. Eigler  <fche@elastic.org>

	From James Bottomley <James.Bottomley@HansenPartnership.com>:
	* tapsets.cxx (query_dwarf_func): Silently skip inlined function
	instances that have no entrypc.

2008-07-18  Masami Hiramatsu  <mhiramat@redhat.com>

	BZ 442528 (PR6028)
	* tapsets.cxx (emit_module_decls): Add dummy kprobe on ia64.
	(emit_module_init): register dummy kprobes for fixing bsp offset on
	ia64.
	(emit_module_exit): unregister dummy kprobes on ia64.

2008-07-18  Frank Ch. Eigler  <fche@elastic.org>

	BZ 442528, From Masami Hiramatsu <mhiramat@redhat.com>
	* elaborate.h (emit_probe_local_init): New derived_probe member.
	* tapsets.cxx (dwarf_derived_probe): Implement it, for ia64 register
	unwind caching.

2008-07-17  Stan Cox  <scox@redhat.com>

	* tapsets.cxx (iterate_over_srcfile_lines): Avoid statement wildcard
	lines without a unique address.

2008-07-17  <anithra@linux.vnet.ibm.com>

	* main.cxx (handle_interrupt): Forward received signal to process
	group.

2008-07-17  Masami Hiramatsu <mhiramat@redhat.com>

	* systemtap.spec (%files): Add stap-server and stap-serverd.
	(%files runtime): Add stap-client.

2008-07-17  David Smith  <dsmith@redhat.com>

	* systemtap.spec: Moved comment that was on the same line as
	"Version", which rpmbuild didn't like.

2008-07-17  Frank Ch. Eigler  <fche@elastic.org>

	* translate.cxx (dump_unwindsyms): Produce symbol tables and section
	lists for all text-like sections, useful for -ffunction-sections type
	kernel modules.
	(emit_symbol_data): Tolerate missing unwind/symbol data during
	elf processing.  Subsequently warn about anything missing.

2008-07-16  Frank Ch. Eigler  <fche@elastic.org>

	* configure.ac: Bumped version to 0.7.1.
	* systemtap.spec: Renamed from systemtap.spec.in; don't autoconf it
	just on account of @VERSION@.
	* Makefile.am (EXTRA_DIST): Distribute it.
	* Makefile.in, configure, testsuite/configure: Regenerated.

2008-07-16  Dave Brolley  <brolley@redhat.com>

	* Makefile.am (EXTRA_DIST): Add stap-client, stap-server, stap-serverd.
	* Makefile.in: Regenerated.

2008-07-14  David Smith  <dsmith@redhat.com>

	* tapsets.cxx
	(utrace_var_expanding_copy_visitor::visit_target_symbol):
	Synthesize a function to get the value of $syscall.

2008-07-14  Dave Brolley  <brolley@redhat.com>

	* Makefile.am (bin_SCRIPTS): Add stap-client, stap-server, stap-serverd.
	* Makefile.in: Regenerated.
	* aclocal.m4: Regenerated.

2008-07-12  Frank Ch. Eigler  <fche@elastic.org>

	PR 6738.
	* buildrun.cxx (compile_pass): Add autoconf-uaccess.c.
	* translate.cxx (translate_pass): #include <linux/vermagic.h> for
	maximum version compatibility for UTS_RELEASE.

2008-07-12  Frank Ch. Eigler  <fche@elastic.org>

	By Andy Fitzsimon <afitzsim@redhat.com>:
	* smileytap.svg: New file.

2008-07-11  Frank Ch. Eigler  <fche@elastic.org>

	PR 6739
	* tapsets.cxx (global_alias_cache): Make this a per-module/cu cache,
	just like the function cache.
	(update_alias_cache): Removed.  Instead ...
	(declaration_resolve): Compute the lookup table for this module/cu,
	but only once.

2008-07-11  Frank Ch. Eigler  <fche@elastic.org>

	* translate.cxx (dump_unwindsyms): Start tolerating user-space programs,
	which may be unrelocatable.

2008-07-11  Frank Ch. Eigler  <fche@elastic.org>
	
	* hash.cxx (find_hash): Mix in -d MODULE names.

2008-07-10  Frank Ch. Eigler  <fche@elastic.org>

	* main.cxx (main): If "-k" (save temp directory) was supplied, 
	disable caching.

2008-07-10  Frank Ch. Eigler  <fche@elastic.org>

	PR 6703.
	* tapsets.cxx (mark_dwarf_redundancies): Tweak hashtable/iterator
	syntax for gcc 4.1 compatibility.

2008-07-10  Frank Ch. Eigler  <fche@elastic.org>

	PR 6736.
	* main.cxx (main,usage): Support new "-d MODULE" option to
	populate comp-unwindsyms module list.
	* stap.1.in: Document it.
	* tapsets.cxx (dwarf_query::add_probe_point): Add probed module
	to comp-unwindsyms set.
	(utrace_builder::build): Ditto for probed user-space program.
	* translate.cxx (emit_symbol_data): Emit _stp_module[] entry
	for each comp-unwindsyms member, including relocation bases
	and symbols, but not yet unwind data.
	* NEWS: Remove mention of temporarily disabled unwinder.
	* session.h: Corresponding changes.

2008-07-09  Mark Wielaard  <mwielaard@redhat.com>

	PR 6732
	* buildrun.cxx (compile_pass): Define STAPCONF_REAL_PARENT by
	calling autoconf-real-parent.c

2008-07-09  Frank Ch. Eigler  <fche@elastic.org>

	From James Bottomley <James.Bottomley@HansenPartnership.com>
	* tapsets.cxx: (dwflpp::global_alias_cache): New member.
	(declaration_resolve): Search it, called from translate_components.
	(update_alias_cache): Populate it, called from query_cu.

2008-07-09    <wenji.huang@oracle.com>

	* translate.cxx (visit_comparison): Remove unnecessary comparison.
	* translate.cxx (emit_symbol_data): Remove unused local variable.

2008-07-08  Dave Brolley  <brolley@redhat.com>

	* stap-client (client_sysinfo): Use `uname -rvm`.
	(receive_response): Wait for "done:" from the server. Clear server_ip
	when the server is incompatible.
	* stap-server (check_request): Quote "`server_sysinfo`".
	(server_sysinfo): Use `uname -rvm`.
	(send_response): Send "done:".
	* stap-serverd (advertise_presence): Use `uname -rvm`. Quote "$txt".

2008-07-07  Mark Wielaard  <mwielaard@redhat.com>

	* stapex.5.in: Add section on installed examples, samples and demos
	and how they are documented.

2008-07-07  Mark Wielaard  <mwielaard@redhat.com>

	* Makefile.am (install-data-hook): Install examples, demos and
	samples.
	(uninstall-local): Remove examples, demos and samples.
	* Makefile.in: Regenerated.
	* aclocal.m4: Likewise.
	* systemtap.spec.in (%install): Move examples.
	Don't copy over examples to src.
	(testsuite): Don't include src/examples.

2008-07-07  Mark Wielaard  <mwielaard@redhat.com>

	* systemtap.spec.in (%install): Move installed pdf files.
	(%files): Mark moved installed pdf as %doc files.

2008-07-03  Frank Ch. Eigler  <fche@elastic.org>

	* translate.cxx (translate_pass): Don't #include <linux/compile.h>.

2008-07-03  Dave Brolley  <brolley@redhat.com>

	* stap-serverd: New script.
	* stap-client (client_sysinfo): Client sysinfo is stripped down to
	the output of `uname -r` for now.
	(package_request): Don't create temporary server tar file here.
	(send_request): Communication protocol simplified. Use nc to send
	the tar file.
	(receive_response): Communication protocol eliminated. Simply wait
	for the file from the server using nc.
	(unpack_response): Create temporary server tar file here. Verify the
	contents of the server's response.
	(find_and_connect_to_server): Obtain server address and port from
	avahi-browse.
	(server_fatal): New function.
	(check_server_error): Call server_fatal.
	* stap-server (configuration): port is now provided as an argument.
	Default to port 65001.
	(initialization): Don't create temp work directory here.
	(receive_request): Communication protocol simplified. Receive the
	request file using nc.
	(unpack_request): Make temp work directory here. Verify the contents
	of the request.
	(server_sysinfo): New function.
	(check_compatibility): Exact match required.
	(package_response): Don't use -p on tar command.
	(send_response): Communication protocol eliminated. Simply send the
	file using nc.
	(main line): Pass "$@" to configuration.

2008-07-01  Frank Ch. Eigler  <fche@elastic.org>

	* main.cxx (main): In -vv mode, also dump out session arch/release
	values right at the top.

2008-06-29  Tim Moore  <timoore@redhat.com>

	* Makefile.am (EXTRA_DIST): Add auto_free.h.
	* Makefile.in: Regenerated.
	* auto_free.h (auto_free_ref): New class to free references to
	pointers allocated with malloc / realloc.
	* tapsets.cxx (iterate_over_srcfile_lines): Use auto_free_ref at
	top level of function to free srcsp.

2008-06-27  David Smith  <dsmith@redhat.com>

	* tapsets.cxx (utrace_derived_probe_group::emit_module_decls): Fix
	bug in handling process(PID) probes.

2008-06-24  K.Prasad  <prasad@linux.vnet.ibm.com>

	* tapset/vfs.stp: Deprecate probe points on old functions, namely
	generic_file_readv(), generic_file_writev(),
	generic_file_read() and generic_file_write().
	* tapset/vfs.stp: Enhance the tapset by
	providing more pure C functions, probes for newer VFS related functions
	* testsuite/buildok/vfs_testcase.stp: Created a testsuite for the
	new enhanced VFS Tapset which does a compile test i.e. with flags -up4

2008-06-25  Stan Cox  <scox@redhat.com>

	* tapsets.cxx (iterate_over_srcfile_lines): Only probe a line once.

2008-06-24  Tim Moore  <timoore@redhat.com>

	* auto_free.h: New file.
	* tapsets.cxx (iterate_over_srcfile_lines, read_symbols): Use
	auto_free instead of explicit calls to ::free().
	(Compare): Class for comparing func_info objects and their
	addresses.
	(get_index_for_address): Remove.
	(symbol_table::sort): new function.
	(query_module_symtab): Iterate over list_by_addr using iterator
	instead of index.
	(~symbol_table): Don't bother clearing list_by_addr and
	map_by_name.
	(add_symbol): Don't keep list_by_addr in order.
	(read_symbols, get_from_elf): Sort symbols after all are read.
	(get_func_containing_address): Use std::upper_bound.
	(purge_syscall_stubs): Don't iterate over whole list_by_addr
	vector; use std::equal_range to look for possible stub addresses.

2008-06-23  Frank Ch. Eigler  <fche@elastic.org>

	* session.h (module_cache): Add field here.
	* tapsets.cxx (dwflpp): Remove static field from here.
	(pathname_caching_callback): Use hacky micro-static to get to it.
	(*): Update other users of module_cache.
	* elaborate.cxx (systemtap_session ctor): Corresponding changes.

2008-06-23  David Smith  <dsmith@redhat.com>

	* tapsets.cxx (utrace_derived_probe_group::emit_probe_decl):
	Handles UDPF_NONE value.
	(utrace_derived_probe_group::emit_vm_callback_probe_decl): New
	function.
	(utrace_derived_probe_group::emit_module_decls): Calls
	emit_vm_callback_probe_decl() to set up vm_callbacks.

2008-06-23  Stan Cox  <scox@redhat.com>

	* NEWS: Updated .statement line number wildcard and line number range.
	* stapprobes.5.in: Likewise.
	* doc/langref.tex: Likewise.
	* tapsets.cxx (enum line_t): Add RANGE and WILDCARD.
	(iterate_over_srcfile_lines): Change lineno parm to lines[].
	Support RANGE and WILDCARD.
	(dwarf_query): Change line to line[]
	(dwarf_query::parse_function_spec): Parse RANGE and WILDCARD.

2008-06-20  wcohen  <wcohen@redhat.com>

	* stapfuncs.5.in: Add documentation for tapset/dev.stp functions.

2008-06-18  Josh Stone  <joshua.i.stone@intel.com>

	PR 6644
	* elaborate.cxx (dead_stmtexpr_remover::visit_block): Flatten nested
	block statements into a single block.
	(dead_stmtexpr_remover::visit_if_statement): Remove the possibility
	of if_statements with a null thenblock.  When an if lacks both then
	and else, either remove it completely or reduce it to a simple
	statment evaluating the condition.  With an else and no then, invert
	the condition and else becomes then.
	(void_statement_reducer): New optimization visitor that breaks
	statements in void context into smaller pieces, to expose more
	optimization opportunities.
	(semantic_pass_opt5, semantic_pass_opt6): Bump opt5 to opt6, and
	create a new opt5 that runs through void_statement_reducer.

2008-06-16  Frank Ch. Eigler  <fche@elastic.org>

	* tapsets.cxx (print_locals): Produce nothing instead of
	"(alternatives: (none found))" if no alternatives were found.

2008-06-16  Frank Ch. Eigler  <fche@elastic.org>

	* elaborate.cxx (session::print_warning): Change to take optional
	token as argument.
	(*): Adjust callers of print_warning() to pass a token.
	(print_token): New function, eliminate recent file name duplication.
	(print_error): Use it too.
	(semantic_pass_opt2): Tweak way read-only vars' alternatives are
	printed.  Eliminate relaxation-loop duplicates by printing warnings
	only on first iteration.  Print alternatives for globals too.
	* session.h: Corresponding changes.

2008-06-16  Stan Cox  <scox@redhat.com>

	* elaborate.cxx (semantic_pass_opt2): Only create function
	alternatives if needed.  Overload compare.

2008-06-13  Stan Cox  <scox@redhat.com>

	* elaborate.cxx (print_warning): Add optional_str parameter.
	(semantic_pass_opt2): List variable alternatives for probes and
	functions.
	* session.h (print_warning): Add optional_str parameter.

2008-06-13  Josh Stone  <joshua.i.stone@intel.com>

	* translate.cxx: Jump out directly after setting last_error, rather
	than passively checking last_error everywhere.
	* translate.cxx: Only make actionremaining checks at control points,
	i.e. roughly at the end of basic blocks, or after executing a few
	statements in a row.

2008-06-13  Frank Ch. Eigler  <fche@elastic.org>

	* main.cxx (main): Print generated module name for "-m FOO"
	runs also.  Stop warning about this implying uncached operation.

2008-06-12  Stan Cox  <scox@redhat.com>

	* elaborate.cxx (print_warning): Make parameter a const.

2008-06-11  Frank Ch. Eigler  <fche@elastic.org>

	* Makefile.am (EXTRA_DIST): Add dwarf_wrappers.h.

2008-06-11  Mark Wielaard  <mwielaard@redhat.com>

	* elaborate.cxx (print_warning): Only output WARNING, don't put it
	in the message_str and seen_warnings.
	* session.h (print_warning): Reindent.

2008-06-11  Frank Ch. Eigler  <fche@elastic.org>

	* elaborate.cxx (print_warning): Use session.seen_warnings[].

2008-06-10  Stan Cox  <scox@redhat.com>

	* elaborate.cxx (print_warning): New.
	* elaborate.cxx (semantic_pass_opt1): Use it.

2008-06-11  Tim Moore  <timoore@redhat.com>

	* dwarf_wrappers.h (dwfl_assert): Add overload with boolean value
	for assertion test.
	* dwarf_wrappers.cxx (dwfl_assert): Write boolean condition
	version.
	* tapsets.cxx (emit_address): Fix up dwfl_asserts that got negated
	in changes to dwfl_assert.

	PR 2608
	* dwarf_wrappers.h, dwarf_wrappers.cxx: New files.
	* Makefile.in: Regenerated.
	* tapsets.cxx (dwarf_assert, dwfl_assert): Move to
	dwarf_wrappers.h.
	(iterate_over_srcfile_lines, has_single_line_record,
	 query_srcfile_line): Use dwarf_line_t wrapper. 
	(die_has_pc): Take a reference to a Dwarf_Die instead of a
	pointer. Clean up use of dwfl_assert.
	(query_cu): Check that statement raw address matches the beginning
	of a statement record.
	* elaborate.h: Include iosfwd instead of iostream.
	(literal_map_t, resolve_prologue_endings,): New typedef.
	

2008-06-10  Jim Keniston  <jkenisto@us.ibm.com>

	* testsuite/systemtap.context/num_args.tcl: Run twice --
	once with dwarf (default) and once with --kelf --ignore-dwarf.
	* testsuite/systemtap.context/context.exp: Add num_args to
	testlist. :-}

2008-06-10  David Smith  <dsmith@redhat.com>

	* tapsets.cxx (utrace_derived_probe_group::emit_probe_decl):
	Initializes .vm_callback.

2008-06-10  Frank Ch. Eigler  <fche@elastic.org>

	PR 6470
	* NEWS: Note argv[] tapset.
	* parse.cxx (scan_pp): Better handle premature EOF.
	* stapvars.5.in: New file.
	* stap.1.in: Mention it.
	* Makefile.am (dist_man_MANS): Add stapvars.5.
	* configure.ac (AC_CONFIG_FILES): Add stapvars.5.in.
	* Makefile.in, configure: Regenerated.

2008-06-10  Frank Ch. Eigler  <fche@elastic.org>

	PR 6470
	* parse.cxx (scan_pp): Eliminate expand_args argument to control
	nested preprocess evaluation.  Rewrite to use a combination of
	exceptions and non-recursion.
	(lexer::scan): Ditto.  Interpret "$#" as the argc value in all
	cases.
	* parse.h: Corresponding decl changes.
	
2008-06-10  Frank Ch. Eigler  <fche@elastic.org>

	PR 6470
	* parse.cxx (eval_comparison): New template function.
	(eval_pp_conditional): Call it separately for string/string and
	int64/int64 cases.
	(lexer::scan): Provide better error message for invalid $NNN.

2008-06-09  Jim Keniston  <jkenisto@us.ibm.com>

	PR 6601
	* tapsets.cxx: For powerpc, reject symbols in .opd
	(function descriptor) section.

2008-06-09  Stan Cox  <scox@redhat.com>

	* NEWS: Updated kernel.statement relative line number.
	* stapprobes.5.in: Likewise.

2008-06-09  David Smith  <dsmith@redhat.com>

	* tapsets.cxx
	(utrace_var_expanding_copy_visitor::visit_target_symbol): Calls
	'syscall_nr' to get the value of '$syscall'.

	* tapsets.cxx (utrace_derived_probe::join_group): Removed
	generated inclusion of tracehook.h.
	(utrace_var_expanding_copy_visitor::visit_target_symbol): Uses
	'_stp_arg(0)' to get value of '$syscall'.

2008-06-06  Stan Cox  <scox@redhat.com>

	* tapsets.cxx (dwflpp::iterate_over_srcfile_lines): 
	Add parameter line_type_relative.  
	(enum line_t): New.
	(dwarf_query::line_type): New.
	(dwarf_query::parse_function_spec): Set line_type.

2008-06-06  David Smith  <dsmith@redhat.com>

	* NEWS: Updated utrace probes descriptions.
	* stapprobes.5.in: Ditto.

	* tapsets.cxx (enum utrace_derived_probe_flags): Redefined in
	terms of probe types instead of utrace events.
	(utrace_var_expanding_copy_visitor::visit_target_symbol): Uses new
	utrace_derived_probes_flags values.
	(utrace_builder::build): Handles new probe types and new
	utrace_derived_probes_flags values.
	(utrace_derived_probe_group::emit_probe_decl): Updated to handle
	new utrace_derived_probe_flags values.
	(utrace_derived_probe_group::emit_module_decls): Ditto.  Also
	correctly handles 'begin' events correctly by installing a quiesce
	handler (instead of running the probe directly).
	(register_standard_tapsets): Registers updated utrace probe
	types.

2008-06-05  Srinivasa DS <srinivasa@in.ibm.com>
	*configure,configure.ac: -fpie option puts limit on GOT size
	   and hence systemtap build fails on s390. So use -fPIE which
	   doesn't put limit on GOT size.

2008-06-04  Jim Keniston  <jkenisto@us.ibm.com>

	* testsuite/systemtap.context/num_args.{stp,tcl}: Added.
	Same as args.{stp,tcl}, but refs args using *_arg().

2008-06-04  Jim Keniston  <jkenisto@us.ibm.com>

	PR 6588
	* tapset/syscalls.stp: Remove return aliases for exit and exit_group.
	* testsuite/semok/syscalls_return.stp: Regression test

2008-06-03  David Smith  <dsmith@redhat.com>

	* tapsets.cxx: Added several string tokens that are used instead
	of hard-coded strings.
	(register_standard_tapsets): Uses new string tokens.

2008-06-03  Frank Ch. Eigler  <fche@elastic.org>

	PR 6429.
	* Makefile.am: Don't link stapio with -ldw.
	* Makefile.in: Regenerated.

2008-05-29  Mark Wielaard  <mwielaard@redhat.com>

	* Makefile.am (installcheck): Check that make install was run.
	* Makefile.in: Regenerated.

2008-06-02  Frank Ch. Eigler  <fche@elastic.org>

	PR6534
	* translate.cxx (c_unparser::emit_module_init): Use UTS_RELEASE
	instead of uts_sem/utsname() as kernel version-checking hack.

2008-06-02  Dave Brolley  <brolley@redhat.com>

	* stap-client (initialization): port is no longer hard coded.
	Initialize avahi_service_tag to _stap._tcp.
	(find_and_connect_to_server): Handle server/port returned by
	match_server.
	(match_server): Obtain server ip address and port from output
	of the -r option to avahi-browse. Echo a server/port pair.

2008-06-02  Zhaolei  <zhaolei@cn.fujitsu.com>

	* main.cxx (main): Fix the problem that kernel module compile
	failure when runtime directory is set to relative path(stap -R).

2008-05-30  Dave Brolley  <brolley@redhat.com>

	* stap-client, stap-server: New compile server and client scripts.

2008-05-30  Srinivasa DS  <srinivasa@in.ibm.com>
	PR 6562
	* tapsets.cxx, translate.cxx: modified one argument for
				dwfl_linux_kernel_report_offline().
	* testsuite/systemtap.base/debugpath.exp: Modified testsuite for new
				SYSTEMTAP_DEBUGINFO_PATH behaviour.
	* stap.1.in: Modified manpage for new SYSTEMTAP_DEBUGINFO_PATH behaviour.

2008-05-29  Jim Keniston  <jkenisto@us.ibm.com>

	PR 6582
	* tapset/context.stp: Added registers_valid().
	* stapfuncs.5.in: Ditto.
	* tapset/x86_64/registers.stp: Added registers_valid() check.
	* tapset/ppc64/registers.stp: Ditto.
	* tapset/i686/registers.stp: Ditto.  Also fixed warnings due to
	sp_offset and ss_offset not being global.

2008-05-29  Ananth N Mavinakayanahalli <ananth@in.ibm.com>

	PR 6563
	* tapset/ppc64/registers.stp: Fix powerpc dwarfless argument access

2008-05-28  Josh Stone  <joshua.i.stone@intel.com>

	PR 6529
	* translate.cxx (c_unparser::visit_return_statement): Make sure we
	notice errors from evaluating return values.

2008-05-28  David Smith  <dsmith@redhat.com>

	* tapsets.cxx (utrace_derived_probe_group::emit_module_decls):
	Removed debug print.

	* tapsets.cxx (utrace_derived_probe_group::emit_probe_decl):
	Instead of adding clone handlers, just call the probes directly.
	(utrace_derived_probe_group::emit_module_decls): For syscall
	probes, on exec detach the parent's utrace engine from the child.

2008-05-27  Josh Stone  <joshua.i.stone@intel.com>

	PR 6432
	* buildrun.cxx (compile_pass): Add the autoconf test for probe_kernel_*
	functions, but leave it #if-0'ed for now.

2008-05-23  Jim Keniston  <jkenisto@us.ibm.com>

	PR 4311, cont.  Address powerpc dwarfless test failures.
	* tapsets.cxx: Convert .funcname to funcname when adding it
	to our symbol table.  Accept all weak symbols except those
	that map to sys_ni_syscall.
	
2008-05-23  Srinivasa DS <srinivasa@in.ibm.com>
	PR 6429: Inerim fix to avoid compilation error of systemtap module
	* runtime/transport/symbols.c:  added definitions of struct
	module_sect_attr, struct module_sect_attrs for 2.6.25 above kernels.

2008-05-22  Wenji Huang <wenji.huang@oracle.com>

	* tapsets.cxx (iterate_over_functions): Fix .statement(NUM) regression.

2008-05-22  Ananth N Mavinakayanahalli <ananth@in.ibm.com>

	* tapset/ppc64/registers.stp: Support powerpc register + arg lookup
	* stapfuncs.5.in: Add powerpc bits; indicate scope of uarg_* access

2008-05-21  David Smith  <dsmith@redhat.com>

	* tapsets.cxx (utrace_derived_probe_group::emit_module_decls):
	Added new 'event_flag' parameter to task_finder callback.  Only
	calls probe handlers if we received the correct event.

2008-05-20  Frank Ch. Eigler  <fche@elastic.org>

	PR 6538
	* elaborate.cxx (semantic_pass_opt2): Warn about read-only locals and
	globals.
	(visit_foreach_loop): Belatedly recognize index symbols as lvalues.

2008-05-21  Stan Cox  <scox@redhat.com>

	* elaborate.cxx (dead_assignment_remover::visit_binary_expression): New.
	(dead_assignment_remover::visit_assignment): Allow rhs simplification.
	
2008-05-20  Tim Moore  <timoore@redhat.com>

	* configure.ac: Check for tr1/unordered_map header.
	* tapsets.cxx: Use tr1::unordered_map if available.
	* configure, config.in: Regenerated.

2008-05-19  Stan Cox  <scox@redhat.com>

	* elaborate.cxx (dead_assignment_remover::visit_arrayindex): New method.
	(dead_assignment_remover::visit_functioncall): New method.
	(dead_assignment_remover::visit_if_statement): New method.
	(dead_assignment_remover::visit_for_loop): New method.

2008-05-19  William Cohen  <wcohen@redhat.com>

	* main.cxx (setup_signals): Remove sa_restorer initialization.

2008-05-17  Frank Ch. Eigler  <fche@elastic.org>

	* elaborate.cxx (semantic_pass): Error on #probes=0, but not in
	listing mode.
	(semantic_pass_optimize[12]): Remove inappropriate check from here.

2008-05-17  Frank Ch. Eigler  <fche@elastic.org>

	* tapsets.cxx (cu_function_cache_t): Switch to <ext/hash_map>s,
	since these tables tend to get pretty big.

2008-05-16  Frank Ch. Eigler  <fche@elastic.org>

	PR 5643
	* tapsets.cxx (cu_function_cache_t): Reorganize into
	mod:cu->function->DIE lookup table.  Consider merging into symtab
	later.
	(mark_dwarf_redudancies): Adapt.
	(iterate_over_functions): Rewrite.
	(dwarf_builder::build): Cache kprobes etc. symbol addresses.
	* elaborate.cxx (systemtap_session ctor): Clear additional POD fields.

2008-05-15  David Smith  <dsmith@redhat.com>

	* main.cxx (setup_signals): New function.
	(main): Calls setup_signals() to setup signal handling.  When
	removing the temporary directory, ignore signals.

2008-05-13  Ananth N Mavinakayanahalli <ananth@in.ibm.com>
	PR 5955.
	* parse.cxx (parser::parse_global): accept ";" terminated globals
	* NEWS - update documentation
	* testsuite/systemtap.base/global_vars.(stp/exp) - supporting tests
	* testsuite/parseko/twenty(four/five).stp - supporting tests

2008-05-12  Jim Keniston  <jkenisto@us.ibm.com>

	PR 4311 - Function boundary tracing without debuginfo: Phase II
	Merged dwarfless branch into mainline.  But first...
	* runtime/regs.c: Removed register name:value lookup facility.
	Moved basically all register-lookup code to the i686 and x86_64
	registers.stp tapsets.  Args stuff shared between i386 and
	x86_64 remains in regs.c.
	* tapset/{i686,x86_64}/registers.stp: Moved register-lookup
	code from runtime/regs.c to here.
	
2008-05-12  Jim Keniston  <jkenisto@us.ibm.com>

	(2008-05-06 in dwarfless branch)
	PR 4311 - Function boundary tracing without debuginfo: Phase II
	* stapfuncs.5.in: Added sections on CPU REGISTERS and
	NUMBERED FUNCTION ARGUMENTS.

2008-05-12  Jim Keniston  <jkenisto@us.ibm.com>

	(2008-05-05 in dwarfless branch)
	PR 4311 - Function boundary tracing without debuginfo: Phase II
	* runtime/regs.c: Added register name:value lookup facility.
	Added support for register and arg lookup for i386 and x86_64.
	* tapset/{i686,x86_64}/registers.stp: New: support for register
	and arg lookup.
	* tapsets.cxx, translate.cxx: Added regparm field to struct
	context.
	* tapset/nd_syscall.stp: syscall.stp migrating toward numbered
	args rather than named args.

2008-05-12  Jim Keniston  <jkenisto@us.ibm.com>

	(2008-04-18 in dwarfless branch)
	PR 4311 - Function boundary tracing without debuginfo: Phase I
	* tapsets.cxx: Major rework of dwflpp, dwarf_query, and related
	code to make do with elf info if dwarf info is absent, or
	(in the case of vmlinux) make do with a System.map-style
	symbol table if even the elf file is absent.
	* main.cxx: Use getopt_long instead of getopt.	Added --kelf,
	--kmap, --ignore-vmlinux, and --ignore-dwarf.
	* hash.cxx, session.h, stap.1.in: Added --kelf, --kmap,
	--ignore-vmlinux, and --ignore-dwarf.
	* testsuite/{semok,semko}/nodwf*.stp

2008-05-07  Frank Ch. Eigler  <fche@elastic.org>

	PR 6492.
	* main.cxx (main): let -l imply -w.

2008-05-05  Frank Ch. Eigler  <fche@elastic.org>

	PR 444886.  From <crquan@gmail.com>:
	* tapsets.cxx, translate.cxx: Add .../build/... to default debuginfo
	path, to ease search for hand-built kernels.

2008-05-01  Frank Ch. Eigler  <fche@elastic.org>

	PR 6474
	* configure.ac (--enable-pie): Add default option.
	* Makefile.am (stap* binaries): Use -fpie/-z relro/-z now as
	applicable.
	* configure, aclocal.m4, Makefile.in, doc/Makefile.in: Regenerated.

2008-04-30  Masami Hiramatsu  <mhiramat@redhat.com>

	PR 6008
	* main.cxx (main): Increase the limitation of buffer size to 4095MB.
	* staprun.8.in: Ditto.

2008-04-29  Frank Ch. Eigler  <fche@elastic.org>

	PR 6466
	* elaborate.cxx
	(dead_stmtexpr_remover): Expand scope to kill far more
	side-effect-free statemnets, including if/for/foreach.
	(semantic_pass_opt4): Warn on elided function/probe bodies.
	(typeresolution_info::visit_target_symbol): Dump parse tree of
	resolution-challenged functions/probes.
	(*): Adapt to probe->body being a statement*
	rather than a block*.
	* tapsets.cxx (*): Ditto.
	* staptree.cxx (block::block ctor): New cons constructor.
	* staptree.h: Corresponding changes.

2008-04-29  David Smith  <dsmith@redhat.com>

	* tapsets.cxx (utrace_derived_probe_group::emit_probe_decl): Added
	death event handlers to ensure that for every utrace_attach there
	is a corresponding utrace_detach.
	(utrace_derived_probe_group::emit_module_decls): Ditto.

2008-04-28  Frank Ch. Eigler  <fche@elastic.org>

	* translate.cxx (translate_pass): Don't #define TEST_MODE.

2008-04-26  Frank Ch. Eigler  <fche@elastic.org>

	* tapsets.cxx (common_probe_entryfn_prologue): Undo
	clear of overload-related context vars; add explanation why.

2008-04-25  Frank Ch. Eigler  <fche@elastic.org>

	* systemtap.spec.in: Simplify configuration defaults.

2008-04-25  David Smith  <dsmith@redhat.com>

	PR 6455.
	* tapsets.cxx (mark_builder::build): Handles markers with no
	format string.

2008-04-24  Frank Ch. Eigler  <fche@elastic.org>

	PR 6454.
	* main.cxx (printscript): Avoid string truncation heuristics, and
	also avoid plain probe::printsig.  Hold nose and dig down into
	raw location lists instead.

2008-04-24  Will Cohen  <wcohen@redhat.com>

	* aclocal.m4: Regenerated.
	* Makefile.am (example/*): Moved to testsuite/systemtap.examples.
	* Makefile.in: Regenerated.

2008-04-23  Frank Ch. Eigler  <fche@elastic.org>

	From: Srinivasa DS <srinivasa@in.ibm.com>
	* tapsets.cxx (blacklisted_p): Blacklist more init/exit sections.

2008-04-23  Frank Ch. Eigler  <fche@elastic.org>

	* tapsets.cxx (common_probe_entryfn_prologue): Clear
	overload-related context vars.

2008-04-22  hunt  <hunt@redhat.com>

	* staprun.8.in: Add documentation for -d option.

2008-04-22  David Smith  <dsmith@redhat.com>

	* tapsets.cxx (utrace_derived_probe_group::emit_module_decls):
	Removed debug statements.

2008-04-18  David Smith  <dsmith@redhat.com>

	* tapsets.cxx (struct utrace_builder): Added exec probes.
	(utrace_derived_probe_group::emit_probe_decl): Ditto.
	(utrace_derived_probe_group::emit_module_decls): Ditto.
	(register_standard_tapsets): Ditto.
	* stapprobes.5.in: Added information about exec probes.
	* NEWS: Added information about utrace probes.

	* stapprobes.5.in: Added information about utrace probes.

2008-04-17  Josh Stone  <joshua.i.stone@intel.com>

	* tapsets.cxx (build_blacklist): Fix regexps for atomics.
	* vim/syntax/stap.vim: Recognize the 'limit' keyword and script arguments,
	allow '$' in variable names, and highlight $target variables.

2008-04-17  David Smith  <dsmith@redhat.com>

	* tapsets.cxx (utrace_builder::build): Make sure that the PATH of
	'process("PATH")' probes is an absolute path.
	(utrace_derived_probe_group::emit_module_decls): Made calls to
	utrace probe handler functions conditional on which types of
	utrace probes are going to be output.

2008-04-16  Frank Ch. Eigler  <fche@elastic.org>

	* tapsets.cxx (task_finder_derived_probe): Add dummy constructor
	for old (RHEL4) gcc compatibility.

2008-04-16  Frank Ch. Eigler  <fche@elastic.org>

	PR 6417: From Srinivasa DS <srinivasa@in.ibm.com>:
	* tapsets.cxx (build_blacklist): Extend.

2008-04-15  David Smith  <dsmith@redhat.com>

	* session.h (struct systemtap_session): Added utrace_derived_probe
	group and task_finder_derived_probe_group members.
	* elaborate.cxx (systemtap_session::systemtap_session): Added
	initialization of utrace_derived_probes and
	task_finder_derived_probes.
	* tapsets.cxx (struct task_finder_derived_probe_group): New
	derived_probe_group to handle task_finder framework.
	(struct utrace_derived_probe_group): New derived_probe_group to
	handle utrace probes.

2008-04-15  Frank Ch. Eigler  <fche@elastic.org>

	PR 6405 cont'd.
	* Makefile.am (AM_CFLAGS): Remove -Wshadow, as it triggers for
	new stapio (modname global vs. dwfl headers).

2008-04-15  Frank Ch. Eigler  <fche@elastic.org>

	PR 6405
	* buildrun.cxx (compile_pass): Add STAPCONF_MODULE_NSECTIONS.

2008-04-14  David Smith  <dsmith@redhat.com>

	* elaborate.h (struct derived_probe_group): Removed
	emit_module_header virtual function.
	* translate.cxx (c_unparser::emit_common_header): Removed calls to
	emit_module_header function.
	* tapsets.cxx (be_derived_probe>): Removed emit_module_header function.
	(struct timer_derived_probe_group): Ditto.
	(struct profile_derived_probe_group): Ditto.
	(struct procfs_derived_probe_group): Ditto.
	(struct hrtimer_derived_probe_group): Ditto.
	(struct perfmon_derived_probe_group): Ditto.
	(dwarf_derived_probe_group::emit_module_decls): Moved kernel check
	back from deleted emit_module_header function.
	(uprobe_derived_probe_group::emit_module_decls): Ditto.
	(mark_derived_probe_group::join_group): Moved marker
	kernel check (to a new embedded code section) from deleted
	emit_module_header function.

2008-04-14  Frank Ch. Eigler  <fche@elastic.org>

	* Makefile.am (stapio_*): Become able to link/compile against
	bundled elfutils.
	* Makefile.in: Regenerated.

2008-04-09  Martin Hunt  <hunt@dragon>

	* buildrun.cxx (run_pass): Remove unused "-d" option
	passed to staprun.

	* translate.cxx (emit_symbol_data): When available,
	grab symbols from debuginfo instead of /proc/kallsyms.

2008-04-11  David Smith  <dsmith@redhat.com>

	* elaborate.h (struct derived_probe_group): Added
	emit_module_header virtual function.
	* translate.cxx (c_unparser::emit_common_header): Calls each probe
	group's emit_module_header function.
	(translate_pass): Moved inclusion of linux/marker.h to
	mark_derived_probe_group::emit_module_header().
	* tapsets.cxx (struct be_derived_probe_group): Added empty
	emit_module_header function.
	(struct timer_derived_probe_group): Ditto.
	(struct profile_derived_probe_group): Ditto.
	(struct procfs_derived_probe_group): Ditto.
	(struct hrtimer_derived_probe_group): Ditto.
	(struct perfmon_derived_probe_group): Ditto.
	(dwarf_derived_probe_group::emit_module_header): Moved kprobes
	kernel check from emit_module_decls() to here.
	(uprobe_derived_probe_group::emit_module_header): Moved uprobe
	kernel check from emit_module_decls() to here.
	(uprobe_derived_probe_group::emit_module_decls): Moved uprobe
	kernel check to emit_module_header().
	(mark_derived_probe_group::emit_module_header): Moved marker
	kernel check from emit_module_decls and translate_pass() to here.
	(uprobe_derived_probe_group::emit_module_decls): Moved marker
	kernel check to emit_module_header().

2008-04-10  Frank Ch. Eigler  <fche@elastic.org>

	PR 2949.
	* session.h (listing_mode): New field.
	* main.cxx (main): Test it.  Enjoy it.
	(printscript): Do it.
	(usage): Document it.
	* stap.1.in, stapex.5.in: Ditto.
	* elaborate.cxx (print_error): Disable error messages in listing mode.

2008-04-10  Frank Ch. Eigler  <fche@elastic.org>

	PR 6393 cont'd.
	* Makefile.am: Also copy RadeonHD.am fragment to force
	git_version.h regeneration at every make, and also special
	tagging for "make dist".  Thanks <ndim>.

2008-04-10  Frank Ch. Eigler  <fche@elastic.org>

	PR 6393.
	* git_version.sh: New file, copied from radeonhd.
	* configure.ac: No longer generate $builddir/SNAPSHOT.
	* Makefile.am: Generate $builddir/git_version.h.
	(EXTRA_DIST): Add git_version.h and git_version.sh.
	* main.cxx (version): Print generated GIT_MESSAGE therefrom.
	* Makefile.in, configure: Regenerated.

2008-04-09  David Smith  <dsmith@redhat.com>

	* .gitignore: Added more files to ignore.

2008-04-04  Masami Hiramatsu <mhiramat@redhat.com>

	PR 6028
	* translate.cxx (c_unparser::emit_common_header): Add unwaddr for
	caching unwound address.
	* tapsets.cxx (common_probe_entryfn_prologue): Clear unwaddr.

2008-04-01  Frank Ch. Eigler  <fche@elastic.org>

	* safety/*: Removed subdirectory containing abandoned experiment.

2008-03-31  Frank Ch. Eigler  <fche@elastic.org>

	* configure.ac: Bump version to 0.7.
	* configure: Regenerated.

2008-03-27  Frank Ch. Eigler  <fche@elastic.org>

	* tapsets.cxx (common_probe_entryfn_prologue): Clear last_stmt.

2008-03-26  Frank Ch. Eigler  <fche@elastic.org>

	* translate.cxx (emit_function): Set context last_stmt, in case
	an error occurs during the function.

2008-03-25  Frank Ch. Eigler  <fche@elastic.org>

	* stap.1.in: Clarify utility of epilogue type probe aliases.

2008-03-21  Eugene Teo  <eugeneteo@kernel.sg>

	PR 5528
	* tapset/conversions.stp (user_string_n, user_string_n2,
	user_string_n_warn, user_string_n_quoted, user_short, user_short_warn,
	user_int, user_int_warn, user_long, user_long_warn, user_char,
	user_char_warn): New user_* functions.
	* stapfuncs.5.in: Documented the new functions.
	* testsuite/systemtap.stress/conversions.stp: Test new functions.
	* testsuite/buildok/conversions.stp: Test new functions.
	* testsuite/buildok/conversions-embedded.stp: Test new functions.

2008-03-20  Frank Ch. Eigler  <fche@elastic.org>

	PR 5975.
	* tapsets.cxx (*): Added a few (void) expressions for asserts that
	may be compiled out.

2008-03-14  Masami Hiramatsu <mhiramat@redhat.com>

	PR 3542
	* buildrun.cxx (compile_pass): Add an autoconf to check the kernel
	supports batch unregistration.
	* tapsets.cxx (dwarf_derived_probe_group::emit_module_decls): Add an
	array of probe pointers for batch unregistration.
	* tapsets.cxx (dwarf_derived_probe_group::emit_module_exit): Use
	unregister_k(ret)probes if it is supported.

2008-03-13  Frank Ch. Eigler  <fche@elastic.org>

	PR 5928.
	* buildrun.cxx (compile_pass): Use EXTRA_CFLAGS for autoconf'd values
	instead of CFLAGS_<module>.o.

2008-03-12  Frank Ch. Eigler  <fche@elastic.org>

	* configure.ac, systemtap.spec.in: Bumped version to 0.6.2.
	* configure: Regenerated.

2008-03-12  Dave Brolley  <brolley@redhat.com>

	PR5897
	* staptree.cxx (probe::printsig): If this probe was derived from an alias,
	call the printsig method of the alias.

2008-03-10  Dave Brolley  <brolley@redhat.com>

	PR5189
	* translate.cxx (probe_or_function_needs_deref_fault_handler): New member of
	c_unparser.
	(c_unparser::emit_function): Initialize probe_or_function_needs_deref_fault_handler.
	Check it after the body is visited and generate a deref fault handler if necessary.
	(c_unparser::emit_probe): Likewise.
	(c_unparser::visit_print_format): Correct the compoenent type for an overridden string
	literal.  Generate code to check that pointer arguments to %m can be dereferenced.
	Generate casts for printf arguments as necessary.
	* elaborate.cxx (typeresolution_info::visit_print_format): Desired type for conv_memory
	is pe_long.

2008-03-06  Frank Ch. Eigler  <fche@elastic.org>

	* Makefile.am (AM_CXXFLAGS, AM_CFLAGS): Remove -Werror.
	* Makefile.in, doc/Makefile.in: Regenerated.

2008-03-03  Frank Ch. Eigler  <fche@elastic.org>

	PR5516
	* elaborate.cxx (symbol_fetcher, dead_assignment_remover):
	Support unresolved $target lvalues.  Propagate pretty error
	messages.
	* staptree.cxx (varuse_collecting_visitor target_symbol): Ditto.
	* staptree.h: Corresponding decl.

	* loc2c.c: c_translate_pointer_store: New function.
	* loc2c.h: Corresponding decl.
	* tapsets.cxx (dwflpp::translate_final_fetch_or_store): Call it
	for $target pointer assignments.

2008-02-29  Will Cohen  <wcohen@redhat.com>

	* main.cxx (handle_interrupts): Make compatible with GCC 4.3.

2008-02-28  Frank Ch. Eigler  <fche@elastic.org>

	PR5045
	* session.h (pending_interrupts): New global.
	* main.cxx (handle_interrupts): New fn to handle SIGINT* etc.
	* elaborate.cxx, translate.cxx, tapsets.cxx, main.cxx (*): Insert
	pending_interrupts escape hatches inside potentially timetaking loops.
	* buildrun.cxx: Don't deal with signals.

2008-02-27  Frank Ch. Eigler  <fche@elastic.org>

	PR5697
	* configure.ac (enable-docs): Implement.
	* systemtap.spec.in: Add optional docs build/install/prereqs.
	* Makefile.am (SUBDIRS): Add doc.
	* Makefile.in, configure: Regenerated.

2008-02-27  Dave Brolley  <brolley@redhat.com>

	PR5189
	* staptree.h (print_format::conv_memory): New enumerator.
	(print_format::width_type): New enumeration.
	(print_format::precision_type): New enumeration.
	(format_component::widthtype): New member.
	(format_component::prectype): New member.
	(format_component::is_empty): Test widthtype and prectype.
	(format_component::clear): Clear widthtype and prectype.
	* staptree.cxx (print_format::components_to_string): Handle dynamic width and precision.
	Handle conv_memory.
	(print_format::string_to_components): Parse dynamic width and precision specifiers.
	Set widthtype and prectype. Parse %m format specifier.
	* elaborate.h (typeresolution_info::check_arg_type): New method.
	* elaborate.cxx (typeresolution_info::visit_print_format): Account for dynamic width
	and precision when computing the expected number of arguments. Check the types of
	arguments for dynamic width and precision. Use check_arg_type to check the types of
	all arguments. Handle print_format::conv_memory.
	(typeresolution_info::check_arg_type): New method.
	* NEWS: Describe the enhancements above.

2008-02-27  David Smith  <dsmith@redhat.com>

	PR5729
	* systemtap.spec.in: Adds examples to the testsuite rpm so that
	systemtap.samples/examples.exp works correctly.

2008-02-26  Dave Brolley  <brolley@redhat.com>

	PR5018
	* staprun.8.in: Escape dashes ('-') as appropriate.

2008-02-26  Srinivasa DS   <srinivasa@in.ibm.com>
	PR5772
	* tapset/syscall2.stp: Modify wait4,waitid argument list
	for kernel > 2.6.24.

2008-02-25  Frank Ch. Eigler  <fche@elastic.org>

	PR5792.
	* parse.cxx (eval_pp_conditional): Support wildcards in 
	%( kernel_v/kernel_vr/arch ==/!= "*foo?" %) operands.
	* NEWS, stap.1.in: Document this.

2008-02-22  Frank Ch. Eigler  <fche@elastic.org>

	PR5787, PR2608, .statement()
	* tapsets.cxx (query_dwarf_func): Process .statement(NUM) probes too.
	(query_cu): Ditto.
	(query_func_info): Bypass prologue searching for .statement() probes.
	(query_cu): Ditto.

	(build_blacklist): Remove unsightly empty first alternative in
	"^(|foo)$" regexps.  Show them for -vvv.

	* buildrun.cxx (compile_pass): Don't turn on "gcc -Q" on until -vvvv.

2008-02-20  David Smith  <dsmith@redhat.com>

	* tapsets.cxx (struct mark_derived_probe): Renamed 'probe_sig' to
	'probe_format'.
	(mark_derived_probe::mark_derived_probe): Added new "format" probe
	point component.
	(mark_derived_probe::parse_probe_format): Renamed from
	'mark_derived_probe::parse_probe_sig'.
	(struct mark_builder): Added typedefs.  Converted mark_cache from
	a map to a multimap to handle markers with the same name but
	different formats.
	(mark_builder::build): Added new 'format' probe parameter.
	(register_standard_tapsets): Added new 'format' marker probe
	optional parameter.
	* stapprobes.5.in (parts): Documented new "format" probe
	component. 

2008-02-19  Roland McGrath  <roland@redhat.com>

	* tapsets.cxx (query_module): Use dwfl_module_getdwarf rather
	than dwfl_module_getelf for e_machine check.
	(dwarf_query::get_blacklist_section): Likewise for section search.
	Ignore non-SHF_ALLOC sections.

2008-02-19  Frank Ch. Eigler  <fche@elastic.org>

	* tapsets.cxx (query_module): Tweak elf-machine checking to
	better represent elfutils idioms.

2008-02-19  Frank Ch. Eigler  <fche@elastic.org>

	PR 5766.
	* tapsets.cxx (build_blacklist): Switch (back) to regexp-based
	blacklist construction ...
	(blacklist_p): ... and querying.

2008-02-19  David Smith  <dsmith@redhat.com>

	PR 5672.
	* tapsets.cxx (mark_derived_probe): Call probe_point copy ctor to
	shallow-copy incoming base probe location before
	recomputing/overwriting it.

2008-02-18  Frank Ch. Eigler  <fche@elastic.org>

	* NEWS, stapprobes.5.in: Document basic (non-symbolic prototype)
	user-space probe points.

2008-02-15  Frank Ch. Eigler  <fche@elastic.org>

	* tapsets.cxx (function_name_last_match): New function.
	(query_dwarf_func): Call it to stop unnecessary further iteration.

2008-02-13  Frank Ch. Eigler  <fche@elastic.org>

	PR 5759
	* tapsets.cxx (build_blacklist): Add some CONFIG_PREEMPT-related
	functions.

2008-02-13  Dave Brolley  <brolley@redhat.com>

	PR5609
	* staptree.h (probe::collect_derivation_chain): Now takes vector<probe*>.
	(probe::get_alias): New virtual method.
	* elaborate.h (derived_probe::collect_derivation_chain): Now takes vector<probe*>.
	* staptree.cxx (probe::collect_derivation_chain): Now takes vector<probe*>. Don't
	cast 'this' to (derived_probe*).
	* elaborate.cxx (derived_probe::collect_derivation_chain): Now takes vector<probe*>.
	(alias_derived_probe::get_alias): New virtual method.
	(alias_derived_probe::alias): New member.
	(alias_expansion_builder::build): Call checkForRecursiveExpansion and emit a
	diagnostic if recursion is detected. Pass alias to constructor of
	alias_derived_probe.
	(alias_expansion_builder::checkForRecursiveExpansion): New method.
	* coveragedb.cxx: Pass vector<probe*> on all calls to collect_derivation_chain.

2008-02-12  Frank Ch. Eigler  <fche@elastic.org>

	PR 4393
	* tapsets.cxx (emit_address): Support relocatable kernels.
	(dwarf_derived_probe ctor): Hack around for missing USHRT_MAX.
	* elaborate.cxx (semantic_pass): Increment rc if exception caught.

2008-02-12  Martin Hunt  <hunt@redhat.com>
	PR 5757
	* tapsets.cxx, translate.cxx: Cleanup indentation a bit.

2008-02-11  Jim Keniston  <jkenisto@us.ibm.com>

	PR 5693
	* runtime/uprobes/uprobes.c: Intercept handler-destined
	signals received while we're single-stepping, and re-queue
	them afterward.
	* runtime/uprobes/uprobes.h: Ditto

2008-02-09  Frank Ch. Eigler  <fche@elastic.org>

	PR5750.
	From Eugeniy Meshcheryakov eugen@debian.org:
	* configure.ac (HAVE_LIBSQLITE3): Complete AC_DEFINE.

	* configure, INSTALL, missing, compile, depcomp, install-sh:
	autoreconf -fi'd.

2008-02-09  Frank Ch. Eigler  <fche@elastic.org>

	PR 5751.
	* configure.ac: Add -Werror to trial compilation with
	-fstack-protector-all, for hosts that don't quite support it.
	* configure: Regenerated.

2008-02-08  David Smith  <dsmith@redhat.com>

	PR 5650
	* systemtap.spec.in: Further simplification.

2008-02-07  Frank Ch. Eigler  <fche@elastic.org>

	* buildrun.cxx (run_make_cmd, compile_pass): Tweak kbuild
	parametrization to produce useful compile logs at -vv.

2008-02-04  David Smith  <dsmith@redhat.com>

	PR 4446 (partial)
	* tapsets.cxx
	(mark_var_expanding_copy_visitor::visit_target_symbol_arg): New
	function.
	(mark_var_expanding_copy_visitor::visit_target_symbol_format): New
	function.
	(mark_var_expanding_copy_visitor::visit_target_symbol): Handles
	"$arg" or "$format".
	(mark_derived_probe_group::emit_module_decls): Sets up "$format"
	data.

	PR 5650 (parital)
	* systemtap.spec.in: Moved %pre section to the systemtap-runtime
	rpm.

2008-01-30  David Smith  <dsmith@redhat.com>

	PR 5650
	* systemtap.spec.in: Simplified and explicitly specifies configure
	options.

2008-01-30  Dave Brolley  <brolley@redhat.com>

	* coveragedb.cxx (print_coverage_info): Fix typo: s.probes -> s.unused_probes
	where appropriate.
	(sql_update_unused_probes): Likewise.

2008-01-29  Frank Ch. Eigler  <fche@elastic.org>

	PR 5647
	* configure.ac (--enable-ssp): Make default on compilers that
	support it.
	* configure: Regenerated.

2008-01-28  David Smith  <dsmith@redhat.com>

	* configure.ac: Fixed a bug when "--disable-permon" was used.
	Added "--enable-crash" option.
	* configure: Regenerated.
	* Makefile.am: Improved staplog.so compile command.
	* Makefile.in: Regenerated.

	* tapsets.cxx (dwarf_derived_probe_group::emit_module_decls):
	Added 'const' to several members of stap_dwarf_probes.

	PR 5685.  From Eugeniy Meshcheryakov <eugen@debian.org>
	* configure.ac: If "--enable-sqlite" is specified, define
	HAVE_LIBSQLITE3.
	* configure: Regenerated.

2008-01-26  Frank Ch. Eigler  <fche@elastic.org>

	PR 5673.
	* tapsets.cxx (dwarf_derived_probe_group): Split stap_dwarf_probes[]
	into bss-carried kprobes structs.  Tune embedded strings for
	minimizing relocation-vs-fixed-buffer wastage.
	* tapsets.cxx (dwarf_derived_probe): Impose .maxactive() limits.

2008-01-25  Jim Keniston  <jkenisto@us.ibm.com>

	* runtime/uprobes/uprobes.c: Within a probed process, serialize
	calls to access_process_vm() when populating instructions
	slots.	Fixes an SMP bug on multithreaded apps with many
	active probepoints.
	* runtime/uprobes/uprobes.h: Ditto

2008-01-25  Frank Ch. Eigler  <fche@elastic.org>

	PR 5672.
	* staptree.cxx (probe_point copy ctor): New function.
	* staptree.h: Declare it.
	* tapsets.cxx (dwarf_derived_probe ctor): Call it to shallow-copy
	incoming base probe location before recomputing/overwriting it.

2008-01-25  David Smith  <dsmith@redhat.com>

	* configure.ac: Compressed the two perfmon options into one.
	Made other small fixes and whitespace changes.
	* configure: Regenerated.

2008-01-24  Frank Ch. Eigler  <fche@elastic.org>

	* Makefile.am: Make another $(MKDIR) call visible.
	* Makefile.in: Regenerated.

2008-01-24  David Smith  <dsmith@redhat.com>

	PR 5661 (reverted).
	* configure.ac: Removed elfutils version number check.
	* configure: Regenerated.
	* acsite.m4: Removed.
	* systemtap.spec.in: Minimum elfutils version number is no longer
	filled in by configure.

	PR 5650 (partial).
	* configure.ac: Handles sqlite optional functionality correctly.
	If enabled/disabled by the user, do the right thing.  If not
	specified by the user, use it if present.
	* configure: Regenerated.
	* systemtap.spec.in: Always specify to configure whether to use
	sqlite or not.

2008-01-24  Dave Brolley  <brolley@redhat.com>

	PR 5017.
	* staptree.cxx (<cstring>): #include it.
	(required <indexable *>): Remove 'static' from instantiation and
	move instantiation to here from...
	* staptree.h: ...here.

2008-01-23  David Smith  <dsmith@redhat.com>

	PR 5661.
	* configure.ac: Checks elfutils version number.
	* acsite.m4: New file containing macro to return elfutils version
	number.
	* configure: Regenerated.
	* systemtap.spec.in: Minimum elfutils version number is now filled
	in by configure.

2008-01-23  Dave Brolley  <brolley@redhat.com>

	PR 5613.
	* translate.cxx (var::fini): New method.
	(c_unparser::emit_module_init): Call var::fini when deregistering
	variables without indices.
	(c_unparser::emit_module_exit): Likewise.

2008-01-23  Frank Ch. Eigler  <fche@elastic.org>

	PR 2151.
	* tapsets.cxx (dwflpp::setup): Parametrize debuginfo_path.
	* stap.1.in: Document this.

2008-01-22  Jim Keniston  <jkenisto@us.ibm.com>

	* runtime/uprobes/uprobes.c: Fix from Srinivasa: Recast
	rcu_dereferences of engine->data to resync with kernel.org
	builds.

2008-01-18  Srinivasa DS <srinivasa@in.ibm.com>

	PR 5549
	* buildrun.cxx : Verify whether kernel has register rename patch
	through autoconf files.
	* runtime/(loc2c-runtime.h, procfs.c, regs.c, regs.h,
	stack-i386.c, autoconf-x86-uniregs.c, autoconf-nameidata.c) : Use
	appropriate register name at runtime, based on whether kernel has
	register rename patch or not.

2008-01-18  Jim Keniston  <jkenisto@us.ibm.com>

	* runtime/uprobes/uprobes.c: Added static copy of
	access_process_vm(), for kernels that don't export it.

2008-01-18  Frank Ch. Eigler  <fche@elastic.org>

	* configure.ac, systemtap.spec.in: Update version to 0.6.1
	* configure: Regenerated.

2008-01-17  Srinivasa DS <srinivasa@in.ibm.com>
	
	PR 5483
	* tapsets.cxx : Possible fix for making systemtap compatible with
	the elfutils-0.131

2008-01-17  Frank Ch. Eigler  <fche@elastic.org>

	PR 4935.
	Reorganize probe condition implementation.
	* elaborate.cxx (add_condition): New function.
	(derived_probe): Remove condition member.
	(derived_probe ctors): Assert non-null incoming probe/location ptrs.
	(insert_condition_statement): Remove; turn into ...
	(semantic_pass_conditions): New pass-2 subpass.
	(semantic_pass_symbols, visit_symbol, visit_functioncall, find_var):
	Detect some condition-related error cases.
	(match_key): Change type to exp_type from tok_type.  Update callers.
	(alias_expansion_builder): Propagate probe conditions.
	* staptree.cxx (probe): Remove condition field and related functions.
	* tapsets.cxx (dwarf_derived_probe ctor): Compute replacement
	wildcard-expanded probe_point preserving more of the original
	location.
	(mark_derived_probe ctor): Make similar to others - take location
	rather than condition parameters.
	* translate.cxx (emit_common_header): Tweak ordering of tmpcounter
	traversal and hashkey expression generation.
	* elaborate.h: Corresponding changes.

2008-01-17  David Smith  <dsmith@redhat.com>

	* tapsets.cxx
	(procfs_var_expanding_copy_visitor::visit_target_symbol): Print an
	error when trying to use the procfs target variable '$value' as an
	array or structure.
	(perfmon_var_expanding_copy_visitor::visit_target_symbol): Print an
	error when trying to use the perfmon target variable '$counter as
	an array or structure.

2008-01-17  Srinivasa DS  <srinivasa@in.ibm.com>

	PR 5483.
	* tapsets.cxx (emit_address): Tolerate dummy relocation entry
	added for kernel by recent elfutils.

2008-01-16  David Smith  <dsmith@redhat.com>

	PR 5608.
	* tapsets.cxx
	(mark_var_expanding_copy_visitor::visit_target_symbol): Print an
	error when trying to use a marker argument as an array or
	structure.

2008-01-16  Eugene Teo  <eteo@redhat.com>

	* stapfuncs.5.in: Document signal.stp tapset functions.

2008-01-14  Martin Hunt  <hunt@redhat.com>
	* translate.cxx (emit_module_init): Call _stp_print_kernel_info()
	to print out version information and internal memory usage stats.

2008-01-14  Martin Hunt  <hunt@redhat.com>
	* translate.cxx (emit_module_exit): When using timing, delete timing
	stats when finished.

2008-01-12  Frank Ch. Eigler  <fche@elastic.org>

	* configure.ac: Generate a build tree SNAPSHOT file from git-rev-list,
	if we suspect the source tree came from git.
	* configure: Regenerated.

2008-01-12  Frank Ch. Eigler  <fche@elastic.org>

	PR 5603.
	* configure.ac: Add "--enable-ssp" to select -fstack-protector-all
	and similar runtime checking directives.
	* configure: Regenerated.

2008-01-09  David Smith  <dsmith@redhat.com>

	* systemtap.spec.in: Since "make check" was removed
	from the rpm build step, we no longer need to require dejagnu at
	build time.

2008-01-09  Frank Ch. Eigler  <fche@elastic.org>

	* tapsets.cxx (dwflpp::setup): Improve missing kernel-debuginfo
	message.

2008-01-02  Frank Ch. Eigler  <fche@elastic.org>

	From Mark McLoughlin <markmc@redhat.com>:
	* main.cxx (main): Set/restore umask around mkdtemp().

2007-12-27  Jim Keniston  <jkenisto@us.ibm.com>

	* runtime/uprobes/uprobes_x86_64.c: Fix handling of indirect
	jmps and calls that use rip-relative addressing.  Allow probing
	of opcode 0x63.

2007-12-13  Masami Hiramatsu  <mhiramat@redhat.com>

	* stap.1.in: Document about relay buffer sharing.
	* NEWS: Document about relay buffer sharing and staplog crash extension.

2007-12-12  Wenji Huang <wenji.huang@oracle.com>

        PR 5470
        * parse.cxx (parser::parse_probe_point): Add checking pointer t.

2007-12-11  Frank Ch. Eigler  <fche@elastic.org>

	* staptree.cxx, staptree.h: More GCC 4.3 build fixes from
	Eugeniy Meshcheryakov <eugen@debian.org>.

2007-12-05  William Cohen  <wcohen@redhat.com>

	* systemtap.spec.in: Correct Source to point to location contain code.

2007-12-05  Masami Hiramatsu  <mhiramat@redhat.com>

	PR 4935
	* tapsets.cxx (dwarf_derived_probe::dwarf_derived_probe): Allow user
	to access kernel variables in the condition of probe points.
	* stapprobes.5.in : Document the conditional probe point.
	* NEWS : Ditto.

2007-12-03  Masami Hiramatsu  <mhiramat@redhat.com>

	PR 5376
	* parse.cxx (lexer::scan): Treat '*' as an alphabet if the wildcard
	flag is true.
	(parser::parse_probe_point): Call parser::next() with wildcard = true.
	(parser::scan_pp): Add wildcard flag and pass it to lexer::scan.
	(parser::next): Ditto.
	(parser::peek): Ditto.
	* parse.h : Ditto.

2007-12-01  Frank Ch. Eigler  <fche@elastic.org>

	* gen-stapmark.h, stapmark.h: Retire.

2007-11-29  David Smith  <dsmith@redhat.com>

	* tapsets.cxx (mark_derived_probe::initialize_probe_context_vars):
	Handles the case where one marker has more than one string
	argument.

2007-11-27  David Smith  <dsmith@redhat.com>

	PR 5377.
	* elaborate.cxx (match_node::find_and_build): Handle wildcards in
	probe points correctly.

2007-11-26  Frank Ch. Eigler  <fche@elastic.org>

	* elaborate.cxx (derived_probe ctor): Don't duplicate condition
	if it doesn't exist.
	* staptree.cxx (probe_point, probe ctors): Initialize to 0.

2007-11-20  Masami Hiramatsu  <mhiramat@redhat.com>

	PR 4935.
	* parse.cxx (parser::parse_probe_point): Parse "if" condition
	following probe point.
	* staptree.h (probe_point): Add "condition" field.
	(probe): Add "condition" field and "add_condition" method.
	(deep_copy_visitor): Add "deep_copy" method for the expression.
	* staptree.cxx (probe_point::probe_point): Initalize it.
	(probe::add_condition): Implement it.
	(probe::print): Output "condition" field.
	(probe::str): Ditto.
	(deep_copy_visitor::deep_copy): Implement it.
	* elaborate.h (derived_probe): Add "insert_condition_statement"
	method.
	* elaborate.cxx (derived_probe::derived_probe): Initialize "condition"
	field, and insert a condition check routine on the top of body.
	(derived_probe::insert_condition_statement): Implement it.
	(alias_expansion_builder::build): Pass the condition from the alias
	referer to new alias.
	* tapsets.cxx (be_derived_probe): Remove unused constructor.
	(dwarf_derived_probe::dwarf_derived_probe): Insert a condition check
	routine on the top of body.
	(mark_derived_probe::mark_derived_probe): Ditto.
	(mark_builder::build): Pass the base location to mark_derived_probe.


2007-11-19  Frank Ch. Eigler  <fche@elastic.org>

	PR 3887.
	* staptree.h (probe_point): Add "sufficient" field.
	* staptree.cxx: Initialize it, print it.
	* parse.cxx (parse_probe_point): Parse it.
	* elaborate.cxx (derive_probes): Implement it.
	* stapprobes.5.in: Document it.
	* NEWS: Gloat about it.

2007-11-15  David Smith  <dsmith@redhat.com>

	* tapsets.cxx (mark_derived_probe::initialize_probe_context_vars):
	Updated to work with latest LTTNG patch
	patch-2.6.24-rc2-lttng-0.10-pre23.tar.bz2.
	(mark_derived_probe_group::emit_module_decls): Ditto.
	(mark_derived_probe_group::emit_module_init): Ditto.
	(mark_derived_probe_group::emit_module_exit): Ditto.

	* translate.cxx (c_unparser::emit_common_header): Ditto.

2007-11-15  Mike Mason <mmlnx@us.ibm.com>

        * systemtap.spec.in: Removed "make check" from rpm build steps

2007-11-15  David Smith  <dsmith@redhat.com>

	* tapsets.cxx: Removed mark_query structure.
	(mark_derived_probe::mark_derived_probe): Just looks for "kernel"
	marker probes.
	(mark_builder::build_no_more): No longer kern_dw, instead clears
	the marker cache.
	(mark_builder::build): Now parses Module.markers file to find
	marker list and stores them in a cache.
	(register_standard_tapsets): Removed 'module("foo").mark("bar")'.
	All markers now go through 'kernel.mark("bar")'.

	* stapprobes.5.in (parts): Updated marker text.

2007-11-14  Jim Keniston  <jkenisto@us.ibm.com>

	PR 5324
	* main.cxx: Restored initialization of need_uprobes flag,
	mistakenly backed out in PR 5270 fix.

2007-11-14  Zhaolei  <zhaolei@cn.fujitsu.com>

	* stapfuncs.5.in (tokenize): Change NULL to blank to avoid
	misunderstanding.

2007-11-13  Jim Keniston  <jkenisto@us.ibm.com>

	PR 5270
	* main.cxx: Restored pre-10-08 version: moved uprobes build to
	buildrun.cxx.
	* buildrun.cxx: Reworked uprobes build so that the resulting
	Module.symvers can be used in building the stap-generated
	module.  If user isn't root, call verify_uprobes_uptodate()
	rather than trying (and failing) to rebuild uprobes.ko.
	* buildrun.h: uprobes_enabled() and make_uprobes() are no
	longer extern.
	* runtime/uprobes/Makefile: Added uprobes.ko target for use
	by verify_uprobes_uptodate().

2007-11-12  Martin Hunt  <hunt@redhat.com>

	* stap.1.in: Replaced references to the log() function.
	* stapex.5.in: Ditto.
	* stapfuncs.5.in: Ditto. ALso remove print and printf.  They are
	documented in stap.1.in.

2007-11-12  Martin Hunt  <hunt@redhat.com>

	* translate.cxx (visit_print_format): Strings without a format or
	formatted with "%s" or "%s\n" should be printed with calls to _stp_print().
	Call _stp_print_char() if printing a char.

	* staptree.cxx (parse_print): Check for "print_char".

	* staptree.h (struct print_format): Add print_char.
	(parse_print): Update prototype.

	* parse.cxx (parse_symbol): Set print_char bool in print_format.

2007-11-12  Martin Hunt  <hunt@redhat.com>

	* tapsets.cxx (build_blacklist): Add __raw_spin_is_locked.

2007-10-25  Josh Stone  <joshua.i.stone@intel.com>

	PR 5219
	* stap.1.in: Add a note about string literal limitations in printf
	and printd.

2007-10-22  Jim Keniston  <jkenisto@us.ibm.com>

	* runtime/uprobes/uprobes_x86_64.[ch]: Added x86_64 uprobes support

2007-10-19  Jim Keniston  <jkenisto@us.ibm.com>

	* runtime/uprobes/uprobes_ppc64.h,uprobes_s390.c: Fixed 10/16
	update to arch_validate_probed_insn() decl.

2007-10-19  Masami Hiramatsu <mhiramat@redhat.com>

	* staplog.c: Cleanup code and remove end-of-line spaces.
	(create_output_filename): Use snprintf instead of sprintf and remove
	malloc().
	(print_rchan_info): Merge into output_cpu_logs().
	(open_output_file): Use GETBUF() instead of malloc().
	(output_cpu_logs): Simplify logic and remove unused code.
	(do_staplog): Merge into cmd_staplog().
	(help_staplog): Fix typos.
	* Makefile.am (STAPLOG): Add -Wall option.
	* Makefile.in: Regenerated.

2007-10-19  Masami Hiramatsu <mhiramat@redhat.com>

	From Satoru Moriya <satoru.moriya.br@hitachi.com>:
	* staplog.c (create_output_dir): New function for creating output
	directory.
	(create_output_filename): New function for making output filename.
	(print_rchan_info): New function for displaying relay channel status.
	(open_output_file): New function for opening output file.
	(output_cpu_logs): Cleanup code and fix bugs to retrieve buffer
	data even when the last buffer is full and even if the systemtap
	uses old(non-utt) format. Add a routine for '-a' option.
	(cmd_staplog): Add '-a' option.
	(help_staplog): Ditto.

2007-10-18  Mike Mason <mmlnx@us.ibm.com>

	* stapprobes.5.in: Removed C label reference.
	Clarified source path requirements for probe
	definitions.  Fixed some vertical spacing
	issues.

2007-10-18  Mike Mason <mmlnx@us.ibm.com>

	* stapfuncs.5.in: Corrected tokenize description.
	Added task_* functions.

2007-10-16  Jim Keniston  <jkenisto@us.ibm.com>

	* runtime/uprobes/uprobes.[ch], uprobes_i386.[ch],
	uprobes_ppc64.h, uprobes_s390.h: Adjusted SLOT_IP and
	arch_validate_probed_insn to accept task pointer (needed by
	x86_64); added uprobe_probept_arch_info and uprobe_task_arch_info
	(ditto).
	* runtime/uprobes/uprobes_i386.c: Fixed a couple of glitches
	discovered when porting to x86_64

2007-10-15  Roland McGrath  <roland@redhat.com>

	PR 5101
	* loc2c.c (struct location): Replace regno union member with struct
	member reg, fields regno and offset.
	(translate): Update uses.
	(emit_base_fetch, emit_base_store, emit_loc_register): Likewise.
	Fail if reg.offset is not zero.
	(location_relative): Handle DW_OP_plus_uconst relative to loc_register.
	(c_translate_array): Handle array index into loc_register.

2007-10-15  David Smith  <dsmith@redhat.com>

	* tapsets.cxx (mark_query::handle_query_module): Checks for marker
	to be in the proper section.
	(mark_derived_probe_group::emit_module_decls): Updated emitted
	marker C code for 10/2/2007 markers patch.  Fixes PR 5178.

	From David Wilder <dwilder@us.ibm.com>
	* tapsets.cxx (mark_query::handle_query_module): Updated to handle
	64-bit platforms correctly.

2007-10-15  Zhaolei  <zhaolei@cn.fujitsu.com>

	From Cai Fei <caifei@cn.fujitsu.com>
	* conversions.stp: Add a function kernel_string_n for copy
	non-0-terminated string with fixed length from kernel space at
	given address.
	* stapfuncs.5.in: Add kernel_string_n.
	* nfsd.stp: Using kernel_string_n to copy non-0-terminated string
	with fixed length from kernel space at given address.
	* nfs_proc.stp: Ditto.

2007-10-12  David Smith  <dsmith@redhat.com>

	* tapsets.cxx (dwflpp::setup): Added 'debuginfo_needed' parameter
	to not error if no debuginfo present.
	(hex_dump): New function.
	(mark_query::handle_query_module): Updated for
	10/2/2007 markers patch.  Currently only handles markers in the
	kernel image itself - not in modules.

2007-10-12  Martin Hunt  <hunt@redhat.com>

	* Makefile.am (staprun_LDADD): Add -lpthread.
	* Makefile.in: Rebuilt.

2007-10-11  Frank Ch. Eigler  <fche@elastic.org>

	* systemtap.spec.in: Make -testsuite subrpm require dejagnu.

2007-10-10  Jim Keniston  <jkenisto@us.ibm.com>

	* runtime/uprobes/uprobes_ppc64.[ch]: Added
	* runtime/uprobes/uprobes_s390.[ch]: Added

2007-10-09  Jim Keniston  <jkenisto@us.ibm.com>

	PR 5083
	* runtime/uprobes/uprobes.c: Adjust module ref-count
	when creating or removing uprobe_process, so "rmmod
	--wait uprobes" waits as needed until uretprobed
	functions return.

2007-10-08  Jim Keniston  <jkenisto@us.ibm.com>

	PR 5079
	* main.cxx: Add pass 4.5: make uprobes.ko in runtime/uprobes
	* buildrun.cxx: Add uprobes_enabled() and make_uprobes().
	Factor run_make_cmd() out of compile_pass().
	* buildrun.h: Add uprobes_enabled and make_uprobes decls.
	* tapsets.cxx: Do correct #include for modprobed uprobes.ko;
	set need_uprobes in pass 2.
	* session.h: Add need_uprobes

	* runtime/staprun/common.c: Add -u option -> need_uprobes
	* runtime/staprun/staprun_funcs.c: Generalize insert_module()
	to support inserting uprobes.ko.
	* runtime/staprun/staprun.c: Add enable_uprobes().  insert_module
	call becomes insert_stap_module().
	* runtime/staprun/staprun.h: Reflect insert_module() and
	need_uprobes changes

	* runtime/uprobes/*.[c,h]: uprobes is built as a module,
	rather than included into the source of the stap-generated
	module.
	* runtime/uprobes/Makefile: Added

2007-10-05  Frank Ch. Eigler  <fche@elastic.org>

	PR 1119
	* elaborate.cxx (semantic_pass_opt[12]): Warn on elided
	variables/functions in user script.
	* session.h (suppress_warnings): New field.  Change
	"timing" to plain old bool.
	* main.cxx (main): Configure warnings on by default.
	* stap.1.in: Document this.

2007-10-05  Frank Ch. Eigler  <fche@elastic.org>

	PR 5036
	* systemtap.spec.in: Create new systemtap-testsuite sub-rpm.
	Install crash(8)'s staplog.so into -runtime sub-rpm if built.
	* Makefile.am (rpm): New target.
	* Makefile.in: Regenerated.

2007-10-04  Frank Ch. Eigler  <fche@elastic.org>

	* stapfuncs.5.in: Document inet.stp tapset functions.

2007-10-04  David Smith  <dsmith@redhat.com>

	* buildrun.cxx (compile_pass): Tweaked build system for the
	2.6.23-rc8-mm2 kernel.

2007-10-03  Frank Ch. Eigler  <fche@elastic.org>

	PR 5102
	* translate.cxx (visit_statement): Add new parameter regarding whether
	c->last_stmt needs to be updated.  Update callers, mostly passing
	"false".
	(visit_EXPRESSIONTYPE): Generally omit setting c->last_stmt, unless
	the construct can set c->last_error.

2007-10-03  Frank Ch. Eigler  <fche@elastic.org>

	PR 5096
	* translate.cxx (emit_function): Put nesting limit/control logic into
	function body ...
	(visit_functioncall): ... and not into each call site.

2007-10-02  Frank Ch. Eigler  <fche@redhat.com>

	PR 3635
	* translate.cxx (emit_global): Wrap all globals and locks into one
	top-level struct.  Update references to former "global_VAR" prefix.
	* translate.h (emit_global_init): New function.

2007-10-02  Frank Ch. Eigler  <fche@redhat.com>

	PR 5078
	* tapsets.cxx (be_derived_probe): Rework to add error probe support.
	Emit probe description array in C for traversal by generated code.
	* register_standard_tapsets: Add error probes.
	* stapprobes.5.in: Document.
	* translate.cxx (emit_module_init): Handle errors that may occur
	during begin probes.
	(emit_module_exit): Use schedule() rather than cpu_relax() during
	shutdown synchronization wait loop.
	* staptree.cxx (probe::printsig): Put multiple probe points on same
	line.

2007-09-28  Frank Ch. Eigler  <fche@elastic.org>

	* Makefile.in: Regenerated from Jim Keniston's uprobes Makefile.am
	changes.

2007-09-25  Josh Stone  <joshua.i.stone@intel.com>

	* tapsets.cxx (translator_output::~translator_output): Fix mismatched
	delete / delete [].

2007-09-25  David Smith  <dsmith@redhat.com>

	* tapsets.cxx (mark_query::handle_query_module): Updated for
	9/18/2007 markers patch.
	(mark_derived_probe::parse_probe_sig): Ditto.
	(mark_derived_probe_group::emit_module_decls): Ditto.
	(mark_derived_probe_group::emit_module_init): Ditto.
	(mark_derived_probe_group::emit_module_exit): Ditto.

2007-09-24  Masami Hiramatsu <mhiramat@redhat.com>

	PR 3916
	* buildrun.cxx (compile_pass): Add new autoconf options for checking
	time related APIs.

2007-09-21  Frank Ch. Eigler  <fche@elastic.org>

	rhbz #300121
	* elaborate.cxx (dead_stmtexpr_remover): Add visit_if_statement,
	visit_foreach_loop, visit_for_loop): Support elision for unbraced
	statement bodies.
	(visit_expr_statement): Assert absence of unexpected nesting.

2007-09-17  David Smith  <dsmith@redhat.com>

	PR 1154
	* stapprobes.5.in: Documented procfs probes.

	* tapsets.cxx (procfs_builder::build): Validate procfs path.

2007-09-14  David Smith  <dsmith@redhat.com>

	PR 1154
	* tapsets.cxx
	(procfs_var_expanding_copy_visitor::visit_target_symbol):
	Disallows reading from $value in a procfs read probe.

2007-09-14  David Smith  <dsmith@redhat.com>

	PR 1154
	* tapsets.cxx (procfs_derived_probe_group::emit_module_init):
	Fixed problem where if only one type (read/write) of procfs probe
	was defined, the generated code wouldn't compile.

2007-09-13  David Smith  <dsmith@redhat.com>

	PR 1154
	* tapsets.cxx (procfs_derived_probe::procfs_derived_probe):
	Removed debug print.
	(procfs_derived_probe_group::emit_module_decls): Improved error
	handling and added support for procfs.write probes.
	(procfs_var_expanding_copy_visitor::visit_target_symbol): Removed
	debug print.

2007-09-12  Frank Ch. Eigler  <fche@elastic.org>

	* parse.cxx (parse_symbol): Accept println(@hist*()).

2007-09-12  Frank Ch. Eigler  <fche@elastic.org>

	PR 5023
	* translate.cxx (c_unparser::visit_literal_number): Support LLONG_MIN.
	(visit_unary_expression): Likewise.

2007-09-12  Martin Hunt  <hunt@redhat.com>

	PR 5019
	* elaborate.cxx (visit_hist_op): Remove log histogram param.
	* translate.cxx (assert_hist_compatible): Ditto.
	* staptree.cxx (hist_op::print): Ditto.
	* session.h (statistic_decl): Ditto.

	* parse.cxx (expect_number): Allow negative numbers.
	Also validate that input is really numeric. This is used
	by histograms to get the parameters.
	(parse_hist_op_or_bare_name): Remove code to get parameter
	for log histograms.

2007-09-12  David Smith  <dsmith@redhat.com>

	* translate.cxx (c_unparser::emit_common_header): Added 'data'
	variable to context structure to support procfs probes.
	* tapsets.cxx: Improved procfs probe handling.

2007-09-10  David Smith  <dsmith@redhat.com>

	* tapsets.cxx (procfs_derived_probe_group::emit_module_init):
	Improved procfs probe handling (still non-working).
	(procfs_builder::build): Ditto.
	(register_standard_tapsets): Ditto.
	(all_session_groups): Ditto.

2007-09-10  Martin Hunt  <hunt@redhat.com>

	* tapsets.cxx, session.h, elaborate.cxx: Start of procfs
	interaction support. PR 1154.

2007-09-06  Masami Hiramatsu <mhiramat@redhat.com>

	PR 4542
	* tapsets.cxx (dwarf_query::build_blacklist): add __switch_to to
	blacklisted_return_probes on i686

2007-08-30  David Smith  <dsmith@redhat.com>

	PR 4983
	* translate.cxx (c_tmpcounter::visit_print_format): Don't declare
	temporaries for number and string constants.
	(c_unparser::visit_print_format): Use numeric and string constants
	directly instead of copying them into temporaries.

2007-08-27  Frank Ch. Eigler  <fche@redhat.com>

	PR 4817
	* NEWS: Mention retirement of LKET.
	* configure.ac: Remove mysql dependency.
	* systemtap.spec.in: Remove glib2 dependency.
	* configure, config.in: Regenerated.

2007-08-24  Frank Ch. Eigler  <fche@elastic.org>

	* configure.ac: Check for proper $PROCFLAGS-dependent -lcap.
	* Makefile.am (staprun_LDADD): Use autoconf variable rather than
	-lcap literal.
	* configure, aclocal.m4, Makefile.in, config.in: Regenerated.

2007-08-24  Frank Ch. Eigler  <fche@redhat.com>

	PR 4899
	* tapsets.cxx (dwflpp::has_single_line_record): Extended,
	abstraction violated.
	(iterate_over_srcfile_lines): Remove exactly line number match
	logic.  Improve error message to offered better-checked alternative
	line numbers.
	(query_srcfile_line): Whoops, pass scope_die down for statement("...")
	probes, to enable $target var processing.

2007-08-21  David Smith  <dsmith@redhat.com>

	PR 2305
	* translate.cxx (c_unparser::visit_foreach_loop): When the user
	requested sorting an array of aggregates by value, sort by
	@count.

2007-08-20  Martin Hunt  <hunt@redhat.com>

	PR 2424
	From Lai Jiangshan <laijs@cn.fujitsu.com:
	* util.cxx (cmdstr_quoted): New. Properly quote
	command string.
	* buildrun.cxx (run_pass): Call cmdstr_quoted().

2007-08-20  Frank Ch. Eigler  <fche@elastic.org>

	From Satoru MORIYA <satoru.moriya.br@hitachi.com>
	* staplog.c: Updated.

2007-08-20  David Smith  <dsmith@redhat.com>

	From Lai Jiangshan <laijs@cn.fujitsu.com>
	* main.cxx (main): Make sure the '-c' and '-x' options can't be
	specified together.

2007-08-17  Frank Ch. Eigler  <fche@elastic.org>

	As suggested by "Zhaolei" <zhaolei@cn.fujitsu.com>:
	* elaborate.cxx (semantic_pass_optimize[12],
	unresolved, invalid, mismatch): Use stringstream and
	print_error(semantic_error) instead of ad-hoc cerr.

2007-08-16  Frank Ch. Eigler  <fche@elastic.org>

	PR 1315.
	* stapfuncs.5.in: Document new target_set tapset.

2007-08-16  Frank Ch. Eigler  <fche@elastic.org>

	* Makefile.am (install-exec-hook): Only make staprun setuid if
	"make install" is being run as root.
	* Makefile.in: Regenerated.

2007-08-16  Josh Stone  <joshua.i.stone@intel.com>

	PR 4591
	* parse.cxx (parser::parse_symbol): Tweak 'print' matching to allow
	all the new variants with printd and println.
	* staptree.h (struct print_format): Add fields for the new print
	variants, and parse_print() to help matching.
	* staptree.cxx (print_format::parse_print): New static method to
	match the print variants and determine their properties.
	(print_format::print): Handle the new print types.
	(deep_copy_visitor::visit_print_format): Copy the new fields.
	* translate.cxx (c_unparser::visit_print_format): Insert delims and
	newlines where appropriate for new print functions.
	* stap1.in: Document the new print functions.

2007-08-15  David Smith  <dsmith@redhat.com>

	* systemtap.spec.in: Updated %pre to latest Fedora group creation
	guidelines.

	* stap.1.in: Changed '/usr' to '@prefix@' so the values will be
	updated correctly.
	* stapfunc.5.in: Ditto.

	* README.security: Typo fix.

2007-08-15  Martin Hunt  <hunt@redhat.com>

	* Makefile.am: Removed stap_merge.
	* Makefile.in: Rebuilt.

2007-08-14  David Smith  <dsmith@redhat.com>

	Merge from setuid-branch.  Changes also by Martin Hunt
	<hunt@redhat.com>.

	* Makefile.am: Added staprun_funcs.c and cap.c to
	staprun_SOURCES.  Added -lcap to staprun_LDADD.  Removed
	stp_check reference. Added stapio program.  Staprun is now
	setuid.
	* Makefile.in: Rebuilt.

	* configure.ac: Version increase to 0.6 and checks for libcap
	availability.  Removed stp_check reference.
	* configure: Regenerated.
	* stp_check.in: Removed.

	* systemtap.spec.in: Version increase to 0.6-1 and added
	BuildReq for libcap-devl (and removed sudo requirement).
	Added %pre script to create new groups.  Staprun is now
	setuid.

	* NEWS: Added info on new security model.
	* INTERNALS: Removed sudo reference.

	* README.security: New file.

	* main.cxx (main): Make sure module name isn't too long.
	* hash.cxx: Moved MODULE_NAME_LEN define to hash.h.
	* hash.h: Moved MODULE_NAME_LEN define here from hash.cxx.

	* buildrun.cxx (run_pass): No longer runs staprun with "sudo".

	* stap.1.in: Removed sudo references and added information about
	the stapdev/stapusr groups.
	* staprun.8.in: Added information about module detaching and
	attaching.  Removed sudo references and added information
	about the stapdev/stapusr groups.  Removed reference to
	staprun needing to be run as root.  Removed reference to
	removed '-u USERNAME' option.

	* .cvsignore: Removed stp_check and added stapio and stap_merge.

2007-08-10  Josh Stone  <joshua.i.stone@intel.com>

	PR 4593
	* translate.cxx (c_unparser::emit_common_header): Add an
	error_buffer to the context to allow dynamic error messages.
	* tapsets.cxx (dwflpp::express_as_string): Let deref / store_deref
	fill in last_error with a detailed message.

2007-08-09  Frank Ch. Eigler  <fche@elastic.org>

	From Lai Jiangshan <laijs@cn.fujitsu.com>:
	* translate.cxx (emit_module_exit): Use stp_warn for warning.

2007-08-07  Frank Ch. Eigler  <fche@redhat.com>

	PR 4846
	* parse.cxx (input_put): New function, sort of like stdio ungetc.
	(input_get): Skip cursor position changing for input_put strings.
	(scan): Rework $.../@... substitution into character pasting.
	* parse.h: Corresponding changes.
	* util.h (lex_cast_qstring): Octal-quote unprintable characters.
	* stap.1.in, NEWS: Document new behaviour.

2007-07-26  David Smith  <dsmith@redhat.com>

	PR 4295
	* main.cxx (main): If '-m MODNAME' is used, the generated module
	is saved in the current directory.
	* stap.1.in: Updated '-m' description.

2007-07-11  William Cohen  <wcohen@redhat.com>

	* systemtap.spec.in: Make sqlite support selectable.

2007-07-11  Frank Ch. Eigler  <fche@elastic.org>

	* configure.ac: Don't AC_MSG_ERROR if don't HAVE_LIBSQLITE3.
	* coveragedb.cxx: Compile to nothing unless HAVE_LIBSQLITE3.
	* main.cxx: Print no error message on -q if HAVE_LIBSQLITE3.
	* configure: Regenerated, looks rosier with HAVE_LIBSQLITE3.

2007-07-08  William Cohen  <wcohen@redhat.com>

	PR 4529
	* coveragedb.cxx (update_coverage_db): Make index "unique" to optimize.

2007-07-08  William Cohen  <wcohen@redhat.com>

	PR 4529
	* coveragedb.h (db_type): New enum for type column in coverage_element.
	(coverage_element): Remove removed column, change type to int.
	* coveragedb.cxx (has_table, has_index): New.
	(update_coverage_db): Use has_table, has_index.
	(enter_element): Change for new table format.
	(increment_element): Ditto.
	(sql_update_used_probes): Ditto.
	(sql_update_unused_probes): Ditto.
	(sql_update_used_functions): Ditto.
	(sql_update_unused_functions): Ditto.
	(sql_update_used_globals): Ditto.
	(sql_update_unused_globals): Ditto.
	(update_coverage_db): Ditto.
	(print_coverage_info(systemtap_session): Relocate vector.
	(sql_update_used_probes): Ditto.
	(sql_update_unused_probes): Ditto.

2007-07-03  Frank Ch. Eigler  <fche@elastic.org>

	* configure.ac: Bumped version to 0.5.15 for development.
	* configure: Regenerated.

2007-07-03  Roland McGrath  <roland@frob.com>

	* Makefile.am (install-exec-local, install-elfutils): Use $(DESTDIR).
	(SRCDIR): Variable removed.
	(check): Use sh code in commands instead.
	* Makefile.in: Regenerated.

2007-07-02  William Cohen  <wcohen@redhat.com>

	PR 4717
	From Eugeniy Meshcheryakov <eugen@debian.org>
	* staptree.cxx: Add #include <cstdlib> for gcc 4.3.

2007-07-02  Frank Ch. Eigler  <fche@rechat.com>

	* staplog.c: New file from Satoru MORIYA
	<satoru.moriya.br@hitachi.com>, prototype crash(8) extension module.
	* configure.ac: Look for crash/defs.h.
	* Makefile.am: Build/install staplog.so shared library if found.
	* configure, Makefile, config.in, runtime/lket/b2a/Makefile.in:
	Regenerated.

2007-07-02  William Cohen  <wcohen@redhat.com>

	PR 4720
	* staptree.cxx (probe_point::print): Remove stray output.

2007-06-29  William Cohen  <wcohen@redhat.com>

	PR 4529
	* configure.ac:
	* Makefile.am: Limit where sqlite3 linked in.
	* configure:
	* Makefile.in: Regenerate.

2007-06-29  William Cohen  <wcohen@redhat.com>

	PR 4529
	* configure.ac:
	* Makefile.am: Limit where sqlite3 linked in.
	* configure:
	* Makefile.in: Regenerate.

	* coveragedb.cxx (update_coverage_db): Remove unneeded print.
	* coveragedb.cxx (increment_element): Correct formatting.

2007-06-26  William Cohen  <wcohen@redhat.com>

	* staptree.cxx (probe_point::print): Remove stray "\n".

2007-06-26  William Cohen  <wcohen@redhat.com>

	PR 4529
	* coveragedb.cxx: New.
	* coveragedb.h: New.
	* Makefile.am: Add coveragedb.cxx and sqlite3 to build.
	* Makefile.in: Regenerated.
	* configure.ac: Add test for sqlite3
	* configure: Regenerated.
	* systemtap.spec.in: Add dependencies for sqlite3/sqlite3-devel.
	* elaborate.h, elaborate.cxx
	  (derived_probe::collect_derivation_chain): New.
	  (alias_expansion_builder::build): Correct token location.
	  (semantic_pass_opt[12): Track used and unused variables/functions.
	* session.h (tapset_compile_coverage, unused_globals,
	  unused_probes, unused_functions): New fields.
	* staptree.h (unused_locals, probe_point::str): New member.
	* staptree.cxx: Ditto.
	* main.cxx: Add "-q" tapset coverage option and SYSTEMTAP_COVERAGE env.

2007-06-21  David Smith  <dsmith@redhat.com>

	* Makefile.in: Regenerated with automake 1.10.
	* aclocal.m4: Regenerated with aclocal 1.10.
	* configure: Regenerated.

2007-06-20  Martin Hunt  <hunt@redhat.com>

	* Makefile.am (noinst_PROGRAMS): Add stap_merge.
	* Makefile.in: Rebuilt:
	* config.in: Rebuilt

2007-06-20  Frank Ch. Eigler  <fche@elastic.org>

	* configure.ac: Added AM_PROG_CC_C_O for compatibility with
	automake 1.10.
	* configure, aclocal.m4: Regenerated.

2007-06-20  David Smith  <dsmith@redhat.com>

	* buildrun.cxx (compile_pass): Unset environment variables that
	could interfere with building the kernel module.  Fixes PR 4664.
	* main.cxx (main): Unsets a few standard environment variables for
	safety.

2007-06-18  David Smith  <dsmith@redhat.com>

	* staprun.8.in: Fixed a couple of typos.

2007-06-15  Frank Ch. Eigler  <fche@elastic.org>

	PR 3331 cont'd.
	* loc2c.c (base_encoding): Tolerate absenece of DW_AT_encoding.
	(c_translate_pointer): Don't even try to find signedness, assume
	unsigned.

2007-06-14  Frank Ch. Eigler  <fche@elastic.org>

	* translate.cxx (emit_module_init): Emit translator/elfutils
	version numbers together.
	* main.cxx (version): Ditto.
	(main): Skip printing tapset directories where no sources were found.

2007-06-14  Frank Ch. Eigler  <fche@elastic.org>

	PR 3331 cont'd.
	* loc2c.c (emit_base_fetch): Emit size/signedness cast
	slightly differently for every low-level fetch.
	(translate_base_fetch, c_translate_fetch, c_translate_store,
	c_translate_pointer): Fetch & pass the $target signedness.
	(base_encoding): Follow typedefs etc.

2007-06-09  Frank Ch. Eigler  <fche@elastic.org>

	PR 4609
	From Eugeniy Meshcheryakov <eugen@debian.org>
	* staptree.cxx: Add #include <algorithm> for gcc 4.3.

2007-06-08  David Smith  <dsmith@redhat.com>

	PR 4553.
	* configure.ac: For x86 systems with gcc versions less than 4,
	automatically default to enabling prologue searching.
	* configure: Regenerated.

2007-06-05  Frank Ch. Eigler  <fche@redhat.com>

	PR 3331.
	* loc2c.c (emit_base_fetch): Emit size/signedness cast
	for every low-level fetch.
	(translate_base_fetch, c_translate_fetch, c_translate_store,
	c_translate_pointer): Fetch & pass the $target signedness.

2007-05-31  Frank Ch. Eigler  <fche@elastic.org>

	PR 3579
	From Eugeniy Meshcheryakov <eugen@debian.org>
	* cache.cxx, parse.cxx: Add #include <cstring> for gcc 4.3.

2007-05-30  Frank Ch. Eigler  <fche@redhat.com>

	PR 4567.
	* staptree.cxx (varuse_collecting_visitor): Add side-effect
	result query functions.
	* elaborate.cxx (dead_stmtexpr_remover::visit_expr_statement):
	Switch to it.
	(dead_assignment_remover::visit_assignment): Skip elision of
	lvalues with side-effects in index exprs.
	* staptree.h: Corresponding changes.

2007-05-25  Frank Ch. Eigler  <fche@redhat.com>

	PR 4255 teaser.
	* elaborate.cxx (has_null_param): New function.
	* elaborate.h: Declare it.
	* session.h: Include uprobe_derived_probes group.
	* tapsets.cxx (uprobe_*): New classes.
	(all_session_groups): List uprobes in list.
	(register_standard_tapset): Interpret
	process(#).statement(#).absolute and
	process(#).statement(#).absolute.return probe points.

2007-05-25  Martin Hunt  <hunt@redhat.com>

	Patch from Quentin Barnes.
	* tapsets.cxx (query_module): Add support for arm.

2007-05-21  David Smith  <dsmith@redhat.com>

	PR 4446.
	* elaborate.h (derived_probe::initialize_probe_context_vars): New
	virtual function that will allow added context vars to be
	initialized.
	* translate.cxx (c_unparser::emit_common_header): Added
	'mark_va_list'.
	(c_unparser::emit_probe): Calls new function
	initialize_probe_context_vars.
	(translate_pass): Includes linux/marker.h if CONFIG_MARKERS is
	defined.
	* tapsets.cxx (struct dwarf_query): Split into base_query (which
	contains most of the original code) and a much smaller
	dwarf_query class.
	(struct base_query): New class.
	(dwarf_query::handle_query_module): New function.
	(query_module): Moved code into dwarf_query::handle_query_module().
	(mark_derived_probe): Adjusted for new kernel markers.
	(mark_derived_probe_group): Ditto.
	(mark_var_expanding_copy_visitor): Ditto.
	(mark_var_expanding_copy_visitor::visit_target_symbol): Generates
	code for new kernel markers.
	(struct mark_query): New class.
	(mark_query::handle_query_module): New function.
	(mark_derived_probe::mark_derived_probe): Adjusted for new kernel
	markers.
	(mark_derived_probe::join_group): Ditto.
	(mark_derived_probe::emit_probe_context_vars): Ditto.
	(mark_derived_probe::parse_probe_sig): New function.
	(mark_derived_probe::initialize_probe_context_vars): New function.
	(mark_derived_probe::emit_module_decls): Adjust for new kernel markers.
	(mark_derived_probe::emit_module_init): Ditto.
	(mark_derived_probe::emit_module_exit): Ditto.
	(struct mark_builder): Ditto.
	(mark_builder::build): Ditto.

2007-05-08  Martin Hunt  <hunt@redhat.com>

	* buildrun.cxx (run_pass): Send proper verbosity
	level to staprun

2007-05-06  Frank Ch. Eigler  <fche@elastic.org>

	PR 1305.
	* tapsets.cxx (iterate_over_srcfile_lines): Exclude approximate
	file:lineno matches optimistically returned by dwarf_getsrc_file.
	(query_srcfile_line): Use Dwarf_Line line number for constructing
	derived_probe location string.

2007-05-02  David Smith  <dsmith@redhat.com>

	* translate.cxx (c_tmpcounter::visit_functioncall): Updated
	temporary handling.
	(c_unparser::visit_functioncall): No longer copies numeric and
	string constants to temporary variables.

2007-05-01  David Smith  <dsmith@redhat.com>

	* translate.cxx (c_tmpcounter::visit_binary_expression): Updated
	temporary handling.
	(c_unparser::visit_binary_expression): Improved handing of numeric
	constants when handling '%' and '/' operators.
	(c_tmpcounter::visit_print_format): Updated temporary handling.
	(c_unparser::visit_print_format): Removed the need for a result
	temporary when printing to a stream.

2007-04-30  David Smith  <dsmith@redhat.com>

	PR 2339
	* translate.cxx (c_unparser_assignment::c_assignop): Improved
	handling of numeric constants in the rest of the assignment
	operators.
	(c_tmpcounter_assignment::c_assignop): Updated temporary
	handling.

2007-04-29  Frank Ch. Eigler  <fche@elastic.org>

	* configure.ac: Mention testsuite/configure.ac for version matching.

2007-04-27  Frank Ch. Eigler  <fche@elastic.org>

	PR 4432.
	* buildrun.cxx (compile_pass): Tweak autoconf CFLAGS handling to
	avoid macro recursion but still get the needed -I directives.
	Add the inode-private autoconf test.

2007-04-26  Frank Ch. Eigler  <fche@elastic.org>

	PR 4432.
	* buildrun.cxx (compile_pass): Add $(mflags-y) to stap_check_build.

2007-04-26  Frank Ch. Eigler  <fche@elastic.org>

	* buildrun.cxx (compile_pass): Correct placement of commented-out
	"set -x" make-macro-debugging snippet.

2007-04-25  David Smith  <dsmith@redhat.com>

	PR 2339
	* translate.cxx: Renamed "qname" to "value" throughout, since
	there are times now when qname would refer to a constant value.
	(tmpvar::override): Added function to allow for overriding a
	temporary variable name with a string.
	(tmpvar::value): New function that returns either the overridden
	string or the temporary variable name.
	(c_unparser::c_expression): New function.
	(c_unparser_assignment::c_assignop): Speed up assignment when
	numeric or string constants are used.
	(c_tmpcounter::visit_block): Avoid empty structs inside the union
	of temporary variables.
	(c_tmpcounter_assignment::prepare_rvalue): New function.
	(c_tmpcounter_assignment::c_assignop): New function.
	(c_tmpcounter_assignment::visit_symbol): Update temporary
	declarations.
	(c_unparser_assignment::prepare_rvalue): Speed up use of rvalues
	by using numeric and string constants directly instead of copying
	them to temporaries first.
	(c_tmpcounter::load_map_indices): New function.
	(c_unparser::load_map_indices): Speed up use of numeric and string
	constants as map indices.
	(c_tmpcounter::visit_arrayindex): Updated temporary declarations.
	(c_tmpcounter_assignment::visit_arrayindex): Updated temporary
	declarations.
	* translate.h (class translator_output): Added tellp() and seekp()
	functions.

2007-04-24  Mike Mason <mmlnx@us.ibm.com>

	* man/stapprobes.socket.5.in: Removed do_write and do_read probes,
	added aio_write, aio_read, writev and readv probes.

2007-04-24  David Smith  <dsmith@redhat.com>

	* tapsets.cxx (common_probe_entryfn_epilogue): Increment
	error_count when overload processing kicks in.

2007-04-24  Martin Hunt  <hunt@redhat.com>

	* stp_check.in: More tweaking of mount statement.

2007-04-23  Frank Ch. Eigler  <fche@redhat.com>

	* tapsets.cxx (die_entrypc): Expand search algorithm to
	check for "aranges", as sometimes occurs for inlined functions.

2007-04-20  Roland McGrath  <roland@redhat.com>

	* systemtap.spec.in (elfutils_version): Bump to 0.127.

2007-04-18  Frank Ch. Eigler  <fche@elastic.org>

	* Makefile.am (install-elfutils): Use $INSTALL_PROGRAM to
	copy elfutils shared libraries, as suggested by Perry Cheng
	<perryche@us.ibm.com>.

2007-04-18  Frank Ch. Eigler  <fche@elastic.org>

	* parse.cxx (scan_pp): Correct warnings from if/if/else nesting.

2007-04-10  Martin Hunt  <hunt@redhat.com>

	* stp_check.in: Fixes to make sure debugfs or relayfs are mounted
	exactly where we expect and other mounts are ignored.

2007-04-03  Pierre Peiffer  <pierre.peiffer@bull.net>

	* parse.cxx, parse.h (lexer::scan): Add $# and @# identifiers.
	(eval_pp_conditional, scan_pp): Allow the use of $x and @x identifiers.
	Produce more accurate error messages.
	* stap.1.in: Document $# and @# identifiers.

2007-04-04  Frank Ch. Eigler  <fche@elastic.org>

	GCC 4.3 compatibility patches from Debian.
	* buildrun.cxx, hash.cxx, tapsets.cxx, translate.cxx: #include a few
	more C++ headers.

2007-04-03  Frank Ch. Eigler  <fche@elastic.org>

	Improve error messages for underprivileged scripts.
	* parse.h (parse_error): Add skip_some member, true default.
	* parse.cxx (parse_embedded_code): Send false on missing -g.
	* parse.cxx (parser::parse): Respect flag during parse error
	recovery.

2007-04-02  Frank Ch. Eigler  <fche@redhat.com>

	PR 3261.
	* tapsets.cxx (query_module): Reject elfutils module "kernel"
	unless kernel.* probe point used.

2007-04-02  Frank Ch. Eigler  <fche@elastic.org>

	* tapsets.cxx (query_dwarf_func): Skip non-inlined functions
	for .function().inline case.

2007-03-30  Frank Ch. Eigler  <fche@redhat.com>

	PR 1570
	* NEWS: Document probe handler language change re. inline functions.
	* stapprobes.5.in: Likewise.
	* tapsets.cxx: Many changes to simplify caches and implement new
	handling of inline functions, removed of stubs for future probes.
	* elaborate.cxx (derived_probe printsig_nested): New function.
	* elaborate.h: Declare it.
	* main.cxx (usage): Clarify "-r" meaning.
	(main): Tweak related "-p 4" message.

2007-03-30  David Smith  <dsmith@redhat.com>

	PR 2341
	* translate.cxx (c_unparser::emit_locks): No longer emits a read
	lock for global variables that are only written to in begin/end
	probes.
	(c_unparser::emit_unlocks): Ditto.
	(translate_pass): Runs a varuse_collecting_visitor over probes
	that need global variable locks for use in
	emit_locks()/emit_unlocks().

	* stap.1.in: Corrected probe overload processing text.

2007-03-29  David Smith  <dsmith@redhat.com>

	PR 3545
	* stap.1.in: Documented probe overload processing.

2007-03-29  Frank Ch. Eigler  <fche@redhat.com>

	* tapsets.cxx (dwarf_derived_probe emit_module_init): Correct handling
	of kprobe registration errors in the middle of a sequence.

2007-03-29  David Smith  <dsmith@redhat.com>

	PR 4281
	* main.cxx (main): Validates '-m NAME' option.  Chops off '.ko' if
	present.  Makes sure name isn't empty.  Makes sure name is only
	composed of characters [_a-zA-Z0-9].

2007-03-28  David Smith  <dsmith@redhat.com>

	PR 2341 (partial fix)
	* elaborate.h (struct derived_probe): Added needs_global_locks()
	member function.  Unless overridden, will return true indicating
	that this probe needs locks around global variable references.
	* tapsets.cxx (struct be_derived_probe): Added override of default
	needs_global_locks() returning false.  begin/end probes don't
	need locks around global variables, since they aren't run
	concurrently with any other probes.
	* translate.cxx (c_unparser::emit_common_header): Updated
	probe_contents logic to match the logic in emit_probe.
	(c_unparser::emit_probe): Added whether the probe needs global
	variable locks to the probe string (that helps eliminate duplicate
	probes).  The generated C changes based on whether or not global
	variable locks are needed, but the pass 2 output doesn't differ
	between a probe that needs global variable locks and one that
	doesn't.  If the probe doesn't need global variable locks, doesn't
	output them.

2007-03-26  Frank Ch. Eigler  <fche@elastic.org>

	* configure.ac: Bumped version to 0.5.14.
	* configure: Regenerated.

2007-03-26  David Smith  <dsmith@redhat.com>

	* tapsets.cxx (dwflpp::translate_final_fetch_or_store): Improved
	error messages for invalid types.

	* elaborate.cxx (typeresolution_info::invalid): Improved the error
	message for invalid operators.

2007-03-22  Frank Ch. Eigler  <fche@elastic.org>

	PR 4224.
	* staptree.h (probe): Add privileged field.
	* elaborate.cxx, parse.cxx: Pass privileged flag to probes.
	* tapsets.cxx (dwarf_query): Add has_absolute field.
	(dwarf_derived_probe ctor): Tolerate it.
	(register_patterns): Expose it.
	(dwarf_builder::build): Implement it with no dwfl whatsoever.
	* NEWS: Document kernel.statement().absolute.
	* stapprobes.5.in: Ditto.

2007-03-21  Will Cohen  <wcohen@redhat.com>

	* Makefile.am:
	* Makefile.in: Correct SAMPLE_SRC.

2007-03-21  David Smith  <dsmith@redhat.com>

	PR 4146
	* tapsets.cxx (common_probe_entryfn_prologue): Added
	'interruptible' parameter.  If a probe is interruptible,
	interrupts are not disabled while the probe executes.  Preemption
	is disabled however.  Interruptible parameter defaults to false.
	(common_probe_entryfn_epilogue): Ditto.
	(be_derived_probe_group::emit_module_decl): Uses new
	'interruptible' parameter to mark begin/end probes as
	interruptible.
	(probe_derived_probe_group::emit_module): Initialize
	'actionremaining' with MAXACTION instead of initializing
	'actioncount' with 0.
	* translate.cxx (emit_common_header): Renamed 'actioncount' to
	'actionremaining'.  Turned logic around to initialize
	actionremaining to MAXACTION or MAXACTION_INTERRUPTIBLE then
	decrement it as actions occur.
	(translate_pass): Added MAXACTION_INTERRUPTIBLE initialization.
	* translate.h: Removed outdated comment portion.
	* stap.1.in: Documented MAXACTION_INTERRUPTIBLE.
	* NEWS: Added note about begin/end probes being run with
	interrupts enabled.

2007-03-20  Frank Ch. Eigler  <fche@elastic.org>

	PR 4224.
	* tapsets.cxx (add_probe_point): Make kernel implicitly relocated
	relative to the _stext symbol.
	(dwarf_derived_probe ctor, emit_module_decls): Cooperate.
	(lookup_symbol_address): New function.
	(dwarf_builder::build): Call it thrice.
	(in_kprobes_function): Simplify.
	* session.h (systemtap_session): Rename cached symbol addresses.
	* translate.cxx, elaborate.cxx: Corresponding tweaks.

2007-03-19  David Smith  <dsmith@redhat.com>

	PR 4146 (partial fix)
	* tapsets.cxx (all_session_groups): Added note about stating that
	begin probes should be registered (actually run) first and end
	probes should be unregistered (run) last.
	* translate.cxx (c_unparser::emit_module_exit): Process probe
	group vector in reverse order so that probe groups will get
	unregistered in the reverse order that they were registered.

2007-03-19  Frank Ch. Eigler  <fche@elastic.org>

	* buildrun.cxx (compile_pass): Emit kbuild-time autoconf widgets
	to customize runtime or translator C code to actual kernel rather
	than kernel version string.  Thanks to FC 2.6."20" for the nudge.
	* tapsets.cxx (hrtimer*emit_module): First client: HRTIMER_{MODE_}REL.

2007-03-17  Frank Ch. Eigler  <fche@elastic.org>

	* configure.ac: Tweak missing elfutils error message.
	* configure: Regenerated.

2007-03-16  David Smith  <dsmith@redhat.com>

	PR 3545.
	* tapsets.cxx (common_probe_entryfn_prologue): Added
	'overload_processing' parameter, which defaults to true.  If
	overload_processing is set to false, doesn't output the
	STP_OVERLOAD code.
	(common_probe_entryfn_epilogue): Ditto.
	(be_derived_probe_group::emit_module_decl): Set
	overload_processing to false in calls to
	common_probe_entryfn_prologue and common_probe_entryfn_epilogue
	since begin/end probes shouldn't overload the system.
	* translate.cxx (c_unparser::emit_common_header): Emit
	STP_OVERLOAD global variables.
	(translate_pass): Emit STP_OVERLOAD defines.

2007-03-14  Martin Hunt  <hunt@redhat.com>
	* main.cxx (usage): Remove "-M" and edit description
	of "-b".
	* stap.1.in: Remove "-M" option and edit description of "-b".
	Edit description of "-o".

2007-03-14  Martin Hunt  <hunt@redhat.com>
	* Makefile.am: Don't install old relayfs sources.
	* makefile.in: Rebuilt.

2007-03-14  Martin Hunt  <hunt@redhat.com>

	* Makefile.am (staprun_SOURCES): Sources now live in
	runtime/staprun.
	* makefile.in: Rebuilt.

	* staprun.8.in: Updated.

	* buildrun.cxx (run_pass): Use "-v" instead of not "-q" to
	be compatible with latest staprun.
	* translate.cxx (emit_module_exit): Print warning using
	_stp_printf so it shows up at the end of all output.
	(translate_pass): Replace STP_RELAYFS with STP_BULKMODE.
	Eliminate STP_RELAYFS_MERGE.

2007-03-13  Frank Ch. Eigler  <fche@redhat.com>

	PR 4171.
	* Makefile.am (check, installcheck): Pass build-tree pointers
	in environment variables.
	* configure.ac: Run separate configury for testsuite/.
	* configure, Makefile.in: Regenerated.

2007-03-07  Frank Ch. Eigler  <fche@elastic.org>

	PR 4166.
	* tapsets.cxx (translate_components): Throw an exception rather
	then suffer an assertion failure for $ptr[index] expressions.

2007-03-05  David Smith  <dsmith@redhat.com>

	* systemtap.spec.in: Made example perl script non-executable so
	that the systemtap rpm won't require perl.

2007-03-04  Frank Ch. Eigler  <fche@redhat.com>

	* stap.1.in, stapex.5.in, staprun.8.in: Tweak text to remove
	authors credits, update examples and pointers.

2007-02-28  David Smith  <dsmith@redhat.com>

	* systemtap.spec.in: Fixed %{_libexecdir}/systemtap path in
	systemtap-runtime %files section.

2007-02-27  Frank Ch. Eigler  <fche@elastic.org>

	* systemtap.spec.in (/var/cache/systemtap): Forget it.
	(stp_check): Pack this in with systemtap-runtime.
	* stp_check.in: Add LANG=C for speed.

2007-02-27  David Smith  <dsmith@redhat.com>

	* staprun.8.in: Added a basic staprun man page.
	* Makefile.am: Added staprun.8.
	* Makefile.in: Regenerated.
	* configure.ac: Added staprun.8.
	* configure: Regenerated.
	* systemtap.spec.in: Added staprun.8 and other document files to
	staprun RPM.
	* .cvsignore: Ignores staprun.8.

2007-02-27  Frank Ch. Eigler  <fche@elastic.org>

	* tapsets.cxx (dwflpp setup): Print "missing kernel debuginfo"
	message consistently for, er, missing kernel debuginfo.
	(dwarf_builder::build): Don't try to help.
	(query_kernel_exists): Zapped.

2007-02-27  David Smith  <dsmith@redhat.com>

	* systemtap.spec.in: Fedora Packaging Guidelines updates.  Updated
	BuildRoot macro value to Fedora Extras standard value.  No longer
	uses %makeinstall macro.  The rpm now owns the
	/usr/libexec/systemtap directory.

2007-02-26  David Smith  <dsmith@redhat.com>

	* Makefile.am: Removed 'update-examples' target.  Moved
	functionality to systemtap.spec.in.
	* Makefile.in: Regenerated from Makefile.am.
	* systemtap.spec.in: Fixes paths in the example scripts directly.

	* Makefile.am: Added 'update-examples' target that fixes paths in
	the example code we ship in the rpm.
	* Makefile.in: Regenerated from Makefile.am.
	* systemtap.spec.in: Calls "make update-examples" target to fix
	the path to systemtap in the example scripts.

2007-02-25  Frank Ch. Eigler  <fche@redhat.com>

	* elaborate.h (match_node, derived_probe_builder): Add
	build_no_more member function.
	* elaborate.cxx (semantic_pass_symbols): Call it.
	* tapsets.cxx (dwarf_builder): Implement it by releasing dwflpp
	instance after pass 2, freeing mucho memory.

2007-02-23  Josh Stone  <joshua.i.stone@intel.com>

	PR 4096
	* tapsets.cxx (hrtimer_derived_probe_group::emit_module_decls):
	Adapt the function signature for changes in 2.6.21.
	(hrtimer_derived_probe_group::emit_module_init): Fix the enum name
	for 2.6.21 as well.

2007-02-19  Frank Ch. Eigler  <fche@elastic.org>

	PR 4078 and more, including patch from
	Eugeniy Meshcheryakov <eugen@debian.org>:
	* Makefile.am (AM_CXXFLAGS, AM_CFLAGS): Add -Wextra -Wall -Werror
	consistently.
	* Makefile.in: Regenerated.
	(*): Many minor warning fixes.

2007-02-17  Frank Ch. Eigler  <fche@elastic.org>

	PR 4066.
	* translate.cxx (var::init): Check stat scalar initialization,
	just like is done for arrays.
	(emit_module_exit): Check unlikely but possible null timing stat.

2007-02-15  David Smith  <dsmith@redhat.com>

	PR 3625.
	* tapsets.cxx (dwflpp::print_locals): New function to print all
	the variables/parameters of a function.
	(dwflpp::find_variable_and_frame_base): Calls print_locals() when
	target variable can't be found.
	(dwflpp::print_members): New function to print all the members of
	a union/structure.
	(dwflpp::translate_components) Calls print_members() when
	union/structure member target variable reference can't be found.

2007-02-14  Frank Ch. Eigler  <fche@elastic.org>

	* tapsets.cxx (emit_module_decls): Assert CONFIG_KPROBES,
	as suggested by Andreas Kostyrka <andreas@kostyrka.org>.

2007-02-12  Frank Ch. Eigler  <fche@elastic.org>

	* tapsets.cxx (query_statement): Tolerate null file name string.

2007-02-09  Frank Ch. Eigler  <fche@elastic.org>

	PR 3965
	* configure.ac: Add --enable-prologue option.
	* configure, config.in: Regenerated.
	* session.h (prologue_searching): New field.
	* main.cxx (main): Parse new "-P" option.  Initialize based on
	autoconf flag.
	* stap.1.in, NEWS: Document it.
	* hash.cxx (find_hash): Include it in computation.
	* tapsets.cxx (query_func_info, query_cu): Respect it.

2007-02-06  Frank Ch. Eigler  <fche@elastic.org>

	* stapfuncs.5.in: Add docs for kernel_{long,int,short,char} and
	some user_string* variants.

2007-01-31  Martin Hunt  <hunt@redhat.com>

	* translate.cxx (translate_pass): Remove old string impedance
	mismatch stuff. Modify included files.

2007-01-29  Frank Ch. Eigler  <fche@elastic.org>

	* configure.ac, configure: Bumped version to 0.5.13 for development.

2007-01-29  Frank Ch. Eigler  <fche@elastic.org>

	* translate.cxx (emit_module_init): Add some more type casts to printk
	args.

2007-01-29  Martin Hunt  <hunt@redhat.com>

	* translate.cxx (emit_module_init): BZ3888. Add memory usage for the
	runtime to the printk.

2007-01-29  Frank Ch. Eigler  <fche@elastic.org>

	* main.cxx (main): For successful last_pass=4, print compiled module
	name.
	* cache.cxx (get_from_cache): Ditto.

2007-01-23  Mike Mason <mmlnx@us.ibm.com>

	* Makefile.am, configure.ac: Add support for
	stapprobes.socket man page.
	* configure, Makefile.in: Regenerate.
	* man/stapprobes.socket.5.in: Socket tapset man page.
	* stapprobes.5.in: Add stapprobes.socket(5) to "See Also" section.
	* stapfuncs.5.in: Add new string and sockets functions.

2007-01-23  Frank Ch. Eigler  <fche@elastic.org>

	* tapsets.cxx (loc2c_error): Correct vasprintf ignored-rc warning.

2007-01-22  Martin Hunt  <hunt@redhat.com>

	* translate.cxx (mapvar::exists): Use new _stp_map_exists function.
	Testing for zero is no longer correct after changes from 2007-01-10
	below.

2007-01-18  Frank Ch. Eigler  <fche@elastic.org>

	* main.cxx (version): Add (C) 2007.
	* translate.cxx (emit_module_init): Add a KERN_DEBUG printk
	at module startup time to aid debugging and auditing.

2007-01-12  David Smith  <dsmith@redhat.com>

	* tapsets.cxx
	(dwarf_var_expanding_copy_visitor::visit_target_symbol): Since
	array behavior has changed (setting to 0 no longer deletes the
	array element), we delete the internal counter array element when
	providing target variable access in return probes.

2007-01-11  Roland McGrath  <roland@redhat.com>

	* systemtap.spec.in (elfutils_version): Bump to 0.125.
	Older libdw's have known bugs, though the ABI has not changed.

2007-01-10  Martin Hunt  <hunt@redhat.com>

	* translate.cxx (mapvar::del): Call the new _stp_map_del
	function instead of setting to zero.

2007-01-01  Frank Ch. Eigler  <fche@redhat.com>

	* configure.ac: Bump version to 0.5.12 for release.
	* configure: Regenerated.
	* NEWS, AUTHORS: Populate & repopulate.

2006-12-29  Frank Ch. Eigler  <fche@elastic.org>

	* tapsets.cxx (*group:emit_module_init): flush stdout less for timing
	mode.  Also, Set probe_point variable ...
	* translate.cxx (emit_module_init): ... so on registration failure, a
	usable error message can be generated.

2006-12-29  Frank Ch. Eigler  <fche@redhat.com>

	PR 3523.
	* tapsets.cxx (common_probe_entryfn_prologue,epilogue): Restore
	support for -t (benchmarking) mode.
	* translate.cxx (emit_common_header,emit_module_init):Ditto.
	(emit_module_exit,emit_probe): Ditto, with most meat here.

2006-12-22  Josh Stone  <joshua.i.stone@intel.com>

	* stap.1.in: Document how to specify the size of global arrays.

2006-12-21  Josh Stone  <joshua.i.stone@intel.com>

	PR 3671
	* parse.cxx (parser::parse_global): Allow a maxsize on global arrays.
	* staptree.h (struct vardecl): Add the maxsize field.
	* staptree.cxx (vardecl::vardecl): Init. maxsize.
	(vardecl::set_arity): Don't allow arity 0 when there's a maxsize.
	(vardecl::compatible_arity): Ditto.
	(vardecl::print): Include maxsize in output.
	(target_symbol::print): Ditto.
	* translate.cxx (struct mapvar, mapvar::mapvar): Add maxsize.
	(mapvar::init): Init maps with the given maxsize if specified, else
	keep using MAXMAPENTRIES.
	(mapvar::set): Make the error message give the maxsize.
	(mapvar::add): Ditto, and check for overflow on pmap add.
	(c_unparser::getmap): Pass the maxsize from the vardecl to mapvar.

2006-12-21  David Smith  <dsmith@redhat.com>

	* hash.cxx (find_hash): Added two more options into the hash that
	change the generated C file - '-M' (merge) and '-t' (benchmark
	timing).

2006-12-20  David Smith  <dsmith@redhat.com>

	PR 3519.
	* Makefile.am: Added 'examples' directory to the 'EXTRA_DIST'
	variable so that the examples directory will be added to the
	distribution directory.  Added variables 'SAMPLE_DEST_DIR' and
	'SAMPLE_SRC' and target 'dist-add-samples' to copy some of the
	testsuite sample scripts to the examples directory when creating a
	distribution directory.
	* Makefile.in: Regenerated.
	* systemtap.spec.in: Added 'examples' directory to the %doc list
	so that the examples directory will be installed on a user's
	system.

2006-12-19  Frank Ch. Eigler  <fche@redhat.com>

	PR 3522.
	* tapsets.cxx (dwflpp::emit_address): Call
	_stp_module_relocate only once per session.

	Error message cleanup: duplicate elimination etc.
	* session.h (saved_errors): Store a set of 'em.
	(num_errors): Return set size.  Remove old numeric field.
	Update all callers.
	* elaborate.cxx (systemtap_session::print_errors):
	Print each encountered message just once.
	* staptree (semantic_error): Make msg2 writeable.
	Add a chain field.
	* tapsets.cxx (*var_expanding*:visit_target_symbol): Set saved
	semantic_error's chain field.
	* elaborate.cxx (register_library_aliases, visit_foreach_loop,
	visit_functioncall, derive_probes): Plop "while: ..." error
	message	prefix/suffix right into the semantic_error message string.
	* parse.cxx (lexer::scan): Identify erroneous token better
	in error message for unresolvable $N/@M command line args.
	* util.h (lex_cast_hex): Use std::hex, not std::ios::hex.

2006-12-18  David Smith  <dsmith@redhat.com>

	* Makefile.am (EXTRA_DIST): Added header files - cache.h, hash.h,
	mdfour.h, and util.h.
	* Makefile.in: Regenerated.

2006-12-16  Frank Ch. Eigler  <fche@elastic.org>

	* main.cxx (main): Print version strings if verbose >=2 .
	* tapsets.cxx (common_probe_entryfn_prologue): Decorate an
	emitted local with __restrict__.

2006-12-14  David Smith  <dsmith@redhat.com>

	* tapsets.cxx (struct dwarf_var_expanding_copy_visitor): Added
	'return_ts_map' member variable.
	(dwarf_var_expanding_copy_visitor::visit_target_symbol):
	Optimization.  If we've already seen this target variable in this
	return probe, return the last replacement (instead of creating a
	new replacement).

2006-12-13  David Smith  <dsmith@redhat.com>

	* tapsets.cxx (struct dwarf_var_expanding_copy_visitor): Added
	'add_probe' member variable.  Initialized it in ctor.
	(dwarf_var_expanding_copy_visitor::visit_target_symbol):
	Optimization.  Instead of generating one entry probe per target
	variable accessed in a return probe, now just generates one entry
	probe for all target variables accessed in a particular return
	probe.  It does this by creating a new probe in the new
	'add_probe' member variable.
	(dwarf_derived_probe::dwarf_derived_probe): If add_probe isn't
	NULL, make sure it gets derived later.

2006-12-11  Josh Stone  <joshua.i.stone@intel.com>

	* parse.cxx (parse::parse_literal): Enforce the lower bound on
	negative literals.

2006-12-11  David Smith  <dsmith@redhat.com>

	* hash.cxx (find_hash): Fixed a caching bug.  Bulk mode (relayfs)
	status should be figured into the hash since it changes the
	generated C code.

2006-12-08  Josh Stone  <joshua.i.stone@intel.com>

	PR 3681.
	* staptree.h (struct vardecl): Add a literal 'init' member for the
	initialization value of globals.
	* staptree.cxx (vardecl::vardecl): Initialize 'init' to NULL.
	(vardecl::print): Print global init value during pass-1 output.
	* main.cxx (printscript): Print global init values during verbose
	pass-2 output.
	* parse.cxx (parser::parse_global): Set the initialization literal of
	global vardecls.
	* translate.cxx (var::init): Don't unconditionally override the value
	of numeric globals when the module_param isn't used.
	(c_unparser::emit_global_param): Write numeric module_params directly
	into the global variable, as an int64_t instead of long.
	(c_unparser::emit_global): Add initialization to global declarations.
	Don't create a temp module_param long for numeric globals anymore.

2006-12-07  Josh Stone  <joshua.i.stone@intel.com>

	PR 3624.
	* tapsets.cxx (struct be_derived_probe): Add a new priority parameter
	for begin/end probes, and a comparison function for sorting.
	(be_builder::build): Parse the priority & pass it to be_derived_probe.
	(be_derived_probe_group::emit_module_init, emit_module_exit): Sort the
	probe list by priority before emitting any code.
	(register_standard_tapsets): Add new begin/end variants.
	* parse.cxx (parser::parse_literal): Allow negative numeric literals,
	by checking for a '-' unary operator right before a number.
	* stapprobes.5.in: Document the new begin/end syntax.

2006-12-06  Josh Stone  <joshua.i.stone@intel.com>

	PR 3623.
	* tapsets.cxx (timer_derived_probe_group::emit_module_decls): Restart
	the timers if we are in STARTING or RUNNING state.
	(hrtimer_derived_probe_group::emit_module_decls): Ditto.
	(be_derived_probe_group::emit_module_init): indicate error to the rest
	of the initialization if any begin probes fail.
	* translate.cxx (c_unparser::emit_module_init): Set the global error
	state on an initialization error so timers know to shut down.

2006-12-05  Frank Ch. Eigler  <fche@redhat.com>

	PR 3648.
	* main.cxx (main): Tweak error message for tapset script execution.
	Also catch those clever rogues who use stdin.

2006-11-30  Frank Ch. Eigler  <fche@elastic.org>

	* tapsets.cxx (common_probe_entryfn_prologue): Tweak
	insufficient stack detection logic.

2006-11-30  David Smith  <dsmith@redhat.com>

	* main.cxx (printscript): Prints global embedded code.  Not
	printing the global embedded code was causing bad caching
	behavior.

2006-11-29  David Smith  <dsmith@redhat.com>

	* tapsets.cxx (struct dwarf_var_expanding_copy_visitor): Added
	'add_block' member variable.  Constructor sets it to NULL.
	(dwarf_var_expanding_copy_visitor::visit_target_symbol): Fixes the
	problem of accessing a cached target variable in a loop.  Cached
	target variable is assigned to a temporary variable, which can be
	safely access multiple times.  In addition, the cached value is
	deleted after being read.
	(dwarf_derived_probe::dwarf_derived_probe): Adds in the new block
	of code created in visit_target_symbol() to the beginning of the
	derived probe.

2006-11-28  David Smith  <dsmith@redhat.com>

	* tapsets.cxx
	(dwarf_var_expanding_copy_visitor::visit_target_symbol):
	Improved handling target variables in return probes by having a
	per-thread counter.

2006-11-26  Frank Ch. Eigler  <fche@redhat.com>

	PRs 2685, 3596, toward 2725.
	* tapsets.cxx (common_probe_entryfn_prologue): Skip probe on
	insufficient stack.
	(build_blacklist): Add a slew of lock-related calls.
	(query_module): Check for debuginfo architecture match.
	* translate.cxx (translate_pass): Add default MINSTACKSPACE.
	* configure.ac: Link stap with -lebl too.
	* configure: Regenerated.
	* stap.1.in: Document MINSTACKSPACE parameter.

2006-11-21  Frank Ch. Eigler  <fche@elastic.org>

	* translate.cxx (emit_module_init): Adapt to 2.6.19 utsname().

2006-11-21  Frank Ch. Eigler  <fche@elastic.org>

	PR 3556.
	* translate.cxx (emit_module_init): Emit code to check
	system_utsname against translate-time version/machine strings.

2006-11-20  David Smith  <dsmith@redhat.com>

	* tapsets.cxx
	(dwarf_var_expanding_copy_visitor::visit_target_symbol):  BZ
	1382.  Target variables can be accessed in return probes.  A new
	function entry probe is generated that saves the target variables
	so that they can be accesssed in the return probe.

2006-11-19  Frank Ch. Eigler  <fche@elastic.org>

	* main.cxx (main): Signal parse error if a tapset script
	is given as the user script.

2006-11-15  Frank Ch. Eigler  <fche@redhat.com>

	* tapsets.cxx (d_v_e_c_v::visit_target_symbol): Restore lost
	exception-saving functionality that improves error messages
	for incorrect $target expressions.
	(translate_components): Systematize error messages somewhat.
	* translate.cxx (emit_function, emit_probe): Clarify
	"array locals" error message.

2006-11-10  David Smith  <dsmith@redhat.com>

	* tapsets.cxx
	(dwarf_var_expanding_copy_visitor::visit_target_symbol): Minor
	improvement to error handling by throwing exceptions before
	allocations are done.

2006-11-10  Frank Ch. Eigler  <fche@elastic.org>

	* stap.1.in: On urging of Adam Jackson, add blurbs on array syntax
	and default limits.

2006-11-09  Martin Hunt  <hunt@redhat.com>

	* Makefile.am (staprun_LDADD): Need PROCFLAGS here too.

2006-11-09  Martin Hunt  <hunt@redhat.com>

	* Makefile.am (staprun_CFLAGS): New. Use PROCFLAGS.

	* configure.ac: Add PROCFLAGS. Processor-dependent
	compilation flags.
	* configure: Rebuilt.
	* Makefile.in: Rebuilt.

2006-11-09  David Smith  <dsmith@redhat.com>

	* tapsets.cxx (dwarf_query::dwarf_query): Looks for "maxactive"
	return probe variant.
	(dwarf_derived_probe::dwarf_derived_probe): Initializes
	has_maxactive and maxactive_val member variables.
	(dwarf_derived_probe::register_function_variants): Matches
	"maxactive" return probe variant.
	(dwarf_derived_probe_group::emit_module_decls): Emits code to use
	maxactive data.
	(dwarf_derived_probe_group::emit_module_init): Ditto.

2006-11-08  David Smith  <dsmith@redhat.com>

	* cache.cxx (get_from_cache): To preserve semantics with
	non-cached use, if the last pass is 3, display the cached C
	source.

2006-11-08  Frank Ch. Eigler  <fche@elastic.org>

	* staptree.cxx (print_format::components_to_string): Quote ".
	(c_unparser::visit_print_format): Don't use lex_cast_qstring
	as it overdoes \ quoting.  Resemble ::visit_literal_string
	instead.

2006-11-08  Frank Ch. Eigler  <fche@elastic.org>

	* util.h (lex_cast_qstring): Move def'n here.  Also quote \.
	(stringify, lex_cast, lex_cast_hex): Move defn here.
	* buildrun.cxx, elaborate.cxx, main.cxx, staptree.cxx: Adapt.

2006-11-07  Frank Ch. Eigler  <fche@elastic.org>

	* tapsets.cxx (profile_derived_probe_group::emit_module_decls):
	Pass along incoming pt_regs to context of timer.profile handlers.

2006-11-06  Martin Hunt  <hunt@redhat.com>

	* translate.cxx (var::init): Check for errors when
	allocating arrays of stats, as well as other arrays.

2006-11-06  David Smith  <dsmith@redhat.com>

	Added "limit EXP" support to foreach statements.
	* translate.cxx (c_tmpcounter::visit_foreach_loop): Handles
	"limit" member variable.
	(c_unparser::visit_foreach_loop): Ditto.
	* staptree.cxx (foreach_loop::print): Prints "limit EXP"
	addition.
	(traversing_visitor::visit_foreach_loop): Handles "limit" member
	variable.
	(deep_copy_visitor::visit_foreach_loop): Ditto.
	* staptree.h (struct foreach_loop): Added "limit" member
	variable.
	* stap.1.in: Added documentation for the "limit EXP" addition to
	foreach statement.
	* parse.cxx (lexer::scan): Added "limit" keyword for foreach
	statements.
	(parser::parse_foreach_loop): Parses "limit" keyword for foreach
	statements.
	* elaborate.cxx (symresolution_info::visit_foreach_loop): Handles
	"limit" member variable.
	(typeresolution_info::visit_foreach_loop): Ditto.

2006-11-03  Frank Ch. Eigler  <fche@elastic.org>

	* tapsets.cxx (emit_address): Emit calls to _stp_module_relocate
	for $target-variable addresses in relocatable sections.

2006-11-02  Martin Hunt  <hunt@redhat.com>

	* session.h (struct systemtap_session): Add symtab. This controls
	if a symbol table is generated and compiled into the module.

	* main.cxx (main): Set session.symtab to false. This could later
	enabled by a command-line option if necessary.

	* translate.cxx (emit_symbol_data): Don't write a symbol table if
	session.symtab is false.

	* tapsets.cxx (emit_module_decls): Remove stap_module array and
	module_relocate.
	(emit_module_init): Use "_stp_module_relocate".

	* Makefile.am (staprun_SOURCES): Add symbols.c
	* Makefile.in: Rebuilt.

2006-11-02  David Smith  <dsmith@redhat.com>

	* main.cxx (main): Added '-r' check.  If the user changes the
	kernel release to compile against, make sure pass 5 isn't
	performed (since the resulting module won't be installable).

2006-11-02  Frank Ch. Eigler  <fche@elastic.org>

	* Makefile.am: Install tapset/README too.
	* Makefile.in: Regenerated.

2006-11-01  Josh Stone  <joshua.i.stone@intel.com>

	* tapsets.cxx (timer_derived_probe_group::emit_interval): New -
	Fixes randomization for jiffies timers in ms mode.
	(timer_derived_probe_group::emit_module_decls): Use emit_interval.
	(timer_derived_probe_group::emit_module_init): Ditto.

2006-11-01  David Smith  <dsmith@redhat.com>

	* translate.cxx (delete_statement_operand_visitor::visit_symbol):
	Added referent assert.
	(delete_statement_operand_tmp_visitor::visit_arrayindex): Ditto.
	(c_tmpcounter::visit_array_in): Ditto.
	(c_unparser::visit_symbol): Ditto.
	(c_unparser_assignment::visit_symbol): Ditto.
	(c_unparser::load_map_indices): Ditto.
	(c_tmpcounter::visit_arrayindex): Ditto.
	(c_tmpcounter_assignment::visit_arrayindex): Ditto.
	(c_tmpcounter::visit_functioncall): Ditto.
	(c_unparser::visit_functioncall): Ditto.

2006-10-31  Frank Ch. Eigler  <fche@redhat.com>

	Probe registration rework.  Offline dwarf processing for better
	cross-instrumentation.
	* elaborate.h (derived_probe): Remove registration-related code
	generation API.  Add new function sole_location().
	(derived_probe_group): Reworked this and associated classes.
	* session.h (systemntap_session): Create individual per-category
	derived_probe_groups.
	* elaborate.cxx (derived_probe_group): Reworked.
	(alias_derived_probe): Switch to new derived_probe API.
	(semantic_pass_symbols): Ditto.
	* translate.cxx (mapvar init): Check for array initialization error.
	(emit_module_init): Handle such failures, at least in theory.
	(emit_module_exit): Switch to new derived_probe_group API.  Call
	cpu_relax() during shutdown busywait.
	(emit_common_header): Elide context variables for elided handler fns.
	(c_unparser::emit_probe): Implement new, improved duplicate
	elimination technique for probe handlers.  Leave two older ones
	behind as compile options for education.
	* tapsets.cxx (*): Reworked all probe registration code, moving
	it from derived_probes into derived_probe_groups.  Shrunk output
	code.  Temporarily disabled probe timing and perfmon/mark probes.
	(dwflpp): Use offline reporting, so that module matching and
	relocation is performed at run time.
	(dwarf_query): Remove flavour logic, now supplanted by other
	duplicate elimination code.
	(dwarf_derived_probe): Reworked construction, centralized
	module/section/offset computations.
	* tapsets.h (all_session_groups): New little helper.

	* main.cxx (main): For pass-2 message, print number of embeds too.
	* systemtap.spec.in: Add a "BuildRequires: dejagnu" for make check.
	* configure.ac: Bump version to 0.5.11.
	* configure: Regenerated.

2006-10-23  Li Guanglei <guanglei@cn.ibm.com>

	* lket.5.in: Rearranged the sections, add more details.

2006-10-30  David Smith  <dsmith@redhat.com>

	* stap.1.in: Added notes about new caching feature.

2006-10-24  David Smith  <dsmith@redhat.com>

	* tapsets.cxx (build_blacklist): Added
	"atomic_notifier_call_chain" to the blacklist (Bugzilla #3379).

2006-10-23  David Smith  <dsmith@redhat.com>

	* main.cxx (printscript): New function containing code moved from
	main().
	(main): Added code to create cache directory, call function to
	generate hash, and see if we can use cached source/module.  If
	pass 4 is actually run to produce a new module, we call
	add_to_cache() to cache the result.
	* session.h (struct systemtap_session): Added hash/cache session
	data.
	* cache.cxx: New file handling adding/getting files from the
	cache.
	* cache.h: New header file for cache.cxx.
	* hash.cxx: New file containing C++ wrapper for routines in
	mdfour.c and the find_hash function which computes the hash file
	name for an input script.
	* hash.h: New header file for hash.cxx.
	* mdfour.c: New file containing MD4 hash code.
	* mdfour.h: New header file for mdfour.c.
	* util.cxx: New file containing several utility functions used by
	the caching code.
	* util.h: New header file for util.cxx.
	* Makefile.am: Added new C/C++ files.
	* Makefile.in: Regenerated.

2006-10-23  Li Guanglei <guanglei@cn.ibm.com>

	* configure.ac, Makefile.am: add lket-b2a.1.in
	* Makefile.in, configure: regenreated
	* ket-b2a.1.in: new man page for lket-b2a
	* lket.5.in: document signal trace hooks

2006-10-18  Roland McGrath  <roland@redhat.com>

	PR 2727
	* configure.ac (elfutils build): Pass --prefix and --exec-prefix
	options to elfutils configure.
	(elfutils_abs_srcdir): New substituted variable.
	* Makefile.am (DISTCHECK_CONFIGURE_FLAGS): New variable.
	* configure, config.in, Makefile.in: Regenerated.

2006-10-16  Li Guanglei <guanglei@cn.ibm.com>

	* configure.ac: add the checking for mysql_config,
	mysqlclient library and header files
	* runtime/lket/b2a/Makefile.am: set compile flags
	according to the existance of mysql_config
	* Makefile.in, configure, testsuite/Makefile.in,
	runtime/lket/b2a/Makefile.in: regenerated

2006-10-12  Martin Hunt  <hunt@redhat.com>

	* translate.cxx (emit_common_header): Add a
	kretprobe_instance pointer to struct context.
	(emit_symbol_data): Include absolute symbols.

	* tapsets.cxx (emit_common_header): Initialize
	the kprobe instance pointer to 0;
	(emit_probe_entries): Set kretprobe instance
	pointer if appropriate.


2006-10-11  David Smith  <dsmith@redhat.com>

	* tapsets.cxx (in_kprobes_function): New function that looks up
	the values of '__kprobes_text_start' and '__kprobes_text_end' in
	the kernel to be able to automatically exclude functions marked as
	'__kprobes' (BZ# 2639).
	(blacklisted_p): Calls in_kprobes_function().
	(query_kernel_module): Utility function that finds the kernel module.
	* session.h (struct systemtap_session): Added kprobes_text
	variables - kprobes_text_initialized, kprobes_text_start, and
	kprobes_text_end.
	* elaborate.cxx (systemtap_session::systemtap_session):
	kprobes_text variables get initialized.

2006-10-10  Roland McGrath  <roland@redhat.com>

	* systemtap.spec.in (elfutils_version): Require 0.124 now.

2006-10-10  Frank Ch. Eigler  <fche@elastic.org>

	* configure.ac: Override incomplete mysql checking for now.
	* configure: Regenerated.

2006-10-10  Li Guanglei <guanglei@cn.ibm.com>

	* configure.ac: add the checking of mysql client library
	* Makefile.in, configure: regenerated

2006-09-29  Li Guanglei <guanglei@cn.ibm.com>

	* man: newly created dir for stapprobes
	* man/stapprobes.iosched.5, man/stapprobes.netdev.5, man/stapprobes.nfs.5,
	man/stapprobes.nfsd.5, man/stapprobes.pagefault.5, man/stapprobes.process.5,
	man/stapprobes.rpc.5, man/stapprobes.scsi.5, man/stapprobes.signal.5,
	man/stapprobes.tcp.5, man/stapprobes.udp.5: Some of these man pages are from
	the old stapprobes.5.in. Some are newly created(rpc, nfs, nfsd)
	* man/.cvsignore: ignore the generated man page files

2006-09-29  Li Guanglei <guanglei@cn.ibm.com>

	PR 3282
	* Makefile.am: add -DPKGLIBDIR='"$(pkglibexecdir)"' to AM_CPPFLAGS

2006-09-28  Josh Stone  <joshua.i.stone@intel.com>

	PR 3278
	* tapsets.cxx (hrtimer_derived_probe::emit_probe_entries): Only
	restart timers when the session is still active and we updated the
	expire time.

2006-09-27  Josh Stone  <joshua.i.stone@intel.com>

	* session.h (struct systemtap_session): Add kernel_base_release
	to store the kernel version without the -NNN suffix.
	* main.cxx (main): Generate and use kernel_base_release.
	* parse.cxx (eval_pp_conditional): Use kernel_base_release.
	* tapsets.cxx (profile_derived_probe::profile_derived_probe):
	Use kernel_base_release.

	* tapsets.cxx (timer_builder::build): Support a wide variety of
	timer varients -- jiffies, s/sec, ms/msec, us/usec, ns/nsec, and
	hz.  Use hrtimers automatically on kernels that have it.
	(timer_builder::register_patterns): Bind all of the new timer
	varients in one easy place.
	(register_standard_tapsets): Call timer_builder::register_patterns.
	(struct hrtimer_builder): Removed since timer_builder is generic.
	* stapprobes.5.in: Document new timer.* functionality.

	* tapsets.cxx (hrtimer_derived_probe_group::emit_probes): Add a
	shared global for the actual hrtimer resolution, _stp_hrtimer_res.
	(hrtimer_derived_probe_group::emit_module): Init _stp_hrtimer_res.
	(hrtimer_derived_probe::emit_interval): Limit intervals at a
	minimum to the hrtimer's actual resolution.
	(hrtimer_derived_probe::emit_probe_entries): Forward timers
	based on previous expiration instead of restarting relative.

2006-09-26  David Smith  <dsmith@redhat.com>

	* .cvsignore: Changed 'stpd' reference to 'staprun'.
	* INTERNALS: Ditto.
	* buildrun.cxx (run_pass): Ditto.
	* lket.5.in: Ditto.
	* stap.1.in: Ditto.
	* stapruncs.5.in: Ditto.
	* examples/small_demos/demo_script.txt: Ditto.
	* examples/small_demos/sys.stp: Ditto.

	* systemtap.spec.in: Created a new subpackage,
	"systemtap-runtime", that contains staprun.

	* Makefile.am: Renamed 'stpd' to 'staprun' and moved it to
	$(bindir).
	* Makefile.in: Regenerated from Makefile.am.

	* configure.ac: Incremented version number.
	* configure: Regenerated from configure.ac.

2006-09-22  Tom Zanussi  <zanussi@us.ibm.com>

	* stp_check.in: Add debugfs mounting.

2006-09-22  Li Guanglei <guanglei@cn.ibm.com>

	From Gui Jian <guijian@cn.ibm.com>
	* lket.5.in: document RPC trace hooks

2006-09-20  Josh Stone  <joshua.i.stone@intel.com>

	PR 3233
	* stapfuncs.5.in: Document new gettimeofday_ns.

2006-09-19  Tom Zanussi  <zanussi@us.ibm.com>

	* README: Add CONFIG_DEBUG_FS to config options.

2006-09-18  Josh Stone  <joshua.i.stone@intel.com>

	PR 3219
	From Eugeniy Meshcheryakov <eugen@debian.org>:
	* stapprobes.5.in: Correct misuse of '-' -> '\-' in manpage

2006-09-18  Martin Hunt  <hunt@redhat.com>

	* buildrun.cxx (run_pass): Remove "-m" option to stpd.
	* translate.cxx (translate_pass): #define STP_RELAYFS_MERGE
	if appropriate.

2006-09-13  Martin Hunt  <hunt@redhat.com>

	* buildrun.cxx (run_pass): Remove "-r" option to stpd.

2006-09-13  Will Cohen  <wcohen@redhat.com>

	* tapsets.cxx (perfmon_derived_probe_group::emit_module_init):
	Do not throw sematic error unless probes actually used.

2006-09-12  Will Cohen  <wcohen@redhat.com>

	PR 909
	* configure.ac: Add perfmon support options.
	* configure: Regenerated.

	* stapfuncs.5.in:
	* stapprobes.5.in: Document the perfmon support.

	* session.h, main.cxx: Track number of perfmon probes.
	* translate.cxx: Gen STP_PERFMON when perfmon probes.

	* elaborate.h:
	* elaborate.cxx (derived_probe_group):  Add register_probe() for
		perfmon probe.

	* tapsets.cxx (derived_probe::emit_common_header): Gen perfmon data.
	(perfmon_var_expanding_copy_visitor): New struct.
	(struct perfmon_derived_probe):
	(struct perfmon_derived_probe_group):
	(struct perfmon_builder):  New Perfmon probe handling structures.
	(register_standard_tapsets): Add perfmon tapset binding.
	(derived_probe_group_container):
	(~derived_probe_group_container):
	(derived_probe_group_container::register_probe):
	(derived_probe_group_container::emit_probes):
	(derived_probe_group_container::emit_module_init):
	(derived_probe_group_container::emit_module_init_call):
	(derived_probe_group_container::emit_module_exit): Add perfmon tapset.

	* tapset/perfmon.stp: New.
	* runtime/perf.c: New.
	* runtime/perf.h: New.
	* runtime/runtime.h: Include perf.c.

	* testsuite/buildok/perfmon01.stp: Test to exercise perfmon
		probes.
	* testsuite/systemtap.pass1-4/buildok.exp:

2006-09-12  Li Guanglei <guanglei@cn.ibm.com>

	From Li Xuepeng <xuepengl@cn.ibm.com>
	* lket.5.in: document nfs trace hooks

2006-09-08  David Smith  <dsmith@redhat.com>

	* elaborate.h (struct derived_probe): Replace emit_registrations()
	function with emit_registrations_start() and
	emit_registrations_end().
	(struct derived_probe_group): Added emit_module_init().
	(struct derived_probe_group_container): Added emit_module_init(),
	emit_module_init_call(), and emit_module_exit().
	* elaborate.cxx (struct alias_derived_probe): Updated
	emit_regitrations calls.
	* translate.cxx (emit_module_init): Instead of actually emitting
	per-probe-point registrations/unregistrations, let the session's
	derived_probe_group_container do it.
	* tapsets.cxx (emit_probe_timing): New function that handles
	probe timing code.
	(be_derived_probe::emit_registrations_start): Renamed from
	emit_registrations.
	(be_derived_probe_group::emit_module_init): New function that
	outputs probes create and destroy functions.
	(dwarf_derived_probe::emit_registrations): Removed, but most code
	moved to emit_registrations_start().
	(dwarf_derived_probe::emit_registrations_start): Handles details
	of multiple dwarf probe registrations.
	(dwarf_derived_probe::emit_registrations_end): Handles cleanup
	details of multiple dwarf probe registrations.
	(dwarf_derived_probe_group::emit_module_init): New function that
	outputs probes create and destroy functions.
	(timer_derived_probe::emit_registrations_start): Renamed from
	emit_registrations.  Added mutiple probe handling.
	(timer_derived_probe::emit_registrations_end): Handles cleanup
	details of multiple probe registrations.
	(timer_derived_probe_group::emit_module_init): New function that
	outputs probes create and destroy functions.
	(profile_derived_probe::emit_registrations_start): Renamed from
	emit_registrations.  Added mutiple probe handling.
	(profile_derived_probe::emit_registrations_end): Handles cleanup
	details of multiple probe registrations.
	(profile_derived_probe_group::emit_module_init): New function that
	outputs probes create and destroy functions.
	(mark_derived_probe::emit_registrations_start): Renamed from
	emit_registrations.  Added mutiple probe handling.
	(mark_derived_probe::emit_registrations_end): Handles cleanup
	details of multiple probe registrations.
	(mark_derived_probe_group::emit_module_init): New function that
	outputs probes create and destroy functions.
	(hrtimer_derived_probe::emit_registrations_start): Renamed from
	emit_registrations.  Added mutiple probe handling.
	(hrtimer_derived_probe::emit_registrations_end): Dummy function.
	(hrtimer_derived_probe_group::emit_module_init): New function that
	outputs probes create and destroy functions.
	(derived_probe_group_container::emit_module_init): Added function
	to call all probe group's emit_module_int functions.
	(derived_probe_group_container::emit_module_init_call): Added
	function to handle probe group initialization cleanup.
	(derived_probe_group_container::emit_module_exit): Added
	function to handle probe group cleanup.


2006-09-06  Frank Ch. Eigler  <fche@elastic.org>

	Add basic support for initialized globals.
	* parse.cxx (parse_global): Parse initialization clause, implement
	by rewriting to "probe begin { var = value }".
	* parse.h: Corresponding changes.
	* stap.1.in: Document optional initialization.

2006-09-04  Frank Ch. Eigler  <fche@elastic.org>

	Improve unresolved target-symbol error messages.
	* staptree.h (target_symbol): Add new field saved_conversion_error.
	* elaborate.cxx (typeresolution_info::visit_target_symbol): Throw
	that if found instead of generic error.
	* tapsets.cxx (t_v_f_c_v::visit_target_symbol): Set it.

2006-08-30  Li Guanglei <guanglei@cn.ibm.com>

	* stapprobes.5.in: document signal.*

2006-08-28  David Smith  <dsmith@redhat.com>

	* translate.cxx: Added inclusion of session.h.
	(translate_pass): Instead of asking each probe to emit itself, we
	ask the session's probes member variable to emit all the probes.
	* tapsets.cxx: Added inclusion of session.h.  Added a
	register_probe member function to all derived_probe based
	classes.  Added a derived_probe_group derived class for all probe
	types:
	(be_derived_probe_group): New class.
	(never_derived_probe_group): New class.
	(dwarf_derived_probe_group): New class.
	(timer_derived_probe_group): New class.
	(profile_derived_probe_group): New class.
	(mark_derived_probe_group): New class.
	(hrtimer_derived_probe_group): New class
	(derived_probe_group_container): New class.
	* elaborate.h: Removed inclusion of session.h since session.h now
	includes elaborate.h.
	(derived_probe): Added register_probe member function.
	(derived_probe_group): Added class definition.  This is the base
	class of all of the derived probe groups - dwarf, timer, etc.
	(derived_probe_group_container): Added class definition.  An
	instance of this class will be stored in the session and contain
	all the other probe groups.
	* elaborate.cxx (derived_probe_group::register_probe): Added
	derived_probe_group::register_probe stubs.
	(alias_derived_probe::register_probe): Added register_probe member
	function.
	(semantic_pass_symbols): After deriving a probe, the probes now
	register themselves with the session.
	* session.h: Includes elaborate.h to get
	derived_probe_group_container definition. systemtap_session class
	'probes' member variable switched from a vector of derived probes
	to a derived_probe_group_container.
	* buildrun.cxx: Added inclusion of session.h since it was removed
	from elaborate.h.
	* main.cxx: Added inclusion of session.h since it was removed
	from elaborate.h.
	* parse.h: Added forward struct declarations.
	* staptree.h: Removed inclusion of session.h.

2006-08-23  Josh Stone  <joshua.i.stone@intel.com>

	PR 3093
	From Eugeniy Meshcheryakov <eugen@debian.org>:
	* main.cxx (main): Use setenv instead of putenv, since gcc 4.2
	doesn't like assigning string constants to char*.  Also use
	const char* for result from getenv.
	* tapsets.cxx (dwflpp::setup): Copy string constant into a
	local array, to fix gcc 4.2 warning.

2006-08-22  Josh Stone  <joshua.i.stone@intel.com>

	PR 3094
	From Eugeniy Meshcheryakov <eugen@debian.org>:
	* stap.1.in: In groff, '-' produces a Unicode hyphen.  Use '\-'
	where a plain-old minus sign is desired, e.g., code examples.
	* lket.5.in, stapex.5.in, stapfuncs.5.in, stapprobes.5.in: ditto

2006-08-15  Roland McGrath  <roland@redhat.com>

	* systemtap.spec.in (elfutils_version): Require 0.123 now.

2006-08-14  David Smith  <dsmith@redhat.com>

	* elaborate.cxx (semantic_pass): Calls semantic_pass_optimize1()
	and semantic_pass_optimize2().
	(visit_functioncall): Removed setting relaxed_p since
	semantic_pass_opt5 does it.
	(semantic_pass_opt5): Goes ahead and removes duplicate functions
	since semantic_pass_opt1() won't be run again.
	(semantic_pass_optimize1): Renamed from semantic_pass_optimize().
	Moved semantic_pass_opt5() to semantic_pass_optimize2().
	(semantic_pass_optimize2): New function that contains optimization
	passes that need to be done after type inference.

2006-08-12  Frank Ch. Eigler  <fche@elastic.org>

	* Makefile.am (dist-hook): Make "make dist" dist.
	* Makefile.in: Regenerated.

2006-08-12  Frank Ch. Eigler  <fche@elastic.org>

	* configure.ac, Makefile.am: Descend into testsuite/
	directory.  Remove local test logic.
	* configure, Makefile.in: Regenerated.
	* runtest.sh: Not yet removed.
	* HACKING: Update for new testsuite layout.

2006-08-10  David Smith  <dsmith@redhat.com>

	* elaborate.cxx (duplicate_function_remover): Added class.
	(get_functionsig): Added function.
	(semantic_pass_opt5): New function merges duplicate identical
	functions into one function.
	(semantic_pass_optimize): Calls semantic_pass_opt5.

	* translate.cxx (c_unparser::emit_probe): Changed to merge
	duplicate probes bodies by making the duplicate probe just call
	the original probe (BZ# 2421).

2006-08-08  Li Guanglei <guanglei@cn.ibm.com>

	* stapprobes.5.in: document process.*, tcp.*, udp.*

2006-08-09  Thang Nguyen  <thang.p.nguyen@intel.com>

	* testsuite/buildok/iolock_test.stp: Updated for new ioblock.stp

2006-08-09  Josh Stone  <joshua.i.stone@intel.com>

	* examples/small_demos/proc_snoop.stp,
	testsuite/buildok/process_test.stp: Rename process.signal_* to
	new signal.* tapset.
	* stapprobes.5.in, testsuite/buildok/memory.stp: move pagefault
	to vm.* namespace

2006-08-08  Eugene Teo  <eteo@redhat.com>

	* tapset/context.stp (probemod): New function.
	* stapfuncs.5.in: Document it.
	* testsuite/buildok/probemod.stp: Test it.

2006-08-08  Li Guanglei <guanglei@cn.ibm.com>

	* stapprobes.5.in: document scsi.*, ioscheduler.*, netdev.* and
	pagefault.

2006-08-01  Li Guanglei <guanglei@cn.ibm.com>

	PR 2422
	* tapsets.cxx: calling get_module_dwarf(false) to give a
	warning to those modules without debuginfo and skip them

2006-07-19  Roland McGrath  <roland@redhat.com>

	* configure.ac, systemtap.spec.in: Bump version to 0.5.9.
	* configure: Regenerated.

	* systemtap.spec.in: Fix syntax in last change.

2006-07-19  David Smith  <dsmith@redhat.com>

	* testsuite/buildok/scsi.stp: Only run the scsi test if the scsi
	kernel subsystem is running.

2006-07-17  David Smith  <dsmith@redhat.com>

	* stapfuncs.5.in: Removed retval function description, since it
	has been removed.

2006-07-17  Roland McGrath  <roland@redhat.com>

	* configure.ac, systemtap.spec.in: Require elfutils-0.122.
	* configure: Regenerated.

	* systemtap.spec.in (Release): Use %{?dist}.

2006-07-17  Li Guanglei <guanglei@cn.ibm.com>

	* main.cxx: add LKET's tapsets into stap's default tapsets
	search path

2006-07-13  Frank Ch. Eigler  <fche@elastic.org>

	* systemtap.spec.in: Add formerly missing admonitional verb.

2006-07-13  David Smith  <dsmith@redhat.com>

	* parse.cxx (parser::expect_unknown2): New function that looks for
	2 possible token types.
	* parse.cxx (parser::expect_ident_or_keyword): New function that
	calls parser::expect_unknown2.
	* parse.cxx (parser::parse_symbol): Calls
	parser::expect_ident_or_keyword to allow keywords to appear when
	expanding target symbols (Bugzilla #2913).
	* parse.h: Added prototypes for parser::expect_unknown2 and
	parser::expect_ident_or_keyword.
	* testsuite/parseok/seventeen.stp: New test to check for allowing
	keywords when expanding target symbols.

2006-06-30  Josh Stone  <joshua.i.stone@intel.com>

	* tapsets.cxx (hrtimer_builder::build): Enable hrtimers on >=2.6.17.
	* tapsets.cxx (hrtimer_derived_probe::emit_probe_entries): Correct
	compilation errors, fix return value.

2006-06-30  David Smith  <dsmith@redhat.com>

	* tapsets.cxx (dwflpp::dwfl_assert): Added optional extra_msg
	parameter to be able to print out extra error message.
	(dwflpp::setup): Uses new 'extra_msg' parameter to dwfl_assert()
	to ask user to install kernel-debuginfo when
	dwfl_linux_kernel_report_kernel() or
	dwfl_linux_kernel_report_modules() fails (Bugzilla #2669).

	* buildrun.cxx (compile_pass): Checks to make sure module build
	directory exists before trying to run make there (Bugzilla #2669).

2006-06-27  Roland McGrath  <roland@redhat.com>

	* runtest.sh: Don't use eval, use proper quoting.

	* tapsets.cxx (dwflpp::emit_address): New instance method.  Get
	relocation details from Dwfl to emit in comment after address constant.
	(dwflpp::loc2c_emit_address): Just call that.

2006-06-26  Li Guanglei <guanglei@cn.ibm.com>

	* lket.in.5: update to AIO event hooks

2006-06-23  Thang P Nguyen  <thang.p.nguyen@intel.com>

	* testsuite/buildok/tcp_test.stp: updated inet calls
	* testsuite/buildok/udp_test.stp: test udp tapset

2006-06-22  Thang P Nguyen  <thang.p.nguyen@intel.com>

	* testsuite/buildok/tcp_test.stp: test tcp tapset

2006-06-16  Roland McGrath  <roland@redhat.com>

	* configure.ac, systemtap.spec.in: Bump version to 0.5.8.
	* configure: Regenerated.

	* systemtap.spec.in: Fix bundled_elfutils setting so builds can
	possibly work.  Add comment admonishing losers not to touch it.

	* aclocal.m4, Makefile.in: Regenerated with automake-1.9.6-2.

2006-06-16  Li Guanglei <guanglei@cn.ibm.com>

	* lket.in.5: update to reflect the latest changes
	to LKET

2006-06-15  Roland McGrath  <roland@redhat.com>

	* systemtap.spec.in: Require elfutils-0.121.

2006-06-14  Frank Ch. Eigler  <fche@elastic.org>

	* README: Add kernel.org blurb based on text from
	Chuck Ebbert <76306.1226@compuserve.com>.

2006-06-09  Li Guanglei <guanglei@cn.ibm.com>

	* parse.cxx, staptree.cxx, staptree.h, translate.cxx:
	delete lket_trace_extra
	* lket.5.in: delete the description of backtrace in
	LKET

2006-06-08  Thang P Nguyen  <thang.p.nguyen@intel.com>

	* testsuite/buildok/ioblock_test.stp: test ioblock

2006-06-05  David Smith  <dsmith@redhat.com>

	* tapsets.cxx (dwflpp::express_as_string): New function.
	Extracted from dwflpp::literal_stmt_for_local() so that
	dwflpp::literal_stmt_for_return() could also call it.
	(dwflpp::literal_stmt_for_local): Portion extracted to create
	dwflpp::express_as_string().
	(dwflpp::literal_stmt_for_return): New function.  Adds support for
	new symbolic access ("$return") to return value in .return
	probes.  Fixes PR 1132.
	(target_variable_flavour_calculating_visitor::visit_target_symbol):
	Calls dwflpp::literal_stmt_for_return() when in a return probe and
	the variable name is "$return".
	(dwarf_var_expanding_copy_visitor::visit_target_symbol): Ditto.
	* stapfuncs.5.in: Noted that the retval() function is deprecated.
	* stapprobes.5.in: Corrected the name of the return value
	variable.
	* tapset/return.stp: Marked the retval() function as deprecated.
	* testsuite/semko/return01.stp: Added new test.
	* testsuite/semko/return02.stp: Ditto.

2006-06-05  Frank Ch. Eigler  <fche@elastic.org>

	PR 2645 cont'd.
	* elaborate.cxx (derive_probes): Pass down optional flag
	from alias reference to expansion.
	* testsuite/semok/twentytwo.stp: Test passing-down.
	* stapprobes.5.in: Specify passing-down property of optional flag.

2006-06-02  Frank Ch. Eigler  <fche@elastic.org>

	PR 2645 cont'd.
	* elaborate.cxx (find_and_build): Support optional wildcards too.
	(derive_probes): Change last argument to indicate optionalness of
	parent probe point (alias reference).
	(alias_expansion_builder): Shrink epilogue-mode alias body copying.
	Pass along alias reference optionality.
	* elaborate.h: Corresponding changes.
	* testsuite/semko/thirtyfive.stp, semok/twentytwo.stp: New tests.

2006-06-02  Josh Stone  <joshua.i.stone@intel.com>

	* testsuite/buildok/process_test.stp: add signal_handle test
	* examples/small_demos/proc_snoop.stp: log signal_handle

2006-06-02  Frank Ch. Eigler  <fche@elastic.org>

	PR 2645.
	* stapprobes.5.in: Document "?" probe point suffix.
	* parse.cxx (parse_probe_point): Recognize "?" optional suffix.
	* elaborate.cxx (derive_probes): Observe probe_point->optional.
	* staptree.h, staptree.cxx: Corresponding changes.
	* tapsets.cxx (never_derived_probe, never_builder): New classes.
	(register_standard_tapsets): Support "never" probe point.
	* testsuite/buildok/six.stp, parseok/five.stp: Modifed tests.

	* translate.cxx (emit_module_init): Format "-t" (benchmarking)
	cycle-time reports similarly to "-v" (verbose) times.

2006-06-02  David Smith  <dsmith@redhat.com>

	* .cvsignore: Added more files to ignore.

	* main.cxx (usage): Added exitcode parameter.
	(main): Improved a few error messages.  Also, when an error is
	given, stap now always exits with a status of 1.

	* testsuite/buildok/cmdline01.stp: New test.
	* testsuite/parseko/cmdline01.stp: Ditto.
	* testsuite/parseko/cmdline02.stp: Ditto.
	* testsuite/parseko/cmdline03.stp: Ditto.
	* testsuite/parseko/cmdline04.stp: Ditto.
	* testsuite/parseko/cmdline05.stp: Ditto.
	* testsuite/parseko/cmdline06.stp: Ditto.
	* testsuite/parseok/cmdline01.stp: Ditto.
	* testsuite/parseok/cmdline02.stp: Ditto.

2006-06-01  Josh Stone  <joshua.i.stone@intel.com>

	* tapsets.cxx (hrtimer_derived_probe::emit_interval): update
	API usage of hrtimers in preparation of getting exports from
	the kernel.
	(hrtimer_derived_probe::emit_probe_entries): ditto

2006-06-01  Li Guanglei <guanglei@cn.ibm.com>

	* parse.cxx, staptree.cxx, staptree.h, translate.cxx:
	add new function lket_trace_extra at script level
	* lket.5.in: Modified the description of backtrace in
	LKET

2006-05-29  Li Guanglei <guanglei@cn.ibm.com>

	* systemtap.spec.in: include lket-b2a in the rpm package

2006-05-27  Li Guanglei <guanglei@cn.ibm.com>

	* configure.ac: add conditional build of lket-b2a
	if glib2-devel is not found, just skips and gives
	a warning
	* Makefile.am:  add conditional build of lket-b2a
	* Makefile.in, configure: regenerated
	* runtime/lket/b2a/Makefile: deleted. Should be
	generated by configure

2006-05-26  Josh Stone  <joshua.i.stone@intel.com>

	* tapsets.cxx (build_blacklist): build the sets of blacklisted
	functions and function returns.  Manually added many __kprobes
	functions that should not be probed.
	(dwarf_query::dwarf_query): Call build_blacklist.
	(dwarf_query::blacklisted_p): Use blacklist sets.

2006-05-25  Josh Stone  <joshua.i.stone@intel.com>

	* parse.cxx (parser::scan_pp): Free memory for tokens that are
	thrown away in the preprocessing stage.
	* tapsets.cxx
	(dwarf_var_expanding_copy_visitor::visit_target_symbol):
	Free allocated memory when supressing target-variable errors

2006-05-25  David Smith  <dsmith@redhat.com>

	* testsuite/semok/twentyone.stp: New file.

2006-05-24  Frank Ch. Eigler  <fche@elastic.org>

	Pass 4 speedup.
	* tapsets.cxx (derived_probe::emit_common_header): New
	function, to emit code formerly inlined by
	emit_probe_prologue/epilogue.
	* translate.cxx (emit_common_header): Call it.
	* elaborate.h: Corresponding changes.

2006-05-24  David Smith  <dsmith@redhat.com>

	* elaborate.cxx (isglob): New function.
	(match_key::globmatch): New function.
	(match_node::find_and_build): Uses isglob() and
	match_key::globmatch() to provide support for wildcards such as
	"kernel.syscall.*read*" (Bugzilla #1928).
	* elaborate.h (match_key::globmatch): Added function declaration.
	* parse.cxx (parser::parse_probe_point): Collects one or more
	tokens into a single probe-point functor string.

	* testsuite/parseko/twentytwo.stp: New file.
	* testsuite/parseok/sixteen.stp: New file.

2006-05-24  David Smith  <dsmith@redhat.com>

	* testsuite/parseko/cmdlinearg01.stp: New file.
	* testsuite/parseko/cmdlinearg02.stp: New file.
	* testsuite/parseko/eighteen.stp: New file.
	* testsuite/parseko/foreachstmt01.stp: New file.
	* testsuite/parseko/foreachstmt02.stp: New file.
	* testsuite/parseko/foreachstmt03.stp: New file.
	* testsuite/parseko/foreachstmt04.stp: New file.
	* testsuite/parseko/foreachstmt05.stp: New file.
	* testsuite/parseko/forstmt01.stp: New file.
	* testsuite/parseko/forstmt02.stp: New file.
	* testsuite/parseko/forstmt03.stp: New file.
	* testsuite/parseko/forstmt04.stp: New file.
	* testsuite/parseko/functiondecl01.stp: New file.
	* testsuite/parseko/functiondecl02.stp: New file.
	* testsuite/parseko/functiondecl03.stp: New file.
	* testsuite/parseko/functiondecl04.stp: New file.
	* testsuite/parseko/functiondecl05.stp: New file.
	* testsuite/parseko/functiondecl06.stp: New file.
	* testsuite/parseko/functiondecl07.stp: New file.
	* testsuite/parseko/ifstmt01.stp: New file.
	* testsuite/parseko/ifstmt02.stp: New file.
	* testsuite/parseko/nineteen.stp: New file.
	* testsuite/parseko/preprocess01.stp: New file.
	* testsuite/parseko/preprocess02.stp: New file.
	* testsuite/parseko/preprocess03.stp: New file.
	* testsuite/parseko/preprocess04.stp: New file.
	* testsuite/parseko/preprocess05.stp: New file.
	* testsuite/parseko/preprocess06.stp: New file.
	* testsuite/parseko/preprocess07.stp: New file.
	* testsuite/parseko/preprocess08.stp: New file.
	* testsuite/parseko/preprocess09.stp: New file.
	* testsuite/parseko/probepoint01.stp: New file.
	* testsuite/parseko/probepoint02.stp: New file.
	* testsuite/parseko/probepoint03.stp: New file.
	* testsuite/parseko/seventeen.stp: New file.
	* testsuite/parseko/ternarystmt01.stp: New file.
	* testsuite/parseko/twenty.stp: New file.
	* testsuite/parseko/twentyone.stp: New file.
	* testsuite/parseko/whilestmt01.stp: New file.
	* testsuite/parseko/whilestmt02.stp: New file.

2006-05-24  Li Guanglei <guanglei@cn.ibm.com>

	* configure.ac: add lket.5 & runtime/lket/b2a
	* Makefile.am:  add lket & runtime/lket/b2a
	* aclocal.m4, Makefile.in, configure: regenerated
	* runtime/lket/b2a/*: a binary to ascii converter used
	to convert LKET's default binary trace data.
	* lket.5.in: add intro of lket-b2a converter.

2006-05-23  David Smith  <dsmith@redhat.com>

	* parse.cxx (parse_for_loop): Corrected error message.

2006-05-22  David Smith  <dsmith@redhat.com>

	* elaborate.cxx (find_and_build): Fixed issue #2643.  Wildcard
	code was being too optimistic.

2006-05-22  Li Guanglei <guanglei@cn.ibm.com>

	* lket.in.5: draft version of manpage for LKET
	* Makefile.in, configure, stap.1.in: add lket.in.5

2006-05-18  Frank Ch. Eigler  <fche@elastic.org>

	Organize "-t" output by script/parse level probes rather than
	derived-probes.
	* elaborate.cxx (derived_probe ctor): Remove name field setting.
	(alias_derived_probe): New class.
	(alias_expandion_builder::build): Create an instance of the above
	instead of parse-tree-level plain probe.
	* elaborate.h: Corresponding changes.
	(derived_probe::basest): Define.
	* staptree.cxx (probe ctor): Set new name field.
	* staptree.h (probe): Corresponding changes.
	(probe::basest): New field.
	* tapsets.cxx (emit_probe_prologue, emit_probe_entries):
	Switch to basest() probe name for Stat instance.
	(dwarf_derived_probe ctor): Stash away base probe.
	* translate.cxx (unparser::emit_probe): Remove index
	operand, just use probe name to generate symbols.
	(emit_module_init): Reorganize -t output in unregister functions.
	(translate_pass): Remove unparser::current_probenum field and all
	uses.
	* translate.h: Corresponding changes.

2006-05-18  Li Guanglei <guanglei@cn.ibm.com>

	* tapset/LKET/*: tracing tapsets of LKET
	* tapset/context.stp: add stp_pid() func
	* tapset/ppc64/syscalls.stp: add conditional preprocessing
	since sys64_time is removed from kernel >= 2.6.16

2006-05-18  Li Guanglei <guanglei@cn.ibm.com>

	* tapset/tskschedule.stp: deleted, merge into scheduler.stp
	* tapset/scheduler.stp:   incorporate tskschedule.stp
	* testsuite/buildok/tskschedule.stp: deleted, merge into
	  sched_test.stp
	* testsuite/buildok/sched_test.stp: incorporate tskschedule.stp

2006-05-17  Josh Stone  <joshua.i.stone@intel.com>

	* testsuite/buildok/sched_test.stp: test scheduler tapset
	* examples/small_demos/sched_snoop.stp: demo scheduler tapset

2006-05-18  Li Guanglei <guanglei@cn.ibm.com>

	* testsuite/buildok/ioscheduler.stp: testcase for ioscheduler.stp
	* testsuite/buildok/memory.stp:      testcase for memory.stp
	* testsuite/buildok/networking.stp:  testcase for networking.stp
	* testsuite/buildok/scsi.stp:        testcase for scsi.stp
	* testsuite/buildok/tskschedule.stp: testcase for tskschedule.stp

2006-05-18  Li Guanglei <guanglei@cn.ibm.com>

	* tapset/ioscheduler.stp: generic IO scheduler tapsets from LKET
	* tapset/memory.stp:      generic pagefault tapsets from LKET
	* tapset/networking.stp:  generic networking tapsets from LKET
	* tapset/scsi.stp:        generic scsi tapsets from LKET
	* tapset/tskschedule.stp: generic task scheduler tapsets from LKET
	* tapset/process.stp:     changes to process.exec alias

2006-05-16  David Smith  <dsmith@redhat.com>

	* parse.cxx (parser::parser): Added initializer for 'context'
	member variable.
	(tt2str): Added support for new tok_keyword type.
	(operator <<): Ignores keyword content when outputting error
	message.
	(lexer::scan): Recognizes keywords, such as 'probe', 'global',
	'function', etc. and classifies them as type 'tok_keyword'.  This
	causes keywords to become reserved so they cannot be used for
	function names, variable names, etc.
	(parser::parse): Changed tok_identifier to tok_keyword when looking
	for "probe", "global", or "function".  Also sets context member
	variable which remembers if we're in probe, global, function, or
	embedded context.
	(parser::parse_probe, parser::parse_statement)
	(parser::parse_global, parser::parse_functiondecl)
	(parser::parse_if_statement, parser::parse_delete_statement)
	(parser::parse_break_statement, parser::parse_continue_statement)
	(parser::parse_for_loop, parser::parse_while_loop)
	(parser::parse_foreach_loop, parser::parse_array_in): Looks for
	tok_keyword instead of tok_identifier.
	(parser::parse_probe_point): Allows keywords as part of a probe
	name, since "return" and "function" are keywords.
	(parser::parse_return_statement): Looks for tok_keyword instead of
	tok_identifier.  Make sure we're in function context.
	(parser::parse_next_statement): Looks for tok_keyword instead of
	tok_identifier.  Make sure we're in probe context.
	* parse.h: Added parse_context enum.  Added 'tok_keyword' to
	token_type enum.  Added parse_context 'context' member variable to
	parser class.
	* stap.1.in: Because the string() function has been removed,
	the 'string()' function reference has been changed to a 'sprint()'
	function reference.
	* stapex.5.in: Ditto.
	* stapfuncs.5.in: The description of the string() and hexstring()
	functions has been removed.
	* testsuite/buildok/context_test.stp: Calls to the string()
	function were converted to sprint() function calls.
	* testsuite/buildok/fifteen.stp: Ditto.
	* testsuite/buildok/nineteen.stp: Ditto.
	* testsuite/buildok/process_test.stp: Ditto.
	* testsuite/buildok/task_test.stp: Ditto.
	* testsuite/buildok/timestamp.stp: Ditto.
	* testsuite/buildok/twentyone.stp: Ditto.
	* testsuite/semok/args.stp: Ditto.
	* testsuite/semok/seven.stp: Ditto.
	* testsuite/buildok/fourteen.stp: Calls to log()/string() were
	converted to a call to printf().
	* testsuite/buildok/sixteen.stp: Ditto.
	* testsuite/buildok/thirteen.stp: Ditto.
	* testsuite/buildok/twentythree.stp: Ditto.
	* testsuite/buildok/twentytwo.stp: Ditto.
	* testsuite/buildok/seven.stp: Calls to the string()
	function were converted to sprint() calls.  Calls to the
	hexstring() function were converted to sprintf() calls.
	* testsuite/semok/eleven.stp: Ditto.
	* testsuite/buildok/seventeen.stp: Calls to log()/hexstring() were
	converted to a call to printf().
	* testsuite/semko/nineteen.stp: Ditto.
	* testsuite/parseok/three.stp: Because keywords are reserved, a
	variable named 'string' was renamed to 'str'.
	* testsuite/parseok/two.stp: Because keywords are reserved, a
	variable named 'global' was renamed to 'gbl'.
	* testsuite/transko/two.stp: Because the parser now checks for
	'next' and 'return' statement context, a 'next' statement was
	removed from a function and a 'return' statement was removed from
	a probe.

2006-05-15  Frank Ch. Eigler  <fche@elastic.org>

	* tapsets.cxx, translator.cxx (*): Designate more emitted
	functions as static.
	* translator.cxx (visit_print_format): Correct regression
	regression from two weeks ago.
	* stapfuncs.5.in: Tweak wording.  Deprecate returnval() in favour
	of retval().

2006-05-12  Thang P Nguyen  <thang.p.nguyen@intel.com>

	* testsuite/buildok/probefunc.stp: test probefunc()

2006-05-12  Frank Ch. Eigler  <fche@elastic.org>

	* stapfuncs.5.in: Clarify backtrace-related functions.

2006-05-11  David Smith  <dsmith@redhat.com>

	* tapset/ctime.stp: New file.

2006-05-09  Josh Stone  <joshua.i.stone@intel.com>

	* examples/small_demos/proc_snoop.stp: monitor all process events.
	* testsuite/buildok/task_test.stp: test compilation of all task
	functions.
	* testsuite/buildok/process_test.stp: test all process events and
	associated variables.

2006-05-09  Will Cohen  <wcohen@redhat.com>

	PR 2228
	* parse.h:
	* parse.cxx: Add << operator for struct source_loc.
	* translate.cxx (emit_module_init): Print location of probe in script.

2006-05-09  Li Guanglei <guanglei@cn.ibm.com>

	PR 2520
	* main.cxx: add -M option to stop merge per-cpu files in bulk mode
	* session.h: add merge member into systemtap_session
	* buildrun.cxx: generate stpd_cmd to stop merge per-cpu files if -M
	option is turned on by stap.

2006-05-08  Li Guanglei <guanglei@cn.ibm.com>

	PR 2627
	* elaborate.cxx: epilogue style alias expansion
	* parse.cxx: parse += alias definition
	* staptree.h: add epilogue_style member to probe_alias
	* stap.1.in: add the description of epilogue style alias
	* testsuite/parseok/fifteen.stp: testcase for epilogue style alias

2006-05-05  Roland McGrath  <roland@redhat.com>

	* configure.ac (build_elfutils): Pass CFLAGS to elfutils configure,
	editting out -Wall.
	* configure: Regenerated.

2006-05-05  Frank Ch. Eigler  <fche@elastic.org>

	PR 2643
	* testsuite/buildok/syscalls.stp: Take "-u" away again.
	* configure.ac, systemtap.spec.in: Bump version to 0.5.7.
	* configure: Regenerated.

2006-05-05  Frank Ch. Eigler  <fche@elastic.org>

	* configure.ac, systemtap.spec.in: Bump version to 0.5.6.
	* configure: Regenerated.

2006-05-05  Will Cohen  <wcohen@redhat.com>

	* small_demos/fileopen.stp: Shows use of target() to look at pid.
	* small_demos/rwtiming.stp: Shows per executable histograms of time
	spent in read and write system calls.

2006-05-05  Eugene Teo  <eteo@redhat.com>

	PR 2433
	* tapsets.cxx (dwarf_query::blacklisted_p): Extend the list of
	blacklisted .return probes to include "do_exit". Correct funcname
	typo for "sys_groupexit".
	* tapset/syscalls.stp: Remove .return probe aliases of never-
	returning syscall.exit and syscall.exit_group calls.

2006-05-05  David Smith  <dsmith@redhat.com>

	* translate.cxx (mapvar::exists): Added code for string array
	handling.  Otherwise, string array elements always exist.

2006-05-03  Josh Stone  <joshua.i.stone@intel.com>

	PR 2506
	* tapsets.cxx (dwarf_query::blacklisted_p): skip probes in .exit.*

2006-05-02  Will Cohen  <wcohen@redhat.com>

	* translate.cxx (emit_module_init): Move closing '}' inside #ifdef.

2006-05-02  Will Cohen  <wcohen@redhat.com>

	PR 2228
	* stap.1.in: Document "-t" option.
	* main.cxx (main): Add "-t" option for collecting timing information.
	* session.h (systemtap_session): Corresponding changes.
	* tapsets.cxx (emit_probe_prologue, emit_probe_epilogue,
	emit_probe_entries):
	* translate.cxx: (emit_common_header, emit_module_init,
	translate_pass): Add time collection of timing information.


2006-05-01  Frank Ch. Eigler  <fche@elastic.org>

	* translate.cxx (visit_print_format): Fix regression in
	"printf" pseudo-result initialization.

2006-04-30  Frank Ch. Eigler  <fche@elastic.org>

	PR 2610.
	* translate.cxx (c_unparser::visit_arrayindex, visit_stat_op):
	Detect empty aggregates consistently.
	(visit_print_format): Ditto.  Also detect errors due to
	argument evaluation.
	(translator_output::*): Add a flush before a failing assert,
	to produce more context when debugging.

2006-04-25  Frank Ch. Eigler  <fche@elastic.org>

	* Makefile.am: Removed "rpm" target.
	* Makefile.in, aclocal.m4: Regenerated.

2006-04-25  Frank Ch. Eigler  <fche@elastic.org>

	* elaborate.cxx (typeresolution_info::unresolved,invalid,
	mismatch): Print current function/probe name in error message.
	(semantic_pass_types): Pass sufficient information.
	* elaborate.h: Corresponding changes.

2006-04-25  Frank Ch. Eigler  <fche@elastic.org>

	PR 2427.
	* staptree.cxx (varuse_collecting_visitor::visit_embeddedcode):
	Support /* pure */ declaration.  Stop using __tvar_ naming hack.
	(v_c_u::visit_print_format): Mark sprint and sprintf as
	side-effect-free.
	(deep_copy_visitor::visit_print_format): Propagate raw_components.
	* stap.1.in: Document declaration.
	* elaborate.cxx (semantic_pass_opt2): Verbose message tweak.
	(dead_stmtexpr_remover): Extend for more aggressive optimization.
	* tapsets.cxx (dwarf,mark_var_expanding_copy_visotor): Add
	/* pure */ declaration to rvalue expansions.
	* tapset/*.stp: Added /* pure */ declarations to many functions.
	* testsuite/parseok/unparsers.stp: Propagate guru mode flag.
	* testsuite/buildok/twentyfour.stp: New test.

2006-04-24  Frank Ch. Eigler  <fche@elastic.org>

	PR 2599.
	* elaborate.cxx (visit_assignment): Tolerate null current_expr.
	* testsuite/semok/optimize.stp: Add relevant tests.

2006-04-23  Eugene Teo  <eteo@redhat.com>

	PR 2149
	* translate.cxx (mapvar::set): Test _stp_map_set_xx() for
	array overflows.

2006-04-23  Eugene Teo  <eteo@redhat.com>

	* small_demos/ansi_colors.stp: Add an example of using octal
	escape sequences to display all possible ansi colors.

2006-04-21  Eugene Teo  <eteo@redhat.com>

	PR 1326
	* translate.cxx (c_unparser::visit_binary_expression): Handle
	negative left and right shift count.

2006-04-21  Frank Ch. Eigler  <fche@elastic.org>

	PR 953
	* elaborate.h (derived_probe): Add field "name".  Stop passing
	"probe index" to other emit_* calls.
	(emit_probe_context_vars): New member function.
	* elaborate.cxx (derived_probe ctor): Generate unique name.
	* translate.cxx (*): Adapt to index->name.
	(emit_probe): Realize that probe locals only occur at nesting=0.
	* tapsets.cxx (*derived_probe::emit_*): Adapt to index->name.
	(mark_var_expanding_copy_visitor): New class to process $argN.
	(mark_derived_probe ctor): Call it.
	(mark_derived_probe::emit_probe_context_vars): Do it.
	* buildrun.cxx (compile_pass): Add more optional gcc verbosity.
	Add CFLAGS += -freorder-blocks.
	* testsuite/buildok/marker.stp: New test.

2006-04-19  Eugene Teo  <eteo@redhat.com>

	PR 2014
	* parse.cxx (lexer::scan): Added \[0-7]* case to preserve
	octal escape sequences.

2006-04-18  Martin Hunt  <hunt@redhat.com>

	* Makefile.am (install-data-local): Another try.

2006-04-18  Frank Ch. Eigler  <fche@elastic.org>

	PR 2220
	* translate.cxx (visit_statement): Tolerate 0 first argument.
	(visit_for_loop, visit_foreach_loop): Call it thusly for condition
	expression.
	(visit_embededcode, visit_block, visit_null_statement): Don't
	call visit_statement() at all.

2006-04-18  Martin Hunt  <hunt@redhat.com>

	* Makefile.am (install-data-local): Tweak previous fix.
	(install-data-local):

2006-04-18  Martin Hunt  <hunt@redhat.com>

	* Makefile.am (install-data-local): Rewrite. Set
	ownership and permissions for all files and directories
	under runtime and tapset. Restrict files to source code.

	* Makefile.in: Rebuilt.

2006-04-18  Eugene Teo  <eteo@redhat.com>

	PR 1341
	* main.cxx (main): Use TMPDIR instead of hard-coded /tmp.

2006-04-17  Frank Ch. Eigler  <fche@elastic.org>

	* tapsets.cxx (mark_derived_probe::emit_{de}registrations):
	Use cmpxchg to synchronize.

2006-04-12  Tom Zanussi  <zanussi@us.ibm.com>

	PR 2538
	* buildrun.cxx (compile_pass): Remove space
	between -I and runtime path.

2006-04-12  Martin Hunt  <hunt@redhat.com>

	PR 2497
	* translate.cxx (translate_pass): Don't
	reset STP_STRING_SIZE if it was already defined.
	Set it to 1024 by default.

2006-04-10  Martin Hunt  <hunt@redhat.com>

	* translate.cxx (visit_print_format): Call
	_stp_snprintf() instead of snprintf().

2006-04-09  Martin Hunt  <hunt@redhat.com>

	Add binary printf support.

	* elaborate.cxx (visit_print_format): Don't include
	conv_literal or conv_size  in components vector.
	Add conv_binary to switch statement.

	* translate.cxx (visit_print_format): Eliminate
	special cast to (long long) for pe_long because new
	vsnprintf uses int64_t.

	* staptree.h (struct print_format): Add conv_binary and conv_size.

	* staptree.cxx (components_to_string): Add conv_binary case.
	Add conv_size case.
	(string_to_components): Add cases for 'b' and 'n'

2006-04-08  Frank Ch. Eigler  <fche@elastic.org>

	* tapsets.cxx (resolve_prologue_endings): Rewrote.
	(resolve_prologue_endings2): Removed.

	* gen-stapmark.h: Emit a 0-arity marker.
	* stapmark.h: Regenerated for arities 0..6.

2006-04-04  Roland McGrath  <roland@redhat.com>

	* configure.ac: Bump version to 0.5.5.
	Require elfutils-0.120.
	* configure: Regenerated.
	* systemtap.spec.in: Likewise.

	* main.cxx (version): Use dwfl_version.

	* loc2c.c (array_stride): stride_size -> byte_stride

2006-04-04 Tom Zanussi  <zanussi@us.ibm.com>

	* stp_check: Change test for relay vs relayfs

2006-03-30  Martin Hunt  <hunt@redhat.com>

	* tapsets.cxx (dwarf_derived_probe::emit_registrations):
	Change maxactive so single-processor kernels using
	kretprobes don't get lots of dropped probes.

2006-03-30  Frank Ch. Eigler  <fche@elastic.org>

	PR 953, part 1
	* tapsets.cxx: (mark_derived_probe*): New classes.
	(register_standard_tapsets): Register kernel/module.mark() family.
	* stapmark.h: New header for static instrumentation markers.
	* gen-stapmark.h: New perl script to generate it.
	* elaborate.cxx (derived_probe ctor): Ignore null location*.

2006-03-29  Josh Stone  <joshua.i.stone@intel.com>

	* tapsets.cxx (hrtimer_derived_probe::*): creates a probe point
	based on the hrtimer APIs.
	* tapsets.cxx (hrtimer_builder::*):  parses the user's time-spec
	into a 64-bit nanosecond value, and calls the appropriate
	derived_probe.
	* tapsets.cxx (register_standard_tapsets): add hrtimer bindings
	* translate.cxx (translate_pass): add linux/random.h include,
	used for generating 64-bit random numbers for hrtimers.

2006-03-28  Martin Hunt  <hunt@redhat.com>

	* testsuite/buildok/syscall.stp: Update so
	it works again.

2006-03-16 Tom Zanussi  <zanussi@us.ibm.com>

	* configure.ac: Revert relayfs version check.
	* configure: Reverted.
	* translate.cxx (compile_pass): Remove relayfs include path.

2006-03-15 Tom Zanussi  <zanussi@us.ibm.com>

	* configure.ac: Add check for relayfs version.
	* configure: Regenerated.
	* stp_check.in: Remove bundled relayfs loading/compilation, add
	check for relay (vs relayfs).

2006-03-13  Josh Stone  <joshua.i.stone@intel.com>

	* safety/safety.py: Support IA64 disassembly matching.
	* safety/data/opcodes-ia64: new opcode rules for IA64.
	* safety/data/references: Add references used by example scripts
	when compiled for IA64.

2006-03-13  Frank Ch. Eigler  <fche@elastic.org>

	* translate.cxx (emit_globals): Tag globals, especially the locks,
	as __cacheline_aligned.

2006-03-09  Frank Ch. Eigler  <fche@elastic.org>

	* translate.cxx (emit_locks): Emit dummy references to unlock_ ...
	(emit_module_init): ... and probe_point.

2006-03-06  Frank Ch. Eigler  <fche@elastic.org>

	PR 2425
	* staptree.cxx (varuse_collecting_visitor::visit_embeddedcode):
	Realize that $var-setter functions have side-effects.
	* testsuite/transok/tval-opt.stp: New test.

2006-03-06  Martin Hunt  <hunt@redhat.com>

	* buildrun.cxx (run_pass): Add "-u username".
	* stapfuncs.5.in: Document system().

2006-03-06  Frank Ch. Eigler  <fche@elastic.org>

	* stapex.5.in: Use \[aq] for plain single quotes for encoding
	variation tolerance.

2006-03-03  Josh Stone  <joshua.i.stone@intel.com>

	* main.cxx (main): search forward for dashes in the kernel release,
	to work properly with release names with more than one dash.  Also
	* parse.cxx (eval_pp_conditional): ditto
	* tapsets.cxx (profile_derived_probe::profile_derived_probe): ditto
	* safety/safety.py (StaticSafety::__build_search_suffixes): ditto,
	and add copyright & GPL tag

	PR 2390
	* main.cxx (main): expand search path so that revision w.x.y.z
	searches w.x.y.z, w.x.y, and w.x.

2006-03-03  Frank Ch. Eigler  <fche@elastic.org>

	* tapset/indent.stp, indent-default.stp: New little tapset.
	* stapfuncs.5.in: Document it.
	* testsuite/buildok/indent.stp: Build it.

2006-02-27  Josh Stone  <joshua.i.stone@intel.com>

	* safety/*: Add a static safety checker.

2006-02-25  Frank Ch. Eigler  <fche@elastic.org>

	* translate.cxx (var::init): Don't crush string module_params.
	(emit_global_param): New function, forked out of emit_global,
	to put module_param calls at the bottom of C file.
	* translate.h: Corresponding changes.

2006-02-23  Frank Ch. Eigler  <fche@elastic.org>

	PR 1304
	* parse.cxx (lexer): Take systemtap_session argument.
	(lexer::scan): Support $1..$NNNN and @1...@NNNN expansion.
	* stap.1.in: Document this.
	* testsuite/semok/args.stp: New test.
	* translate.cxx (var::init, emit_global): Emit code to allow
	named module parameters to initialize global string/number scalars.
	* stap.1.in: Don't document this yet.

	PR 2334
	* main.cxx (main): Clarify "-v" option repeatibility.
	* stap.1.in: Ditto.

2006-02-23  Roland McGrath  <roland@redhat.com>

	* Makefile.am (AUTOMAKE_OPTIONS): New variable, set dist-bzip2.
	* Makefile.in: Regenerated.

2006-02-23  Martin Hunt  <hunt@redhat.com>

	PR 1989. Adds support for %p in printf
	* staptree.h (struct print_format): Add conv_unsigned_ptr.
	* staptree.cxx (components_to_string): Output 'p'
	for conv_unsigned_ptr.
	* elaborate.cxx (visit_print_format): Add case for
	conv_unsigned_ptr.

2006-02-23  Martin Hunt  <hunt@redhat.com>

	* Makefile.am (install-data-local): Create tapset/i686 and
	tapset/x86_64 directories. This fixes a problem where they
	were included, but had bad permissions.
	* Makefile.in: Rebuilt.

2006-02-22  Frank Ch. Eigler  <fche@elastic.org>

	* stapfuncs.5.in: Document get_cycles().
	* testsuite/buildok/timestamp.stp: Build it and its friends.

2006-02-22  Frank Ch. Eigler  <fche@elastic.org>

	PR 2293.
	* tapsets.cxx (emit_probe_epilogue): Emit early local_irq_save().
	(emit_probe_epilogue): ... and matching _restore().

	* main.cxx (main): Emit a "hello, I'm starting" message
	before pass 5 in verbose mode.

2006-02-17  Frank Ch. Eigler  <fche@elastic.org>

	* stapfuncs.5.in (cpu): Document contextinfo function.

2006-02-15  Frank Ch. Eigler  <fche@elastic.org>

	* translate.cxx (varlock*): Removed now unnecessary class.
	(aggregation_locks): Renamed field to aggregations_active.

2006-02-14  Frank Ch. Eigler  <fche@elastic.org>

	* stapfuncs.5.in: Document new queue_stats tapset.
	* elaborate.cxx (*): Put "while:" clarification messages before a
	thrown semantic error.
	* staptree.cxx (print_format::string_to_components): Correct
	parse of "%%" formatting element.

2006-02-07  Frank Ch. Eigler  <fche@elastic.org>

	* src/testsuite/buildok/syscalls.stp: Build with "-u" to build-test
	all auxiliary functions.
	* tapsets.cxx (dwarf_query::add_probe_point): Add some "-vv" output.

2006-02-07  Josh Stone  <joshua.i.stone@intel.com>

	PR 2068
	* tapsets.cxx (dwarf_query::blacklisted_p): add __switch_to
	to the blacklist for x86_64 architecture only.

2006-02-06  Will Cohen  <wcohen@redhat.com>

	* tapset/syscall2.stp: Correct opening comment typo.

2006-02-06  Will Cohen  <wcohen@redhat.com>

	* tapset/syscall2.stp: Correct closing comment typos.

2006-02-01  Frank Ch. Eigler  <fche@elastic.org>

	* testsuite/semko/one.stp: Make sure test case stays broken.

2006-02-01  Martin Hunt  <hunt@redhat.com>

	* stapfuncs.5.in: Document is_return(), returnval() and
	probefunc().
	* testsuite/buildok/syscall.stp: Basic syscall test.

2006-02-01  Frank Ch. Eigler  <fche@elastic.org>

	* configure.ac, systemtap.spec.in: Version 0.5.4.
	* configure: Regenerated.

2006-01-31  Josh Stone  <joshua.i.stone@intel.com>

	PR 2252
	* translate.cxx (translate_pass): Fix legacy definition of
	read_trylock.

2006-01-30  Frank Ch. Eigler  <fche@elastic.org>

	* main.cxx (main): Also print elapsed real time for each pass.

2006-01-27  Frank Ch. Eigler  <fche@elastic.org>

	* main.cxx: Make "-v" (verbose) flag a counter.
	* stap.1.in: Document this.
	* session.h: Corresponding changes.
	* {elaborate,buildrun,tapsets,translate}.cxx: Update all uses of
	verbose flag to compare it to sensible level for value of message.

2006-01-27  Frank Ch. Eigler  <fche@elastic.org>

	* main.cxx (main): In verbose mode, print user+sys times after
	each pass.
	* buildrun.cxx (compile_pass): Move success message back to main().

2006-01-26  Frank Ch. Eigler  <fche@elastic.org>

	PR 2060: lock elevation, mop-up
	* staptree.cxx (functioncall_traversing_visitor): Store a
	current_function pointer during traversal.
	(visit_embeddedcode): Use it to handle $target-synthesized functions.
	(varuse_collecting_visitor::visit_assignment): Correct l-lr typo.
	(visit_foreach_loop): Note added write on sorted foreach.
	(visit_delete_statement): Note as read+write.
	* staptree.h: Corresponding changes.
	* elaborate.cxx (dead_assignment_remover::visit_expr_statement):
	Correct stmt token after possible expression rewriting.
	* tapsets.cxx (visit_target_symbol): Create naming convention
	to recognize $target-synthesized functions.
	* translate.cxx (emit_locks, emit_unlocks): New functions to
	emit lock/unlock sequences at the outermost level of a probe.
	(emit_probe): Call them.
	(varlock_*): #if-0 out the lock code generation.  Later, these
	classes should be removed.
	(translate_pass): Emit read_trylock() kludge macro for old kernels.

2006-01-25  Frank Ch. Eigler  <fche@elastic.org>

	PR 2205, patch from <hiramatu@sdl.hitachi.co.jp>:
	* parse.cxx (scan): Correct EOF detection for %{ %} case.

2006-01-24  Frank Ch. Eigler  <fche@elastic.org>

	PR 2060 etc.
	* tapsets.cxx (visit_target_symbol): Tolerate failed resolution by
	letting target_symbol instance pass through to optimizer and
	type checker.
	* elaborate.cxx (semantic_pass_optimize): New family of functions and
	associated visitor classes.
	(visit_for_loop): Tolerate absent init/incr clauses.
	(semantic_pass): Invoke unless unoptimized (-u) option given.
	* main.cxx, session.h: Add support for flag.
	* staptree.cxx (visit_for_loop): Tolerate absent init/incr clauses.
	(traversing_visitor::visit_arrayindex): Visit the index expressions.
	(functioncall_traversing_visitor): New class.
	(varuse_tracking_visitor): New class.
	* staptree.h: Corresponding changes.
	* parse.cxx (parse_for_loop): Represent absent init/incr expressions
	with null statement pointer instead of optimized-out dummy numbers.
	* stap.1.in: Document optimization.
	* testsuite/{semko,transko}/*.stp: Added "-u" or other code to many
	tests to check bad code without optimizer elision.
	* testsuite/semok/optimize.stp: New test.

	* elaborate.cxx (unresolved, invalid, mismatch): Standardize error
	message wording.
	* stapfuncs.5.in: Tweak print/printf docs.
	* tapset/logging.stp: Remove redundant "print" auxiliary function,
	since it's a translator built-in.
	* testsuite/transok/five.stp: Extend test.
	* translate.cxx (emit_symbol_data): Put symbol table into a separate
	temporary header file, to make "-p3" output easier on the eyes.
	* buildrun.cxx (compile_pass): Eliminate test-mode support throughout.
	* main.cxx, session.h, translate.cxx: Ditto.
	* main.cxx (main): For last-pass=2 runs, print post-optimization ASTs.

2006-01-18  Josh Stone  <joshua.i.stone@intel.com>

	* tapsets.cxx (profile_derived_probe::emit_probe_entries): Setup
	c->regs properly in light of the emit_probe_prologue change.

2006-01-18  Josh Stone  <joshua.i.stone@intel.com>

	* translate.cxx (c_unparser::visit_foreach_loop): improved the error
	message when _stp_pmap_agg fails.

2006-01-18  Frank Ch. Eigler  <fche@elastic.org>

	* translate.cxx (c_unparser_assignment::visit_arrayindex):
	Eliminate dummy assignments for "<<<" code.

2006-01-17  Josh Stone  <joshua.i.stone@intel.com>

	PR 2156
	* testsuite/buildok/pmap_foreach.stp: Add test with sorting

2006-01-17  Josh Stone  <joshua.i.stone@intel.com>

	PR 2156
	* translate.cxx (c_unparser::visit_foreach_loop): Check the return
	value of _stp_pmap_agg() for NULL.

2006-01-17  Frank Ch. Eigler  <fche@elastic.org>

	* systemtap.spec.in: Remove explicit kernel-devel dependency,
	since some old kernel rpm builds don't virtual-provide it for
	e.g. smp, hugemem.

2006-01-17  Frank Ch. Eigler  <fche@elastic.org>

	PR 2142
	* translate.cxx (EXTRACTORS_PERMISSIVE): New experimental policy
	parameter.
	(c_unparser::visit_arrayindex, visit_print_format, visit_stat_op):
	Tolerate absent index (= NULL runtime return) in pmap.
	(*): Make semantic_error messages consistently lower case.
	* testsuite/buildok/iterate_histogram_buckets.stp: Note some missing
	functionality.

2006-01-17  Josh Stone  <joshua.i.stone@intel.com>

	* stap.1.in: Document the 'delete' operator.

2006-01-16  Roland McGrath  <roland@redhat.com>

	* systemtap.spec.in (elfutils_version): Require 0.119 now.
	* configure.ac, systemtap.spec.in: Version 0.5.3.
	* configure: Regenerated.

2006-01-16  Josh Stone  <joshua.i.stone@intel.com>

	PR 2140
	* translate.cxx (mapvar::del): Add ability to delete an indexed stat
	from (p)maps.
	(delete_statement_operand_visitor::visit_symbol): Add ability to
	delete entire pmaps and scalars.
	(delete_statement_operand_tmp_visitor): Add a special tmpvar visitor
	to parallel delete_statement_operand_visitor.
	(c_tmpcounter::visit_delete_statement): Invoke the new visitor.
	* testsuite/buildok/delete.stp: Also test scalar deletes.
	* vim/syntax/stap.vim: Recognize 'delete' operator.

2006-01-15  Frank Ch. Eigler  <fche@elastic.org>

	PR 2148
	* translate.cxx (MAXERRORS): Actually the max should be 0, so first
	error aborts session.

2006-01-13  Frank Ch. Eigler  <fche@elastic.org>

	* main.cxx (main): Suppress "Try again with -v" message if already
	verbose.

2006-01-13  Frank Ch. Eigler  <fche@elastic.org>

	* translate.cxx (c_unparser:getmap): Correct exception throwing typo.

2006-01-12  Josh Stone  <joshua.i.stone@intel.com>

	PR 2056
	* translate.cxx (c_unparser::aggregation_locks): Keeps track of
	foreach's locks on pmaps to avoid extra aggregation.
	(c_unparser::visit_foreach_loop): Set aggregation_locks appropriately.
	(c_unparser::load_aggregate, mapvar::call_prefix, mapvar::get):
	Use a new parameter to indicate that we should read from the
	already-aggregated map rather than the full pmap..
	(c_unparser::visit_arrayindex c_unparser::visit_print_format,
	c_unparser::visit_stat_op): Use aggregation_locks to avoid taking a
	lock and aggregating the pmap.
	(c_unparser::emit_map_type_instantiations): To read from a pmap's
	aggregated map, we need to include map-gen.c for the _stp_map_*
	functions.
	(c_unparser::obtained_locks, varlock::varlock, varlock::~varlock):
	Add simple static checking to detect incompatible nested locks during
	translation, and flag it as an error.

2006-01-11  Josh Stone  <joshua.i.stone@intel.com>

	PR 2140
	* testsuite/buildok/delete.stp: Test correct compilation of the
	'delete' operator for all "legal" variations.

2006-01-11  Frank Ch. Eigler  <fche@elastic.org>

	* translate.cxx (MAXERRORS): Oops, set back to intended default of 1.

2006-01-10  Frank Ch. Eigler  <fche@redhat.com>

	PR 1972.
	* tapsets.cxx (var_expanding_copy_visitor::visit_target_symbol):
	Produce error message for $var access within .return probes.
	* testsuite/semko/thirtyfour.stp: New test.

2006-01-10  Frank Ch. Eigler  <fche@redhat.com>

	PR 2060.
	* buildrun.cxx (compile_pass): Add "V=1" to kbuild if verbose.
	* translate.cxx (translator_output): For output-file constructor,
	set an explicit output buffer.
	(emit_module_init, emit_module_exit): Reorganize output, to spit
	each individual probe registration/deregistration blurb into a
	separate function.
	* translate.h: Corresponding changes; set default buffer size to 8K.
	* translate.cxx, tapsets.cxx: Replace "endl" by buffer-friendly "\n"
	throughout code generation routines.

2006-01-09  Frank Ch. Eigler  <fche@redhat.com>

	* HACKING: Extend guidelines for tapset testing.

2006-01-06  Will Cohen  <wcohen@redhat.com>

	* Makefile.am (gcov,lcov): Don't remove .gcno .gcda files.
	* Makefile.am (gcov): Fix to report data when tests fail.
	* Makefile.am (lcov): New rule to generate html coverage data.
	* Makefile.in: Regenerated.

2006-01-05  Josh Stone  <joshua.i.stone@intel.com>

	PR 2056
	* translate.cxx (var::~var, var::hist, var::buckets): make these
	methods virtual, so we can use polymorphism.
	(mapvar::hist, mapvar::buckets):  Override the corresponding var
	methods to handle pmaps correctly.
	(c_unparser::visit_arrayindex, c_unparser::visit_print_format): Make
	use of the new polymorphic behavior of var & mapvar when dealing with
	histogram data.
	* testsuite/buildok/pmap_foreach.stp: Add tests to check histogram
	accesses with for/foreach.

2006-01-04  Frank Ch. Eigler  <fche@elastic.org>

	PR 2057.
	* translate.cxx (c_unparser_assignment::visit_arrayindex): Don't take
	write lock around pmap accumulation.

2006-01-04  Will Cohen  <wcohen@redhat.com>

	* testsuite/buildok/printf.stp: Improve test coverage.

2006-01-03  Frank Ch. Eigler  <fche@redhat.com>

	* tapsets.cxx (emit_deregistration): Fix bad thinko on loop nesting.

2006-01-03  Frank Ch. Eigler  <fche@redhat.com>

	PR 1144, 1379
	* tapsets.cxx (emit_probe_prologue, _epilogue): New routines.
	Call from existing derived_probe spots.  Implement soft errors in
	epilogue code.  Implement reentrancy detection in prologue code.
	(dwarf_derived_probe::emit_deregistration): Add kprobes layer
	"nmissed" to skipped_count.
	* translate.cxx (varlock): Use nsleep(TRYLOCKDELAY) in lock
	contention loop.
	(emit_module_exit): Report number of soft errors and skipped probes.
	(emit_function, _probe): Add __restrict__ marker to context pointer.
	(translate_pass): Define new MAXTRYLOCK, TRYLOCKDELAY, MAXERRORS,
	MAXSKIPPED parameters.
	* tapset/logging.stp (error): Don't stp_error, just set context state.
	* stap.1.in, stapfuncs.5.in: Document soft errors.
	* elaborate.h: Corresponding changes.

2005-12-23  Kevin Stafford  <krstaffo@us.ibm.com>

	* tapset/2.6.9-20.ELsmp/syscalls.stp: added kernel
	version tapset
	* tapset/2.6.9-20.ELsmp/i686/syscalls.stp: added kernel
	version arch specific tapset
	* tapset/doc/discrepancies.txt: log of kernel version
	discrepancies.

2005-12-22  Roland McGrath  <roland@redhat.com>

	* configure.ac: Pass LDFLAGS to elfutils configure to force DT_RUNPATH.
	* configure: Regeneraed.

2005-12-21  Josh Stone  <joshua.i.stone@intel.com>

	PR 2056
	* translate.cxx (itervar::next): emit different code for pmaps

2005-12-21  Frank Ch. Eigler  <fche@elastic.org>

	* loc2c.h: Add __attribute__ defeating code for g++ 3.3 compatibility.

2005-12-20  Josh Stone  <joshua.i.stone@intel.com>

	* vim/filetype.vim: defines *.stp files as SystemTap scripts
	* vim/ftplugin/stap.vim: sets the comment styles
	* vim/indent/stap.vim: enables simple auto-indenting
	* vim/syntax/stap.vim: defines syntax highlighting

2005-12-19  Roland McGrath  <roland@redhat.com>

	* configure.ac, systemtap.spec.in: Version 0.5.2.
	* configure: Regenerated.

2005-12-17  Roland McGrath  <roland@redhat.com>

	* staptree.h: #include <cassert> here.

2005-12-14  Kevin Stafford  <krstaffo@us.ibm.com>

	* tapset/2.6.14/syscalls.stp: Added 2.6.14 syscalls to tapset.
	* 2.tapset/6.14/i686/syscalls.stp: Added i386 arch specific syscalls
	to tapset for kernel 2.6.14.
	* tapset/2.6.9-24.ELsmp/syscalls.stp: Added 2.6.9-24.ELsmp syscalls.
	* tapset/2.6.9-24.ELsmp/x86_64/syscalls.stp: Added x86_64 arch
	specific syscalls to tapset for kernel 2.6.9-24.ELsmp.
	* tapset/system_calls.stp: File removed.

2005-12-14  Martin Hunt  <hunt@redhat.com>

	* tapset/system_calls.stp (epoll.ctl): Temporarily remove
	references to $op and $event because gcc 4.0.2 can't
	find them.
	(epoll.wait): Ditto for $maxevents.

2005-12-13  Frank Ch. Eigler  <fche@redhat.com>

	* tapsets.cxx (var_expanding_copy_visitor::visit_target):
	Transcribe token pointer to synthesized functiondecl.

2005-12-12  Josh Stone  <joshua.i.stone@intel.com>

	* tapset/context.stp
	(execname,pid,tid,ppid,pexecname,gid,egid,uid,euid): Removed
	in_interrupt checks and other pointer checks.  We now operate on
	the assumption that "current" and its related data are always
	valid.
	* tapsets.cxx (profile_derived_probe::*,profile_builder::build):
	Do kernel version checks at translation time, using the same
	internal mechanisms as the preprocessor - a la %( kernel_v <
	"2.6.10" %? ... %: ... %)

2005-12-12  Kevin Stafford  <krstaffo@us.ibm.com>

	* main.cxx (main): Added arch directory to the existing
	kernel-version-sensitive search path.

2005-12-12  Frank Ch. Eigler  <fche@redhat.com>

	* translate.cxx (translate_pass): Emit #include <linux/profile.h>.

2005-12-12  Will Cohen  <wcohen@redhat.com>

	* tapset/logging.stp (function_exit): Make sure systemtap probes
	stop collection additional data.

2005-12-12  Frank Ch. Eigler  <fche@redhat.com>

	Fix parse tree pretty-printer.
	* staptree.h (print_format): Add raw_components field.
	* parse.cxx (parse_symbol): Set it.
	* staptree.cxx (lex_cast_qstring): Copy it here too.
	(binary_expression::print): Add a space around operator, due to
	lexical ambiguity (expr % paren-expr) vs %( preprocessor op.
	(array_in:: foreach_loop:: arrayindex::print): Print base as indexable.
	(print_format::string_to_components): Use parse_error, not semantic.
	(print_format::print): Properly quote formatting string.  Print
	histogram argument.
	* translate.cxx (visit_print_format): Properly quote formatting string.
	(varlock): Reword lock timeout error message.
	* testsuite/buildok/printf.stp: Add some quoting troublemakers.
	* testsuite/parseok/unparser.stp: New file.

2005-12-11  Roland McGrath  <roland@redhat.com>

	* configure.ac: Bump version to 0.5.1 for test builds.
	* systemtap.spec.in: Remove ExclusiveArch.
	* configure: Regenerated.

	PR 1916
	* configure.ac: Grok --with-elfutils.
	* Makefile.am [BUILD_ELFUTILS] (install-elfutils, stamp-elfutils):
	New targets.
	[BUILD_ELFUTILS] (stap_LDFLAGS, stap_LDFLAGS): Add flags
	to point at local elfutils build.
	[BUILD_ELFUTILS] (BUILT_SOURCES): Add stamp-elfutils.
	[BUILD_ELFUTILS] (stap_DEPENDENCIES): New variable.
	[BUILD_ELFUTILS] (lib-elfutils/libdw.so): New target.
	[BUILD_ELFUTILS] (install-exec-local): Depend on install-elfutils.
	(loc2c_test_LDADD): Set this to $(stap_LDADD).
	(loc2c_test_CPPFLAGS, loc2c_test_LDFLAGS): New variables.
	* Makefile.in: Regenerated.
	* compile: New file from automakeland.
	* systemtap.spec.in (elfutils_version): Require 0.118 or later.
	[bundled_elfutils]: Remove old hacks for building elfutils, and rely
	on configure --with-elfutils instead.

	* Makefile.am (pkglibexecdir): New variable.
	(AM_CPPFLAGS): Use it.
	(pkglibexec_PROGRAMS): Set this instead of noinst_PROGRAMS with stpd.
	(pkglibexec_SCRIPTS, CLEANFILES): New variables.
	(install-exec-local): Target removed.
	* runtest.sh: Set LD_LIBRARY_PATH when lib-elfutils is in use.

	* loc2c-test.c (get_location): Fix function name in error message.

2005-12-09  Graydon Hoare  <graydon@redhat.com>

	* elaborate.cxx (alias_expansion_builder::build): Fix comment typo.
	* tapsets.cxx (symbol_cache): New class.
	(dwflpp::cache): Add cache.
	(dwflpp::pattern_limited_cus): New member.
	(dwflpp::pattern_limited_funcs): New member.
	(dwflpp::limit_search_to_function_pattern): New method.
	(dwflpp::iterate_over_cus): Modify to use cached, limited sets.
	(dwflpp::iterate_over_functions): Likewise.
	(dwarf_builder::user_dw): New member.
	(dwarf_builder::kern_dw): New member.
	(dwarf_builder::~dwarf_builder): Add dtor.
	(query_module): Call dwflpp::limit_search_to_function_pattern.
	(dwarf_builder::build): Initialize persistent dwflpp members on demand.

2005-12-08  Graydon Hoare  <graydon@redhat.com>

	* translate.cxx (delete_statement_operand_visitor::visit_arrayindex):
	Prohibit deleting histogram buckets.
	(c_tmpcounter::visit_array_in): Direct to visit_arrayindex.
	(c_unparser::visit_array_in): Likewise.

	* testsuite/buildok/histogram_operator_in.stp: New test.

2005-12-08  Frank Ch. Eigler  <fche@elastic.org>

	PR 1937
	* buildrun.cxx (run_pass): Pass new "-d PID" option to stpd.
	Set SIGHUP to SIG_IGN too.

2005-12-07  Graydon Hoare  <graydon@redhat.com>

	* staptree.cxx (traversing_visitor::visit_foreach_loop): Visit
	the base indexable of the foreach loop.

	* translate.cxx (c_tmpcounter::visit_foreach_loop): Implement
	histogram bucket iteration arm.
	(c_unparser::visit_foreach_loop): Likewise.
	(c_tmpcounter::visit_arrayindex): Fix typo.

	* testsuite/buildok/iterate_histogram_buckets.stp: New test.

2005-12-07  Martin Hunt  <hunt@redhat.com>

	* translate.cxx (mapvar::fini): Use _stp_pmap_del() on pmaps.
	(emit_global): For pmaps, use "PMAP" instead of "MAP".

2005-12-06  Frank Ch. Eigler  <fche@elastic.org>

	PR 1934.
	* tapsets.cxx (resolve_prologue_endings2): Add new heuristic for
	tail-call optimized functions.
	(query_func_info): Make somewhat less verbose.

2005-12-06  Graydon Hoare  <graydon@redhat.com>

	* translate.cxx (visit_print_format): Explicitly Cast int64_t
	(pe_long) args to (long long) in generated code, for portability.

2005-12-05  Frank Ch. Eigler  <fche@elastic.org>

	* *.cxx: Add <cassert> #include as needed.

2005-12-02  Graydon Hoare  <graydon@redhat.com>

	* elaborate.cxx (mutated_var_collector): Forward
	traversal portion of calls to base class.
	(mutated_var_collector::visit_arrayindex): Resolve
	arrayindex-into-histogram expression as pe_long.
	(typeresolution_info::visit_print_format): Traverse
	into histogram if present.

	* parse.cxx (parse_symbol): Handle parse ambiguity surrounding
	print(@hist_op(...)[...]).

	* staptree.cxx (traversing_visitor::visit_arrayindex): Visit
	base member of arrayindex.

	* translate.cxx (c_unparser::histogram_index_check): New method.
	(var::hist): Fix bug.
	(var::buckets): New method.
	(stmt_expr::stmt_expr): Print with newline.
	(c_unparser::load_map_indices): Handle indexing-histogram case.
	(c_tmpcounter::visit_arrayindex): Likewise.
	(c_unparser::visit_arrayindex): Likewise.
	(c_tmpcounter_assignment::visit_arrayindex): Throw error when
	user attempts to write to histogram bucket.
	(c_unparser_assignment::visit_arrayindex): Likewise.

	* testsuite/buildok/print_histogram_entry.stp: New test.

2005-12-02  Frank Ch. Eigler  <fche@elastic.org>

	* configure.ac: Bump version number.
	* stap.1.in: Document some of the new print/stats stuff.
	* configure: Regenerated.
	* systemtap.spec.in: Enable ia64 and ppc builds.

2005-12-01  Frank Ch. Eigler  <fche@elastic.org>

	PR 1944 improved hack.
	* translator.cxx (c_tmpcounter::visit_block): New routine, allows
	overlay of sequential statements' temporaries within context.

2005-12-01  Frank Ch. Eigler  <fche@redhat.com>

	PR 1944 quick hack.
	* translator.cxx (translate_pass): Reduce default MAXNESTING to 10.
	(emit_module_init): Add a paranoid check against oversize contexts.
	* stap.1.in: Document MAXNESTING change.

2005-11-30  Frank Ch. Eigler  <fche@redhat.com>

	PR 1276
	From Josh Stone <joshua.i.stone@intel.com>:
	* tapsets.cxx (profile_derived_probe, profile_builder,
	register_standard_tapsets): Support timer.profile variety.
	* stapprobes.5.in: Document it.
	* testsuite/builok/fourteen.stp: Test its buildability.

2005-11-28  Graydon Hoare  <graydon@redhat.com>

	* translate.cxx (var::assert_hist_compatible): New method.
	(var::hist): New method.
	(c_unparser::load_aggregate): New method.
	(hist_op_downcaster): Remove, it was a mistake.
	(expression_is_hist_op): Likewise.
	(c_tmpcounter::visit_print_format): Implement print(@hist(...)).
	(c_unparser::visit_print_format): Likewise.

	* staptree.h (struct print_format): Add optional hist_op* member.
	* staptree.cxx (traversing_visitor::visit_functioncall): Visit
	hist_op if present in print_format.
	(deep_copy_visitor::visit_print_format): Likewise.

	* parse.cxx (parse_symbol): Special case to consume print(@hist(...)).

	* elaborate.cxx (typeresolution_info::visit_arrayindex): Fix type inference bug.
	(typeresolution_info::visit_foreach_loop): Likewise.

	* testsuite/buildok/print_histograms.stp: New test.

2005-11-28  Frank Ch. Eigler  <fche@redhat.com>

	* translate.cxx (c_tmpcounter_assignment::visit_symbol): Don't
	emit unused temporary into context.  Saves mucho space with strings.

2005-11-27  Roland McGrath  <roland@redhat.com>

	* loc2c.c (location_from_address): Diagnose null FB_ATTR specially.

	* loc2c.c (location_from_address): Fix function name in error message.

2005-11-27  Frank Ch. Eigler  <fche@elastic.org>

	* loc2c.c (location_from_address): Tolerate errors with NULL *input.

2005-11-26  Roland McGrath  <roland@redhat.com>

	PR 1868.
	* loc2c.c (struct location): Move frame_base member out of the union.
	(alloc_location): Initialize it.
	(new_synthetic_loc, translate, location_from_address): Update uses.
	(emit_loc_value): Don't handle frame_base here.
	(c_emit_location): Do it here instead.
	(translate): Track USED_DEREF separately for each piece.
	Use a temporary struct when allocating a new piece, letting
	a pending loc_address piece finish up first.

	* loc2c-test.c (main): Free SCOPES at end.
	(handle_variable): Free POOL at end.

	* loc2c.c (translate): Initialize LOC->address.used_deref at start.

2005-11-25  Frank Ch. Eigler  <fche@elastic.org>

	PR 1336.
	* tapsets.cxx (translate_final_fetch_or_store): Remove apparently
	unnecessary check.
	* testsuite/transok/ten.stp: New test for void* integerification.

2005-11-24  Frank Ch. Eigler  <fche@redhat.com>

	PR 1903
	* parse.cxx (eval_pp_conditional): Support %( arch == "i686" %) form.
	* stap.1.in: Document it.
	* testsuite/parseok/fourteen.stp: Test it.
	* session.h (architecture): New field.
	* main.cxx (main): Initialize it.

2005-11-24  Frank Ch. Eigler  <fche@redhat.com>

	PR 1917
	* translate.cxx (emit_common_header, emit_module_init,
	emit_module_exit): Switch context array to per-cpu kmalloc variant.
	* tapsets (*::emit_probe_entires): Use per_cpu_ptr() for my context.

2005-11-23  Graydon Hoare  <graydon@redhat.com>

	* elaborate.h (get_symbol_within_expression): Make visible.
	* elaborate.cxx (get_symbol_within_expression): Make non-static.
	(stat_decl_collector): New struct.
	(semantic_pass_stats): New semantic pass.
	(semantic_pass): Call it.
	(semantic_pass_symbols): Remove collection of statistic_decls from files.
	(visit_stat_op): Only fail if inferred type is not pe_long.

	* parse.cxx (parser::parse): Don't pass per-file statistic_decl
	into parse_global.
	(parser::parse_global): Don't parse global statistic_decls,
	they're obsolete.
	* parse.hh (parser::parse_global): Adjust signature to match.

	* session.h (statistic_decl::operator==): New method.

	* staptree.h (print_format::is_empty): New method.
	(stapfile::stat_decls): Remove field.
	* staptree.cxx (string_to_components): Fix bugs in format-string
	parser.

	* translate.cxx (var): Make private fields protected.
	(var::init): Support HIST_NONE stats.
	(aggvar): New struct.
	(mapvar::is_parallel): New method.
	(mapvar::call_prefix): Use it.
	(mapvar::calculate_aggregate): New method.
	(mapvar::fetch_existing_aggregate): New method.
	(mapvar::get): Support pe_stats.
	(mapvar::init): Use is_parallel(), and support HIST_NONE.
	(itervar::itervar): Only fault on pe_unknown.
	(itervar::start): Use mapvar::is_parallel and
	mapvar::fetch_existing_aggregate.
	(emit_map_type_instantiations): Include alloc.c before pmap-gen.c.
	Include pmap-gen.c for pe_stats maps.
	(c_unparser::gensym_aggregate): New method.
	(c_unparser::visit_foreach_loop): Handle mapvar::is_parallel case.
	(arrayindex_downcaster): New struct.
	(expression_is_arrayindex): New function.
	(c_tmpcounter::visit_stat_op): New method.
	(c_unparser::visit_stat_op): Implement.
	(c_unparser::visit_hist_op): Add commentary, still not implemented.

	* testsuite/buildok/stat_{insert,extract}.stp: New tests.
	* testsuite/semok/ten.stp: Correct for changes to global declarations.
	* testsuite/semko/*.stp: Likewise.

2005-11-21  Roland McGrath  <roland@redhat.com>

	* loc2c.c (c_translate_location): Take Dwarf_Op vector as argument
	directly, not Dwarf_Attribute.
	* loc2c.h: Update decl.
	* loc2c-test.c (get_location): New function.
	(handle_variable): Use it.
	* tapsets.cxx (dwflpp::translate_location): New method.
	(dwflpp::translate_components, dwflpp::literal_stmt_for_local): Use it.

2005-11-21  Frank Ch. Eigler  <fche@elastic.org>

	PR 1276
	From Josh Stone <joshua.i.stone@intel.com>:
	* tapsets.cxx (timer_derived_probe, timer_builder,
	register_standard_tapsets): Support timer.ms() variety.
	* stapprobes.5.in: Document it.
	* testsuite/builok/fourteen.stp: Test its buildability.

2005-11-18  Martin Hunt  <hunt@redhat.com>

	PR 1837
	* testsuite/buildko/one.stp: Replace printk.
	* testsuite/buildok/one.stp: Ditto.
	* testsuite/buildok/two.stp: Ditto.
	* testsuite/semko/fifteen.stp: Ditto.
	* testsuite/semko/fourteen.stp: Ditto.
	* testsuite/semko/thirteen.stp: Ditto.
	* testsuite/transok/eight.stp: Ditto.
	* testsuite/transok/seven.stp: Ditto.
	* testsuite/transok/six.stp: Ditto.

	* tapsets.cxx (*::emit_probe_entries): Replace printk() calls
	with _stp_warn().

	* stap.1.in: Replace printk with printf in example.

	* stapfuncs.5.in: Remove docs for printk and add for
	print and printf.

	* tapset/logging.stp (printk): Deleted.

2005-11-13  Graydon Hoare  <graydon@redhat.com>

	* staptree.h (struct indexable): New struct.
	(classify_indexable): New function.
	(classify_const_indexable): New function.
	(struct symbol): Implement indexable.
	(struct arrayindex): Take indexable as base.
	(struct foreach_loop): Take indexable as base.
	(struct print_format): New struct.
	(enum stat_component_type): New enum.
	(struct stat_op): New struct.
	(enum historgram_type): New enum.
	(struct hist_op): New struct.
	(struct visitor)
	(struct traversing_visitor)
	(struct throwing_visitor)
	(struct deep_copy_visitor): Add new visitor methods.
	(require): Specialize for indexable*.

	* staptree.cxx (print_format::*)
	(stat_op::*)
	(hist_op::*)
	(indexable::*)
	(traversing_visitor::*)
	(throwing_visitor::*)
	(deep_copy_visitor::*)
	(classify_indexable)
	(classify_const_indexable): Implement
	(deep_copy_visitor::*): Update to use indexables.

	* parse.h (parser::parse_indexable): New method.
	(parser::parse_hist_op_or_bare_name): New method.

	* parse.cxx (lexer::scan): Accept @ in identifiers.
	(parser::parse_array_in)
	(parser::parse_foreach_loop): Call parse_indexable.
	(parser::parse_hist_op_or_bare_name): Implement.
	(parser::parse_indexable): Implement.
	(parser::parse_symbol): Accept printf, stat_ops, hist_ops.

	* elaborate.h (struct typeresolution_info): Add methods for
	visiting print_format, stat_op, hist_op.

	* elaborate.cxx (symbol_fetcher): New class.
	(get_symbol_within_expression): New function.
	(get_symbol_within_indexable): New function.
	(mutated_var_collector): Replace mutated_map_collector.
	(no_var_mutation_during_iteration_check): Replace
	no_map_mutation_during_iteration_check.
	(semantic_pass_vars): Replace semantic_pass_maps.
	(semantic_pass): Update call accordingly.
	(symresolution_info::*) Add new visitors, teach about indexables
	(typeresolution_info::*) Likewise.

	* translate.cxx
	(c_unparser::getiter): Take symbol, not foreach_loop.
	(c_unparser::*) Add new visitors, teach about indexables.
	(c_tmpcounter::*)
	(delete_statement_operand_visitor::visit_arrayindex)
	(c_tmpcounter_assignment::*)
	(c_unparser_assignment::*): Likewise.
	(hist_op_downcaster): New struct.
	(expression_is_hist_op): New function.

	* testsuite/buildok/printf.stp: New test for print_format.

2005-11-10  Frank Ch. Eigler  <fche@elastic.org>

	* translate.cxx (c_unparser::visit_array_in, visit_arrayindex):
	Finish adapting to PR 1275 by switching back to read locks.

2005-11-09  Martin Hunt  <hunt@redhat.com>

	* translate.cxx: New API uses HIST_LOG and HIST_LINEAR
	instead of HSTAT_LOG and HSTAT_LINEAR.

2005-11-09  Frank Ch. Eigler  <fche@elastic.org>

	Reported by Guang Lei Li <liguangl@cn.ibm.com>:
	* tapset/context.stp (pid,ppid,tid): Correctly pick tgid vs pid.
	* testsuite/buildok/context_test.stp: Print out tid() too.

2005-11-08  Frank Ch. Eigler  <fche@redhat.com>

	* tapsets.cxx (blacklisted_p): Tolerate NULL filename parameter.
	* src/testsuite/semok/twenty.stp: New test to enumerate everything
	dwarfly probeable.

2005-11-08  Frank Ch. Eigler  <fche@redhat.com>

	* translate.cxx (c_unparser::visit_foreach_loop): With PR 1275
	done, add back read lock around foreach loop.  Add a write lock
	around preceding sort operation.  Leave a race condition window. :-(

2005-11-08  Frank Ch. Eigler  <fche@redhat.com>

	* translate.cxx (mapvar::exists): Correct some more.

2005-11-08  Frank Ch. Eigler  <fche@redhat.com>

	Patch from "Mao, Bibo" <bibo.mao@intel.com>
	* translate.cxx (mapvar::exists): Correct 64-bit type mismatch.

2005-11-08  Frank Ch. Eigler  <fche@redhat.com>

	* tapsets.cxx (blacklisted_p): Add blacklist for some .return
	probes to kludge around bug #1345.
	* tapset/system_calls.stp: Add some %( %? %) conditionals to
	get closer to using tapset on 2.6.9 kernel.

2005-11-07  Frank Ch. Eigler  <fche@redhat.com>

	PR 1828.
	* tapsets.cxx (blacklisted_p): New function.  Add a few blacklist
	entries.
	* testsuite/semko/thirtythree.stp: New test.

2005-11-07  Frank Ch. Eigler  <fche@redhat.com>

	* testsuite/buildok/twentytwo.stp: Add another test for PR 1271.

2005-11-04  Frank Ch. Eigler  <fche@redhat.com>

	* tapsets.cxx (dwarf_derived_probe::emit_registrations): Add
	possible kprobe address prechecking logic.  Set kretprobes
	maxactive to zero.
	* translate.cxx (emit_module_init): Set a more helpful default
	probe_point value for use in registration errors.  Exit properly
	after registration failure of probe #0.

2005-11-04  Roland McGrath  <roland@redhat.com>

	* tapsets.cxx (add_probe_point): Use dwfl_module_relocation_info to
	get symbol name when dwfl_module_relocations has the info.

2005-11-03  Roland McGrath  <roland@redhat.com>

	* tapsets.cxx (add_probe_point): Use explicit test with assignment in
	while condition.

2005-11-03  Frank Ch. Eigler  <fche@elastic.org>

	PR 1329.
	* tapsets.cxx (dwarf_query::add_probe_point): Look up section name
	containing given address.  Skip request if it came from .init.*.
	* testsuite/semko/thirtytwo.stp: New test.

2005-11-02  Martin Hunt  <hunt@redhat.com>

	* Makefile.am (EXTRA_DIST): Add session.h.
	* Makefile.in: Regenerated.

2005-11-01  Frank Ch. Eigler  <fche@elastic.org>

	Sound advice from <drepper@redhat.com>:
	* configure.ac: Undo last change.
	* configure.ac: Unregenerated.
	* parse.cxx: Use glibc strverscmp function instead of rpmlib.
	* stap.1.in: Update correspondingly.

2005-11-01  Graydon Hoare  <graydon@redhat.com>

	* translate.cxx (c_unparser::collect_map_index_types)
	(c_unparser::emit_map_type_instantiations)
	(c_unparser::visit_arrayindex)
	(c_unparser::visit_array_in)
	(delete_statement_operand_visitor::visit_arrayindex)
	(c_unparser_assignment::visit_arrayindex)
	(mapvar::*): Update to new runtime map API.

2005-11-01  Frank Ch. Eigler  <fche@elastic.org>

	PR 1425.
	* configure.ac: Look for rpm-devel headers and libs.
	* configure: Regenerated.
	* session.h: New file to contain systemtap_session decl.
	* staptree.h: Likewise evict statistics_decl.
	* elaborate.h: Corresponding changes.
	* main.cxx (usage): Elaborate.  Re-enable "-r RELEASE" option.
	* parse.cxx (parser): Add systemtap_session& field.  Update users.
	(scan_pp, eval_pp_conditional): New routines for preprocessing.
	(peek, next): Call it.
	(lexer::scan): Lex the preprocessor operators.
	(parser::parse): Include an extra level of exception catching
	for parse errors that occur during recovery.
	* parse.h: Corresponding changes.
	(parse_error): Allow explicit token parameter.
	* stap.1.in: Document preprocessing.
	* testsuite/parseok/fourteen.stp: New test.

2005-10-31  Roland McGrath  <roland@redhat.com>

	* systemtap.spec.in, configure.ac: Version 0.4.2 cooked.
	* configure: Regenerated.

	* configure.ac: Update libdw test to require 0.116 with dwarf_diecu.
	* configure: Regenerated.
	* systemtap.spec.in: Update elfutils requirement to 0.116.
	* loc2c.c: Dwarf_Loc -> Dwarf_Op.
	(location_from_address): dwarf_addrloclists -> dwarf_getlocation_addr.
	(c_translate_location): Likewise.
	(max_fetch_size): Remove fakeo dwarf_diecu macro.
	* tapsets.cxx (dwflpp): Dwarf_Func -> Dwarf_Die;
	dwarf_func_name -> dwarf_diename;
	dwarf_func_entrypc -> dwarf_entrypc;
	dwarf_func_file, dwarf_func_line -> dwarf_decl_file, dwarf_decl_line.

2005-10-26  Roland McGrath  <roland@redhat.com>

	* loc2c.c (max_fetch_size): Default to host pointer size,
	while still waiting for new libdw entrypoint.

2005-10-25  Roland McGrath  <roland@redhat.com>

	PR 1271 cont'd.
	* testsuite/buildok/twentytwo.stp: New file.
	* testsuite/buildok/twentythree.stp: New file.
	* loc2c.c (discontiguify): Add missing ; in output.

2005-10-20  Graydon Hoare  <graydon@redhat.com>

	PR 917 (incomplete)
	* staptree.h (struct statistic_decl): New struct.
	(stapfile::stat_decls): New member.

	* parse.h, parse.cxx
	(parser::expect_known): Fix typo.
	(parser::expect_number): New method.
	(parser::parse_global): Parse global statistic_decls.

	* elaborate.h (systemtap_session::stat_decls): New member.
	* elaborate.cxx (semantic_pass_symbols): Copy per-file stat_decls
	to session-wide.
	(typeresolution_info::visit_assignment): Detect some semantic stats
	errors in type resolution pass.

	* translate.cxx (var::sd): New private member.
	(var::var): Initialize it.
	(var::sdecl): New accessor.
	(var::init): Handle stats values.
	(mapvar::mapvar): Pass through statistic_decl to var ctor.
	(mapvar::get): Test for long explicitly.
	(mapvar::set): Likewise.
	(mapvar::init): Handle stats values.
	(c_unparser::emit_common_header): Remove typedef of stats_t,
	include stat.c when necessary.
	(mapvar::key_typename): Typo.
	(c_unparser::emit_map_type_instantiations): Thinko: value_typename not key_typename.
	(c_unparser::c_typename): Implementation typename is "Stat", not "stats_t".
	(c_unparser::c_assign): Fix bad error message.
	(c_unparser_assignment::c_assignop): Handle operator <<<.
	(c_unparser::getvar): Feed session statistic_decl into var.
	(c_unparser::getmap): Likewise.
	(c_unparser::visit_assignment): Handle operator <<<.
	(c_tmpcounter_assignment::visit_symbol): Derive type from rvalue when present.
	(c_unparser_assignment::visit_symbol)
	(c_tmpcounter_assignment::visit_arrayindex)
	(c_unparser_assignment::load_map_indices): Likewise.
	(c_unparser::visit_arrayindex): Likewise, and Prohibit statistic rvalues.
	(c_unparser_assignment::visit_arrayindex): Handle operator <<<.

	* testsuite/semko/twentyfour.stp:
	* testsuite/semko/twentyfive.stp:
	* testsuite/semko/twentysix.stp:
	* testsuite/semko/twentyseven.stp:
	* testsuite/semko/twentyeight.stp:
	* testsuite/semko/twentynine.stp:
	* testsuite/semko/thirty.stp:
	* testsuite/semko/thirtyone.stp: New tests for prohibited statistic contexts.
	* testsuite/buildok/twentytwo.stp: New test for legal statistic contexts.

2005-10-19  Tom Zanussi  <zanussi@us.ibm.com>

	PR 1194.
	* elaborate.h: Move output_file variable into systemtap_session.
	* buildrun.cxx (run_pass): Pass output file to stpd if applicable.
	* main.cxx (main): Set output_file if -o option specified.

2005-10-18  Frank Ch. Eigler  <fche@redhat.com>

	PR 1477.
	* main.cxx (main): Set PATH and LC_ALL, so
	* buildrun.cxx (compile_pass, run_pass): ... and ...
	* translate.cxx (emit_symbol_data): ... don't have to.

2005-10-18  Frank Ch. Eigler  <fche@elastic.org>

	PR 1482 cont'd.
	* translator.cxx (emit_module_init): Set aside a variable for
	detailed probe point id.
	* tapsets.cxx (emit_registrations): Use it.
	(add_probe_point): Correct synthesized probe-point typo.

2005-10-17  Martin Hunt  <hunt@redhat.com>

	PR 1482
	* tapsets.cxx (emit_registrations): On failure, don't
	forget to unregister probe 0;

2005-10-17  Frank Ch. Eigler  <fche@elastic.org>

	PR 1338.
	* parse.cx (parse_probe): Unconditionally visit parse_probe_point.
	(parse_probe_point): Accept "*" as component name.
	* stapprobes.5.in: Document this.
	* elaborate.cxx (derive_probes): Rewrite.  Make top-level function.
	(match_node::find_and_build): New function to replace
	(find_builder): Removed.
	(match_key operator <): Correct one nasty typo.
	(match_node::bind): Refuse to bind "*" component names.
	(derived_probe_builder::build): Remove recursion output param.
	(alias_expandion_builder::build): Recurse to derive_probes instead.
	* elaborate.h: Corresponding changes.
	* tapsets.cxx: Ditto.
	(query_cu): Elide prologue finding for uninteresting CUs.
	* testsuite/semok/nineteen.stp: New test.
	* testsuite/semko/twentythree.stp: New test.
	* testsuite/semko/twentyone/two.stp: Fix -p2.

2005-10-17  Graydon Hoare  <graydon@redhat.com>

	* testsuite/semko/twentyone.stp: Check function doesn't match inline.

	* testsuite/semko/twentytwo.stp: Check inline doesn't match function.

	* testsuite/buildok/six.stp: Change "function" to "inline".

	* stapprobes.5.in: Describe "inline" probes.

	* tapsets.cxx (TOK_INLINE): New token "inline".
	(dwarf_query::has_inline_str)
	(dwarf_query::has_inline_num)
	(dwarf_query::inline_str_val)
	(dwarf_query::inline_num_val): New members.
	(dwarf_query::dwarf_query): Load new members.
	(query_dwarf_inline_instance)
	(query_dwarf_func)
	(query_cu)
	(query_module)
	(dwarf_derived_probe::add_probe_point)
	(dwarf_builder::build):
	Use inline-related members where appropriate.
	(dwarf_derived_probe::register_inline_variants): New method.
	(dwarf_derived_probe::register_function_and_statement_variants):
	Call it.

2005-10-14  Roland McGrath  <roland@redhat.com>

	PR 1271.
	* loc2c.c (translate): Set LOC->byte_size in loc_noncontiguous result.
	(struct location.address): New member `declare'.
	(new_synthetic_loc, translate): Initialize it.
	(struct location.type): Add loc_fragment, loc_decl to enum.
	(c_emit_location): Emit unadorned code for loc_fragment.
	(discontiguify): New function.
	(c_translate_fetch, c_translate_store): Call it.
	(get_bitfield): New function, broken out of ....
	(emit_bitfield): ... here.  Function removed.
	(declare_noncontig_union): New function.
	(max_fetch_size): New function.
	(translate_base_fetch): New function, broken out of ...
	(c_translate_fetch): ... here.  Call it.
	Use get_bitfield here, not emit_bitfield.
	(c_translate_store): Likewise.
	(c_emit_location): Emit declarations first.

	* loc2c.c (dwarf_diename_integrate): Function removed.
	Change all callers to use dwarf_diename.

	* loc2c-test.c (handle_variable): Check for "=" before fetching DIE
	from ATTR_MEM.

2005-10-13  Roland McGrath  <roland@redhat.com>

	* loc2c.c (c_emit_location): Use final location's used_deref flag too.

	* loc2c.c (translate): Pass LOC to alloc_location, not INPUT.

	* loc2c-test.c (fail): Print a newline after the error message.

2005-10-10  Frank Ch. Eigler  <fche@elastic.org>

	* elaborate.cxx (match_node::bind): Improve error message.
	(register_library_aliases): Catch and verbosify error message.
	(semantic_pass): Provide a back-up exception catcher.

2005-10-10  Frank Ch. Eigler  <fche@elastic.org>

	PR 1456.
	* translate.cxx (c_unparser_assignment): Rename "pre" field to "post",
	add blurb to clarify polarity.
	(visit_pre/post_crement): Flip passed flag value.

2005-10-07  Frank Ch. Eigler  <fche@elastic.org>

	PR 1366.
	* staptree.h (foreach_loop): Add sort_column, sort_direction fields.
	* parse.cxx (parse_foreach_loop): Parse "+"/"-" suffix operators.
	* stap.1.in, stapex.5.in: Document them.
	* staptree.cxx (foreach_loop print, copy): Propagate them.
	* translate.cxx (visit_foreach_loop): Support them.
	* testsuite/parseok/fifteen.stp, parseko/thirteen.stp,
	buildok/twentyone.stp: Test them.

2005-10-07  Kevin Stafford  <kevinrs@us.ibm.com>

        * tapset/system_calls.stp: All 281 syscalls *prototyped*. They
	are still untested. Many of the aliases useability are contin-
 	gent upon resolution of namely: bz #1295 & bz #1382.

2005-10-06  Frank Ch. Eigler  <fche@elastic.org>

	* stap.1.in: Document -b/-s options.
	* main.cxx (usage): Clarify -b/-s blurbs.
	* translator.cxx (translate_pass): Handle bulk_mode here instead.

2005-10-06  Frank Ch. Eigler  <fche@elastic.org>

	PR 1332.
	* translate.cxx (emit_symbol_data): New function to transcribe
	a processed address->symbol lookup table, based upon /proc/kallsyms.

2005-10-05  Tom Zanussi  <zanussi@us.ibm.com>

	* buildrun.cxx (run_pass): Add bulk/buffer_size flags to flags
	passed to stpd.
	* elaborate.h (systemtap_session): Add bulk/buffer_size flags.
	* main.cxx (usage,main): Add -b (bulk), -s (buffer_size) options.
	processing.

2005-10-04  Graydon Hoare  <graydon@redhat.com>

	PR 1131.
	* tapsets.cxx
	(target_variable_flavour_calculating_visitor::visit_target_symbol)
	(var_expanding_copy_visitor::visit_target_symbol):
	Require guru mode for writing to target vars.
	* testsuite/buildok/twenty.stp: Test writing to target vars.

2005-10-01  Frank Ch. Eigler  <fche@elastic.org>

	* tapsets.cxx (get_module_dwarf): Add "required" parameter, which
	throws an exception if debuginfo is not found.
	(focus_on_module_containing_global_address): Tolerate miss.
	(query_kernel_exists): New function to test for "kernel" module in
	dwfl_getmodules() result set.
	(dwarf_builder::build): Call it if appropriate.

2005-09-30  Graydon Hoare  <graydon@redhat.com>

	PR 1131.
	* tapsets.cxx (dwflpp::find_variable_and_frame_base)
	(dwflpp::translate_components)
	(dwflpp::resolve_unqualified_inner_typedie)
	(dwflpp::translate_final_fetch_or_store): New functions.
	(dwflpp::literal_stmt_for_local): Factor a bit.
	(variable_flavour_calculating_visitor::visit_target_symbol):
	Don't fault on lvalue, just collect an extra char.
	(var_expanding_copy_visitor::target_symbol_setter_functioncalls):
	New member.
	(var_expanding_copy_visitor::visit_assignment): New method.
	(var_expanding_copy_visitor::visit_target_symbol): Permit lvalues.

2005-09-30  Frank Ch. Eigler  <fche@elastic.org>

	* tapset/system_calls.stp (*_str): Simplified boolean test logic
	throughout, fixed some typos.

2005-09-28  Frank Ch. Eigler  <fche@elastic.org>

	PR 1182.
	* main.cxx (main): Support -D macro-setting option.
	* stap.1.in: Document it and related macros.
	* buildrun.cxx (compile_pass): Emit macro definitions.
	* translate.cxx (translate_pass): Guard limit macros with #ifdef.
	Eliminate MAXCONCURRENCY macro.
	* elaborate.h (systemtap_session): Add "macros" field.
	* parse.cxx (parse_if_statement): Clear "elseblock" if needed.

2005-09-27  Frank Ch. Eigler  <fche@elastic.org>

	* tapsets.cxx (query_cu_containing_global_address): Tolerate
	way out of range addresses that result in null cudie pointers.

2005-09-27  Frank Ch. Eigler  <fche@elastic.org>

	PR 1368.
	* translate.cxx (emit_common_header): Move some MAX* definitions out ...
	(translate_pass): ... to here.  Fix probe_start API impedance mismatch.
	(emit_module_init, exit): Tolerate registration errors, such as absence
	of kretprobes support.

2005-09-27  Frank Ch. Eigler  <fche@elastic.org>

	PR 1311.
	* tapsets.cxx (target_variable_flavour_calculating_visitor::
	visit_target_symbol): Print verbose error.
	(var_expanding_copy_visitor::visit_target_symbol): Throw
	simple error.

2005-09-26  Frank Ch. Eigler  <fche@elastic.org>

	* stapfuncs.5.in: Extend errno_str verbiage.
	* tapset/errno.stp: Canonicalize script code slightly.

2005-09-26  Frank Ch. Eigler  <fche@elastic.org>

	PR 1295.
	* tapsets.cxx (resolve_prologue_endings2): Try another heuristic
	for end-of-prologue.

2005-09-22  Graydon Hoare  <graydon@redhat.com>,
	Frank Ch. Eigler  <fche@elastic.org>

	PR 1330.
	* tapsets.cxx (dwarf_derived_probe): Allow multiple probe_point
	locations per derived_probe.
	(dwarf_query): Add probe "flavour" concept, to reuse probe bodies for
	identical flavours across wildcards.
	(dwarf::emit_registrations, emit_deregistrations, emit_probe_entries):
	Reorganize.
	* staptree (probe::printsig): Put multiple locations on separate lines.

2005-09-22  Will Cohen  <wcohen@redhat.com>

	* stap.1.in: Correct sys_read alias example.

2005-09-19  Frank Ch. Eigler  <fche@redhat.com>

	* tapsets.cxx (*::emit_probe_entries): Handle busy-count correctly
	upon contention.

2005-09-14  Graydon Hoare  <graydon@redhat.com>

	PR 1260
	* tapsets.cxx (dwflpp::resolve_prologue_endings): Correct logic
	error triggered by consecutive function-beginning line records.

2005-09-14  Frank Ch. Eigler  <fche@elastic.org>

	PR 1344
	* translate.cxx: Call _stp_map_clear for "delete ARRAY" statement.

2005-09-14  Roland McGrath  <roland@redhat.com>

	* systemtap.spec.in: Version 0.4.1 cooked.
	Build runpath into elfutils libs too.

2005-09-14  Frank Ch. Eigler  <fche@elastic.org>

	PR 1257
	* Makefile.am (AM_CFLAGS): Add -fexceptions.
	* loc2c.c (c_translate_location): Invoke *fail properly.
	* Makefile.in: Regenerated.

2005-09-13  Graydon Hoare  <graydon@redhat.com>

	PR 1260
	* tapsets.cxx (func_info::func_info): Initialize fields.
	(inline_instance_info::inline_instance_info): Likewise.
	(query_inline_instance_info): Add try-catch block.
	(query_func_info): Likewise, and fault when missing prologue-end.
	(query_dwarf_func): Fault when missing entrypc.

2005-09-12  Frank Ch. Eigler  <fche@elastic.org>

	PR 1335
	* translate.cxx (c_tmpcounter::visit_functioncall): Correct
	recursion sequence.
	* testsuite/buildok/nineteen.stp: New test case.

2005-09-12  Graydon Hoare  <graydon@redhat.com>

	PR 1306
	* tapsets.cxx (dwflpp::iterate_over_srcfile_lines): Fix two
	off-by-one errors in previous change.

2005-09-12  Graydon Hoare  <graydon@redhat.com>

	PR 1306
	* tapsets.cxx (dwflpp::has_single_line_record): New function.
	(dwflpp::iterate_over_srcfile_lines): Throw when user requests
	single statement line with multiple records (and provide advice).
	(query_cu): Adjust call to match.
	(query_srcfile_line): Fix indentation.

2005-09-10  Frank Ch. Eigler  <fche@elastic.org>

	* Makefile.am, runtest.sh: Use a "testresuilt/" directory in build
	tree rather than overloading "testsuite/".
	* TODO: Removed obsoleted file.
	* Makefile.in: Regenerated.

2005-09-07  Martin Hunt  <hunt@redhat.com>

	* stap.1.in: Document current "-c" and "-x" options.

2005-09-07  Frank Ch. Eigler  <fche@elastic.org>

	* systemtap.spec.in: Remove kernel-debuginfo dependency.

2005-09-07  Frank Ch. Eigler  <fche@redhat.com>

	* main.cxx (main): Choose getpid()-based module names.
	* tapsets.cxx: Make timer.jiffies' use of task_pt_regs __i386__-only.

2005-09-07  Frank Ch. Eigler  <fche@redhat.com>

	* stap.1.in: Oops, && and || do short-circuit.

2005-09-06  Frank Ch. Eigler  <fche@elastic.org>

	* stap.1.in: Clarify absence of short-circuiting in && and ||.
	* translate.cxx (emit_function): Improve "array locals" message.
	* tapset/timestamp.stp: Add gettimeofday_us function.  Correct
	arithmetic typing in other functions.
	* stapfuncs.5.in: Document new function.

2005-09-06  Martin Hunt  <hunt@redhat.com>

	* systemtap.spec.in: Bump elfutils_version to .115.

2005-09-05  Roland McGrath  <roland@redhat.com>

	* loc2c.h: Comment fix.

2005-09-06  Frank Ch. Eigler  <fche@elastic.org>

	* configure.ac: Require elfutils 0.115+.
	* tapsets.cxx: Restore graydon's PR 1244 code.
	* testsuite/buildok/eighteen.stp: Correct typing.
	* configure: Regenerated.

2005-09-06  Martin Hunt  <hunt@redhat.com>

	* tapset/context.stp: Add function target().
	* stapfuncs.5.in (target): Document it.
	* elaborate.h (struct systemtap_session): Add cmd and target_pid to
	the struct.
	* main.cxx (usage): Add descriptions of "-c" and "-x" options.
	(main): Set s.cmd and s.target_pid.
	* buildrun.cxx (stringify): Copy this utility func here too.
	(run_pass): Add new options to set cmd and pid to the stpd
	command line.

2005-09-06  Frank Ch. Eigler  <fche@redhat.com>

	* tapsets.cxx (emit_probe_entries): Disable fault_handler for now.

2005-09-05  Frank Ch. Eigler  <fche@elastic.org>

	PR 1289
	* translate.cxx (lex_cast_qstring): Correct "cast" of object
	to string containing more than one word.
	* tapset.cxx (lex_cast_qstring): Ditto.
	(dwarf_derived_module::emit_probe_entries): Emit and use
	a generic fault_handler.

2005-09-05  Frank Ch. Eigler  <fche@elastic.org>

	PR 1172.
	* staptree.h, staptree.cxx: Make all ::print*(), operator<<
	functions take const staptree objects.
	(literal_string::print): \-prefix double-quotes.
	* translate.cxx (emit_common_header): Add context probe_point field.
	Switch to atomic_t busy flags.
	(emit_module_exit): Use atomic operations for busy flag.
	(visit_*): Use lex_cast_qstring for last_stmt strings.
	* tapsets.cxx (lex_cast_qstring): New function.
	(*::emit_probe_entries): Populate probe_point.  Use atomic operations
	for busy flag.
	* tapset/context.stp (pp): New function.
	* stapfuncs.5.in: Document it.
	* testsuite/buildok/context_test.stp: Test it.

2005-09-04  Frank Ch. Eigler  <fche@elastic.org>

	* translate.cxx (visit_literal_string): \-prefix double-quotes.

2005-09-04  Martin Hunt  <hunt@redhat.com>

	* testsuite/buildok/context_test.stp: New test.
	* tapset/logging.stp (log): Call _stp_printf().
	* stapfuncs.5.in: Add contextinfo funcs.
	* tapset/context.stp: Minor cleanup.

2005-09-03  Frank Ch. Eigler  <fche@elastic.org>

	PR 1187 prime
	* tapset.cxx (literal_stmt_for_local): Don't automgaically copy
	target char*'s to systemtap strings.
	* tapset/conversions.stp (user_string, kernel_string): New functions.
	* stapfuncs.5.in: Document new functions.

2005-09-03  Frank Ch. Eigler  <fche@elastic.org>

	PR 1292, by popular request.
	* parse.cxx (parse_functiondecl): Allow optional value/param type
	declarations.
	* stap.1.in: Document this.
	* tapset/*.stp: Convert most functions accordingly.
	* testsuite/parseok/twelve.stp, semok/seven.stp,
	semko/twenty.stp: Test this.

2005-09-02  Frank Ch. Eigler  <fche@redhat.com>

	* translate.cxx (varlock): Use trylock only for write locks.
	(translate_pass): Remove read_trylock macro hack.
	(visit_foreach_loop): Remove protective read lock, until PR 1275.
	(visit_*): Added many more "last_stmt"-setting expressions in the
	output, to improve last_error message locality.

2005-09-02  Martin Hunt  <hunt@redhat.com>

	* tapset/logging.stp: Make log() be same as print().

2005-09-02  Frank Ch. Eigler  <fche@elastic.org>

	* tapsets.cxx: Temporarily rolled back graydon's changes.

2005-09-02  Frank Ch. Eigler  <fche@elastic.org>

	* tapset/*.stp: Renamed several files to simplify names.

2005-09-01  Graydon Hoare  <graydon@redhat.com>

	PR systemtap/1244
	* testsuite/buildok/eighteen.stp: New test.
	* tapsets.cxx (dwflpp::literal_stmt_for_local)
	(query_statement, query_inline_instance_info)
	(query_func_info, query_srcfile_line, query_cu)
	(var_expanding_copy_visitor, visit_target_symbol)
	(dwarf_derived_probe): Fix 1244.

2005-09-01  Martin Hunt  <hunt@redhat.com>

	* tapset/builtin_logging.stp: Add print.

	* tapset/context.stp: New file. First cut at some
	context info.

2005-09-01  Martin Hunt  <hunt@redhat.com>

	* translate.cxx (emit_probe): Add a call to _stp_print_flush
	at the end of each probe.
	(translate_pass): Define STP_NUM_STRINGS to be 1 for
	a scratch string. Include current.c and stack.c. Don't
	define KALLSYMS_LOOKUP_NAME or KALLSYMS_LOOKUP. Remove
	references to next_fmt() and stp_dbug().

2005-08-31  Graydon Hoare  <graydon@redhat.com>

	PR systemtap/1258
	* tapsets.cxx (dwflpp::literal_stmt_for_local):
	Support DW_TAG_enumeration_type tag as synonymous with
	DW_TAG_base_type.
	* loc2c.c (base_byte_size): Likewise.
	* testsuite/buildok/seven.stp: Adjust to work on UP kernels.

2005-08-31  Graydon Hoare  <graydon@redhat.com>

	* tapsets.cxx (dwflpp::iterate_over_srcfile_lines): Correct segv
	reported in PR 1270.

2005-08-31  Frank Ch. Eigler  <fche@redhat.com>

	* translate.cxx (visit_array_in, visit_arrayindex): Use write locks
	even for array reads, until PR 1275.
	(translate_pass): Add read_trylock -> write_trylock escalation.

2005-08-30  Roland McGrath  <roland@redhat.com>

	* Makefile.am (install-data-local): Use mkdir -p, not -mkdir.
	* Makefile.in: Regenerated.

2005-08-30  Graydon Hoare  <graydon@redhat.com>

	* tapsets.cxx (dwflpp::literal_stmt_for_local): Handle dwarf
	pointer-to-1-byte-means-char case (found in PR 1187)
	* parse.cxx (parse_symbol): Eliminate use of "." from target
	symbol parser, conflicting with string concatenation operator.
	* staptree.h (target_symbol::component_type) Eliminate
	comp_struct_pointer_member, since . and -> are considered the
	same now.
	* staptree.cxx (target_symbol::print): Likewise.
	* testsuite/buildok/seventeen.stp: Test solution on PR 1191.
	* testsuite/buildok/six.stp: Test working portion of PR 1155.
	* testsuite/semko/nineteen.stp: Unresolved portion of PR 1155.

2005-08-30  Frank Ch. Eigler  <fche@elastic.org>

	PR systemtap/1268
	* translator (varlock): Add deadlock detection code.
	(emit_common_header): Add a new MAXTRYLOCK configuration macro.

2005-08-29  Graydon Hoare  <graydon@redhat.com>

	PR translator/1265
	* tapsets.cxx
	(func_info::decl_file)
	(func_info::decl_line)
	(inline_instance_info::decl_file)
	(inline_instance_info::decl_line): New fields.
	(dwflpp::function_srcfile): Remove.
	(dwflpp::function_file): Add.
	(dwflpp::function_line): Add.
	(dwarf_derived_probe::dwarf_derived_probe): Update.
	(query_statement): Pass func, file, line through.
	(query_inline_instance_info): Likewise.
	(query_func_info): Likewise.
	(query_srcfile_line): Query statement lines if
	statement_str exists, rather than *_info.
	(query_dwarf_inline_instance): Extract file and line.
	(query_dwarf_func): Likewise.
	(query_cu): Pass empty func, file, line, for address-based
	queries.

2005-08-29  Frank Ch. Eigler  <fche@redhat.com>

	* runtest.sh: Tolerate relative $SRCDIR.

2005-08-29  Frank Ch. Eigler  <fche@redhat.com>

	* stapprobes.5.in, stapfuncs.5.in, stapex.5.in: New man pages.
	* stap.1.in: Moved some content out.
	* Makefile.am (man_MANS): Add new man pages.
	* configure.ac (AC_CONFIG_FILES): Add them.
	* systemtap.spec.in: Package them.
	* Makefile.in, configure: Regenerated.
	* buildrun.cxx (run_pass): Pass "-r" to stpd.
	* translate.cxx (emit_common_header): Wrap try/catch around
	variable decls, to improve exception particularity.
	(visit_literal_number): Emit as unsigned literal, which is
	actually a subtle correctness issue.

2005-08-28  Frank Ch. Eigler  <fche@redhat.com>

	* tapsets.cxx (visit_target): Make target variable exceptions
	more informative.
	(literal_stmt_for_local): Improve bad-type exception message.
	* translate.cxx (emit_module_init): Include probe point in comments.

2005-08-27  Roland McGrath  <roland@redhat.com>

	* loc2c-test.c (print_type): New function.
	(print_vars): Use it.

	* loc2c-test.c (paddr, print_vars): New functions.
	(main): If given no variable name argument, print out variables.

2005-08-26  Graydon Hoare  <graydon@redhat.com>

	* translate.cxx: Revert tmp initialization changes.

2005-08-26  Graydon Hoare  <graydon@redhat.com>

	* parse.cxx (scan): Preserve basic C-ish escapes.
	* translate.cxx (c_tmpcounter::declaring): New flag.
	(c_tmpcounter::declare_or_init): New helper method.
	(c_tmpcounter::visit_*): Use declare_or_init.
	(c_unparser::emit_function): Run a tmpcounter to initialize tmps.
	(c_unparser::emit_probe): Likewise.
	(c_unparser::c_strcpy): Use strlcpy.
	(c_unparser::c_strcat): Use strlcat.

2005-08-25  Roland McGrath  <roland@redhat.com>

	* Makefile.am (EXTRA_DIST): List .h files explicitly.
	Automake really does not like wildcards.
	* Makefile.in: Regenerated.

2005-08-25  Frank Ch. Eigler  <fche@redhat.com>

	* Makefile.am (docs): Removed target.
	* Makefile.in: Regenerated.

2005-08-24  Graydon Hoare  <graydon@redhat.com>

	* tapsets.cxx (dwflpp::literal_stmt_for_local): Fetch pointer types,
	array types, strings, from target.

2005-08-24  Roland McGrath  <roland@redhat.com>

	* loc2c-test.c (handle_variable): Iterate on const_type/volatile_type.

2005-08-24  Frank Ch. Eigler  <fche@elastic.org>

	* configure.ac: Require elfutils 0.114.
	* tapsets.cxx: Brought back graydon's changes.
	* configure: Regenerated.

2005-08-24  Roland McGrath  <roland@redhat.com>

	* systemtap.spec.in: Update elfutils requirement.

2005-08-24  Frank Ch. Eigler  <fche@elastic.org>

	* translate.cxx (emit_global, emit_module_init): Use 2.6.9-compatible
	rwlock initialization.

2005-08-24  Frank Ch. Eigler  <fche@elastic.org>

	* tapsets.cxx (*::emit_probe_entries): Treat NULL and "" last_errors
	both as clean early returns, not errors.
	* translate.cxx: Revamp last_error handling logic.  Remove all
	"goto out" paths from expression context.
	(visit_statement): Handle last_error exit one nesting level at a time.
	(visit_return_statement, visit_functioncall): Set/reset last_error="".
	(c_tmpcounter::visit_for_loop): New routine.
	(c_unparser::visit_foreach, visit_for_loop): Rewrite to properly
	support continue/breaks, non-local exits, (foreach) locks.
	(emit_global): Emit lock variable.
	(varlock ctor, dtor): Lock/unlock global variable.
	(varlock_w, varlock_r): New concrete subclasses.  Update all users.
	* tapset/builtin_logging.stp (exit): Don't set last_error.
	* src/testsuite/buildok/sixteen.stp: New test.

	* tapsets.cxx: Temporarily rolled back graydon's changes.

2005-08-23  Graydon Hoare  <graydon@redhat.com>

	* tapsets.cxx: Re-implement dwarf probe-pattern resolution.

2005-08-22  Frank Ch. Eigler  <fche@elastic.org>

	PR systemtap/1134
	* elaborate.h (module_fds): New member in systemtap_session.
	* tapsets.cxx (dwarf_derived_probe ctor): Open /sys/module/$MOD/.text
	for the duration of a systemtap session, to lock module in memory.

2005-08-21  Frank Ch. Eigler  <fche@redhat.com>

	PR systemtap/1195, systemtap/1193
	* elaborate.cxx (alias_expansion_builder): Set new block token.
	* parse.cxx (parse_symbol): Set new target_symbol token.
	* runtest.sh: Store more pertinent failure data.
	* tapsets.cxx (emit_probe_entries): Rewrite error-handling path.
	* translate.cxx (emit_common_header): Goodbye errorcount, hello
	last_error & last_stmt.
	(c_unparser::visit_statement): New "header" for all other stmts.
	(c_assignop, visit_binary_expression): Adapt to last_error.
	* tapset/builtin_logging.stp: Adapt to last_error.

2005-08-19  Frank Ch. Eigler  <fche@elastic.org>

	PR systemtap/1213
	* translate.cxx (visit_if_statement): Translate else arms.

2005-08-19  Frank Ch. Eigler  <fche@elastic.org>

	PR systemtap/1209
	* elaborate.cxx (derived_probe_builder): Add get_param function.
	* elaborate.h: Declare them.
	* tapsets.cxx (dwarf_query::get_*_param): Call them.
	(timer_derived_probe, timer_builder): New classes.
	(register_standard_tapsets): Register timer.jiffies(N) and friend.
	* translate.cxx (translate_pass): #include <linux/timers.h>.
	* stap.1.in: Document timer.jiffies(N) probe points.
	* testsuite/buildok/fourteen.stp: New test.

2005-08-19  Frank Ch. Eigler  <fche@elastic.org>

	* elaborate.cxx (find_var): Remove $pid/$tid builtin logic.

2005-08-19  Martin Hunt  <hunt@redhat.com>

	* stp_check.in: Remove stp-control.

2005-08-18  Roland McGrath  <roland@redhat.com>

	* loc2c.c (c_translate_addressof): Take TYPEDIE instead of TYPEATTR.
	* loc2c.h: Update decl.
	* loc2c-test.c (handle_variable): Handle DW_TAG_pointer_type target
	for fetch.

2005-08-18  Will Cohen  <wcohen@redhat.com>

	* stp_check.in: See if relayfs available filesystem.

2005-08-18  Roland McGrath  <roland@redhat.com>

	* loc2c.c (struct location): New member `emit_address'.
	(alloc_location): Initialize new member from ORIGIN.
	(location_from_address): New argument EMIT_ADDRESS.
	Initialize new member.
	(translate): Use LOC->emit_address hook to format DW_OP_addr constant.
	(location_relative): Die if DW_OP_addr is used.
	(default_emit_address): New function.
	(c_translate_location): New argument EMIT_ADDRESS, pass it down.
	Use default_emit_address if argument is null.
	* loc2c.h: Update decl.
	* loc2c-test.c (handle_variable): Update caller.
	* tapsets.cxx (dwflpp::literal_stmt_for_local): Update caller.
	(dwflpp::loc2c_emit_address): New static method.

2005-08-17  Roland McGrath  <roland@redhat.com>

	PR systemtap/1197
	* loc2c.c (struct location): New members `fail', `fail_arg'.
	(alloc_location): New function.  Initialize those members.
	(new_synthetic_loc, translate): Use that instead of obstack_alloc.
	(location_from_address, location_relative): Likewise.
	(FAIL): New macro.  Use it everywhere in place of `error'.
	(c_translate_location): Take new args FAIL, FAIL_ARG.
	* loc2c.h: Update declaration.
	* loc2c-test.c (fail): New function.
	(handle_variable): Pass it to c_translate_location.
	* tapsets.cxx (dwflpp::loc2c_error): New static method.
	(dwflpp::literal_stmt_for_local): Pass it to to c_translate_location.

	PR systemtap/1205, systemtap/1206
	* loc2c.c (c_translate_fetch): Take TYPEDIE instead of TYPEATTR.
	(c_translate_store): Likewise.
	* loc2c.h: Update decls.
	* loc2c-test.c (handle_variable): Update callers.
	Look up type, resolve typedefs, and check that it's DW_TAG_base_type.
	* tapsets.cxx (dwflpp::literal_stmt_for_local): Likewise.

	* loc2c.c (base_byte_size): Add assert on expected DIE tag.
	(c_translate_array, c_translate_pointer): Likewise.
	* loc2c.h: Amend comments to explicitly state type DIE tags expected.

	* loc2c.c: #include "loc2c.h".

2005-08-16  Frank Ch. Eigler  <fche@elastic.org>

	PR systemtap/1180
	* tapsets.cxx (*): Add more verbose-predicatation to informative
	messages.  Correct more hex/dec ostream mismatches.
	(query_function): Use entry/querypc, not prologue-end, for
	function().return and .statement() probe points.
	(dwarf_derived_probe ctor): Reorganize function/statement
	probe point regeneration.

2005-08-16  Frank Ch. Eigler  <fche@elastic.org>

	* main.cxx: Don't print library parse trees if last_pass=1.

2005-08-14  Roland McGrath  <roland@redhat.com>

	* systemtap.spec.in: Update elfutils_version requirement to 0.113;
	restore bundled_elfutils setting to 1.

2005-08-12  Graydon Hoare  <graydon@redhat.com>

	* translate.cxx (c_tmpcounter::visit_array_in): Implement.
	(c_unparser::visit_array_in): Likewise.
	(mapvar::exists): New method.

2005-08-12  Frank Ch. Eigler  <fche@elastic.org>

	PR systemtap/1122 et alii
	* parse.cxx (parse_literal): Parse and range-limit 64-bit numbers.
	(parse_unary): Correct precedence glitch.
	* staptree.h (literal_number): Store an int64_t.
	* staptree.cxx: Corresponding changes.
	* translate.cxx (check_dbz): Remove - insufficient.
	(emit_function): Define CONTEXT macro sibling for THIS.
	(c_typename): pe_long -> int64_t.
	(visit_literal_number): Format literal rigorously and uglily.
	(c_assignop, visit_binary_expression): Handle div/mod via new
	helper functions in runtime.
	* tapset/builtin_logging.stp: Add error, exit builtins.
	* testsuite/buildok/ten,eleven.stp: New tests.
	* testsuite/parse{ko,ok}/six.stp: Modify for larger numbers.
	* testsuite/transok/one.stp: Add more ";"s, maybe unnecessarily.

2005-08-11  Frank Ch. Eigler  <fche@elastic.org>

	* systemtap.spec.in: Tweak to turn into fedora-flavoured spec.
	Don't build/install runtime docs.

2005-08-11  Frank Ch. Eigler  <fche@elastic.org>

	* Makefile.am (uninstall-local): New target.
	* Makefile.in: Regenerate.

2005-08-11  Frank Ch. Eigler  <fche@elastic.org>

	* translate.cxx (emit_function): Add an extra { } around the
	function body visitation.
	* tapset/timestamp_functions.stp: New file.
	* tapset/builtin_conversions.stp: Aggregated from [hex]string.
	* tapset/builtin_logging.stp: Aggregated from log/warn/printk.

2005-08-11  Frank Ch. Eigler  <fche@elastic.org>

	* tapsets.cxx: Tweak hex/decimal printing for consistency.
	(emit_registrations): Remove module-specific code, anticipating
	that libelf gives us run-time addresses already.

2005-08-10  Roland McGrath  <roland@redhat.com>

	* loc2c.c (emit_base_store): New function.
	(emit_bitfield): Rewritten to handle stores, change parameters.
	(c_translate_fetch): Update caller.
	(c_translate_store): New function.
	* loc2c.h: Declare it.
	* loc2c-test.c (handle_variable): Grok "=" last argument to do a store.

	* loc2c.c (c_translate_location): Increment INDENT.
	(c_translate_pointer): Likewise.
	(emit_loc_value): Increment INDENT after emit_header.

2005-08-10  Graydon Hoare  <graydon@redhat.com>

	* tapsets.cxx (dwflpp::literal_stmt_for_local): Copy code from
	loc2c-test to implement target member variable access.

2005-08-10  Graydon Hoare  <graydon@redhat.com>

	* tapsets.cxx
	(dwflpp::global_addr_of_line_in_cu): Implement next-line heuristic.
	(dwarf_query::get_number_param): Dwarf_Addr variant.
	(query_cu): Add line-selecting variant for function iteration.

2005-08-10  Frank Ch. Eigler  <fche@elastic.org>

	PR translator/1186
	* elaborate.cxx (resolve_2types): Accept a flag to tolerate unresolved
	expression types.
	(visit_functioncall): Call it thusly.
	* translate.cxx (emit_function): Tolerate void functions.
	* stap.1.in: Document possibility of void functions.
	* tapset/builtin_{log,printk,warn}.stp: Make these void functions.
	* testsuite/buildok/nine.stp, semok/eighteen.stp: New tests.

2005-08-10  Frank Ch. Eigler  <fche@elastic.org>

	* tapsets.cxx: Correct hex/decimal misformatting of verbose messages.
	* main.cxx: Add formal "-h" and "-V" options.
	* stap.1.in: Document them.

2005-08-10  Frank Ch. Eigler  <fche@elastic.org>

	* tapsets.cxx: Move around "focusing on ..." messages to print
	them only for matching functions/modules.
	(dwflpp ctor): Also add cu (source file) name to derived
	probe point.

2005-08-09  Graydon Hoare  <graydon@redhat.com>

	* testsuite/parseok/nine.stp: Update
	* testsuite/semok/{six,seven,eleven,seventeen}.stp: Update.

2005-08-09  Graydon Hoare  <graydon@redhat.com>

	* staptree.{cxx,h}
	(target_symbol): New struct.
	(*_visitor::visit_target_symbol): Support it.
	(visitor::active_lvalues)
	(visitor::is_active_lvalue)
	(visitor::push_active_lvalue)
	(visitor::pop_active_lvalue): Support lvalue-detection.
	(delete_statement::visit)
	(pre_crement::visit)
	(post_crement::visit)
	(assignment::visit): Push and pop lvalue expressions.
	* elaborate.{cxx,h}
	(lvalule_aware_traversing_visitor): Remove class.
	(no_map_mutation_during_iteration_check)
	(mutated_map_collector): Update lvalue logic.
	(typeresolution_info::visit_target_symbol): Add, throw error.
	* parse.{cxx,h}
	(tt2str)
	(tok_is)
	(parser::expect_*)
	(parser::peek_*): New helpers.
	(parser::parse_symbol): Rewrite, support target_symbols.
	* translate.cxx (c_unparser::visit_target_symbol): Implement.
	* tapsets.cxx (var_expanding_copy_visitor): Update lvalue logic,
	change visit_symbol to visit_target_symbol.

2005-08-09  Martin Hunt  <hunt@redhat.com>

	PR 1174
	* stp_check.in: Supply path for lsmod.
	* stp_check: Removed.

2005-08-09  Graydon Hoare  <graydon@redhat.com>

	* elaborate.cxx:
	(delete_statement_symresolution_info): New struct.
	(symresolution_info::visit_delete_statement): Use it.
	(delete_statement_typeresolution_info): New struct.
	(typeresolution_info::visit_delete_statement): Use it.
	(symresolution_info::find_var): Accept -1 as 'unknown' arity.
	* elaborate.h: Update to reflect changes in .cxx.
	* translate.cxx (mapvar::del): New method.
	(c_unparser::getmap): Check arity >= 1;
	(delete_statement_operand_visitor): New struct.
	(c_unparser::visit_delete_statement): Use it.
	* staptree.cxx (vardecl::set_arity): Accept and ignore -1.
	(vardecl::compatible_arity): Likewise.
	* testsuite/buildok/eight.stp: New test for 'delete' operator.

2005-08-08  Roland McGrath  <roland@redhat.com>

	* loc2c-test.c: New file.
	* Makefile.am (noinst_PROGRAMS): Add loc2c-test.
	(loc2c_test_SOURCES, loc2c_test_LDADD): New variables.
	* Makefile.in, aclocal.m4: Regenerated.

2005-08-08  Frank Ch. Eigler  <fche@elastic.org>

	* stap.1.in: Autoconfify old man page.
	* configure.ac: Make it so.
	* stap.1: Removed.
	* configure, Makefile.in, aclocal.m4: Regenerated.

2005-08-05  Frank Ch. Eigler  <fche@elastic.org>

	* runtest.sh: Keep around log files from crashed processes,
	those whose rc is neither 0 nor 1.

2005-08-05  Frank Ch. Eigler  <fche@elastic.org>

	* tapsets.cxx (query_statement|function|cu|module): Add explicit
	nested try/catch, since elfutils iteration seems to block
	exception catching.

2005-08-05  Frank Ch. Eigler  <fche@elastic.org>

	PR translator/1175
	* translate.cxx (*): Added unlikely() markers to most emitted error
	checks.
	(mapvar::get,set): Handle NULL<->"" impedance mismatch.
	(itervar::get_key): Ditto.  Use base index=1 for keys.
	* testsuite/buildok/one.stp: Extend.  And it runs with -p5 too.
	* stap.1: Document use of ";" statament as mechanism for grammar
	ambiguity resolution.
	* stp_check.in: Set $prefix.
	* systemtap.spec.in: Prereq kernel-devel, kernel-debuginfo,
	and not tcl.
	* tapsets.cxx: Make slightly less verbose.

2005-08-03  Graydon Hoare  <graydon@redhat.com>

	* tapsets.cxx (dwflpp): Fix address calculation logic a bit,
	and use prologue-end addresses for function probes.

2005-08-03  Frank Ch. Eigler  <fche@redhat.com>

	* stap.1: More meat, all stub sections filled.
	* elaborate.cxx (visit_assignment): Add numerous missing cases.
	* parse.cxx: Parse ".=" operator.
	* testsuite/semok/sixteen.stp: Check them.
	* main.cxx (usage): Don't show incompletely supported options.

2005-08-03  Martin Hunt  <hunt@redhat.com>

	* stp_check.in : Copy sources to /var/cache/systemtap.
	* systemtap.spec.in: Install stp_check.
	* Makefile.am (install-exec-local): Install stp_check.

2005-08-03  Martin Hunt  <hunt@redhat.com>

	* configure.ac: Add stp_check to AC_CONFIG_FILES.
	* stp_check.in : New file.

2005-08-03  Frank Ch. Eigler  <fche@elastic.org>

	* README: Be more specific about prerequisites.
	* tapset/builtin_string.stp: New builtin.
	* testsuite/buildok/seven.stp, semko/eighteen.stp: New tests.

2005-08-03  Roland McGrath  <roland@redhat.com>

	* configure.ac, systemtap.spec.in: Version 0.2.1.
	* Makefile.in, aclocal.m4, configure: Regenerated.

2005-08-02  Roland McGrath  <roland@redhat.com>

	* loc2c.c (emit_bitfield): Return bool, value from emit_base_fetch.
	(c_translate_fetch): Update caller.
	(c_translate_pointer): Never ignore emit_base_fetch return value.

	* systemtap.spec.in (%install): Remove parameters after %makeinstall.

2005-08-02  Frank Ch. Eigler  <fche@elastic.org>

	* loc2.c (emit_loc_address): Emit interleaved declaration into
	its own nested { } block.
	* tapsets.cxx (literal_stmt_for_local): Emit deref_fault block
	unconditionally.
	* tapset/builtin_hexstring.stp: New builtin.
	* testsuite/buildok/six.stp: New test.

2005-08-02  Frank Ch. Eigler  <fche@elastic.org>

	* tapsets.cxx (emit_registrations): Treat module_name="kernel"
	as if module_name="".

2005-08-01  Graydon Hoare  <graydon@redhat.com>

	* staptree.{cxx,h} (probe_point::component): Add a ctor.
	* tapsets.cxx (dwarf_derived_probe): Synthesize concrete
	probe_point for matched pattern.
	(dwarf_probe_type)
	(dwarf_query::add_kernel_probe)
	(dwarf_query::add_module_probe): Remove, they were noise.
	(dwflpp::module_name_matches): Don't call get_module_dwarf().

2005-08-01  Frank Ch. Eigler  <fche@elastic.org>

	* tapsets.cxx: Support ".return" option for function probe points.
	* testuite/buildok/five.stp: Try it.

2005-08-01  Frank Ch. Eigler  <fche@elastic.org>

	* elaborate.cxx (derive_probes, semantic_pass_symbols): Improve
	error message specificity.
	* translate.cxx (emit_module_init): Compact partial registration
	recovery code.
	(emit_module_exit): Invert deregistration sequence.
	* testsuite/buildok/four.stp: Some module() test case.

2005-08-01  Frank Ch. Eigler  <fche@elastic.org>

	* elaborate.cxx (derive_probes): Print error if results empty.
	* tapsets.cxx (dwflpp_assert): Handle positive RCs, which likely
	came from errno.
	(dwflpp::setup): Improve missing debug-info messages.
	* testsuite/semko/sixteen,seventeen.stp: New tests.
	* runtest.sh: Save stdout/stderr of FAIL/XPASS test cases.
	* Makefile.am (clean-local): Clean up testsuite/.
	* Makefile.in, aclocal.m4: Regenerated.

2005-07-29  Frank Ch. Eigler  <fche@redhat.com>

	From Graydon Hoare <graydon@redhat.com:
	* tapsets.cxx (var_expanding_copy_visitor): Correct lvalue cases.

2005-07-29  Frank Ch. Eigler  <fche@redhat.com>

	* Makefile.am: Make sure stpd goes into libexec/systemtap/
	* Makefile.in: Regenerated.

2005-07-29  Frank Ch. Eigler  <fche@redhat.com>

	* configure.ac: Fail configure stage if elfutils 0.111+ is not found.
	* Makefile.am, elaborate.cxx, tapsets.cxx: Unconditionalize.
	* configure, Makefile.in, config.in: Regenerated.

2005-07-29  Roland McGrath  <roland@redhat.com>

	* Version 0.2 distribution.

	* systemtap.spec.in: Include %{_datadir}/systemtap/tapset directory.
	(%check): Add section, run make check.
	* Makefile.am (EXTRA_DIST): Add runtest.sh.
	* Makefile.in: Regenerated.

	* systemtap.spec.in: Include man pages.
	* Makefile.am (man_MANS): Renamed to dist_man_MANS.

	* configure.ac: Add AM_CONDITIONAL definition of HAVE_LIBDW.
	* Makefile.am [HAVE_LIBDW] (stap_SOURCES_libdw): New variable.
	(stap_SOURCES): Use it, moving loc2c.c there.
	* configure, config.in: Regenerated.

	* tapsets.cxx: <libdw.h> -> <elfutils/libdw.h>
	* loc2c.c, loc2c.h: Likewise.

	* main.cxx (main): Check return value of system.

	* systemtap.spec.in (LDFLAGS): Punt using $ORIGIN here, just hard-code
	%{_libdir}.
	(elfutils_version): Bump to 0.111.
	[bundled_elfutils]: Don't massage libdwfl.h header any more.

	* configure.ac: Don't check for libelf.h, not actually #include'd.
	Update -ldw check for merged libdwfl+libdw.
	(stap_LIBS): New substituted variable.  Set only this, not LIBS,
	with -ldw check.
	* Makefile.am (stap_LDADD): New variable, use @stap_LIBS@.

	* Makefile.am (AM_CPPFLAGS): Use ${pkgdatadir}.
	(AM_CFLAGS): Use -W instead of -Wextra, for gcc 3 compatibility.
	(stpd_LDFLAGS): Variable removed.
	(AM_MAKEFLAGS): Variable removed.

2005-07-28  Frank Ch. Eigler  <fche@elastic.org>

	* elaborate.cxx (find_var): Correct array dereferencing thinko.

2005-07-28  Graydon Hoare  <graydon@redhat.com>

	* elaborate.cxx (derived_probe::derived_probe): Accept NULL probe.
	* staptree.cxx (provide, require): Move from here...
	* staptree.h: to here, and virtualize deep-copy methods.
	* translate.cxx
	(c_unparser::emit_common_header): Include loc2c-runtime.h
	* tapsets.cxx
	(dwflpp::iterate_over_modules): Use new, faster getmodules loop.
	(dwflpp::literal_stmt_for_local): New method, call loc2c.
	(var_expanding_copy_visitor): New struct which expands $-vars.
	(dwarf_derived_probe): Rebuild this->body using var expander.
	(query_function): Refactor logic a bit for speed.
	* loc2c.{c,h}: Copies (with minor changes) of Roland's work
	from elfutils CVS.
	* Makefile.am (AM_CFLAGS): Set to elfutils-style.
	(stap_SOURCES): Add loc2c.c.
	* Makefile.in: Regenerate.

2005-07-28  Frank Ch. Eigler  <fche@redhat.com>

	* stap.1: Beginnings of a man page.
	* Makefile.am: Install it.  Comment out stpd LDADD goodies.
	* configure.ac: Futilely complain about non-stpd LIBS.
	* Makefile.in, configure.in: Regenerated.
	* main.cxx (usage): Remove ARGS from help text, as nothing is
	done with these yet.

2005-07-28  Frank Ch. Eigler  <fche@redhat.com>

	* translate.cxx: Add "pt_regs*" field to context.
	* tapsets.cxx (*): Correct kprobes API interface.
	* testsuite/buildok/three.stp: New test, copied from semok.
	* Makefile.am (install-data-local): Also install runtime/relayfs,
	so scripts can build against headers located thereunder.
	* Makefile.in: Regenerated.

2005-07-28  Frank Ch. Eigler  <fche@redhat.com>

	translator/1120
	* main.cxx (main): Preset -R and -I options from environment
	variables (if set).  Pass guru mode flags to parser.
	* parse.cxx (privileged): New parser operation flag.  Update callers.
	(parse_embeddedcode): Throw an error if !privileged.
	(parse_functiondecl): Change signature.  Prevent duplicates.
	(parse_globals): Ditto.
	* parse.h: Corresponding changes.
	* tapset/*.stp: Beginnings of real tapset library, to replace
	previous builtins.
	* tapsets.cxx: Greatly reduce verbose mode output.
	* Makefile.am: Install & dist it.
	* runtest.sh: Refer to it.
	* Makefile.in, aclocal.m4: Regenerated.
	* testsuite/*/*.stp: Set guru mode via /bin/sh if needed.
	* testusite/*/*ko.stp: Homogenize shell scripts.

2005-07-28  Frank Ch. Eigler  <fche@redhat.com>

	translator/1120
	translator/1123
	* elaborate.cxx (semantic_pass_symbols): Print a more helpful
	error message around exceptions.
	* elaborate.h (systemtap_session): Add guru_mode field.
	* main.cxx (main): Initialize it to false.  Add version-sensitive
	script library searching.  Add more failure messages.
	* tapsets.cxx (dwflpp_assert): Add a decorative text parameter.
	Update callers.

2005-07-28  Martin Hunt  <hunt@redhat.com>

	* Makefile.am (install-data-local): Add runtime/transport.
	* Makefile.in: regenerated.

2005-07-26  Graydon Hoare  <graydon@redhat.com>

	* elaborate.cxx: Revert builtin-function code.
	* translate.cxx: Likewise.
	* tapsets.{h,cxx}: Likewise.

2005-07-26  Martin Hunt  <hunt@redhat.com>

	* buildrun.cxx (compile_pass): Add -Wno-unused to CFLAGS because
	usually a module doesn't use every function in the runtime.

2005-07-26  Martin Hunt  <hunt@redhat.com>

	* Makefile.am (stpd_LDFLAGS): Set rpath correclty because otherwise
	automake doesn't seem to get it right when binaries are in libexec
	subdirs.
	(AM_CPPFLAGS): revert.
	* systemtap.spec.in (LDFLAGS): Set libexecdir here instead.

2005-07-26  Frank Ch. Eigler  <fche@redhat.com>

	Support %{ embedded-c %}
	* staptree.h (embeddedcode): New statement subtype.  Stub support in
	visitors.
	* staptree.cxx: Ditto.
	* parse.cxx: Parse %{ / %}.  Accept "_" as identifier leading char.
	(parse_probe): Simplify calling convention.
	* elaborate.h: Store embedded code.
	* elaborate.cxx: Pass it.
	* translate.cxx: Transcribe it.  Return some dropped module init/exit
	code.
	* Makefile.am: Add buildok/buildko tests.
	* Makefile.in: Regenerated.
	* main.cxx: Return EXIT_SUCCESS/FAILURE even for weird rc.
	* testsuite/parseok/nine.stp: Test _identifiers.
	* testsuite/transko/*.stp: Tweak to force -p3 rather than -p2 errors.
	* testsuite/semok/transko.stp: ... and keep it that way in the future.
	* testsuite/parse*/*: Some new tests for %{ %}.
	* testsuite/build*/*: New tests for -p4.

2005-07-26  Martin Hunt  <hunt@redhat.com>

	* Makefile.am (AM_CPPFLAGS): Set PKGLIBDIR correctly.

2005-07-26  Martin Hunt  <hunt@redhat.com>

	* systemtap.spec.in: Stpd goes in libexec/systemtap.
	* Makefile.am (libexecdir): Set to libexecdir/systemtap.
	* aclocal.m4, Makefile.in: Regenerated

2005-07-25  Roland McGrath  <roland@redhat.com>

	* configure.ac: Don't define PKGLIBDIR and PKGDATADIR here.
	* Makefile.am (AM_CPPFLAGS): New variable, use -D here instead.
	(dist-hook): Don't remove ChangeLog files.
	(install-data-local): Don't install docs, just runtime stuff.
	(rpm, clean-local): Use make variables instead of @substitution@s.
	* configure, config.in, aclocal.m4, Makefile.in: Regenerated

2005-07-22  Graydon Hoare  <graydon@redhat.com>

	* translate.cxx (itervar): New class.
	(*::visit_foreach_loop): Implement.
	Various bug fixes.
	* staptree.cxx (deep_copy_visitor::*): Copy tok fields.
	* elaborate.cxx (lvalue_aware_traversing_visitor):
	(mutated_map_collector):
	(no_map_mutation_during_iteration_check): New classes.
	(semantic_pass_maps): New function to check map usage.
	(semantic_pass): Call it.
	* testsuite/transok/eight.stp: Test 'foreach' loop translation.
	* testsuite/semko/{thirteen,fourteen,fifteen}.stp:
	Test prohibited forms of foreach loops.

2005-07-21  Martin Hunt  <hunt@redhat.com>

	* Makefile.am (EXTRA_DIST): Add systemtap.spec.
	(install-data-local): Install docs and probes.
	(docs): New target.
	(rpm): New target.

	* configure.ac: Set initial version to 0.1.1.
	(pkglibdir): Set to libexec.

	* Makefile.in: Regenerated.

2005-07-20  Graydon Hoare  <graydon@redhat.com>

	* elaborate.{cxx,h} (find_array): Remove.
	(find_scalar): Rename to find_var, add array support.
	* staptree.{cxx,h} (vardecl::compatible_arity): New method.
	* translate.cxx: Refactor, add array read/write support.
	* testsuite/transok/three.stp: Uncomment array uses.
	* testsuite/transok/seven.stp: New test of array r/w.

2005-07-20  Frank Ch. Eigler  <fche@redhat.com>

	* tapsets.cxx (*::emit_[de]registrations): Add logic for probe
	lifecycle control (session_state).
	* translate.cxx (emit_common_header,emit_module_{init,exit}): Ditto.
	(visit_*): Use per-context errorcount.

2005-07-19  Frank Ch. Eigler  <fche@redhat.com>

	* Makefile.am (dist-hook): Complete the resulting tarball.
	* Makefile.in: Regenerated.

2005-07-19  Frank Ch. Eigler  <fche@redhat.com>

	* translate.cxx (emit_module_init/exit, translate_pass): Conform
	to newer runtime startup/shutdown hooks.

2005-07-15  Frank Ch. Eigler  <fche@redhat.com>

	* Makefile.am (install-data-local): Correct typo.
	* buildrun.cxx (compile_pass): Ditto.
	* main.cxx (main): Print errors if passes 4 or 5 fail.

2005-07-14  Frank Ch. Eigler  <fche@redhat.com>

	* buildrun.cxx (compile_pass, run_pass): Get closer to a working
	test_mode.
	* translate.cxx (emit_module_init, emit_common_header): Ditto.
	(translate_pass): Ditto.

2005-07-14  Frank Ch. Eigler  <fche@redhat.com>

	* Makefile.am (stpd): Install in $pkglibdir.
	(runtime): Copy to $pkgdatadir.
	* configure.ac: Pass along pkgdatadir and pkglibdir.
	* main.cxx: Default runtime_path from pkgdatadir.
	* buildrun.cxx (run_pass): Correct stpd directory.
	* Makefile.in, configure, config.in: Regenerated.

2005-07-12  Graydon Hoare  <graydon@redhat.com>

	* elaborate.cxx
	(semantic_pass_symbols): Only enter body if non-null.
	(semantic_pass_types): Likewise.
	(semantic_pass): Pass session to register_standard_tapsets.
	* translate.cxx
	(builtin_collector): New struct.
	(hookup_builtins): New function.
	(translate_pass): Only translate functions with bodies.
	(c_unparser::emit_common_header): Likewise, and call hookup_builtins.
	* tapsets.hh (builtin_function): New class.
	(register_standard_tapsets): Change parameter to session.
	* tapsets.cc (bultin_function::*): Implement class.
	(register_standard_tapsets): Register printk, log, warn.
	* testsuite/transok/six.stp: New test.

2005-07-12  Frank Ch. Eigler  <fche@redhat.com>

	* buildrun.cxx (compile_pass): Make non-verbose mode quieter.
	(run_pass): Spawn stpd for dirty work.
	* Makefile.am: Also build stpd into libexecdir.
	* configure.ac: Pass LIBEXECDIR.
	* Makefile.in, configure, config.in: Regenerated.
	* AUTHORS: Update.

2005-07-11  Graydon Hoare  <graydon@redhat.com>

	* staptree.cxx (require): Generally handle null pointers in src.
	(deep_copy_visitor::visit_if_statement): Revert fche's change.

2005-07-11  Frank Ch. Eigler  <fche@redhat.com>

	* parse.cxx (parse_literal): Compile cleanly on 64-bit host.
	* staptree.cxx (deep_copy_visitor::visit_if_statement): Don't
	freak on a null if_statement.elseblock.

2005-07-07  Graydon Hoare  <graydon@redhat.com>

	* staptree.{h,cxx} (deep_copy_visitor): New visitor.
	* elaborate.cxx
	(derived_probe::derived_probe):
	(alias_expansion_builder::build): Use it.
	* testsuite/semok/fifteen.stp: New test which relies on deep copy.

2005-07-07  Frank Ch. Eigler  <fche@redhat.com>

	* Makefile.am (dist): Package up the source tree, including
	testsuite and runtime.
	* main.cxx: Use clog instead of cerr for logging messages.
	* buildrun.cxx: Ditto.
	(compile_pass): Add -Iruntime/user for test mode.
	* translate.cxx (*): Commonalize test/real mode output.
	* Makefile.in: Regenerated.

2005-07-05  Graydon Hoare  <graydon@redhat.com>

	* elaborate.{h,cxx}: Revert previous changes.
	* tapsets.{h,cxx}: Adapt to verbose as a member of session.
	* elaborate.cxx (alias_expansion_builder::build): Avoid copying
	locals between alias definition and use.
	* testsuite/semok/{twelve,thirteen,fourteen}.stp: New tests.
	* staptree.cxx (probe_alias::printsig): Print equals sign.

2005-07-05  Frank Ch. Eigler  <fche@redhat.com>

	* elaborate.h (systemtap_session): Add more command-line arguments.
	* staptree.h (verbose): Bad global, no donut.
	* elaborate.cxx: Temporarily disable verbose variable access.
	* main.cxx: Support more arguments, build/run passes.  Revamp
	temporary file generation and partial-pass output generation.
	* tapsets.cxx, translate.cxx: Emit just enough extra punctuation
	and fluff to make generated probe pass -Werror.
	* buildrun.cxx, buildrun.h: New files for passes 4/5.  Partial
	support for build pass, nothing on probe execution yet.
	* testsuite/transok/*.stp: Force just -p3, now that -p4/5 exist.
	* Makefile.am, Makefile.in: Corresponding changes.

2005-07-04  Graydon Hoare  <graydon@redhat.com>

	* elaborate.h (symresolution_info::current_derived_probe): New field.
	(symresolution_info::current_probe): Change type.
	* elaborate.cxx (semantic_pass_symbols): Add passes for resolving
	locals in pre-derivation base probes and pre-expansion aliases.
	(symresolution_info::visit_symbol):
	(symresolution_info::find_scalar): Update to match new field.

2005-06-27  Graydon Hoare  <graydon@redhat.com>

	* staptree.{h,cxx} (probe_alias): New structure.
	* parse.{h,cxx} (parser::parse): Parse probes or probe aliases.
	(parser::parse_probe): Likewise.
	* tapsets.{h,cxx}:
	(derived_probe_builder):
	(match_key):
	(match_node):
	(alias_derived_probe): Move from here,
	* elaborate.{h,cxx}: to here.
	* elaborate.h (systemtap_session::pattern_root): New member.
	(register_library_aliases): New function.
	* tapsets.cxx: Build one dwarf_derived_probe per target address.

2005-06-23  Graydon Hoare  <graydon@redhat.com>

	* tapsets.cxx
	(probe_type): New enum.
	(probe_spec): New struct.
	(dwarf_derived_probe): Reorganize a bit, interpret .return.
	(query_statement): Translate addresses back to module space.
	(probe_entry_function_name):
	(probe_entry_struct_kprobe_name):
	(foreach_dwarf_probe_entry):
	(declare_dwarf_kernel_entry):
	(deregister_dwarf_kernel_entry):
	(register_dwarf_kernel_entry):
	(register_dwarf_module):
	(declare_dwarf_module_entry):
	(deregister_dwarf_module_entry):
	(register_dwarf_module_entry): New functions.
	(dwarf_derived_probes::emit_probe_entries):
	(dwarf_derived_probes::emit_registrations):
	(dwarf_derived_probes::emit_deregistrations): Implement.

2005-06-21  Frank Ch. Eigler  <fche@redhat.com>

	* config.in, configure: Regenerated.
	* tapsets.cxx: Make dwarf code conditional on new elfutils header.

2005-06-20  Graydon Hoare  <graydon@redhat.com>

	* configure.ac: Scan for libdwfl.
	* staptree.h (verbose): New global.
	* main.cxx (usage, main): Implement -v option.
	* tapsets.cxx (dwflpp): New struct.
	(query_statement): New function.
	(query_function): New function.
	(query_cu): New function.
	(query_module): New function.
	(dwarf_derived_probe): Implement primary forms.

2005-06-14  Graydon Hoare  <graydon@redhat.com>

	* tapsets.h: New file.
	(derived_probe_builder): Callback for making derived probes.
	(match_key): Component of pattern-matching tree.
	(match_node): Other component of pattern-matching tree.
	* tapsets.cxx: Add pattern-matching system for probes.
	(alias_derived_probe): Skeleton for alias probes.
	(dwarf_derived_probe): Skeleton for dwarf probes.
	(register_standard_tapsets): Registry for standard tapsets.

2005-06-13  Frank Ch. Eigler  <fche@redhat.com>

	Start separating out translator-side probe point recognition.
	* tapsets.cxx: New file.
	(be_derived_probe): Support for begin/end probes.
	(derive_probe): Ditto.  Reject anything unrecognized.
	* translator.cxx: Move out old code.
	* Makefile.am: Add new source file.
	* testsuite/semok/*: Switch to begin/end probes only.

2005-06-08  Frank Ch. Eigler  <fche@redhat.com>

	systemtap/916
	Implement all basic scalar operators, including modify-assignment.
	* parse.cxx (lexer): Allow multi-character lookahead in order to
	scan 1/2/3-character operators.
	(parse_boolean_or/and/xor/shift): New routines.
	* translate.cxx (visit_assignment, visit_binary_expression,
	visit_*_crement): Generally rewrote.
	(visit_*): Added more parentheses in output.
	(emit_module_init): Initialize globals.
	* staptree.h, elaborate.cxx, elaborate.h: Remove exponentiation.
	* main.cxx (main): Add an end-of-line to output file.
	* testsuite/*: Several new tests.

2005-06-05  Frank Ch. Eigler  <fche@elastic.org>

	Implement for/next/continue/break/while statements.
	* staptree.h: Declare new 0-arity statement types.  Tweak for_loop.
	* parse.cxx: Parse them all.
	* translate.cxx (c_unparser): Maintain break/continue label stack.
	(visit_for_loop, *_statement): New implementations.
	* elaborate.*, staptree.cxx: Mechanical changes.
	* testsuite/parseok/ten.stp, semko/twelve.stp, transko/two.stp,
	transok/five.stp: New tests.

2005-06-03  Frank Ch. Eigler  <fche@elastic.org>

	* elaborate.cxx (find_*): Remove arity checks from here ...
	* staptree.cxx (set_arity): Put arity match assertion here.
	* testsuite/semko/{six,nine}.stp: Confirm logic.
	* testsuite/transko/one.stp: First translation-time ko test.

2005-06-03  Frank Ch. Eigler  <fche@redhat.com>

	* TODO: Removed entries already represented in bugzilla.
	* elaborate.cxx: Rewrite type inference for several operators.
	* main.cxx (main): For -p2 runs, print types of function/probe locals.
	* parse.cxx (scan): Identify more two-character operators.
	(parse_comparison): Support the whole suite.
	* translate.cxx (visit_unary_expression, logical_or_expr,
	logical_and_expr, comparison,ternary_expression): New support.
	* testsuite/parseok/semok.stp: Clever new test.
	* testsuite/transok/four.stp: New test.
	* testsuite/*: Some tweaked tests for syntax changes.

2005-06-03  Frank Ch. Eigler  <fche@redhat.com>

	* parse.cxx (scan): Support C and C++ comment styles.
	* testsuite/parseok/four.stp: Test them some ...
	* testsuite/parseko/nine.stp: ... and some more.

2005-06-02  Frank Ch. Eigler  <fche@redhat.com>

	* translate.cxx (visit_concatenation, visit_binary_expression):
	New basic implementation.
	(*): Reduce emitted whitespace and remove `# LINE "FILE"' lines.

2005-06-02  Frank Ch. Eigler  <fche@redhat.com>

	Parse foreach construct.  Added fuller copyright notices throughout.
	* staptree.h (foreach_loop): New tree node type.
	* staptree.cxx: Print it, visit it, love it, leave it.
	* parse.cxx: Parse it.
	(parse_stmt_block): Don't require ";" separators between statements.
	(parse_array_in): Use [] as index group operator instead of ().
	* elaborate.cxx (visit_foreach_loop): New code.
	* translate.cxx: Slightly tighten errorcount/actioncount handling.
	* main.cxx: Accept "-" as script file name standing for stdin.
	(visit_arrayindex): Switch to simpler set_arity call.
	* configure.ac: Generate DATE macro.
	* Makefile.in, configure, config.in: Regenerated.
	* testsuite/*: New/updated tests for syntax changes, foreach ().

2005-05-30  Frank Ch. Eigler  <fche@redhat.com>

	More fully parse & elaborate "expr in array" construct.
	* staptree.h (array_in): Make this unary.  Update .cxx to match.
	* parse.cxx (parse_array_in): Rewrite.
	(parse_symbol_plain): Removed.  Update .h to match.
	* elaborate.cxx (typeresolution_info::visit_array_in): New function.
	(find_array): Tentatively, accept arity=0.
	* translate.cxx (c_unparser::c_assign): New functions to eliminate
	much ugly duplication.  Use throughout.
	(visit_symbol): Correct function formal argument search.
	(c_tmpcounter*::visit): Add missing recursion in several functions.
	* testsuite/*: Add new tests for array-in construct.  Add the
	first "transok" test.
	* Makefile.am: Add transok tests.
	* Makefile.in: Regenerated.

2005-05-26  Frank Ch. Eigler  <fche@redhat.com>

	* translate.cxx: Traverse trees just for common-header generation,
	to emit explicit temp variables into context.  Switch to explicit
	"frame" pointer in generated function/probe bodies.  Initialize
	locals in function bodies.  Rename "test_unparser" to "c_unparser"
	throughout.

2005-05-24  Frank Ch. Eigler  <fche@redhat.com>

	* elaborate.cxx (find_array): Support automagic tapset globals.
	* testsuite/semok/nine.stp: Test it.
	* staptree.cxx (stapfile print): List globals.

2005-05-24  Frank Ch. Eigler  <fche@redhat.com>

	* testsuite/semlib/*: New tapset library chunks for "-I" testing.
	* testsuite/semok/eight.stp, nine.stp: New tests.

2005-05-22  Frank Ch. Eigler  <fche@elastic.org>

	* Makefile.am (gcov): New target to generate test-coverage data from
	a testsuite run.
	* Makefile.in: Regenerated.

2005-05-20  Frank Ch. Eigler  <fche@redhat.com>

	Many changes throughout.  Partial sketch of translation output.
	* elaborate.*: Elaboration pass.
	* translate.*: Translation pass.
	* staptree.*: Simplified for visitor concept.
	* main.cxx: Translator mainline.
	* *test.cxx: Removed.
	* testsuite/*: Some new tests, some changed for newer syntax.

2005-05-05  Frank Ch. Eigler  <fche@redhat.com>

	* parse.cxx (parse): Add helper methods.
	(lexer::scan, parse_assignment): Parse "<<<" operator.  Fix assignment
	associativity.
	(parse_symbol): Permit function with empty arg list.
	(parse_global, parse_statement, parse_functiondecl): Expect
	unconsumed leading keyword.
	(parse_global): Don't use ";" termination.
	* parse.h: Corresponding changes.
	* staptree.cxx (binary_expression::resolve_types): Fix <<<
	type inference.
	(translator_output): Improve pretty-printing.
	(*): Add general visitors to statement/expression types.
	* staptree.h: Corresponding changes.  Tweak symresolution_info fields.
	Add semantic_error class.
	* semtest.cxx: Adapt to this.
	* testsuite/parseok/two.stp, semok/*.stp: Adapt to syntax changes.

2005-03-15  Frank Ch. Eigler  <fche@redhat.com>

	* semtest.cxx: Print probe signatures properly.
	* staptree.cxx (probe::printsig): New function.

2005-03-15  Frank Ch. Eigler  <fche@redhat.com>

	* TODO: New file.  Include some probe-point-provider syntax examples.
	* parse.cxx (lexer::scan, parser::parse_literal): Support hex, octal
	numbers via strtol.
	(parse_probe, parse_probe_point): Modify for dotted syntax.
	* staptree.cxx: Ditto.
	* parsetest.cxx, semtest.cxx: Print parse/sem results even if
	.stp files were given on command line.
	* parse.h, staptree.h: Rename probe_point_spec -> probe_point.
	* runtest.sh: New test-runner front-end script.
	* Makefile.am: Use it for TESTS_ENVIRONMENT.
	* testsuite/*: Update probe point syntax.  Add a bunch of new tests.

2005-03-04  Frank Ch. Eigler  <fche@redhat.com>

	* parse.cxx (scan): Support '$' characters in identifiers.
	(parse_symbol): Support thread-> / process-> shorthand.
	* staptree.cxx (symresolution_info::find): Split up into
	find_scalar, find_array, find_function.
	(resolve_symbols): Call the above for symbol/arrayindex/functioncall.
	(find_scalar): Add stub support for synthetic builtin variables.
	* staptree.h: Corresponding changes.
	* testsuite/*: Some new tests.

2005-03-03  Frank Ch. Eigler  <fche@redhat.com>

	* parse.cxx (parse_assignment): Assert lvalueness of left
	operand.
	* staptree.h (expression): Add is_lvalue member.
	* staptree.cxx (functioncall::resolve_types): Don't crash on
	formal-vs-actual argument count mismatch.
	(*): Add some is_lvalue stub functions.
	* testsuite/*: Some new tests.

2005-03-01  Frank Ch. Eigler  <fche@redhat.com>

	* parse.cxx: Implement left-associativity for several types of
	operators.  Add some more statement types.  Parse functions.
	Be able to print tokens.  Simplify error generating functions.
	Save tokens in all parse tree nodes.
	* parse.h: Corresponding changes.
	* staptree.cxx: Move tree-printing functions here.  Add many
	new functions for symbol and type resolution.
	* staptree.h: Corresponding changes.
	* semtest.cxx: New semantic analysis pass & test driver.
	* testsuite/sem*/*: New tests.
	* parsetest.cxx: Separated parse test driver.
	* testsuite/parse*/*: Adapt tests to parsetest driver.
	* Makefile.am: Build semtest.  Run its tests.
	* Makefile.in: Regenerated.

2005-02-11  Frank Ch. Eigler  <fche@redhat.com>

	* parse.cxx, parse.h: New files: parser.
	* staptree.h: New file: semantic object declarations.
	* staptree.cxx: New dummy driver file.<|MERGE_RESOLUTION|>--- conflicted
+++ resolved
@@ -1,8 +1,7 @@
-<<<<<<< HEAD
 2008-08-29  Stan Cox  <scox@redhat.com>
 
 	* elaborate.cxx (add_global_var_display): Repopulate symbol/type info.
-=======
+
 2008-08-29  David Smith  <dsmith@redhat.com>
 
 	* tapsets.cxx (utrace_derived_probe_group::emit_probe_decl):
@@ -10,7 +9,6 @@
 	(utrace_derived_probe_group::emit_module_decls): Removed quiesce
 	handler routines.  Syscall probe handler detaches if systemtap
 	state isn't correct.
->>>>>>> b20bac3a
 
 2008-08-29  Wenji Huang <wenji.huang@oracle.com>
 
