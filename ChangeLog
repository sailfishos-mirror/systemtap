<<<<<<< HEAD
2008-07-29  Dave Brolley  <brolley@redhat.com>

	* Makefile.am (bin_SCRIPTS): add stap-find-servers, stap-start-server,
	stap-find-or-start-server, stap-stop-server.
	(EXTRA_DIST): Likewise.
	(check): Ensure that a compatible systemtap server is running before
	running the tests, if requested. If we start a sterver, stop it after
	running the tests.
	(installcheck): Likewise.
	* stap-client (parse_options): Specify stdin as 'scripts/-' on the
	generated command line.
	(create_request): Use $script_file instead of '-'.
	(unpack_response): Existence of the systemtap temp directory is
	optional.
	(find_and_connect_to_server): Use stap-find-servers and choose_server.
	(choose_server): Rewritten from match_server. Examine multiple
	servers.
	(connect_to_server): New function.
	(maybe_call_staprun): Check for existence of a module.
	Use staprun_PATH.
	(staprun_PATH): New function.
	(fatal): Call disconnect_from_server.
	(server_fatal): Likewise.
	* stap-server: Catch SIGTERM and SIGINT.
	(create_response): Check for the existence of $tmpdir_stap.
	(terminate): New function.
	* stap-serverd: Catch SIGTERM and SIGINT.
	(listen): Run 'nc | stap-server' in the background and wait for them
	to finish.
	(terminate): Renamed from handle_sigint. Kill avahi-publish-service
	and nc.
	* systemtap.spec: Add stap-find-servers, stap-start-server,
	stap-find-or-start-server, stap-stop-server.
	* Makefile.in: Regenerated.
=======
2008-07-28  Dave Nomura  <dcnltc@us.ibm.com>

	* session.h (struct systemtap_session): Added itrace_derived_probe
	group.
	* elaborate.cxx (systemtap_session::systemtap_session): Added
	initialization of itrace_derived_probes.
	* tapsets.cxx (struct itrace_derived_probe): Add derived_probe
	struct for holding info needed by itrace probes.
	(struct itrace_derived_probe_group): New derived_probe_group
	to handle itrace probes.
	(itrace_derived_probe::itrace_derived_probe): Needed for use with
	task_finder.
	(itrace_derived_probe_group::join_group): Ditto.
	(itrace_derived_probe_group::enroll): Ditto.
	(itrace_derived_probe_group::emit_probe_decl): Ditto.
	(itrace_derived_probe_group::emit_module_decls): Ditto.
	(itrace_derived_probe_group::emit_module_init): Ditto.
	(itrace_derived_probe_group::emit_module_exit): Ditto.
	* stapprobes.5.in : Added documentation of itrace probe.
>>>>>>> a96d1db0

2008-07-24  Josh Stone  <joshua.i.stone@intel.com>

	* buildrun.cxx (compile_pass): Remove STAPCONF_MODULE_NSECTIONS,
	and add STAPCONF_ONEACHCPU_RETRY

2008-07-23  Frank Ch. Eigler  <fche@elastic.org>

	From James Bottomley <James.Bottomley@HansenPartnership.com>:
	* tapsets.cxx (query_dwarf_func): Silently skip inlined function
	instances that have no entrypc.

2008-07-18  Masami Hiramatsu  <mhiramat@redhat.com>

	BZ 442528 (PR6028)
	* tapsets.cxx (emit_module_decls): Add dummy kprobe on ia64.
	(emit_module_init): register dummy kprobes for fixing bsp offset on
	ia64.
	(emit_module_exit): unregister dummy kprobes on ia64.

2008-07-18  Frank Ch. Eigler  <fche@elastic.org>

	BZ 442528, From Masami Hiramatsu <mhiramat@redhat.com>
	* elaborate.h (emit_probe_local_init): New derived_probe member.
	* tapsets.cxx (dwarf_derived_probe): Implement it, for ia64 register
	unwind caching.

2008-07-17  Stan Cox  <scox@redhat.com>

	* tapsets.cxx (iterate_over_srcfile_lines): Avoid statement wildcard
	lines without a unique address.

2008-07-17  <anithra@linux.vnet.ibm.com>

	* main.cxx (handle_interrupt): Forward received signal to process
	group.

2008-07-17  Masami Hiramatsu <mhiramat@redhat.com>

	* systemtap.spec (%files): Add stap-server and stap-serverd.
	(%files runtime): Add stap-client.

2008-07-17  David Smith  <dsmith@redhat.com>

	* systemtap.spec: Moved comment that was on the same line as
	"Version", which rpmbuild didn't like.

2008-07-17  Frank Ch. Eigler  <fche@elastic.org>

	* translate.cxx (dump_unwindsyms): Produce symbol tables and section
	lists for all text-like sections, useful for -ffunction-sections type
	kernel modules.
	(emit_symbol_data): Tolerate missing unwind/symbol data during
	elf processing.  Subsequently warn about anything missing.

2008-07-16  Frank Ch. Eigler  <fche@elastic.org>

	* configure.ac: Bumped version to 0.7.1.
	* systemtap.spec: Renamed from systemtap.spec.in; don't autoconf it
	just on account of @VERSION@.
	* Makefile.am (EXTRA_DIST): Distribute it.
	* Makefile.in, configure, testsuite/configure: Regenerated.

2008-07-16  Dave Brolley  <brolley@redhat.com>

	* Makefile.am (EXTRA_DIST): Add stap-client, stap-server, stap-serverd.
	* Makefile.in: Regenerated.

2008-07-14  David Smith  <dsmith@redhat.com>

	* tapsets.cxx
	(utrace_var_expanding_copy_visitor::visit_target_symbol):
	Synthesize a function to get the value of $syscall.

2008-07-14  Dave Brolley  <brolley@redhat.com>

	* Makefile.am (bin_SCRIPTS): Add stap-client, stap-server, stap-serverd.
	* Makefile.in: Regenerated.
	* aclocal.m4: Regenerated.

2008-07-12  Frank Ch. Eigler  <fche@elastic.org>

	PR 6738.
	* buildrun.cxx (compile_pass): Add autoconf-uaccess.c.
	* translate.cxx (translate_pass): #include <linux/vermagic.h> for
	maximum version compatibility for UTS_RELEASE.

2008-07-12  Frank Ch. Eigler  <fche@elastic.org>

	By Andy Fitzsimon <afitzsim@redhat.com>:
	* smileytap.svg: New file.

2008-07-11  Frank Ch. Eigler  <fche@elastic.org>

	PR 6739
	* tapsets.cxx (global_alias_cache): Make this a per-module/cu cache,
	just like the function cache.
	(update_alias_cache): Removed.  Instead ...
	(declaration_resolve): Compute the lookup table for this module/cu,
	but only once.

2008-07-11  Frank Ch. Eigler  <fche@elastic.org>

	* translate.cxx (dump_unwindsyms): Start tolerating user-space programs,
	which may be unrelocatable.

2008-07-11  Frank Ch. Eigler  <fche@elastic.org>
	
	* hash.cxx (find_hash): Mix in -d MODULE names.

2008-07-10  Frank Ch. Eigler  <fche@elastic.org>

	* main.cxx (main): If "-k" (save temp directory) was supplied, 
	disable caching.

2008-07-10  Frank Ch. Eigler  <fche@elastic.org>

	PR 6703.
	* tapsets.cxx (mark_dwarf_redundancies): Tweak hashtable/iterator
	syntax for gcc 4.1 compatibility.

2008-07-10  Frank Ch. Eigler  <fche@elastic.org>

	PR 6736.
	* main.cxx (main,usage): Support new "-d MODULE" option to
	populate comp-unwindsyms module list.
	* stap.1.in: Document it.
	* tapsets.cxx (dwarf_query::add_probe_point): Add probed module
	to comp-unwindsyms set.
	(utrace_builder::build): Ditto for probed user-space program.
	* translate.cxx (emit_symbol_data): Emit _stp_module[] entry
	for each comp-unwindsyms member, including relocation bases
	and symbols, but not yet unwind data.
	* NEWS: Remove mention of temporarily disabled unwinder.
	* session.h: Corresponding changes.

2008-07-09  Mark Wielaard  <mwielaard@redhat.com>

	PR 6732
	* buildrun.cxx (compile_pass): Define STAPCONF_REAL_PARENT by
	calling autoconf-real-parent.c

2008-07-09  Frank Ch. Eigler  <fche@elastic.org>

	From James Bottomley <James.Bottomley@HansenPartnership.com>
	* tapsets.cxx: (dwflpp::global_alias_cache): New member.
	(declaration_resolve): Search it, called from translate_components.
	(update_alias_cache): Populate it, called from query_cu.

2008-07-09    <wenji.huang@oracle.com>

	* translate.cxx (visit_comparison): Remove unnecessary comparison.
	* translate.cxx (emit_symbol_data): Remove unused local variable.

2008-07-08  Dave Brolley  <brolley@redhat.com>

	* stap-client (client_sysinfo): Use `uname -rvm`.
	(receive_response): Wait for "done:" from the server. Clear server_ip
	when the server is incompatible.
	* stap-server (check_request): Quote "`server_sysinfo`".
	(server_sysinfo): Use `uname -rvm`.
	(send_response): Send "done:".
	* stap-serverd (advertise_presence): Use `uname -rvm`. Quote "$txt".

2008-07-07  Mark Wielaard  <mwielaard@redhat.com>

	* stapex.5.in: Add section on installed examples, samples and demos
	and how they are documented.

2008-07-07  Mark Wielaard  <mwielaard@redhat.com>

	* Makefile.am (install-data-hook): Install examples, demos and
	samples.
	(uninstall-local): Remove examples, demos and samples.
	* Makefile.in: Regenerated.
	* aclocal.m4: Likewise.
	* systemtap.spec.in (%install): Move examples.
	Don't copy over examples to src.
	(testsuite): Don't include src/examples.

2008-07-07  Mark Wielaard  <mwielaard@redhat.com>

	* systemtap.spec.in (%install): Move installed pdf files.
	(%files): Mark moved installed pdf as %doc files.

2008-07-03  Frank Ch. Eigler  <fche@elastic.org>

	* translate.cxx (translate_pass): Don't #include <linux/compile.h>.

2008-07-03  Dave Brolley  <brolley@redhat.com>

	* stap-serverd: New script.
	* stap-client (client_sysinfo): Client sysinfo is stripped down to
	the output of `uname -r` for now.
	(package_request): Don't create temporary server tar file here.
	(send_request): Communication protocol simplified. Use nc to send
	the tar file.
	(receive_response): Communication protocol eliminated. Simply wait
	for the file from the server using nc.
	(unpack_response): Create temporary server tar file here. Verify the
	contents of the server's response.
	(find_and_connect_to_server): Obtain server address and port from
	avahi-browse.
	(server_fatal): New function.
	(check_server_error): Call server_fatal.
	* stap-server (configuration): port is now provided as an argument.
	Default to port 65001.
	(initialization): Don't create temp work directory here.
	(receive_request): Communication protocol simplified. Receive the
	request file using nc.
	(unpack_request): Make temp work directory here. Verify the contents
	of the request.
	(server_sysinfo): New function.
	(check_compatibility): Exact match required.
	(package_response): Don't use -p on tar command.
	(send_response): Communication protocol eliminated. Simply send the
	file using nc.
	(main line): Pass "$@" to configuration.

2008-07-01  Frank Ch. Eigler  <fche@elastic.org>

	* main.cxx (main): In -vv mode, also dump out session arch/release
	values right at the top.

2008-06-29  Tim Moore  <timoore@redhat.com>

	* Makefile.am (EXTRA_DIST): Add auto_free.h.
	* Makefile.in: Regenerated.
	* auto_free.h (auto_free_ref): New class to free references to
	pointers allocated with malloc / realloc.
	* tapsets.cxx (iterate_over_srcfile_lines): Use auto_free_ref at
	top level of function to free srcsp.

2008-06-27  David Smith  <dsmith@redhat.com>

	* tapsets.cxx (utrace_derived_probe_group::emit_module_decls): Fix
	bug in handling process(PID) probes.

2008-06-24  K.Prasad  <prasad@linux.vnet.ibm.com>

	* tapset/vfs.stp: Deprecate probe points on old functions, namely
	generic_file_readv(), generic_file_writev(),
	generic_file_read() and generic_file_write().
	* tapset/vfs.stp: Enhance the tapset by
	providing more pure C functions, probes for newer VFS related functions
	* testsuite/buildok/vfs_testcase.stp: Created a testsuite for the
	new enhanced VFS Tapset which does a compile test i.e. with flags -up4

2008-06-25  Stan Cox  <scox@redhat.com>

	* tapsets.cxx (iterate_over_srcfile_lines): Only probe a line once.

2008-06-24  Tim Moore  <timoore@redhat.com>

	* auto_free.h: New file.
	* tapsets.cxx (iterate_over_srcfile_lines, read_symbols): Use
	auto_free instead of explicit calls to ::free().
	(Compare): Class for comparing func_info objects and their
	addresses.
	(get_index_for_address): Remove.
	(symbol_table::sort): new function.
	(query_module_symtab): Iterate over list_by_addr using iterator
	instead of index.
	(~symbol_table): Don't bother clearing list_by_addr and
	map_by_name.
	(add_symbol): Don't keep list_by_addr in order.
	(read_symbols, get_from_elf): Sort symbols after all are read.
	(get_func_containing_address): Use std::upper_bound.
	(purge_syscall_stubs): Don't iterate over whole list_by_addr
	vector; use std::equal_range to look for possible stub addresses.

2008-06-23  Frank Ch. Eigler  <fche@elastic.org>

	* session.h (module_cache): Add field here.
	* tapsets.cxx (dwflpp): Remove static field from here.
	(pathname_caching_callback): Use hacky micro-static to get to it.
	(*): Update other users of module_cache.
	* elaborate.cxx (systemtap_session ctor): Corresponding changes.

2008-06-23  David Smith  <dsmith@redhat.com>

	* tapsets.cxx (utrace_derived_probe_group::emit_probe_decl):
	Handles UDPF_NONE value.
	(utrace_derived_probe_group::emit_vm_callback_probe_decl): New
	function.
	(utrace_derived_probe_group::emit_module_decls): Calls
	emit_vm_callback_probe_decl() to set up vm_callbacks.

2008-06-23  Stan Cox  <scox@redhat.com>

	* NEWS: Updated .statement line number wildcard and line number range.
	* stapprobes.5.in: Likewise.
	* doc/langref.tex: Likewise.
	* tapsets.cxx (enum line_t): Add RANGE and WILDCARD.
	(iterate_over_srcfile_lines): Change lineno parm to lines[].
	Support RANGE and WILDCARD.
	(dwarf_query): Change line to line[]
	(dwarf_query::parse_function_spec): Parse RANGE and WILDCARD.

2008-06-20  wcohen  <wcohen@redhat.com>

	* stapfuncs.5.in: Add documentation for tapset/dev.stp functions.

2008-06-18  Josh Stone  <joshua.i.stone@intel.com>

	PR 6644
	* elaborate.cxx (dead_stmtexpr_remover::visit_block): Flatten nested
	block statements into a single block.
	(dead_stmtexpr_remover::visit_if_statement): Remove the possibility
	of if_statements with a null thenblock.  When an if lacks both then
	and else, either remove it completely or reduce it to a simple
	statment evaluating the condition.  With an else and no then, invert
	the condition and else becomes then.
	(void_statement_reducer): New optimization visitor that breaks
	statements in void context into smaller pieces, to expose more
	optimization opportunities.
	(semantic_pass_opt5, semantic_pass_opt6): Bump opt5 to opt6, and
	create a new opt5 that runs through void_statement_reducer.

2008-06-16  Frank Ch. Eigler  <fche@elastic.org>

	* tapsets.cxx (print_locals): Produce nothing instead of
	"(alternatives: (none found))" if no alternatives were found.

2008-06-16  Frank Ch. Eigler  <fche@elastic.org>

	* elaborate.cxx (session::print_warning): Change to take optional
	token as argument.
	(*): Adjust callers of print_warning() to pass a token.
	(print_token): New function, eliminate recent file name duplication.
	(print_error): Use it too.
	(semantic_pass_opt2): Tweak way read-only vars' alternatives are
	printed.  Eliminate relaxation-loop duplicates by printing warnings
	only on first iteration.  Print alternatives for globals too.
	* session.h: Corresponding changes.

2008-06-16  Stan Cox  <scox@redhat.com>

	* elaborate.cxx (semantic_pass_opt2): Only create function
	alternatives if needed.  Overload compare.

2008-06-13  Stan Cox  <scox@redhat.com>

	* elaborate.cxx (print_warning): Add optional_str parameter.
	(semantic_pass_opt2): List variable alternatives for probes and
	functions.
	* session.h (print_warning): Add optional_str parameter.

2008-06-13  Josh Stone  <joshua.i.stone@intel.com>

	* translate.cxx: Jump out directly after setting last_error, rather
	than passively checking last_error everywhere.
	* translate.cxx: Only make actionremaining checks at control points,
	i.e. roughly at the end of basic blocks, or after executing a few
	statements in a row.

2008-06-13  Frank Ch. Eigler  <fche@elastic.org>

	* main.cxx (main): Print generated module name for "-m FOO"
	runs also.  Stop warning about this implying uncached operation.

2008-06-12  Stan Cox  <scox@redhat.com>

	* elaborate.cxx (print_warning): Make parameter a const.

2008-06-11  Frank Ch. Eigler  <fche@elastic.org>

	* Makefile.am (EXTRA_DIST): Add dwarf_wrappers.h.

2008-06-11  Mark Wielaard  <mwielaard@redhat.com>

	* elaborate.cxx (print_warning): Only output WARNING, don't put it
	in the message_str and seen_warnings.
	* session.h (print_warning): Reindent.

2008-06-11  Frank Ch. Eigler  <fche@elastic.org>

	* elaborate.cxx (print_warning): Use session.seen_warnings[].

2008-06-10  Stan Cox  <scox@redhat.com>

	* elaborate.cxx (print_warning): New.
	* elaborate.cxx (semantic_pass_opt1): Use it.

2008-06-11  Tim Moore  <timoore@redhat.com>

	* dwarf_wrappers.h (dwfl_assert): Add overload with boolean value
	for assertion test.
	* dwarf_wrappers.cxx (dwfl_assert): Write boolean condition
	version.
	* tapsets.cxx (emit_address): Fix up dwfl_asserts that got negated
	in changes to dwfl_assert.

	PR 2608
	* dwarf_wrappers.h, dwarf_wrappers.cxx: New files.
	* Makefile.in: Regenerated.
	* tapsets.cxx (dwarf_assert, dwfl_assert): Move to
	dwarf_wrappers.h.
	(iterate_over_srcfile_lines, has_single_line_record,
	 query_srcfile_line): Use dwarf_line_t wrapper. 
	(die_has_pc): Take a reference to a Dwarf_Die instead of a
	pointer. Clean up use of dwfl_assert.
	(query_cu): Check that statement raw address matches the beginning
	of a statement record.
	* elaborate.h: Include iosfwd instead of iostream.
	(literal_map_t, resolve_prologue_endings,): New typedef.
	

2008-06-10  Jim Keniston  <jkenisto@us.ibm.com>

	* testsuite/systemtap.context/num_args.tcl: Run twice --
	once with dwarf (default) and once with --kelf --ignore-dwarf.
	* testsuite/systemtap.context/context.exp: Add num_args to
	testlist. :-}

2008-06-10  David Smith  <dsmith@redhat.com>

	* tapsets.cxx (utrace_derived_probe_group::emit_probe_decl):
	Initializes .vm_callback.

2008-06-10  Frank Ch. Eigler  <fche@elastic.org>

	PR 6470
	* NEWS: Note argv[] tapset.
	* parse.cxx (scan_pp): Better handle premature EOF.
	* stapvars.5.in: New file.
	* stap.1.in: Mention it.
	* Makefile.am (dist_man_MANS): Add stapvars.5.
	* configure.ac (AC_CONFIG_FILES): Add stapvars.5.in.
	* Makefile.in, configure: Regenerated.

2008-06-10  Frank Ch. Eigler  <fche@elastic.org>

	PR 6470
	* parse.cxx (scan_pp): Eliminate expand_args argument to control
	nested preprocess evaluation.  Rewrite to use a combination of
	exceptions and non-recursion.
	(lexer::scan): Ditto.  Interpret "$#" as the argc value in all
	cases.
	* parse.h: Corresponding decl changes.
	
2008-06-10  Frank Ch. Eigler  <fche@elastic.org>

	PR 6470
	* parse.cxx (eval_comparison): New template function.
	(eval_pp_conditional): Call it separately for string/string and
	int64/int64 cases.
	(lexer::scan): Provide better error message for invalid $NNN.

2008-06-09  Jim Keniston  <jkenisto@us.ibm.com>

	PR 6601
	* tapsets.cxx: For powerpc, reject symbols in .opd
	(function descriptor) section.

2008-06-09  Stan Cox  <scox@redhat.com>

	* NEWS: Updated kernel.statement relative line number.
	* stapprobes.5.in: Likewise.

2008-06-09  David Smith  <dsmith@redhat.com>

	* tapsets.cxx
	(utrace_var_expanding_copy_visitor::visit_target_symbol): Calls
	'syscall_nr' to get the value of '$syscall'.

	* tapsets.cxx (utrace_derived_probe::join_group): Removed
	generated inclusion of tracehook.h.
	(utrace_var_expanding_copy_visitor::visit_target_symbol): Uses
	'_stp_arg(0)' to get value of '$syscall'.

2008-06-06  Stan Cox  <scox@redhat.com>

	* tapsets.cxx (dwflpp::iterate_over_srcfile_lines): 
	Add parameter line_type_relative.  
	(enum line_t): New.
	(dwarf_query::line_type): New.
	(dwarf_query::parse_function_spec): Set line_type.

2008-06-06  David Smith  <dsmith@redhat.com>

	* NEWS: Updated utrace probes descriptions.
	* stapprobes.5.in: Ditto.

	* tapsets.cxx (enum utrace_derived_probe_flags): Redefined in
	terms of probe types instead of utrace events.
	(utrace_var_expanding_copy_visitor::visit_target_symbol): Uses new
	utrace_derived_probes_flags values.
	(utrace_builder::build): Handles new probe types and new
	utrace_derived_probes_flags values.
	(utrace_derived_probe_group::emit_probe_decl): Updated to handle
	new utrace_derived_probe_flags values.
	(utrace_derived_probe_group::emit_module_decls): Ditto.  Also
	correctly handles 'begin' events correctly by installing a quiesce
	handler (instead of running the probe directly).
	(register_standard_tapsets): Registers updated utrace probe
	types.

2008-06-05  Srinivasa DS <srinivasa@in.ibm.com>
	*configure,configure.ac: -fpie option puts limit on GOT size
	   and hence systemtap build fails on s390. So use -fPIE which
	   doesn't put limit on GOT size.

2008-06-04  Jim Keniston  <jkenisto@us.ibm.com>

	* testsuite/systemtap.context/num_args.{stp,tcl}: Added.
	Same as args.{stp,tcl}, but refs args using *_arg().

2008-06-04  Jim Keniston  <jkenisto@us.ibm.com>

	PR 6588
	* tapset/syscalls.stp: Remove return aliases for exit and exit_group.
	* testsuite/semok/syscalls_return.stp: Regression test

2008-06-03  David Smith  <dsmith@redhat.com>

	* tapsets.cxx: Added several string tokens that are used instead
	of hard-coded strings.
	(register_standard_tapsets): Uses new string tokens.

2008-06-03  Frank Ch. Eigler  <fche@elastic.org>

	PR 6429.
	* Makefile.am: Don't link stapio with -ldw.
	* Makefile.in: Regenerated.

2008-05-29  Mark Wielaard  <mwielaard@redhat.com>

	* Makefile.am (installcheck): Check that make install was run.
	* Makefile.in: Regenerated.

2008-06-02  Frank Ch. Eigler  <fche@elastic.org>

	PR6534
	* translate.cxx (c_unparser::emit_module_init): Use UTS_RELEASE
	instead of uts_sem/utsname() as kernel version-checking hack.

2008-06-02  Dave Brolley  <brolley@redhat.com>

	* stap-client (initialization): port is no longer hard coded.
	Initialize avahi_service_tag to _stap._tcp.
	(find_and_connect_to_server): Handle server/port returned by
	match_server.
	(match_server): Obtain server ip address and port from output
	of the -r option to avahi-browse. Echo a server/port pair.

2008-06-02  Zhaolei  <zhaolei@cn.fujitsu.com>

	* main.cxx (main): Fix the problem that kernel module compile
	failure when runtime directory is set to relative path(stap -R).

2008-05-30  Dave Brolley  <brolley@redhat.com>

	* stap-client, stap-server: New compile server and client scripts.

2008-05-30  Srinivasa DS  <srinivasa@in.ibm.com>
	PR 6562
	* tapsets.cxx, translate.cxx: modified one argument for
				dwfl_linux_kernel_report_offline().
	* testsuite/systemtap.base/debugpath.exp: Modified testsuite for new
				SYSTEMTAP_DEBUGINFO_PATH behaviour.
	* stap.1.in: Modified manpage for new SYSTEMTAP_DEBUGINFO_PATH behaviour.

2008-05-29  Jim Keniston  <jkenisto@us.ibm.com>

	PR 6582
	* tapset/context.stp: Added registers_valid().
	* stapfuncs.5.in: Ditto.
	* tapset/x86_64/registers.stp: Added registers_valid() check.
	* tapset/ppc64/registers.stp: Ditto.
	* tapset/i686/registers.stp: Ditto.  Also fixed warnings due to
	sp_offset and ss_offset not being global.

2008-05-29  Ananth N Mavinakayanahalli <ananth@in.ibm.com>

	PR 6563
	* tapset/ppc64/registers.stp: Fix powerpc dwarfless argument access

2008-05-28  Josh Stone  <joshua.i.stone@intel.com>

	PR 6529
	* translate.cxx (c_unparser::visit_return_statement): Make sure we
	notice errors from evaluating return values.

2008-05-28  David Smith  <dsmith@redhat.com>

	* tapsets.cxx (utrace_derived_probe_group::emit_module_decls):
	Removed debug print.

	* tapsets.cxx (utrace_derived_probe_group::emit_probe_decl):
	Instead of adding clone handlers, just call the probes directly.
	(utrace_derived_probe_group::emit_module_decls): For syscall
	probes, on exec detach the parent's utrace engine from the child.

2008-05-27  Josh Stone  <joshua.i.stone@intel.com>

	PR 6432
	* buildrun.cxx (compile_pass): Add the autoconf test for probe_kernel_*
	functions, but leave it #if-0'ed for now.

2008-05-23  Jim Keniston  <jkenisto@us.ibm.com>

	PR 4311, cont.  Address powerpc dwarfless test failures.
	* tapsets.cxx: Convert .funcname to funcname when adding it
	to our symbol table.  Accept all weak symbols except those
	that map to sys_ni_syscall.
	
2008-05-23  Srinivasa DS <srinivasa@in.ibm.com>
	PR 6429: Inerim fix to avoid compilation error of systemtap module
	* runtime/transport/symbols.c:  added definitions of struct
	module_sect_attr, struct module_sect_attrs for 2.6.25 above kernels.

2008-05-22  Wenji Huang <wenji.huang@oracle.com>

	* tapsets.cxx (iterate_over_functions): Fix .statement(NUM) regression.

2008-05-22  Ananth N Mavinakayanahalli <ananth@in.ibm.com>

	* tapset/ppc64/registers.stp: Support powerpc register + arg lookup
	* stapfuncs.5.in: Add powerpc bits; indicate scope of uarg_* access

2008-05-21  David Smith  <dsmith@redhat.com>

	* tapsets.cxx (utrace_derived_probe_group::emit_module_decls):
	Added new 'event_flag' parameter to task_finder callback.  Only
	calls probe handlers if we received the correct event.

2008-05-20  Frank Ch. Eigler  <fche@elastic.org>

	PR 6538
	* elaborate.cxx (semantic_pass_opt2): Warn about read-only locals and
	globals.
	(visit_foreach_loop): Belatedly recognize index symbols as lvalues.

2008-05-21  Stan Cox  <scox@redhat.com>

	* elaborate.cxx (dead_assignment_remover::visit_binary_expression): New.
	(dead_assignment_remover::visit_assignment): Allow rhs simplification.
	
2008-05-20  Tim Moore  <timoore@redhat.com>

	* configure.ac: Check for tr1/unordered_map header.
	* tapsets.cxx: Use tr1::unordered_map if available.
	* configure, config.in: Regenerated.

2008-05-19  Stan Cox  <scox@redhat.com>

	* elaborate.cxx (dead_assignment_remover::visit_arrayindex): New method.
	(dead_assignment_remover::visit_functioncall): New method.
	(dead_assignment_remover::visit_if_statement): New method.
	(dead_assignment_remover::visit_for_loop): New method.

2008-05-19  William Cohen  <wcohen@redhat.com>

	* main.cxx (setup_signals): Remove sa_restorer initialization.

2008-05-17  Frank Ch. Eigler  <fche@elastic.org>

	* elaborate.cxx (semantic_pass): Error on #probes=0, but not in
	listing mode.
	(semantic_pass_optimize[12]): Remove inappropriate check from here.

2008-05-17  Frank Ch. Eigler  <fche@elastic.org>

	* tapsets.cxx (cu_function_cache_t): Switch to <ext/hash_map>s,
	since these tables tend to get pretty big.

2008-05-16  Frank Ch. Eigler  <fche@elastic.org>

	PR 5643
	* tapsets.cxx (cu_function_cache_t): Reorganize into
	mod:cu->function->DIE lookup table.  Consider merging into symtab
	later.
	(mark_dwarf_redudancies): Adapt.
	(iterate_over_functions): Rewrite.
	(dwarf_builder::build): Cache kprobes etc. symbol addresses.
	* elaborate.cxx (systemtap_session ctor): Clear additional POD fields.

2008-05-15  David Smith  <dsmith@redhat.com>

	* main.cxx (setup_signals): New function.
	(main): Calls setup_signals() to setup signal handling.  When
	removing the temporary directory, ignore signals.

2008-05-13  Ananth N Mavinakayanahalli <ananth@in.ibm.com>
	PR 5955.
	* parse.cxx (parser::parse_global): accept ";" terminated globals
	* NEWS - update documentation
	* testsuite/systemtap.base/global_vars.(stp/exp) - supporting tests
	* testsuite/parseko/twenty(four/five).stp - supporting tests

2008-05-12  Jim Keniston  <jkenisto@us.ibm.com>

	PR 4311 - Function boundary tracing without debuginfo: Phase II
	Merged dwarfless branch into mainline.  But first...
	* runtime/regs.c: Removed register name:value lookup facility.
	Moved basically all register-lookup code to the i686 and x86_64
	registers.stp tapsets.  Args stuff shared between i386 and
	x86_64 remains in regs.c.
	* tapset/{i686,x86_64}/registers.stp: Moved register-lookup
	code from runtime/regs.c to here.
	
2008-05-12  Jim Keniston  <jkenisto@us.ibm.com>

	(2008-05-06 in dwarfless branch)
	PR 4311 - Function boundary tracing without debuginfo: Phase II
	* stapfuncs.5.in: Added sections on CPU REGISTERS and
	NUMBERED FUNCTION ARGUMENTS.

2008-05-12  Jim Keniston  <jkenisto@us.ibm.com>

	(2008-05-05 in dwarfless branch)
	PR 4311 - Function boundary tracing without debuginfo: Phase II
	* runtime/regs.c: Added register name:value lookup facility.
	Added support for register and arg lookup for i386 and x86_64.
	* tapset/{i686,x86_64}/registers.stp: New: support for register
	and arg lookup.
	* tapsets.cxx, translate.cxx: Added regparm field to struct
	context.
	* tapset/nd_syscall.stp: syscall.stp migrating toward numbered
	args rather than named args.

2008-05-12  Jim Keniston  <jkenisto@us.ibm.com>

	(2008-04-18 in dwarfless branch)
	PR 4311 - Function boundary tracing without debuginfo: Phase I
	* tapsets.cxx: Major rework of dwflpp, dwarf_query, and related
	code to make do with elf info if dwarf info is absent, or
	(in the case of vmlinux) make do with a System.map-style
	symbol table if even the elf file is absent.
	* main.cxx: Use getopt_long instead of getopt.	Added --kelf,
	--kmap, --ignore-vmlinux, and --ignore-dwarf.
	* hash.cxx, session.h, stap.1.in: Added --kelf, --kmap,
	--ignore-vmlinux, and --ignore-dwarf.
	* testsuite/{semok,semko}/nodwf*.stp

2008-05-07  Frank Ch. Eigler  <fche@elastic.org>

	PR 6492.
	* main.cxx (main): let -l imply -w.

2008-05-05  Frank Ch. Eigler  <fche@elastic.org>

	PR 444886.  From <crquan@gmail.com>:
	* tapsets.cxx, translate.cxx: Add .../build/... to default debuginfo
	path, to ease search for hand-built kernels.

2008-05-01  Frank Ch. Eigler  <fche@elastic.org>

	PR 6474
	* configure.ac (--enable-pie): Add default option.
	* Makefile.am (stap* binaries): Use -fpie/-z relro/-z now as
	applicable.
	* configure, aclocal.m4, Makefile.in, doc/Makefile.in: Regenerated.

2008-04-30  Masami Hiramatsu  <mhiramat@redhat.com>

	PR 6008
	* main.cxx (main): Increase the limitation of buffer size to 4095MB.
	* staprun.8.in: Ditto.

2008-04-29  Frank Ch. Eigler  <fche@elastic.org>

	PR 6466
	* elaborate.cxx
	(dead_stmtexpr_remover): Expand scope to kill far more
	side-effect-free statemnets, including if/for/foreach.
	(semantic_pass_opt4): Warn on elided function/probe bodies.
	(typeresolution_info::visit_target_symbol): Dump parse tree of
	resolution-challenged functions/probes.
	(*): Adapt to probe->body being a statement*
	rather than a block*.
	* tapsets.cxx (*): Ditto.
	* staptree.cxx (block::block ctor): New cons constructor.
	* staptree.h: Corresponding changes.

2008-04-29  David Smith  <dsmith@redhat.com>

	* tapsets.cxx (utrace_derived_probe_group::emit_probe_decl): Added
	death event handlers to ensure that for every utrace_attach there
	is a corresponding utrace_detach.
	(utrace_derived_probe_group::emit_module_decls): Ditto.

2008-04-28  Frank Ch. Eigler  <fche@elastic.org>

	* translate.cxx (translate_pass): Don't #define TEST_MODE.

2008-04-26  Frank Ch. Eigler  <fche@elastic.org>

	* tapsets.cxx (common_probe_entryfn_prologue): Undo
	clear of overload-related context vars; add explanation why.

2008-04-25  Frank Ch. Eigler  <fche@elastic.org>

	* systemtap.spec.in: Simplify configuration defaults.

2008-04-25  David Smith  <dsmith@redhat.com>

	PR 6455.
	* tapsets.cxx (mark_builder::build): Handles markers with no
	format string.

2008-04-24  Frank Ch. Eigler  <fche@elastic.org>

	PR 6454.
	* main.cxx (printscript): Avoid string truncation heuristics, and
	also avoid plain probe::printsig.  Hold nose and dig down into
	raw location lists instead.

2008-04-24  Will Cohen  <wcohen@redhat.com>

	* aclocal.m4: Regenerated.
	* Makefile.am (example/*): Moved to testsuite/systemtap.examples.
	* Makefile.in: Regenerated.

2008-04-23  Frank Ch. Eigler  <fche@elastic.org>

	From: Srinivasa DS <srinivasa@in.ibm.com>
	* tapsets.cxx (blacklisted_p): Blacklist more init/exit sections.

2008-04-23  Frank Ch. Eigler  <fche@elastic.org>

	* tapsets.cxx (common_probe_entryfn_prologue): Clear
	overload-related context vars.

2008-04-22  hunt  <hunt@redhat.com>

	* staprun.8.in: Add documentation for -d option.

2008-04-22  David Smith  <dsmith@redhat.com>

	* tapsets.cxx (utrace_derived_probe_group::emit_module_decls):
	Removed debug statements.

2008-04-18  David Smith  <dsmith@redhat.com>

	* tapsets.cxx (struct utrace_builder): Added exec probes.
	(utrace_derived_probe_group::emit_probe_decl): Ditto.
	(utrace_derived_probe_group::emit_module_decls): Ditto.
	(register_standard_tapsets): Ditto.
	* stapprobes.5.in: Added information about exec probes.
	* NEWS: Added information about utrace probes.

	* stapprobes.5.in: Added information about utrace probes.

2008-04-17  Josh Stone  <joshua.i.stone@intel.com>

	* tapsets.cxx (build_blacklist): Fix regexps for atomics.
	* vim/syntax/stap.vim: Recognize the 'limit' keyword and script arguments,
	allow '$' in variable names, and highlight $target variables.

2008-04-17  David Smith  <dsmith@redhat.com>

	* tapsets.cxx (utrace_builder::build): Make sure that the PATH of
	'process("PATH")' probes is an absolute path.
	(utrace_derived_probe_group::emit_module_decls): Made calls to
	utrace probe handler functions conditional on which types of
	utrace probes are going to be output.

2008-04-16  Frank Ch. Eigler  <fche@elastic.org>

	* tapsets.cxx (task_finder_derived_probe): Add dummy constructor
	for old (RHEL4) gcc compatibility.

2008-04-16  Frank Ch. Eigler  <fche@elastic.org>

	PR 6417: From Srinivasa DS <srinivasa@in.ibm.com>:
	* tapsets.cxx (build_blacklist): Extend.

2008-04-15  David Smith  <dsmith@redhat.com>

	* session.h (struct systemtap_session): Added utrace_derived_probe
	group and task_finder_derived_probe_group members.
	* elaborate.cxx (systemtap_session::systemtap_session): Added
	initialization of utrace_derived_probes and
	task_finder_derived_probes.
	* tapsets.cxx (struct task_finder_derived_probe_group): New
	derived_probe_group to handle task_finder framework.
	(struct utrace_derived_probe_group): New derived_probe_group to
	handle utrace probes.

2008-04-15  Frank Ch. Eigler  <fche@elastic.org>

	PR 6405 cont'd.
	* Makefile.am (AM_CFLAGS): Remove -Wshadow, as it triggers for
	new stapio (modname global vs. dwfl headers).

2008-04-15  Frank Ch. Eigler  <fche@elastic.org>

	PR 6405
	* buildrun.cxx (compile_pass): Add STAPCONF_MODULE_NSECTIONS.

2008-04-14  David Smith  <dsmith@redhat.com>

	* elaborate.h (struct derived_probe_group): Removed
	emit_module_header virtual function.
	* translate.cxx (c_unparser::emit_common_header): Removed calls to
	emit_module_header function.
	* tapsets.cxx (be_derived_probe>): Removed emit_module_header function.
	(struct timer_derived_probe_group): Ditto.
	(struct profile_derived_probe_group): Ditto.
	(struct procfs_derived_probe_group): Ditto.
	(struct hrtimer_derived_probe_group): Ditto.
	(struct perfmon_derived_probe_group): Ditto.
	(dwarf_derived_probe_group::emit_module_decls): Moved kernel check
	back from deleted emit_module_header function.
	(uprobe_derived_probe_group::emit_module_decls): Ditto.
	(mark_derived_probe_group::join_group): Moved marker
	kernel check (to a new embedded code section) from deleted
	emit_module_header function.

2008-04-14  Frank Ch. Eigler  <fche@elastic.org>

	* Makefile.am (stapio_*): Become able to link/compile against
	bundled elfutils.
	* Makefile.in: Regenerated.

2008-04-09  Martin Hunt  <hunt@dragon>

	* buildrun.cxx (run_pass): Remove unused "-d" option
	passed to staprun.

	* translate.cxx (emit_symbol_data): When available,
	grab symbols from debuginfo instead of /proc/kallsyms.

2008-04-11  David Smith  <dsmith@redhat.com>

	* elaborate.h (struct derived_probe_group): Added
	emit_module_header virtual function.
	* translate.cxx (c_unparser::emit_common_header): Calls each probe
	group's emit_module_header function.
	(translate_pass): Moved inclusion of linux/marker.h to
	mark_derived_probe_group::emit_module_header().
	* tapsets.cxx (struct be_derived_probe_group): Added empty
	emit_module_header function.
	(struct timer_derived_probe_group): Ditto.
	(struct profile_derived_probe_group): Ditto.
	(struct procfs_derived_probe_group): Ditto.
	(struct hrtimer_derived_probe_group): Ditto.
	(struct perfmon_derived_probe_group): Ditto.
	(dwarf_derived_probe_group::emit_module_header): Moved kprobes
	kernel check from emit_module_decls() to here.
	(uprobe_derived_probe_group::emit_module_header): Moved uprobe
	kernel check from emit_module_decls() to here.
	(uprobe_derived_probe_group::emit_module_decls): Moved uprobe
	kernel check to emit_module_header().
	(mark_derived_probe_group::emit_module_header): Moved marker
	kernel check from emit_module_decls and translate_pass() to here.
	(uprobe_derived_probe_group::emit_module_decls): Moved marker
	kernel check to emit_module_header().

2008-04-10  Frank Ch. Eigler  <fche@elastic.org>

	PR 2949.
	* session.h (listing_mode): New field.
	* main.cxx (main): Test it.  Enjoy it.
	(printscript): Do it.
	(usage): Document it.
	* stap.1.in, stapex.5.in: Ditto.
	* elaborate.cxx (print_error): Disable error messages in listing mode.

2008-04-10  Frank Ch. Eigler  <fche@elastic.org>

	PR 6393 cont'd.
	* Makefile.am: Also copy RadeonHD.am fragment to force
	git_version.h regeneration at every make, and also special
	tagging for "make dist".  Thanks <ndim>.

2008-04-10  Frank Ch. Eigler  <fche@elastic.org>

	PR 6393.
	* git_version.sh: New file, copied from radeonhd.
	* configure.ac: No longer generate $builddir/SNAPSHOT.
	* Makefile.am: Generate $builddir/git_version.h.
	(EXTRA_DIST): Add git_version.h and git_version.sh.
	* main.cxx (version): Print generated GIT_MESSAGE therefrom.
	* Makefile.in, configure: Regenerated.

2008-04-09  David Smith  <dsmith@redhat.com>

	* .gitignore: Added more files to ignore.

2008-04-04  Masami Hiramatsu <mhiramat@redhat.com>

	PR 6028
	* translate.cxx (c_unparser::emit_common_header): Add unwaddr for
	caching unwound address.
	* tapsets.cxx (common_probe_entryfn_prologue): Clear unwaddr.

2008-04-01  Frank Ch. Eigler  <fche@elastic.org>

	* safety/*: Removed subdirectory containing abandoned experiment.

2008-03-31  Frank Ch. Eigler  <fche@elastic.org>

	* configure.ac: Bump version to 0.7.
	* configure: Regenerated.

2008-03-27  Frank Ch. Eigler  <fche@elastic.org>

	* tapsets.cxx (common_probe_entryfn_prologue): Clear last_stmt.

2008-03-26  Frank Ch. Eigler  <fche@elastic.org>

	* translate.cxx (emit_function): Set context last_stmt, in case
	an error occurs during the function.

2008-03-25  Frank Ch. Eigler  <fche@elastic.org>

	* stap.1.in: Clarify utility of epilogue type probe aliases.

2008-03-21  Eugene Teo  <eugeneteo@kernel.sg>

	PR 5528
	* tapset/conversions.stp (user_string_n, user_string_n2,
	user_string_n_warn, user_string_n_quoted, user_short, user_short_warn,
	user_int, user_int_warn, user_long, user_long_warn, user_char,
	user_char_warn): New user_* functions.
	* stapfuncs.5.in: Documented the new functions.
	* testsuite/systemtap.stress/conversions.stp: Test new functions.
	* testsuite/buildok/conversions.stp: Test new functions.
	* testsuite/buildok/conversions-embedded.stp: Test new functions.

2008-03-20  Frank Ch. Eigler  <fche@elastic.org>

	PR 5975.
	* tapsets.cxx (*): Added a few (void) expressions for asserts that
	may be compiled out.

2008-03-14  Masami Hiramatsu <mhiramat@redhat.com>

	PR 3542
	* buildrun.cxx (compile_pass): Add an autoconf to check the kernel
	supports batch unregistration.
	* tapsets.cxx (dwarf_derived_probe_group::emit_module_decls): Add an
	array of probe pointers for batch unregistration.
	* tapsets.cxx (dwarf_derived_probe_group::emit_module_exit): Use
	unregister_k(ret)probes if it is supported.

2008-03-13  Frank Ch. Eigler  <fche@elastic.org>

	PR 5928.
	* buildrun.cxx (compile_pass): Use EXTRA_CFLAGS for autoconf'd values
	instead of CFLAGS_<module>.o.

2008-03-12  Frank Ch. Eigler  <fche@elastic.org>

	* configure.ac, systemtap.spec.in: Bumped version to 0.6.2.
	* configure: Regenerated.

2008-03-12  Dave Brolley  <brolley@redhat.com>

	PR5897
	* staptree.cxx (probe::printsig): If this probe was derived from an alias,
	call the printsig method of the alias.

2008-03-10  Dave Brolley  <brolley@redhat.com>

	PR5189
	* translate.cxx (probe_or_function_needs_deref_fault_handler): New member of
	c_unparser.
	(c_unparser::emit_function): Initialize probe_or_function_needs_deref_fault_handler.
	Check it after the body is visited and generate a deref fault handler if necessary.
	(c_unparser::emit_probe): Likewise.
	(c_unparser::visit_print_format): Correct the compoenent type for an overridden string
	literal.  Generate code to check that pointer arguments to %m can be dereferenced.
	Generate casts for printf arguments as necessary.
	* elaborate.cxx (typeresolution_info::visit_print_format): Desired type for conv_memory
	is pe_long.

2008-03-06  Frank Ch. Eigler  <fche@elastic.org>

	* Makefile.am (AM_CXXFLAGS, AM_CFLAGS): Remove -Werror.
	* Makefile.in, doc/Makefile.in: Regenerated.

2008-03-03  Frank Ch. Eigler  <fche@elastic.org>

	PR5516
	* elaborate.cxx (symbol_fetcher, dead_assignment_remover):
	Support unresolved $target lvalues.  Propagate pretty error
	messages.
	* staptree.cxx (varuse_collecting_visitor target_symbol): Ditto.
	* staptree.h: Corresponding decl.

	* loc2c.c: c_translate_pointer_store: New function.
	* loc2c.h: Corresponding decl.
	* tapsets.cxx (dwflpp::translate_final_fetch_or_store): Call it
	for $target pointer assignments.

2008-02-29  Will Cohen  <wcohen@redhat.com>

	* main.cxx (handle_interrupts): Make compatible with GCC 4.3.

2008-02-28  Frank Ch. Eigler  <fche@elastic.org>

	PR5045
	* session.h (pending_interrupts): New global.
	* main.cxx (handle_interrupts): New fn to handle SIGINT* etc.
	* elaborate.cxx, translate.cxx, tapsets.cxx, main.cxx (*): Insert
	pending_interrupts escape hatches inside potentially timetaking loops.
	* buildrun.cxx: Don't deal with signals.

2008-02-27  Frank Ch. Eigler  <fche@elastic.org>

	PR5697
	* configure.ac (enable-docs): Implement.
	* systemtap.spec.in: Add optional docs build/install/prereqs.
	* Makefile.am (SUBDIRS): Add doc.
	* Makefile.in, configure: Regenerated.

2008-02-27  Dave Brolley  <brolley@redhat.com>

	PR5189
	* staptree.h (print_format::conv_memory): New enumerator.
	(print_format::width_type): New enumeration.
	(print_format::precision_type): New enumeration.
	(format_component::widthtype): New member.
	(format_component::prectype): New member.
	(format_component::is_empty): Test widthtype and prectype.
	(format_component::clear): Clear widthtype and prectype.
	* staptree.cxx (print_format::components_to_string): Handle dynamic width and precision.
	Handle conv_memory.
	(print_format::string_to_components): Parse dynamic width and precision specifiers.
	Set widthtype and prectype. Parse %m format specifier.
	* elaborate.h (typeresolution_info::check_arg_type): New method.
	* elaborate.cxx (typeresolution_info::visit_print_format): Account for dynamic width
	and precision when computing the expected number of arguments. Check the types of
	arguments for dynamic width and precision. Use check_arg_type to check the types of
	all arguments. Handle print_format::conv_memory.
	(typeresolution_info::check_arg_type): New method.
	* NEWS: Describe the enhancements above.

2008-02-27  David Smith  <dsmith@redhat.com>

	PR5729
	* systemtap.spec.in: Adds examples to the testsuite rpm so that
	systemtap.samples/examples.exp works correctly.

2008-02-26  Dave Brolley  <brolley@redhat.com>

	PR5018
	* staprun.8.in: Escape dashes ('-') as appropriate.

2008-02-26  Srinivasa DS   <srinivasa@in.ibm.com>
	PR5772
	* tapset/syscall2.stp: Modify wait4,waitid argument list
	for kernel > 2.6.24.

2008-02-25  Frank Ch. Eigler  <fche@elastic.org>

	PR5792.
	* parse.cxx (eval_pp_conditional): Support wildcards in 
	%( kernel_v/kernel_vr/arch ==/!= "*foo?" %) operands.
	* NEWS, stap.1.in: Document this.

2008-02-22  Frank Ch. Eigler  <fche@elastic.org>

	PR5787, PR2608, .statement()
	* tapsets.cxx (query_dwarf_func): Process .statement(NUM) probes too.
	(query_cu): Ditto.
	(query_func_info): Bypass prologue searching for .statement() probes.
	(query_cu): Ditto.

	(build_blacklist): Remove unsightly empty first alternative in
	"^(|foo)$" regexps.  Show them for -vvv.

	* buildrun.cxx (compile_pass): Don't turn on "gcc -Q" on until -vvvv.

2008-02-20  David Smith  <dsmith@redhat.com>

	* tapsets.cxx (struct mark_derived_probe): Renamed 'probe_sig' to
	'probe_format'.
	(mark_derived_probe::mark_derived_probe): Added new "format" probe
	point component.
	(mark_derived_probe::parse_probe_format): Renamed from
	'mark_derived_probe::parse_probe_sig'.
	(struct mark_builder): Added typedefs.  Converted mark_cache from
	a map to a multimap to handle markers with the same name but
	different formats.
	(mark_builder::build): Added new 'format' probe parameter.
	(register_standard_tapsets): Added new 'format' marker probe
	optional parameter.
	* stapprobes.5.in (parts): Documented new "format" probe
	component. 

2008-02-19  Roland McGrath  <roland@redhat.com>

	* tapsets.cxx (query_module): Use dwfl_module_getdwarf rather
	than dwfl_module_getelf for e_machine check.
	(dwarf_query::get_blacklist_section): Likewise for section search.
	Ignore non-SHF_ALLOC sections.

2008-02-19  Frank Ch. Eigler  <fche@elastic.org>

	* tapsets.cxx (query_module): Tweak elf-machine checking to
	better represent elfutils idioms.

2008-02-19  Frank Ch. Eigler  <fche@elastic.org>

	PR 5766.
	* tapsets.cxx (build_blacklist): Switch (back) to regexp-based
	blacklist construction ...
	(blacklist_p): ... and querying.

2008-02-19  David Smith  <dsmith@redhat.com>

	PR 5672.
	* tapsets.cxx (mark_derived_probe): Call probe_point copy ctor to
	shallow-copy incoming base probe location before
	recomputing/overwriting it.

2008-02-18  Frank Ch. Eigler  <fche@elastic.org>

	* NEWS, stapprobes.5.in: Document basic (non-symbolic prototype)
	user-space probe points.

2008-02-15  Frank Ch. Eigler  <fche@elastic.org>

	* tapsets.cxx (function_name_last_match): New function.
	(query_dwarf_func): Call it to stop unnecessary further iteration.

2008-02-13  Frank Ch. Eigler  <fche@elastic.org>

	PR 5759
	* tapsets.cxx (build_blacklist): Add some CONFIG_PREEMPT-related
	functions.

2008-02-13  Dave Brolley  <brolley@redhat.com>

	PR5609
	* staptree.h (probe::collect_derivation_chain): Now takes vector<probe*>.
	(probe::get_alias): New virtual method.
	* elaborate.h (derived_probe::collect_derivation_chain): Now takes vector<probe*>.
	* staptree.cxx (probe::collect_derivation_chain): Now takes vector<probe*>. Don't
	cast 'this' to (derived_probe*).
	* elaborate.cxx (derived_probe::collect_derivation_chain): Now takes vector<probe*>.
	(alias_derived_probe::get_alias): New virtual method.
	(alias_derived_probe::alias): New member.
	(alias_expansion_builder::build): Call checkForRecursiveExpansion and emit a
	diagnostic if recursion is detected. Pass alias to constructor of
	alias_derived_probe.
	(alias_expansion_builder::checkForRecursiveExpansion): New method.
	* coveragedb.cxx: Pass vector<probe*> on all calls to collect_derivation_chain.

2008-02-12  Frank Ch. Eigler  <fche@elastic.org>

	PR 4393
	* tapsets.cxx (emit_address): Support relocatable kernels.
	(dwarf_derived_probe ctor): Hack around for missing USHRT_MAX.
	* elaborate.cxx (semantic_pass): Increment rc if exception caught.

2008-02-12  Martin Hunt  <hunt@redhat.com>
	PR 5757
	* tapsets.cxx, translate.cxx: Cleanup indentation a bit.

2008-02-11  Jim Keniston  <jkenisto@us.ibm.com>

	PR 5693
	* runtime/uprobes/uprobes.c: Intercept handler-destined
	signals received while we're single-stepping, and re-queue
	them afterward.
	* runtime/uprobes/uprobes.h: Ditto

2008-02-09  Frank Ch. Eigler  <fche@elastic.org>

	PR5750.
	From Eugeniy Meshcheryakov eugen@debian.org:
	* configure.ac (HAVE_LIBSQLITE3): Complete AC_DEFINE.

	* configure, INSTALL, missing, compile, depcomp, install-sh:
	autoreconf -fi'd.

2008-02-09  Frank Ch. Eigler  <fche@elastic.org>

	PR 5751.
	* configure.ac: Add -Werror to trial compilation with
	-fstack-protector-all, for hosts that don't quite support it.
	* configure: Regenerated.

2008-02-08  David Smith  <dsmith@redhat.com>

	PR 5650
	* systemtap.spec.in: Further simplification.

2008-02-07  Frank Ch. Eigler  <fche@elastic.org>

	* buildrun.cxx (run_make_cmd, compile_pass): Tweak kbuild
	parametrization to produce useful compile logs at -vv.

2008-02-04  David Smith  <dsmith@redhat.com>

	PR 4446 (partial)
	* tapsets.cxx
	(mark_var_expanding_copy_visitor::visit_target_symbol_arg): New
	function.
	(mark_var_expanding_copy_visitor::visit_target_symbol_format): New
	function.
	(mark_var_expanding_copy_visitor::visit_target_symbol): Handles
	"$arg" or "$format".
	(mark_derived_probe_group::emit_module_decls): Sets up "$format"
	data.

	PR 5650 (parital)
	* systemtap.spec.in: Moved %pre section to the systemtap-runtime
	rpm.

2008-01-30  David Smith  <dsmith@redhat.com>

	PR 5650
	* systemtap.spec.in: Simplified and explicitly specifies configure
	options.

2008-01-30  Dave Brolley  <brolley@redhat.com>

	* coveragedb.cxx (print_coverage_info): Fix typo: s.probes -> s.unused_probes
	where appropriate.
	(sql_update_unused_probes): Likewise.

2008-01-29  Frank Ch. Eigler  <fche@elastic.org>

	PR 5647
	* configure.ac (--enable-ssp): Make default on compilers that
	support it.
	* configure: Regenerated.

2008-01-28  David Smith  <dsmith@redhat.com>

	* configure.ac: Fixed a bug when "--disable-permon" was used.
	Added "--enable-crash" option.
	* configure: Regenerated.
	* Makefile.am: Improved staplog.so compile command.
	* Makefile.in: Regenerated.

	* tapsets.cxx (dwarf_derived_probe_group::emit_module_decls):
	Added 'const' to several members of stap_dwarf_probes.

	PR 5685.  From Eugeniy Meshcheryakov <eugen@debian.org>
	* configure.ac: If "--enable-sqlite" is specified, define
	HAVE_LIBSQLITE3.
	* configure: Regenerated.

2008-01-26  Frank Ch. Eigler  <fche@elastic.org>

	PR 5673.
	* tapsets.cxx (dwarf_derived_probe_group): Split stap_dwarf_probes[]
	into bss-carried kprobes structs.  Tune embedded strings for
	minimizing relocation-vs-fixed-buffer wastage.
	* tapsets.cxx (dwarf_derived_probe): Impose .maxactive() limits.

2008-01-25  Jim Keniston  <jkenisto@us.ibm.com>

	* runtime/uprobes/uprobes.c: Within a probed process, serialize
	calls to access_process_vm() when populating instructions
	slots.	Fixes an SMP bug on multithreaded apps with many
	active probepoints.
	* runtime/uprobes/uprobes.h: Ditto

2008-01-25  Frank Ch. Eigler  <fche@elastic.org>

	PR 5672.
	* staptree.cxx (probe_point copy ctor): New function.
	* staptree.h: Declare it.
	* tapsets.cxx (dwarf_derived_probe ctor): Call it to shallow-copy
	incoming base probe location before recomputing/overwriting it.

2008-01-25  David Smith  <dsmith@redhat.com>

	* configure.ac: Compressed the two perfmon options into one.
	Made other small fixes and whitespace changes.
	* configure: Regenerated.

2008-01-24  Frank Ch. Eigler  <fche@elastic.org>

	* Makefile.am: Make another $(MKDIR) call visible.
	* Makefile.in: Regenerated.

2008-01-24  David Smith  <dsmith@redhat.com>

	PR 5661 (reverted).
	* configure.ac: Removed elfutils version number check.
	* configure: Regenerated.
	* acsite.m4: Removed.
	* systemtap.spec.in: Minimum elfutils version number is no longer
	filled in by configure.

	PR 5650 (partial).
	* configure.ac: Handles sqlite optional functionality correctly.
	If enabled/disabled by the user, do the right thing.  If not
	specified by the user, use it if present.
	* configure: Regenerated.
	* systemtap.spec.in: Always specify to configure whether to use
	sqlite or not.

2008-01-24  Dave Brolley  <brolley@redhat.com>

	PR 5017.
	* staptree.cxx (<cstring>): #include it.
	(required <indexable *>): Remove 'static' from instantiation and
	move instantiation to here from...
	* staptree.h: ...here.

2008-01-23  David Smith  <dsmith@redhat.com>

	PR 5661.
	* configure.ac: Checks elfutils version number.
	* acsite.m4: New file containing macro to return elfutils version
	number.
	* configure: Regenerated.
	* systemtap.spec.in: Minimum elfutils version number is now filled
	in by configure.

2008-01-23  Dave Brolley  <brolley@redhat.com>

	PR 5613.
	* translate.cxx (var::fini): New method.
	(c_unparser::emit_module_init): Call var::fini when deregistering
	variables without indices.
	(c_unparser::emit_module_exit): Likewise.

2008-01-23  Frank Ch. Eigler  <fche@elastic.org>

	PR 2151.
	* tapsets.cxx (dwflpp::setup): Parametrize debuginfo_path.
	* stap.1.in: Document this.

2008-01-22  Jim Keniston  <jkenisto@us.ibm.com>

	* runtime/uprobes/uprobes.c: Fix from Srinivasa: Recast
	rcu_dereferences of engine->data to resync with kernel.org
	builds.

2008-01-18  Srinivasa DS <srinivasa@in.ibm.com>

	PR 5549
	* buildrun.cxx : Verify whether kernel has register rename patch
	through autoconf files.
	* runtime/(loc2c-runtime.h, procfs.c, regs.c, regs.h,
	stack-i386.c, autoconf-x86-uniregs.c, autoconf-nameidata.c) : Use
	appropriate register name at runtime, based on whether kernel has
	register rename patch or not.

2008-01-18  Jim Keniston  <jkenisto@us.ibm.com>

	* runtime/uprobes/uprobes.c: Added static copy of
	access_process_vm(), for kernels that don't export it.

2008-01-18  Frank Ch. Eigler  <fche@elastic.org>

	* configure.ac, systemtap.spec.in: Update version to 0.6.1
	* configure: Regenerated.

2008-01-17  Srinivasa DS <srinivasa@in.ibm.com>
	
	PR 5483
	* tapsets.cxx : Possible fix for making systemtap compatible with
	the elfutils-0.131

2008-01-17  Frank Ch. Eigler  <fche@elastic.org>

	PR 4935.
	Reorganize probe condition implementation.
	* elaborate.cxx (add_condition): New function.
	(derived_probe): Remove condition member.
	(derived_probe ctors): Assert non-null incoming probe/location ptrs.
	(insert_condition_statement): Remove; turn into ...
	(semantic_pass_conditions): New pass-2 subpass.
	(semantic_pass_symbols, visit_symbol, visit_functioncall, find_var):
	Detect some condition-related error cases.
	(match_key): Change type to exp_type from tok_type.  Update callers.
	(alias_expansion_builder): Propagate probe conditions.
	* staptree.cxx (probe): Remove condition field and related functions.
	* tapsets.cxx (dwarf_derived_probe ctor): Compute replacement
	wildcard-expanded probe_point preserving more of the original
	location.
	(mark_derived_probe ctor): Make similar to others - take location
	rather than condition parameters.
	* translate.cxx (emit_common_header): Tweak ordering of tmpcounter
	traversal and hashkey expression generation.
	* elaborate.h: Corresponding changes.

2008-01-17  David Smith  <dsmith@redhat.com>

	* tapsets.cxx
	(procfs_var_expanding_copy_visitor::visit_target_symbol): Print an
	error when trying to use the procfs target variable '$value' as an
	array or structure.
	(perfmon_var_expanding_copy_visitor::visit_target_symbol): Print an
	error when trying to use the perfmon target variable '$counter as
	an array or structure.

2008-01-17  Srinivasa DS  <srinivasa@in.ibm.com>

	PR 5483.
	* tapsets.cxx (emit_address): Tolerate dummy relocation entry
	added for kernel by recent elfutils.

2008-01-16  David Smith  <dsmith@redhat.com>

	PR 5608.
	* tapsets.cxx
	(mark_var_expanding_copy_visitor::visit_target_symbol): Print an
	error when trying to use a marker argument as an array or
	structure.

2008-01-16  Eugene Teo  <eteo@redhat.com>

	* stapfuncs.5.in: Document signal.stp tapset functions.

2008-01-14  Martin Hunt  <hunt@redhat.com>
	* translate.cxx (emit_module_init): Call _stp_print_kernel_info()
	to print out version information and internal memory usage stats.

2008-01-14  Martin Hunt  <hunt@redhat.com>
	* translate.cxx (emit_module_exit): When using timing, delete timing
	stats when finished.

2008-01-12  Frank Ch. Eigler  <fche@elastic.org>

	* configure.ac: Generate a build tree SNAPSHOT file from git-rev-list,
	if we suspect the source tree came from git.
	* configure: Regenerated.

2008-01-12  Frank Ch. Eigler  <fche@elastic.org>

	PR 5603.
	* configure.ac: Add "--enable-ssp" to select -fstack-protector-all
	and similar runtime checking directives.
	* configure: Regenerated.

2008-01-09  David Smith  <dsmith@redhat.com>

	* systemtap.spec.in: Since "make check" was removed
	from the rpm build step, we no longer need to require dejagnu at
	build time.

2008-01-09  Frank Ch. Eigler  <fche@elastic.org>

	* tapsets.cxx (dwflpp::setup): Improve missing kernel-debuginfo
	message.

2008-01-02  Frank Ch. Eigler  <fche@elastic.org>

	From Mark McLoughlin <markmc@redhat.com>:
	* main.cxx (main): Set/restore umask around mkdtemp().

2007-12-27  Jim Keniston  <jkenisto@us.ibm.com>

	* runtime/uprobes/uprobes_x86_64.c: Fix handling of indirect
	jmps and calls that use rip-relative addressing.  Allow probing
	of opcode 0x63.

2007-12-13  Masami Hiramatsu  <mhiramat@redhat.com>

	* stap.1.in: Document about relay buffer sharing.
	* NEWS: Document about relay buffer sharing and staplog crash extension.

2007-12-12  Wenji Huang <wenji.huang@oracle.com>

        PR 5470
        * parse.cxx (parser::parse_probe_point): Add checking pointer t.

2007-12-11  Frank Ch. Eigler  <fche@elastic.org>

	* staptree.cxx, staptree.h: More GCC 4.3 build fixes from
	Eugeniy Meshcheryakov <eugen@debian.org>.

2007-12-05  William Cohen  <wcohen@redhat.com>

	* systemtap.spec.in: Correct Source to point to location contain code.

2007-12-05  Masami Hiramatsu  <mhiramat@redhat.com>

	PR 4935
	* tapsets.cxx (dwarf_derived_probe::dwarf_derived_probe): Allow user
	to access kernel variables in the condition of probe points.
	* stapprobes.5.in : Document the conditional probe point.
	* NEWS : Ditto.

2007-12-03  Masami Hiramatsu  <mhiramat@redhat.com>

	PR 5376
	* parse.cxx (lexer::scan): Treat '*' as an alphabet if the wildcard
	flag is true.
	(parser::parse_probe_point): Call parser::next() with wildcard = true.
	(parser::scan_pp): Add wildcard flag and pass it to lexer::scan.
	(parser::next): Ditto.
	(parser::peek): Ditto.
	* parse.h : Ditto.

2007-12-01  Frank Ch. Eigler  <fche@elastic.org>

	* gen-stapmark.h, stapmark.h: Retire.

2007-11-29  David Smith  <dsmith@redhat.com>

	* tapsets.cxx (mark_derived_probe::initialize_probe_context_vars):
	Handles the case where one marker has more than one string
	argument.

2007-11-27  David Smith  <dsmith@redhat.com>

	PR 5377.
	* elaborate.cxx (match_node::find_and_build): Handle wildcards in
	probe points correctly.

2007-11-26  Frank Ch. Eigler  <fche@elastic.org>

	* elaborate.cxx (derived_probe ctor): Don't duplicate condition
	if it doesn't exist.
	* staptree.cxx (probe_point, probe ctors): Initialize to 0.

2007-11-20  Masami Hiramatsu  <mhiramat@redhat.com>

	PR 4935.
	* parse.cxx (parser::parse_probe_point): Parse "if" condition
	following probe point.
	* staptree.h (probe_point): Add "condition" field.
	(probe): Add "condition" field and "add_condition" method.
	(deep_copy_visitor): Add "deep_copy" method for the expression.
	* staptree.cxx (probe_point::probe_point): Initalize it.
	(probe::add_condition): Implement it.
	(probe::print): Output "condition" field.
	(probe::str): Ditto.
	(deep_copy_visitor::deep_copy): Implement it.
	* elaborate.h (derived_probe): Add "insert_condition_statement"
	method.
	* elaborate.cxx (derived_probe::derived_probe): Initialize "condition"
	field, and insert a condition check routine on the top of body.
	(derived_probe::insert_condition_statement): Implement it.
	(alias_expansion_builder::build): Pass the condition from the alias
	referer to new alias.
	* tapsets.cxx (be_derived_probe): Remove unused constructor.
	(dwarf_derived_probe::dwarf_derived_probe): Insert a condition check
	routine on the top of body.
	(mark_derived_probe::mark_derived_probe): Ditto.
	(mark_builder::build): Pass the base location to mark_derived_probe.


2007-11-19  Frank Ch. Eigler  <fche@elastic.org>

	PR 3887.
	* staptree.h (probe_point): Add "sufficient" field.
	* staptree.cxx: Initialize it, print it.
	* parse.cxx (parse_probe_point): Parse it.
	* elaborate.cxx (derive_probes): Implement it.
	* stapprobes.5.in: Document it.
	* NEWS: Gloat about it.

2007-11-15  David Smith  <dsmith@redhat.com>

	* tapsets.cxx (mark_derived_probe::initialize_probe_context_vars):
	Updated to work with latest LTTNG patch
	patch-2.6.24-rc2-lttng-0.10-pre23.tar.bz2.
	(mark_derived_probe_group::emit_module_decls): Ditto.
	(mark_derived_probe_group::emit_module_init): Ditto.
	(mark_derived_probe_group::emit_module_exit): Ditto.

	* translate.cxx (c_unparser::emit_common_header): Ditto.

2007-11-15  Mike Mason <mmlnx@us.ibm.com>

        * systemtap.spec.in: Removed "make check" from rpm build steps

2007-11-15  David Smith  <dsmith@redhat.com>

	* tapsets.cxx: Removed mark_query structure.
	(mark_derived_probe::mark_derived_probe): Just looks for "kernel"
	marker probes.
	(mark_builder::build_no_more): No longer kern_dw, instead clears
	the marker cache.
	(mark_builder::build): Now parses Module.markers file to find
	marker list and stores them in a cache.
	(register_standard_tapsets): Removed 'module("foo").mark("bar")'.
	All markers now go through 'kernel.mark("bar")'.

	* stapprobes.5.in (parts): Updated marker text.

2007-11-14  Jim Keniston  <jkenisto@us.ibm.com>

	PR 5324
	* main.cxx: Restored initialization of need_uprobes flag,
	mistakenly backed out in PR 5270 fix.

2007-11-14  Zhaolei  <zhaolei@cn.fujitsu.com>

	* stapfuncs.5.in (tokenize): Change NULL to blank to avoid
	misunderstanding.

2007-11-13  Jim Keniston  <jkenisto@us.ibm.com>

	PR 5270
	* main.cxx: Restored pre-10-08 version: moved uprobes build to
	buildrun.cxx.
	* buildrun.cxx: Reworked uprobes build so that the resulting
	Module.symvers can be used in building the stap-generated
	module.  If user isn't root, call verify_uprobes_uptodate()
	rather than trying (and failing) to rebuild uprobes.ko.
	* buildrun.h: uprobes_enabled() and make_uprobes() are no
	longer extern.
	* runtime/uprobes/Makefile: Added uprobes.ko target for use
	by verify_uprobes_uptodate().

2007-11-12  Martin Hunt  <hunt@redhat.com>

	* stap.1.in: Replaced references to the log() function.
	* stapex.5.in: Ditto.
	* stapfuncs.5.in: Ditto. ALso remove print and printf.  They are
	documented in stap.1.in.

2007-11-12  Martin Hunt  <hunt@redhat.com>

	* translate.cxx (visit_print_format): Strings without a format or
	formatted with "%s" or "%s\n" should be printed with calls to _stp_print().
	Call _stp_print_char() if printing a char.

	* staptree.cxx (parse_print): Check for "print_char".

	* staptree.h (struct print_format): Add print_char.
	(parse_print): Update prototype.

	* parse.cxx (parse_symbol): Set print_char bool in print_format.

2007-11-12  Martin Hunt  <hunt@redhat.com>

	* tapsets.cxx (build_blacklist): Add __raw_spin_is_locked.

2007-10-25  Josh Stone  <joshua.i.stone@intel.com>

	PR 5219
	* stap.1.in: Add a note about string literal limitations in printf
	and printd.

2007-10-22  Jim Keniston  <jkenisto@us.ibm.com>

	* runtime/uprobes/uprobes_x86_64.[ch]: Added x86_64 uprobes support

2007-10-19  Jim Keniston  <jkenisto@us.ibm.com>

	* runtime/uprobes/uprobes_ppc64.h,uprobes_s390.c: Fixed 10/16
	update to arch_validate_probed_insn() decl.

2007-10-19  Masami Hiramatsu <mhiramat@redhat.com>

	* staplog.c: Cleanup code and remove end-of-line spaces.
	(create_output_filename): Use snprintf instead of sprintf and remove
	malloc().
	(print_rchan_info): Merge into output_cpu_logs().
	(open_output_file): Use GETBUF() instead of malloc().
	(output_cpu_logs): Simplify logic and remove unused code.
	(do_staplog): Merge into cmd_staplog().
	(help_staplog): Fix typos.
	* Makefile.am (STAPLOG): Add -Wall option.
	* Makefile.in: Regenerated.

2007-10-19  Masami Hiramatsu <mhiramat@redhat.com>

	From Satoru Moriya <satoru.moriya.br@hitachi.com>:
	* staplog.c (create_output_dir): New function for creating output
	directory.
	(create_output_filename): New function for making output filename.
	(print_rchan_info): New function for displaying relay channel status.
	(open_output_file): New function for opening output file.
	(output_cpu_logs): Cleanup code and fix bugs to retrieve buffer
	data even when the last buffer is full and even if the systemtap
	uses old(non-utt) format. Add a routine for '-a' option.
	(cmd_staplog): Add '-a' option.
	(help_staplog): Ditto.

2007-10-18  Mike Mason <mmlnx@us.ibm.com>

	* stapprobes.5.in: Removed C label reference.
	Clarified source path requirements for probe
	definitions.  Fixed some vertical spacing
	issues.

2007-10-18  Mike Mason <mmlnx@us.ibm.com>

	* stapfuncs.5.in: Corrected tokenize description.
	Added task_* functions.

2007-10-16  Jim Keniston  <jkenisto@us.ibm.com>

	* runtime/uprobes/uprobes.[ch], uprobes_i386.[ch],
	uprobes_ppc64.h, uprobes_s390.h: Adjusted SLOT_IP and
	arch_validate_probed_insn to accept task pointer (needed by
	x86_64); added uprobe_probept_arch_info and uprobe_task_arch_info
	(ditto).
	* runtime/uprobes/uprobes_i386.c: Fixed a couple of glitches
	discovered when porting to x86_64

2007-10-15  Roland McGrath  <roland@redhat.com>

	PR 5101
	* loc2c.c (struct location): Replace regno union member with struct
	member reg, fields regno and offset.
	(translate): Update uses.
	(emit_base_fetch, emit_base_store, emit_loc_register): Likewise.
	Fail if reg.offset is not zero.
	(location_relative): Handle DW_OP_plus_uconst relative to loc_register.
	(c_translate_array): Handle array index into loc_register.

2007-10-15  David Smith  <dsmith@redhat.com>

	* tapsets.cxx (mark_query::handle_query_module): Checks for marker
	to be in the proper section.
	(mark_derived_probe_group::emit_module_decls): Updated emitted
	marker C code for 10/2/2007 markers patch.  Fixes PR 5178.

	From David Wilder <dwilder@us.ibm.com>
	* tapsets.cxx (mark_query::handle_query_module): Updated to handle
	64-bit platforms correctly.

2007-10-15  Zhaolei  <zhaolei@cn.fujitsu.com>

	From Cai Fei <caifei@cn.fujitsu.com>
	* conversions.stp: Add a function kernel_string_n for copy
	non-0-terminated string with fixed length from kernel space at
	given address.
	* stapfuncs.5.in: Add kernel_string_n.
	* nfsd.stp: Using kernel_string_n to copy non-0-terminated string
	with fixed length from kernel space at given address.
	* nfs_proc.stp: Ditto.

2007-10-12  David Smith  <dsmith@redhat.com>

	* tapsets.cxx (dwflpp::setup): Added 'debuginfo_needed' parameter
	to not error if no debuginfo present.
	(hex_dump): New function.
	(mark_query::handle_query_module): Updated for
	10/2/2007 markers patch.  Currently only handles markers in the
	kernel image itself - not in modules.

2007-10-12  Martin Hunt  <hunt@redhat.com>

	* Makefile.am (staprun_LDADD): Add -lpthread.
	* Makefile.in: Rebuilt.

2007-10-11  Frank Ch. Eigler  <fche@elastic.org>

	* systemtap.spec.in: Make -testsuite subrpm require dejagnu.

2007-10-10  Jim Keniston  <jkenisto@us.ibm.com>

	* runtime/uprobes/uprobes_ppc64.[ch]: Added
	* runtime/uprobes/uprobes_s390.[ch]: Added

2007-10-09  Jim Keniston  <jkenisto@us.ibm.com>

	PR 5083
	* runtime/uprobes/uprobes.c: Adjust module ref-count
	when creating or removing uprobe_process, so "rmmod
	--wait uprobes" waits as needed until uretprobed
	functions return.

2007-10-08  Jim Keniston  <jkenisto@us.ibm.com>

	PR 5079
	* main.cxx: Add pass 4.5: make uprobes.ko in runtime/uprobes
	* buildrun.cxx: Add uprobes_enabled() and make_uprobes().
	Factor run_make_cmd() out of compile_pass().
	* buildrun.h: Add uprobes_enabled and make_uprobes decls.
	* tapsets.cxx: Do correct #include for modprobed uprobes.ko;
	set need_uprobes in pass 2.
	* session.h: Add need_uprobes

	* runtime/staprun/common.c: Add -u option -> need_uprobes
	* runtime/staprun/staprun_funcs.c: Generalize insert_module()
	to support inserting uprobes.ko.
	* runtime/staprun/staprun.c: Add enable_uprobes().  insert_module
	call becomes insert_stap_module().
	* runtime/staprun/staprun.h: Reflect insert_module() and
	need_uprobes changes

	* runtime/uprobes/*.[c,h]: uprobes is built as a module,
	rather than included into the source of the stap-generated
	module.
	* runtime/uprobes/Makefile: Added

2007-10-05  Frank Ch. Eigler  <fche@elastic.org>

	PR 1119
	* elaborate.cxx (semantic_pass_opt[12]): Warn on elided
	variables/functions in user script.
	* session.h (suppress_warnings): New field.  Change
	"timing" to plain old bool.
	* main.cxx (main): Configure warnings on by default.
	* stap.1.in: Document this.

2007-10-05  Frank Ch. Eigler  <fche@elastic.org>

	PR 5036
	* systemtap.spec.in: Create new systemtap-testsuite sub-rpm.
	Install crash(8)'s staplog.so into -runtime sub-rpm if built.
	* Makefile.am (rpm): New target.
	* Makefile.in: Regenerated.

2007-10-04  Frank Ch. Eigler  <fche@elastic.org>

	* stapfuncs.5.in: Document inet.stp tapset functions.

2007-10-04  David Smith  <dsmith@redhat.com>

	* buildrun.cxx (compile_pass): Tweaked build system for the
	2.6.23-rc8-mm2 kernel.

2007-10-03  Frank Ch. Eigler  <fche@elastic.org>

	PR 5102
	* translate.cxx (visit_statement): Add new parameter regarding whether
	c->last_stmt needs to be updated.  Update callers, mostly passing
	"false".
	(visit_EXPRESSIONTYPE): Generally omit setting c->last_stmt, unless
	the construct can set c->last_error.

2007-10-03  Frank Ch. Eigler  <fche@elastic.org>

	PR 5096
	* translate.cxx (emit_function): Put nesting limit/control logic into
	function body ...
	(visit_functioncall): ... and not into each call site.

2007-10-02  Frank Ch. Eigler  <fche@redhat.com>

	PR 3635
	* translate.cxx (emit_global): Wrap all globals and locks into one
	top-level struct.  Update references to former "global_VAR" prefix.
	* translate.h (emit_global_init): New function.

2007-10-02  Frank Ch. Eigler  <fche@redhat.com>

	PR 5078
	* tapsets.cxx (be_derived_probe): Rework to add error probe support.
	Emit probe description array in C for traversal by generated code.
	* register_standard_tapsets: Add error probes.
	* stapprobes.5.in: Document.
	* translate.cxx (emit_module_init): Handle errors that may occur
	during begin probes.
	(emit_module_exit): Use schedule() rather than cpu_relax() during
	shutdown synchronization wait loop.
	* staptree.cxx (probe::printsig): Put multiple probe points on same
	line.

2007-09-28  Frank Ch. Eigler  <fche@elastic.org>

	* Makefile.in: Regenerated from Jim Keniston's uprobes Makefile.am
	changes.

2007-09-25  Josh Stone  <joshua.i.stone@intel.com>

	* tapsets.cxx (translator_output::~translator_output): Fix mismatched
	delete / delete [].

2007-09-25  David Smith  <dsmith@redhat.com>

	* tapsets.cxx (mark_query::handle_query_module): Updated for
	9/18/2007 markers patch.
	(mark_derived_probe::parse_probe_sig): Ditto.
	(mark_derived_probe_group::emit_module_decls): Ditto.
	(mark_derived_probe_group::emit_module_init): Ditto.
	(mark_derived_probe_group::emit_module_exit): Ditto.

2007-09-24  Masami Hiramatsu <mhiramat@redhat.com>

	PR 3916
	* buildrun.cxx (compile_pass): Add new autoconf options for checking
	time related APIs.

2007-09-21  Frank Ch. Eigler  <fche@elastic.org>

	rhbz #300121
	* elaborate.cxx (dead_stmtexpr_remover): Add visit_if_statement,
	visit_foreach_loop, visit_for_loop): Support elision for unbraced
	statement bodies.
	(visit_expr_statement): Assert absence of unexpected nesting.

2007-09-17  David Smith  <dsmith@redhat.com>

	PR 1154
	* stapprobes.5.in: Documented procfs probes.

	* tapsets.cxx (procfs_builder::build): Validate procfs path.

2007-09-14  David Smith  <dsmith@redhat.com>

	PR 1154
	* tapsets.cxx
	(procfs_var_expanding_copy_visitor::visit_target_symbol):
	Disallows reading from $value in a procfs read probe.

2007-09-14  David Smith  <dsmith@redhat.com>

	PR 1154
	* tapsets.cxx (procfs_derived_probe_group::emit_module_init):
	Fixed problem where if only one type (read/write) of procfs probe
	was defined, the generated code wouldn't compile.

2007-09-13  David Smith  <dsmith@redhat.com>

	PR 1154
	* tapsets.cxx (procfs_derived_probe::procfs_derived_probe):
	Removed debug print.
	(procfs_derived_probe_group::emit_module_decls): Improved error
	handling and added support for procfs.write probes.
	(procfs_var_expanding_copy_visitor::visit_target_symbol): Removed
	debug print.

2007-09-12  Frank Ch. Eigler  <fche@elastic.org>

	* parse.cxx (parse_symbol): Accept println(@hist*()).

2007-09-12  Frank Ch. Eigler  <fche@elastic.org>

	PR 5023
	* translate.cxx (c_unparser::visit_literal_number): Support LLONG_MIN.
	(visit_unary_expression): Likewise.

2007-09-12  Martin Hunt  <hunt@redhat.com>

	PR 5019
	* elaborate.cxx (visit_hist_op): Remove log histogram param.
	* translate.cxx (assert_hist_compatible): Ditto.
	* staptree.cxx (hist_op::print): Ditto.
	* session.h (statistic_decl): Ditto.

	* parse.cxx (expect_number): Allow negative numbers.
	Also validate that input is really numeric. This is used
	by histograms to get the parameters.
	(parse_hist_op_or_bare_name): Remove code to get parameter
	for log histograms.

2007-09-12  David Smith  <dsmith@redhat.com>

	* translate.cxx (c_unparser::emit_common_header): Added 'data'
	variable to context structure to support procfs probes.
	* tapsets.cxx: Improved procfs probe handling.

2007-09-10  David Smith  <dsmith@redhat.com>

	* tapsets.cxx (procfs_derived_probe_group::emit_module_init):
	Improved procfs probe handling (still non-working).
	(procfs_builder::build): Ditto.
	(register_standard_tapsets): Ditto.
	(all_session_groups): Ditto.

2007-09-10  Martin Hunt  <hunt@redhat.com>

	* tapsets.cxx, session.h, elaborate.cxx: Start of procfs
	interaction support. PR 1154.

2007-09-06  Masami Hiramatsu <mhiramat@redhat.com>

	PR 4542
	* tapsets.cxx (dwarf_query::build_blacklist): add __switch_to to
	blacklisted_return_probes on i686

2007-08-30  David Smith  <dsmith@redhat.com>

	PR 4983
	* translate.cxx (c_tmpcounter::visit_print_format): Don't declare
	temporaries for number and string constants.
	(c_unparser::visit_print_format): Use numeric and string constants
	directly instead of copying them into temporaries.

2007-08-27  Frank Ch. Eigler  <fche@redhat.com>

	PR 4817
	* NEWS: Mention retirement of LKET.
	* configure.ac: Remove mysql dependency.
	* systemtap.spec.in: Remove glib2 dependency.
	* configure, config.in: Regenerated.

2007-08-24  Frank Ch. Eigler  <fche@elastic.org>

	* configure.ac: Check for proper $PROCFLAGS-dependent -lcap.
	* Makefile.am (staprun_LDADD): Use autoconf variable rather than
	-lcap literal.
	* configure, aclocal.m4, Makefile.in, config.in: Regenerated.

2007-08-24  Frank Ch. Eigler  <fche@redhat.com>

	PR 4899
	* tapsets.cxx (dwflpp::has_single_line_record): Extended,
	abstraction violated.
	(iterate_over_srcfile_lines): Remove exactly line number match
	logic.  Improve error message to offered better-checked alternative
	line numbers.
	(query_srcfile_line): Whoops, pass scope_die down for statement("...")
	probes, to enable $target var processing.

2007-08-21  David Smith  <dsmith@redhat.com>

	PR 2305
	* translate.cxx (c_unparser::visit_foreach_loop): When the user
	requested sorting an array of aggregates by value, sort by
	@count.

2007-08-20  Martin Hunt  <hunt@redhat.com>

	PR 2424
	From Lai Jiangshan <laijs@cn.fujitsu.com:
	* util.cxx (cmdstr_quoted): New. Properly quote
	command string.
	* buildrun.cxx (run_pass): Call cmdstr_quoted().

2007-08-20  Frank Ch. Eigler  <fche@elastic.org>

	From Satoru MORIYA <satoru.moriya.br@hitachi.com>
	* staplog.c: Updated.

2007-08-20  David Smith  <dsmith@redhat.com>

	From Lai Jiangshan <laijs@cn.fujitsu.com>
	* main.cxx (main): Make sure the '-c' and '-x' options can't be
	specified together.

2007-08-17  Frank Ch. Eigler  <fche@elastic.org>

	As suggested by "Zhaolei" <zhaolei@cn.fujitsu.com>:
	* elaborate.cxx (semantic_pass_optimize[12],
	unresolved, invalid, mismatch): Use stringstream and
	print_error(semantic_error) instead of ad-hoc cerr.

2007-08-16  Frank Ch. Eigler  <fche@elastic.org>

	PR 1315.
	* stapfuncs.5.in: Document new target_set tapset.

2007-08-16  Frank Ch. Eigler  <fche@elastic.org>

	* Makefile.am (install-exec-hook): Only make staprun setuid if
	"make install" is being run as root.
	* Makefile.in: Regenerated.

2007-08-16  Josh Stone  <joshua.i.stone@intel.com>

	PR 4591
	* parse.cxx (parser::parse_symbol): Tweak 'print' matching to allow
	all the new variants with printd and println.
	* staptree.h (struct print_format): Add fields for the new print
	variants, and parse_print() to help matching.
	* staptree.cxx (print_format::parse_print): New static method to
	match the print variants and determine their properties.
	(print_format::print): Handle the new print types.
	(deep_copy_visitor::visit_print_format): Copy the new fields.
	* translate.cxx (c_unparser::visit_print_format): Insert delims and
	newlines where appropriate for new print functions.
	* stap1.in: Document the new print functions.

2007-08-15  David Smith  <dsmith@redhat.com>

	* systemtap.spec.in: Updated %pre to latest Fedora group creation
	guidelines.

	* stap.1.in: Changed '/usr' to '@prefix@' so the values will be
	updated correctly.
	* stapfunc.5.in: Ditto.

	* README.security: Typo fix.

2007-08-15  Martin Hunt  <hunt@redhat.com>

	* Makefile.am: Removed stap_merge.
	* Makefile.in: Rebuilt.

2007-08-14  David Smith  <dsmith@redhat.com>

	Merge from setuid-branch.  Changes also by Martin Hunt
	<hunt@redhat.com>.

	* Makefile.am: Added staprun_funcs.c and cap.c to
	staprun_SOURCES.  Added -lcap to staprun_LDADD.  Removed
	stp_check reference. Added stapio program.  Staprun is now
	setuid.
	* Makefile.in: Rebuilt.

	* configure.ac: Version increase to 0.6 and checks for libcap
	availability.  Removed stp_check reference.
	* configure: Regenerated.
	* stp_check.in: Removed.

	* systemtap.spec.in: Version increase to 0.6-1 and added
	BuildReq for libcap-devl (and removed sudo requirement).
	Added %pre script to create new groups.  Staprun is now
	setuid.

	* NEWS: Added info on new security model.
	* INTERNALS: Removed sudo reference.

	* README.security: New file.

	* main.cxx (main): Make sure module name isn't too long.
	* hash.cxx: Moved MODULE_NAME_LEN define to hash.h.
	* hash.h: Moved MODULE_NAME_LEN define here from hash.cxx.

	* buildrun.cxx (run_pass): No longer runs staprun with "sudo".

	* stap.1.in: Removed sudo references and added information about
	the stapdev/stapusr groups.
	* staprun.8.in: Added information about module detaching and
	attaching.  Removed sudo references and added information
	about the stapdev/stapusr groups.  Removed reference to
	staprun needing to be run as root.  Removed reference to
	removed '-u USERNAME' option.

	* .cvsignore: Removed stp_check and added stapio and stap_merge.

2007-08-10  Josh Stone  <joshua.i.stone@intel.com>

	PR 4593
	* translate.cxx (c_unparser::emit_common_header): Add an
	error_buffer to the context to allow dynamic error messages.
	* tapsets.cxx (dwflpp::express_as_string): Let deref / store_deref
	fill in last_error with a detailed message.

2007-08-09  Frank Ch. Eigler  <fche@elastic.org>

	From Lai Jiangshan <laijs@cn.fujitsu.com>:
	* translate.cxx (emit_module_exit): Use stp_warn for warning.

2007-08-07  Frank Ch. Eigler  <fche@redhat.com>

	PR 4846
	* parse.cxx (input_put): New function, sort of like stdio ungetc.
	(input_get): Skip cursor position changing for input_put strings.
	(scan): Rework $.../@... substitution into character pasting.
	* parse.h: Corresponding changes.
	* util.h (lex_cast_qstring): Octal-quote unprintable characters.
	* stap.1.in, NEWS: Document new behaviour.

2007-07-26  David Smith  <dsmith@redhat.com>

	PR 4295
	* main.cxx (main): If '-m MODNAME' is used, the generated module
	is saved in the current directory.
	* stap.1.in: Updated '-m' description.

2007-07-11  William Cohen  <wcohen@redhat.com>

	* systemtap.spec.in: Make sqlite support selectable.

2007-07-11  Frank Ch. Eigler  <fche@elastic.org>

	* configure.ac: Don't AC_MSG_ERROR if don't HAVE_LIBSQLITE3.
	* coveragedb.cxx: Compile to nothing unless HAVE_LIBSQLITE3.
	* main.cxx: Print no error message on -q if HAVE_LIBSQLITE3.
	* configure: Regenerated, looks rosier with HAVE_LIBSQLITE3.

2007-07-08  William Cohen  <wcohen@redhat.com>

	PR 4529
	* coveragedb.cxx (update_coverage_db): Make index "unique" to optimize.

2007-07-08  William Cohen  <wcohen@redhat.com>

	PR 4529
	* coveragedb.h (db_type): New enum for type column in coverage_element.
	(coverage_element): Remove removed column, change type to int.
	* coveragedb.cxx (has_table, has_index): New.
	(update_coverage_db): Use has_table, has_index.
	(enter_element): Change for new table format.
	(increment_element): Ditto.
	(sql_update_used_probes): Ditto.
	(sql_update_unused_probes): Ditto.
	(sql_update_used_functions): Ditto.
	(sql_update_unused_functions): Ditto.
	(sql_update_used_globals): Ditto.
	(sql_update_unused_globals): Ditto.
	(update_coverage_db): Ditto.
	(print_coverage_info(systemtap_session): Relocate vector.
	(sql_update_used_probes): Ditto.
	(sql_update_unused_probes): Ditto.

2007-07-03  Frank Ch. Eigler  <fche@elastic.org>

	* configure.ac: Bumped version to 0.5.15 for development.
	* configure: Regenerated.

2007-07-03  Roland McGrath  <roland@frob.com>

	* Makefile.am (install-exec-local, install-elfutils): Use $(DESTDIR).
	(SRCDIR): Variable removed.
	(check): Use sh code in commands instead.
	* Makefile.in: Regenerated.

2007-07-02  William Cohen  <wcohen@redhat.com>

	PR 4717
	From Eugeniy Meshcheryakov <eugen@debian.org>
	* staptree.cxx: Add #include <cstdlib> for gcc 4.3.

2007-07-02  Frank Ch. Eigler  <fche@rechat.com>

	* staplog.c: New file from Satoru MORIYA
	<satoru.moriya.br@hitachi.com>, prototype crash(8) extension module.
	* configure.ac: Look for crash/defs.h.
	* Makefile.am: Build/install staplog.so shared library if found.
	* configure, Makefile, config.in, runtime/lket/b2a/Makefile.in:
	Regenerated.

2007-07-02  William Cohen  <wcohen@redhat.com>

	PR 4720
	* staptree.cxx (probe_point::print): Remove stray output.

2007-06-29  William Cohen  <wcohen@redhat.com>

	PR 4529
	* configure.ac:
	* Makefile.am: Limit where sqlite3 linked in.
	* configure:
	* Makefile.in: Regenerate.

2007-06-29  William Cohen  <wcohen@redhat.com>

	PR 4529
	* configure.ac:
	* Makefile.am: Limit where sqlite3 linked in.
	* configure:
	* Makefile.in: Regenerate.

	* coveragedb.cxx (update_coverage_db): Remove unneeded print.
	* coveragedb.cxx (increment_element): Correct formatting.

2007-06-26  William Cohen  <wcohen@redhat.com>

	* staptree.cxx (probe_point::print): Remove stray "\n".

2007-06-26  William Cohen  <wcohen@redhat.com>

	PR 4529
	* coveragedb.cxx: New.
	* coveragedb.h: New.
	* Makefile.am: Add coveragedb.cxx and sqlite3 to build.
	* Makefile.in: Regenerated.
	* configure.ac: Add test for sqlite3
	* configure: Regenerated.
	* systemtap.spec.in: Add dependencies for sqlite3/sqlite3-devel.
	* elaborate.h, elaborate.cxx
	  (derived_probe::collect_derivation_chain): New.
	  (alias_expansion_builder::build): Correct token location.
	  (semantic_pass_opt[12): Track used and unused variables/functions.
	* session.h (tapset_compile_coverage, unused_globals,
	  unused_probes, unused_functions): New fields.
	* staptree.h (unused_locals, probe_point::str): New member.
	* staptree.cxx: Ditto.
	* main.cxx: Add "-q" tapset coverage option and SYSTEMTAP_COVERAGE env.

2007-06-21  David Smith  <dsmith@redhat.com>

	* Makefile.in: Regenerated with automake 1.10.
	* aclocal.m4: Regenerated with aclocal 1.10.
	* configure: Regenerated.

2007-06-20  Martin Hunt  <hunt@redhat.com>

	* Makefile.am (noinst_PROGRAMS): Add stap_merge.
	* Makefile.in: Rebuilt:
	* config.in: Rebuilt

2007-06-20  Frank Ch. Eigler  <fche@elastic.org>

	* configure.ac: Added AM_PROG_CC_C_O for compatibility with
	automake 1.10.
	* configure, aclocal.m4: Regenerated.

2007-06-20  David Smith  <dsmith@redhat.com>

	* buildrun.cxx (compile_pass): Unset environment variables that
	could interfere with building the kernel module.  Fixes PR 4664.
	* main.cxx (main): Unsets a few standard environment variables for
	safety.

2007-06-18  David Smith  <dsmith@redhat.com>

	* staprun.8.in: Fixed a couple of typos.

2007-06-15  Frank Ch. Eigler  <fche@elastic.org>

	PR 3331 cont'd.
	* loc2c.c (base_encoding): Tolerate absenece of DW_AT_encoding.
	(c_translate_pointer): Don't even try to find signedness, assume
	unsigned.

2007-06-14  Frank Ch. Eigler  <fche@elastic.org>

	* translate.cxx (emit_module_init): Emit translator/elfutils
	version numbers together.
	* main.cxx (version): Ditto.
	(main): Skip printing tapset directories where no sources were found.

2007-06-14  Frank Ch. Eigler  <fche@elastic.org>

	PR 3331 cont'd.
	* loc2c.c (emit_base_fetch): Emit size/signedness cast
	slightly differently for every low-level fetch.
	(translate_base_fetch, c_translate_fetch, c_translate_store,
	c_translate_pointer): Fetch & pass the $target signedness.
	(base_encoding): Follow typedefs etc.

2007-06-09  Frank Ch. Eigler  <fche@elastic.org>

	PR 4609
	From Eugeniy Meshcheryakov <eugen@debian.org>
	* staptree.cxx: Add #include <algorithm> for gcc 4.3.

2007-06-08  David Smith  <dsmith@redhat.com>

	PR 4553.
	* configure.ac: For x86 systems with gcc versions less than 4,
	automatically default to enabling prologue searching.
	* configure: Regenerated.

2007-06-05  Frank Ch. Eigler  <fche@redhat.com>

	PR 3331.
	* loc2c.c (emit_base_fetch): Emit size/signedness cast
	for every low-level fetch.
	(translate_base_fetch, c_translate_fetch, c_translate_store,
	c_translate_pointer): Fetch & pass the $target signedness.

2007-05-31  Frank Ch. Eigler  <fche@elastic.org>

	PR 3579
	From Eugeniy Meshcheryakov <eugen@debian.org>
	* cache.cxx, parse.cxx: Add #include <cstring> for gcc 4.3.

2007-05-30  Frank Ch. Eigler  <fche@redhat.com>

	PR 4567.
	* staptree.cxx (varuse_collecting_visitor): Add side-effect
	result query functions.
	* elaborate.cxx (dead_stmtexpr_remover::visit_expr_statement):
	Switch to it.
	(dead_assignment_remover::visit_assignment): Skip elision of
	lvalues with side-effects in index exprs.
	* staptree.h: Corresponding changes.

2007-05-25  Frank Ch. Eigler  <fche@redhat.com>

	PR 4255 teaser.
	* elaborate.cxx (has_null_param): New function.
	* elaborate.h: Declare it.
	* session.h: Include uprobe_derived_probes group.
	* tapsets.cxx (uprobe_*): New classes.
	(all_session_groups): List uprobes in list.
	(register_standard_tapset): Interpret
	process(#).statement(#).absolute and
	process(#).statement(#).absolute.return probe points.

2007-05-25  Martin Hunt  <hunt@redhat.com>

	Patch from Quentin Barnes.
	* tapsets.cxx (query_module): Add support for arm.

2007-05-21  David Smith  <dsmith@redhat.com>

	PR 4446.
	* elaborate.h (derived_probe::initialize_probe_context_vars): New
	virtual function that will allow added context vars to be
	initialized.
	* translate.cxx (c_unparser::emit_common_header): Added
	'mark_va_list'.
	(c_unparser::emit_probe): Calls new function
	initialize_probe_context_vars.
	(translate_pass): Includes linux/marker.h if CONFIG_MARKERS is
	defined.
	* tapsets.cxx (struct dwarf_query): Split into base_query (which
	contains most of the original code) and a much smaller
	dwarf_query class.
	(struct base_query): New class.
	(dwarf_query::handle_query_module): New function.
	(query_module): Moved code into dwarf_query::handle_query_module().
	(mark_derived_probe): Adjusted for new kernel markers.
	(mark_derived_probe_group): Ditto.
	(mark_var_expanding_copy_visitor): Ditto.
	(mark_var_expanding_copy_visitor::visit_target_symbol): Generates
	code for new kernel markers.
	(struct mark_query): New class.
	(mark_query::handle_query_module): New function.
	(mark_derived_probe::mark_derived_probe): Adjusted for new kernel
	markers.
	(mark_derived_probe::join_group): Ditto.
	(mark_derived_probe::emit_probe_context_vars): Ditto.
	(mark_derived_probe::parse_probe_sig): New function.
	(mark_derived_probe::initialize_probe_context_vars): New function.
	(mark_derived_probe::emit_module_decls): Adjust for new kernel markers.
	(mark_derived_probe::emit_module_init): Ditto.
	(mark_derived_probe::emit_module_exit): Ditto.
	(struct mark_builder): Ditto.
	(mark_builder::build): Ditto.

2007-05-08  Martin Hunt  <hunt@redhat.com>

	* buildrun.cxx (run_pass): Send proper verbosity
	level to staprun

2007-05-06  Frank Ch. Eigler  <fche@elastic.org>

	PR 1305.
	* tapsets.cxx (iterate_over_srcfile_lines): Exclude approximate
	file:lineno matches optimistically returned by dwarf_getsrc_file.
	(query_srcfile_line): Use Dwarf_Line line number for constructing
	derived_probe location string.

2007-05-02  David Smith  <dsmith@redhat.com>

	* translate.cxx (c_tmpcounter::visit_functioncall): Updated
	temporary handling.
	(c_unparser::visit_functioncall): No longer copies numeric and
	string constants to temporary variables.

2007-05-01  David Smith  <dsmith@redhat.com>

	* translate.cxx (c_tmpcounter::visit_binary_expression): Updated
	temporary handling.
	(c_unparser::visit_binary_expression): Improved handing of numeric
	constants when handling '%' and '/' operators.
	(c_tmpcounter::visit_print_format): Updated temporary handling.
	(c_unparser::visit_print_format): Removed the need for a result
	temporary when printing to a stream.

2007-04-30  David Smith  <dsmith@redhat.com>

	PR 2339
	* translate.cxx (c_unparser_assignment::c_assignop): Improved
	handling of numeric constants in the rest of the assignment
	operators.
	(c_tmpcounter_assignment::c_assignop): Updated temporary
	handling.

2007-04-29  Frank Ch. Eigler  <fche@elastic.org>

	* configure.ac: Mention testsuite/configure.ac for version matching.

2007-04-27  Frank Ch. Eigler  <fche@elastic.org>

	PR 4432.
	* buildrun.cxx (compile_pass): Tweak autoconf CFLAGS handling to
	avoid macro recursion but still get the needed -I directives.
	Add the inode-private autoconf test.

2007-04-26  Frank Ch. Eigler  <fche@elastic.org>

	PR 4432.
	* buildrun.cxx (compile_pass): Add $(mflags-y) to stap_check_build.

2007-04-26  Frank Ch. Eigler  <fche@elastic.org>

	* buildrun.cxx (compile_pass): Correct placement of commented-out
	"set -x" make-macro-debugging snippet.

2007-04-25  David Smith  <dsmith@redhat.com>

	PR 2339
	* translate.cxx: Renamed "qname" to "value" throughout, since
	there are times now when qname would refer to a constant value.
	(tmpvar::override): Added function to allow for overriding a
	temporary variable name with a string.
	(tmpvar::value): New function that returns either the overridden
	string or the temporary variable name.
	(c_unparser::c_expression): New function.
	(c_unparser_assignment::c_assignop): Speed up assignment when
	numeric or string constants are used.
	(c_tmpcounter::visit_block): Avoid empty structs inside the union
	of temporary variables.
	(c_tmpcounter_assignment::prepare_rvalue): New function.
	(c_tmpcounter_assignment::c_assignop): New function.
	(c_tmpcounter_assignment::visit_symbol): Update temporary
	declarations.
	(c_unparser_assignment::prepare_rvalue): Speed up use of rvalues
	by using numeric and string constants directly instead of copying
	them to temporaries first.
	(c_tmpcounter::load_map_indices): New function.
	(c_unparser::load_map_indices): Speed up use of numeric and string
	constants as map indices.
	(c_tmpcounter::visit_arrayindex): Updated temporary declarations.
	(c_tmpcounter_assignment::visit_arrayindex): Updated temporary
	declarations.
	* translate.h (class translator_output): Added tellp() and seekp()
	functions.

2007-04-24  Mike Mason <mmlnx@us.ibm.com>

	* man/stapprobes.socket.5.in: Removed do_write and do_read probes,
	added aio_write, aio_read, writev and readv probes.

2007-04-24  David Smith  <dsmith@redhat.com>

	* tapsets.cxx (common_probe_entryfn_epilogue): Increment
	error_count when overload processing kicks in.

2007-04-24  Martin Hunt  <hunt@redhat.com>

	* stp_check.in: More tweaking of mount statement.

2007-04-23  Frank Ch. Eigler  <fche@redhat.com>

	* tapsets.cxx (die_entrypc): Expand search algorithm to
	check for "aranges", as sometimes occurs for inlined functions.

2007-04-20  Roland McGrath  <roland@redhat.com>

	* systemtap.spec.in (elfutils_version): Bump to 0.127.

2007-04-18  Frank Ch. Eigler  <fche@elastic.org>

	* Makefile.am (install-elfutils): Use $INSTALL_PROGRAM to
	copy elfutils shared libraries, as suggested by Perry Cheng
	<perryche@us.ibm.com>.

2007-04-18  Frank Ch. Eigler  <fche@elastic.org>

	* parse.cxx (scan_pp): Correct warnings from if/if/else nesting.

2007-04-10  Martin Hunt  <hunt@redhat.com>

	* stp_check.in: Fixes to make sure debugfs or relayfs are mounted
	exactly where we expect and other mounts are ignored.

2007-04-03  Pierre Peiffer  <pierre.peiffer@bull.net>

	* parse.cxx, parse.h (lexer::scan): Add $# and @# identifiers.
	(eval_pp_conditional, scan_pp): Allow the use of $x and @x identifiers.
	Produce more accurate error messages.
	* stap.1.in: Document $# and @# identifiers.

2007-04-04  Frank Ch. Eigler  <fche@elastic.org>

	GCC 4.3 compatibility patches from Debian.
	* buildrun.cxx, hash.cxx, tapsets.cxx, translate.cxx: #include a few
	more C++ headers.

2007-04-03  Frank Ch. Eigler  <fche@elastic.org>

	Improve error messages for underprivileged scripts.
	* parse.h (parse_error): Add skip_some member, true default.
	* parse.cxx (parse_embedded_code): Send false on missing -g.
	* parse.cxx (parser::parse): Respect flag during parse error
	recovery.

2007-04-02  Frank Ch. Eigler  <fche@redhat.com>

	PR 3261.
	* tapsets.cxx (query_module): Reject elfutils module "kernel"
	unless kernel.* probe point used.

2007-04-02  Frank Ch. Eigler  <fche@elastic.org>

	* tapsets.cxx (query_dwarf_func): Skip non-inlined functions
	for .function().inline case.

2007-03-30  Frank Ch. Eigler  <fche@redhat.com>

	PR 1570
	* NEWS: Document probe handler language change re. inline functions.
	* stapprobes.5.in: Likewise.
	* tapsets.cxx: Many changes to simplify caches and implement new
	handling of inline functions, removed of stubs for future probes.
	* elaborate.cxx (derived_probe printsig_nested): New function.
	* elaborate.h: Declare it.
	* main.cxx (usage): Clarify "-r" meaning.
	(main): Tweak related "-p 4" message.

2007-03-30  David Smith  <dsmith@redhat.com>

	PR 2341
	* translate.cxx (c_unparser::emit_locks): No longer emits a read
	lock for global variables that are only written to in begin/end
	probes.
	(c_unparser::emit_unlocks): Ditto.
	(translate_pass): Runs a varuse_collecting_visitor over probes
	that need global variable locks for use in
	emit_locks()/emit_unlocks().

	* stap.1.in: Corrected probe overload processing text.

2007-03-29  David Smith  <dsmith@redhat.com>

	PR 3545
	* stap.1.in: Documented probe overload processing.

2007-03-29  Frank Ch. Eigler  <fche@redhat.com>

	* tapsets.cxx (dwarf_derived_probe emit_module_init): Correct handling
	of kprobe registration errors in the middle of a sequence.

2007-03-29  David Smith  <dsmith@redhat.com>

	PR 4281
	* main.cxx (main): Validates '-m NAME' option.  Chops off '.ko' if
	present.  Makes sure name isn't empty.  Makes sure name is only
	composed of characters [_a-zA-Z0-9].

2007-03-28  David Smith  <dsmith@redhat.com>

	PR 2341 (partial fix)
	* elaborate.h (struct derived_probe): Added needs_global_locks()
	member function.  Unless overridden, will return true indicating
	that this probe needs locks around global variable references.
	* tapsets.cxx (struct be_derived_probe): Added override of default
	needs_global_locks() returning false.  begin/end probes don't
	need locks around global variables, since they aren't run
	concurrently with any other probes.
	* translate.cxx (c_unparser::emit_common_header): Updated
	probe_contents logic to match the logic in emit_probe.
	(c_unparser::emit_probe): Added whether the probe needs global
	variable locks to the probe string (that helps eliminate duplicate
	probes).  The generated C changes based on whether or not global
	variable locks are needed, but the pass 2 output doesn't differ
	between a probe that needs global variable locks and one that
	doesn't.  If the probe doesn't need global variable locks, doesn't
	output them.

2007-03-26  Frank Ch. Eigler  <fche@elastic.org>

	* configure.ac: Bumped version to 0.5.14.
	* configure: Regenerated.

2007-03-26  David Smith  <dsmith@redhat.com>

	* tapsets.cxx (dwflpp::translate_final_fetch_or_store): Improved
	error messages for invalid types.

	* elaborate.cxx (typeresolution_info::invalid): Improved the error
	message for invalid operators.

2007-03-22  Frank Ch. Eigler  <fche@elastic.org>

	PR 4224.
	* staptree.h (probe): Add privileged field.
	* elaborate.cxx, parse.cxx: Pass privileged flag to probes.
	* tapsets.cxx (dwarf_query): Add has_absolute field.
	(dwarf_derived_probe ctor): Tolerate it.
	(register_patterns): Expose it.
	(dwarf_builder::build): Implement it with no dwfl whatsoever.
	* NEWS: Document kernel.statement().absolute.
	* stapprobes.5.in: Ditto.

2007-03-21  Will Cohen  <wcohen@redhat.com>

	* Makefile.am:
	* Makefile.in: Correct SAMPLE_SRC.

2007-03-21  David Smith  <dsmith@redhat.com>

	PR 4146
	* tapsets.cxx (common_probe_entryfn_prologue): Added
	'interruptible' parameter.  If a probe is interruptible,
	interrupts are not disabled while the probe executes.  Preemption
	is disabled however.  Interruptible parameter defaults to false.
	(common_probe_entryfn_epilogue): Ditto.
	(be_derived_probe_group::emit_module_decl): Uses new
	'interruptible' parameter to mark begin/end probes as
	interruptible.
	(probe_derived_probe_group::emit_module): Initialize
	'actionremaining' with MAXACTION instead of initializing
	'actioncount' with 0.
	* translate.cxx (emit_common_header): Renamed 'actioncount' to
	'actionremaining'.  Turned logic around to initialize
	actionremaining to MAXACTION or MAXACTION_INTERRUPTIBLE then
	decrement it as actions occur.
	(translate_pass): Added MAXACTION_INTERRUPTIBLE initialization.
	* translate.h: Removed outdated comment portion.
	* stap.1.in: Documented MAXACTION_INTERRUPTIBLE.
	* NEWS: Added note about begin/end probes being run with
	interrupts enabled.

2007-03-20  Frank Ch. Eigler  <fche@elastic.org>

	PR 4224.
	* tapsets.cxx (add_probe_point): Make kernel implicitly relocated
	relative to the _stext symbol.
	(dwarf_derived_probe ctor, emit_module_decls): Cooperate.
	(lookup_symbol_address): New function.
	(dwarf_builder::build): Call it thrice.
	(in_kprobes_function): Simplify.
	* session.h (systemtap_session): Rename cached symbol addresses.
	* translate.cxx, elaborate.cxx: Corresponding tweaks.

2007-03-19  David Smith  <dsmith@redhat.com>

	PR 4146 (partial fix)
	* tapsets.cxx (all_session_groups): Added note about stating that
	begin probes should be registered (actually run) first and end
	probes should be unregistered (run) last.
	* translate.cxx (c_unparser::emit_module_exit): Process probe
	group vector in reverse order so that probe groups will get
	unregistered in the reverse order that they were registered.

2007-03-19  Frank Ch. Eigler  <fche@elastic.org>

	* buildrun.cxx (compile_pass): Emit kbuild-time autoconf widgets
	to customize runtime or translator C code to actual kernel rather
	than kernel version string.  Thanks to FC 2.6."20" for the nudge.
	* tapsets.cxx (hrtimer*emit_module): First client: HRTIMER_{MODE_}REL.

2007-03-17  Frank Ch. Eigler  <fche@elastic.org>

	* configure.ac: Tweak missing elfutils error message.
	* configure: Regenerated.

2007-03-16  David Smith  <dsmith@redhat.com>

	PR 3545.
	* tapsets.cxx (common_probe_entryfn_prologue): Added
	'overload_processing' parameter, which defaults to true.  If
	overload_processing is set to false, doesn't output the
	STP_OVERLOAD code.
	(common_probe_entryfn_epilogue): Ditto.
	(be_derived_probe_group::emit_module_decl): Set
	overload_processing to false in calls to
	common_probe_entryfn_prologue and common_probe_entryfn_epilogue
	since begin/end probes shouldn't overload the system.
	* translate.cxx (c_unparser::emit_common_header): Emit
	STP_OVERLOAD global variables.
	(translate_pass): Emit STP_OVERLOAD defines.

2007-03-14  Martin Hunt  <hunt@redhat.com>
	* main.cxx (usage): Remove "-M" and edit description
	of "-b".
	* stap.1.in: Remove "-M" option and edit description of "-b".
	Edit description of "-o".

2007-03-14  Martin Hunt  <hunt@redhat.com>
	* Makefile.am: Don't install old relayfs sources.
	* makefile.in: Rebuilt.

2007-03-14  Martin Hunt  <hunt@redhat.com>

	* Makefile.am (staprun_SOURCES): Sources now live in
	runtime/staprun.
	* makefile.in: Rebuilt.

	* staprun.8.in: Updated.

	* buildrun.cxx (run_pass): Use "-v" instead of not "-q" to
	be compatible with latest staprun.
	* translate.cxx (emit_module_exit): Print warning using
	_stp_printf so it shows up at the end of all output.
	(translate_pass): Replace STP_RELAYFS with STP_BULKMODE.
	Eliminate STP_RELAYFS_MERGE.

2007-03-13  Frank Ch. Eigler  <fche@redhat.com>

	PR 4171.
	* Makefile.am (check, installcheck): Pass build-tree pointers
	in environment variables.
	* configure.ac: Run separate configury for testsuite/.
	* configure, Makefile.in: Regenerated.

2007-03-07  Frank Ch. Eigler  <fche@elastic.org>

	PR 4166.
	* tapsets.cxx (translate_components): Throw an exception rather
	then suffer an assertion failure for $ptr[index] expressions.

2007-03-05  David Smith  <dsmith@redhat.com>

	* systemtap.spec.in: Made example perl script non-executable so
	that the systemtap rpm won't require perl.

2007-03-04  Frank Ch. Eigler  <fche@redhat.com>

	* stap.1.in, stapex.5.in, staprun.8.in: Tweak text to remove
	authors credits, update examples and pointers.

2007-02-28  David Smith  <dsmith@redhat.com>

	* systemtap.spec.in: Fixed %{_libexecdir}/systemtap path in
	systemtap-runtime %files section.

2007-02-27  Frank Ch. Eigler  <fche@elastic.org>

	* systemtap.spec.in (/var/cache/systemtap): Forget it.
	(stp_check): Pack this in with systemtap-runtime.
	* stp_check.in: Add LANG=C for speed.

2007-02-27  David Smith  <dsmith@redhat.com>

	* staprun.8.in: Added a basic staprun man page.
	* Makefile.am: Added staprun.8.
	* Makefile.in: Regenerated.
	* configure.ac: Added staprun.8.
	* configure: Regenerated.
	* systemtap.spec.in: Added staprun.8 and other document files to
	staprun RPM.
	* .cvsignore: Ignores staprun.8.

2007-02-27  Frank Ch. Eigler  <fche@elastic.org>

	* tapsets.cxx (dwflpp setup): Print "missing kernel debuginfo"
	message consistently for, er, missing kernel debuginfo.
	(dwarf_builder::build): Don't try to help.
	(query_kernel_exists): Zapped.

2007-02-27  David Smith  <dsmith@redhat.com>

	* systemtap.spec.in: Fedora Packaging Guidelines updates.  Updated
	BuildRoot macro value to Fedora Extras standard value.  No longer
	uses %makeinstall macro.  The rpm now owns the
	/usr/libexec/systemtap directory.

2007-02-26  David Smith  <dsmith@redhat.com>

	* Makefile.am: Removed 'update-examples' target.  Moved
	functionality to systemtap.spec.in.
	* Makefile.in: Regenerated from Makefile.am.
	* systemtap.spec.in: Fixes paths in the example scripts directly.

	* Makefile.am: Added 'update-examples' target that fixes paths in
	the example code we ship in the rpm.
	* Makefile.in: Regenerated from Makefile.am.
	* systemtap.spec.in: Calls "make update-examples" target to fix
	the path to systemtap in the example scripts.

2007-02-25  Frank Ch. Eigler  <fche@redhat.com>

	* elaborate.h (match_node, derived_probe_builder): Add
	build_no_more member function.
	* elaborate.cxx (semantic_pass_symbols): Call it.
	* tapsets.cxx (dwarf_builder): Implement it by releasing dwflpp
	instance after pass 2, freeing mucho memory.

2007-02-23  Josh Stone  <joshua.i.stone@intel.com>

	PR 4096
	* tapsets.cxx (hrtimer_derived_probe_group::emit_module_decls):
	Adapt the function signature for changes in 2.6.21.
	(hrtimer_derived_probe_group::emit_module_init): Fix the enum name
	for 2.6.21 as well.

2007-02-19  Frank Ch. Eigler  <fche@elastic.org>

	PR 4078 and more, including patch from
	Eugeniy Meshcheryakov <eugen@debian.org>:
	* Makefile.am (AM_CXXFLAGS, AM_CFLAGS): Add -Wextra -Wall -Werror
	consistently.
	* Makefile.in: Regenerated.
	(*): Many minor warning fixes.

2007-02-17  Frank Ch. Eigler  <fche@elastic.org>

	PR 4066.
	* translate.cxx (var::init): Check stat scalar initialization,
	just like is done for arrays.
	(emit_module_exit): Check unlikely but possible null timing stat.

2007-02-15  David Smith  <dsmith@redhat.com>

	PR 3625.
	* tapsets.cxx (dwflpp::print_locals): New function to print all
	the variables/parameters of a function.
	(dwflpp::find_variable_and_frame_base): Calls print_locals() when
	target variable can't be found.
	(dwflpp::print_members): New function to print all the members of
	a union/structure.
	(dwflpp::translate_components) Calls print_members() when
	union/structure member target variable reference can't be found.

2007-02-14  Frank Ch. Eigler  <fche@elastic.org>

	* tapsets.cxx (emit_module_decls): Assert CONFIG_KPROBES,
	as suggested by Andreas Kostyrka <andreas@kostyrka.org>.

2007-02-12  Frank Ch. Eigler  <fche@elastic.org>

	* tapsets.cxx (query_statement): Tolerate null file name string.

2007-02-09  Frank Ch. Eigler  <fche@elastic.org>

	PR 3965
	* configure.ac: Add --enable-prologue option.
	* configure, config.in: Regenerated.
	* session.h (prologue_searching): New field.
	* main.cxx (main): Parse new "-P" option.  Initialize based on
	autoconf flag.
	* stap.1.in, NEWS: Document it.
	* hash.cxx (find_hash): Include it in computation.
	* tapsets.cxx (query_func_info, query_cu): Respect it.

2007-02-06  Frank Ch. Eigler  <fche@elastic.org>

	* stapfuncs.5.in: Add docs for kernel_{long,int,short,char} and
	some user_string* variants.

2007-01-31  Martin Hunt  <hunt@redhat.com>

	* translate.cxx (translate_pass): Remove old string impedance
	mismatch stuff. Modify included files.

2007-01-29  Frank Ch. Eigler  <fche@elastic.org>

	* configure.ac, configure: Bumped version to 0.5.13 for development.

2007-01-29  Frank Ch. Eigler  <fche@elastic.org>

	* translate.cxx (emit_module_init): Add some more type casts to printk
	args.

2007-01-29  Martin Hunt  <hunt@redhat.com>

	* translate.cxx (emit_module_init): BZ3888. Add memory usage for the
	runtime to the printk.

2007-01-29  Frank Ch. Eigler  <fche@elastic.org>

	* main.cxx (main): For successful last_pass=4, print compiled module
	name.
	* cache.cxx (get_from_cache): Ditto.

2007-01-23  Mike Mason <mmlnx@us.ibm.com>

	* Makefile.am, configure.ac: Add support for
	stapprobes.socket man page.
	* configure, Makefile.in: Regenerate.
	* man/stapprobes.socket.5.in: Socket tapset man page.
	* stapprobes.5.in: Add stapprobes.socket(5) to "See Also" section.
	* stapfuncs.5.in: Add new string and sockets functions.

2007-01-23  Frank Ch. Eigler  <fche@elastic.org>

	* tapsets.cxx (loc2c_error): Correct vasprintf ignored-rc warning.

2007-01-22  Martin Hunt  <hunt@redhat.com>

	* translate.cxx (mapvar::exists): Use new _stp_map_exists function.
	Testing for zero is no longer correct after changes from 2007-01-10
	below.

2007-01-18  Frank Ch. Eigler  <fche@elastic.org>

	* main.cxx (version): Add (C) 2007.
	* translate.cxx (emit_module_init): Add a KERN_DEBUG printk
	at module startup time to aid debugging and auditing.

2007-01-12  David Smith  <dsmith@redhat.com>

	* tapsets.cxx
	(dwarf_var_expanding_copy_visitor::visit_target_symbol): Since
	array behavior has changed (setting to 0 no longer deletes the
	array element), we delete the internal counter array element when
	providing target variable access in return probes.

2007-01-11  Roland McGrath  <roland@redhat.com>

	* systemtap.spec.in (elfutils_version): Bump to 0.125.
	Older libdw's have known bugs, though the ABI has not changed.

2007-01-10  Martin Hunt  <hunt@redhat.com>

	* translate.cxx (mapvar::del): Call the new _stp_map_del
	function instead of setting to zero.

2007-01-01  Frank Ch. Eigler  <fche@redhat.com>

	* configure.ac: Bump version to 0.5.12 for release.
	* configure: Regenerated.
	* NEWS, AUTHORS: Populate & repopulate.

2006-12-29  Frank Ch. Eigler  <fche@elastic.org>

	* tapsets.cxx (*group:emit_module_init): flush stdout less for timing
	mode.  Also, Set probe_point variable ...
	* translate.cxx (emit_module_init): ... so on registration failure, a
	usable error message can be generated.

2006-12-29  Frank Ch. Eigler  <fche@redhat.com>

	PR 3523.
	* tapsets.cxx (common_probe_entryfn_prologue,epilogue): Restore
	support for -t (benchmarking) mode.
	* translate.cxx (emit_common_header,emit_module_init):Ditto.
	(emit_module_exit,emit_probe): Ditto, with most meat here.

2006-12-22  Josh Stone  <joshua.i.stone@intel.com>

	* stap.1.in: Document how to specify the size of global arrays.

2006-12-21  Josh Stone  <joshua.i.stone@intel.com>

	PR 3671
	* parse.cxx (parser::parse_global): Allow a maxsize on global arrays.
	* staptree.h (struct vardecl): Add the maxsize field.
	* staptree.cxx (vardecl::vardecl): Init. maxsize.
	(vardecl::set_arity): Don't allow arity 0 when there's a maxsize.
	(vardecl::compatible_arity): Ditto.
	(vardecl::print): Include maxsize in output.
	(target_symbol::print): Ditto.
	* translate.cxx (struct mapvar, mapvar::mapvar): Add maxsize.
	(mapvar::init): Init maps with the given maxsize if specified, else
	keep using MAXMAPENTRIES.
	(mapvar::set): Make the error message give the maxsize.
	(mapvar::add): Ditto, and check for overflow on pmap add.
	(c_unparser::getmap): Pass the maxsize from the vardecl to mapvar.

2006-12-21  David Smith  <dsmith@redhat.com>

	* hash.cxx (find_hash): Added two more options into the hash that
	change the generated C file - '-M' (merge) and '-t' (benchmark
	timing).

2006-12-20  David Smith  <dsmith@redhat.com>

	PR 3519.
	* Makefile.am: Added 'examples' directory to the 'EXTRA_DIST'
	variable so that the examples directory will be added to the
	distribution directory.  Added variables 'SAMPLE_DEST_DIR' and
	'SAMPLE_SRC' and target 'dist-add-samples' to copy some of the
	testsuite sample scripts to the examples directory when creating a
	distribution directory.
	* Makefile.in: Regenerated.
	* systemtap.spec.in: Added 'examples' directory to the %doc list
	so that the examples directory will be installed on a user's
	system.

2006-12-19  Frank Ch. Eigler  <fche@redhat.com>

	PR 3522.
	* tapsets.cxx (dwflpp::emit_address): Call
	_stp_module_relocate only once per session.

	Error message cleanup: duplicate elimination etc.
	* session.h (saved_errors): Store a set of 'em.
	(num_errors): Return set size.  Remove old numeric field.
	Update all callers.
	* elaborate.cxx (systemtap_session::print_errors):
	Print each encountered message just once.
	* staptree (semantic_error): Make msg2 writeable.
	Add a chain field.
	* tapsets.cxx (*var_expanding*:visit_target_symbol): Set saved
	semantic_error's chain field.
	* elaborate.cxx (register_library_aliases, visit_foreach_loop,
	visit_functioncall, derive_probes): Plop "while: ..." error
	message	prefix/suffix right into the semantic_error message string.
	* parse.cxx (lexer::scan): Identify erroneous token better
	in error message for unresolvable $N/@M command line args.
	* util.h (lex_cast_hex): Use std::hex, not std::ios::hex.

2006-12-18  David Smith  <dsmith@redhat.com>

	* Makefile.am (EXTRA_DIST): Added header files - cache.h, hash.h,
	mdfour.h, and util.h.
	* Makefile.in: Regenerated.

2006-12-16  Frank Ch. Eigler  <fche@elastic.org>

	* main.cxx (main): Print version strings if verbose >=2 .
	* tapsets.cxx (common_probe_entryfn_prologue): Decorate an
	emitted local with __restrict__.

2006-12-14  David Smith  <dsmith@redhat.com>

	* tapsets.cxx (struct dwarf_var_expanding_copy_visitor): Added
	'return_ts_map' member variable.
	(dwarf_var_expanding_copy_visitor::visit_target_symbol):
	Optimization.  If we've already seen this target variable in this
	return probe, return the last replacement (instead of creating a
	new replacement).

2006-12-13  David Smith  <dsmith@redhat.com>

	* tapsets.cxx (struct dwarf_var_expanding_copy_visitor): Added
	'add_probe' member variable.  Initialized it in ctor.
	(dwarf_var_expanding_copy_visitor::visit_target_symbol):
	Optimization.  Instead of generating one entry probe per target
	variable accessed in a return probe, now just generates one entry
	probe for all target variables accessed in a particular return
	probe.  It does this by creating a new probe in the new
	'add_probe' member variable.
	(dwarf_derived_probe::dwarf_derived_probe): If add_probe isn't
	NULL, make sure it gets derived later.

2006-12-11  Josh Stone  <joshua.i.stone@intel.com>

	* parse.cxx (parse::parse_literal): Enforce the lower bound on
	negative literals.

2006-12-11  David Smith  <dsmith@redhat.com>

	* hash.cxx (find_hash): Fixed a caching bug.  Bulk mode (relayfs)
	status should be figured into the hash since it changes the
	generated C code.

2006-12-08  Josh Stone  <joshua.i.stone@intel.com>

	PR 3681.
	* staptree.h (struct vardecl): Add a literal 'init' member for the
	initialization value of globals.
	* staptree.cxx (vardecl::vardecl): Initialize 'init' to NULL.
	(vardecl::print): Print global init value during pass-1 output.
	* main.cxx (printscript): Print global init values during verbose
	pass-2 output.
	* parse.cxx (parser::parse_global): Set the initialization literal of
	global vardecls.
	* translate.cxx (var::init): Don't unconditionally override the value
	of numeric globals when the module_param isn't used.
	(c_unparser::emit_global_param): Write numeric module_params directly
	into the global variable, as an int64_t instead of long.
	(c_unparser::emit_global): Add initialization to global declarations.
	Don't create a temp module_param long for numeric globals anymore.

2006-12-07  Josh Stone  <joshua.i.stone@intel.com>

	PR 3624.
	* tapsets.cxx (struct be_derived_probe): Add a new priority parameter
	for begin/end probes, and a comparison function for sorting.
	(be_builder::build): Parse the priority & pass it to be_derived_probe.
	(be_derived_probe_group::emit_module_init, emit_module_exit): Sort the
	probe list by priority before emitting any code.
	(register_standard_tapsets): Add new begin/end variants.
	* parse.cxx (parser::parse_literal): Allow negative numeric literals,
	by checking for a '-' unary operator right before a number.
	* stapprobes.5.in: Document the new begin/end syntax.

2006-12-06  Josh Stone  <joshua.i.stone@intel.com>

	PR 3623.
	* tapsets.cxx (timer_derived_probe_group::emit_module_decls): Restart
	the timers if we are in STARTING or RUNNING state.
	(hrtimer_derived_probe_group::emit_module_decls): Ditto.
	(be_derived_probe_group::emit_module_init): indicate error to the rest
	of the initialization if any begin probes fail.
	* translate.cxx (c_unparser::emit_module_init): Set the global error
	state on an initialization error so timers know to shut down.

2006-12-05  Frank Ch. Eigler  <fche@redhat.com>

	PR 3648.
	* main.cxx (main): Tweak error message for tapset script execution.
	Also catch those clever rogues who use stdin.

2006-11-30  Frank Ch. Eigler  <fche@elastic.org>

	* tapsets.cxx (common_probe_entryfn_prologue): Tweak
	insufficient stack detection logic.

2006-11-30  David Smith  <dsmith@redhat.com>

	* main.cxx (printscript): Prints global embedded code.  Not
	printing the global embedded code was causing bad caching
	behavior.

2006-11-29  David Smith  <dsmith@redhat.com>

	* tapsets.cxx (struct dwarf_var_expanding_copy_visitor): Added
	'add_block' member variable.  Constructor sets it to NULL.
	(dwarf_var_expanding_copy_visitor::visit_target_symbol): Fixes the
	problem of accessing a cached target variable in a loop.  Cached
	target variable is assigned to a temporary variable, which can be
	safely access multiple times.  In addition, the cached value is
	deleted after being read.
	(dwarf_derived_probe::dwarf_derived_probe): Adds in the new block
	of code created in visit_target_symbol() to the beginning of the
	derived probe.

2006-11-28  David Smith  <dsmith@redhat.com>

	* tapsets.cxx
	(dwarf_var_expanding_copy_visitor::visit_target_symbol):
	Improved handling target variables in return probes by having a
	per-thread counter.

2006-11-26  Frank Ch. Eigler  <fche@redhat.com>

	PRs 2685, 3596, toward 2725.
	* tapsets.cxx (common_probe_entryfn_prologue): Skip probe on
	insufficient stack.
	(build_blacklist): Add a slew of lock-related calls.
	(query_module): Check for debuginfo architecture match.
	* translate.cxx (translate_pass): Add default MINSTACKSPACE.
	* configure.ac: Link stap with -lebl too.
	* configure: Regenerated.
	* stap.1.in: Document MINSTACKSPACE parameter.

2006-11-21  Frank Ch. Eigler  <fche@elastic.org>

	* translate.cxx (emit_module_init): Adapt to 2.6.19 utsname().

2006-11-21  Frank Ch. Eigler  <fche@elastic.org>

	PR 3556.
	* translate.cxx (emit_module_init): Emit code to check
	system_utsname against translate-time version/machine strings.

2006-11-20  David Smith  <dsmith@redhat.com>

	* tapsets.cxx
	(dwarf_var_expanding_copy_visitor::visit_target_symbol):  BZ
	1382.  Target variables can be accessed in return probes.  A new
	function entry probe is generated that saves the target variables
	so that they can be accesssed in the return probe.

2006-11-19  Frank Ch. Eigler  <fche@elastic.org>

	* main.cxx (main): Signal parse error if a tapset script
	is given as the user script.

2006-11-15  Frank Ch. Eigler  <fche@redhat.com>

	* tapsets.cxx (d_v_e_c_v::visit_target_symbol): Restore lost
	exception-saving functionality that improves error messages
	for incorrect $target expressions.
	(translate_components): Systematize error messages somewhat.
	* translate.cxx (emit_function, emit_probe): Clarify
	"array locals" error message.

2006-11-10  David Smith  <dsmith@redhat.com>

	* tapsets.cxx
	(dwarf_var_expanding_copy_visitor::visit_target_symbol): Minor
	improvement to error handling by throwing exceptions before
	allocations are done.

2006-11-10  Frank Ch. Eigler  <fche@elastic.org>

	* stap.1.in: On urging of Adam Jackson, add blurbs on array syntax
	and default limits.

2006-11-09  Martin Hunt  <hunt@redhat.com>

	* Makefile.am (staprun_LDADD): Need PROCFLAGS here too.

2006-11-09  Martin Hunt  <hunt@redhat.com>

	* Makefile.am (staprun_CFLAGS): New. Use PROCFLAGS.

	* configure.ac: Add PROCFLAGS. Processor-dependent
	compilation flags.
	* configure: Rebuilt.
	* Makefile.in: Rebuilt.

2006-11-09  David Smith  <dsmith@redhat.com>

	* tapsets.cxx (dwarf_query::dwarf_query): Looks for "maxactive"
	return probe variant.
	(dwarf_derived_probe::dwarf_derived_probe): Initializes
	has_maxactive and maxactive_val member variables.
	(dwarf_derived_probe::register_function_variants): Matches
	"maxactive" return probe variant.
	(dwarf_derived_probe_group::emit_module_decls): Emits code to use
	maxactive data.
	(dwarf_derived_probe_group::emit_module_init): Ditto.

2006-11-08  David Smith  <dsmith@redhat.com>

	* cache.cxx (get_from_cache): To preserve semantics with
	non-cached use, if the last pass is 3, display the cached C
	source.

2006-11-08  Frank Ch. Eigler  <fche@elastic.org>

	* staptree.cxx (print_format::components_to_string): Quote ".
	(c_unparser::visit_print_format): Don't use lex_cast_qstring
	as it overdoes \ quoting.  Resemble ::visit_literal_string
	instead.

2006-11-08  Frank Ch. Eigler  <fche@elastic.org>

	* util.h (lex_cast_qstring): Move def'n here.  Also quote \.
	(stringify, lex_cast, lex_cast_hex): Move defn here.
	* buildrun.cxx, elaborate.cxx, main.cxx, staptree.cxx: Adapt.

2006-11-07  Frank Ch. Eigler  <fche@elastic.org>

	* tapsets.cxx (profile_derived_probe_group::emit_module_decls):
	Pass along incoming pt_regs to context of timer.profile handlers.

2006-11-06  Martin Hunt  <hunt@redhat.com>

	* translate.cxx (var::init): Check for errors when
	allocating arrays of stats, as well as other arrays.

2006-11-06  David Smith  <dsmith@redhat.com>

	Added "limit EXP" support to foreach statements.
	* translate.cxx (c_tmpcounter::visit_foreach_loop): Handles
	"limit" member variable.
	(c_unparser::visit_foreach_loop): Ditto.
	* staptree.cxx (foreach_loop::print): Prints "limit EXP"
	addition.
	(traversing_visitor::visit_foreach_loop): Handles "limit" member
	variable.
	(deep_copy_visitor::visit_foreach_loop): Ditto.
	* staptree.h (struct foreach_loop): Added "limit" member
	variable.
	* stap.1.in: Added documentation for the "limit EXP" addition to
	foreach statement.
	* parse.cxx (lexer::scan): Added "limit" keyword for foreach
	statements.
	(parser::parse_foreach_loop): Parses "limit" keyword for foreach
	statements.
	* elaborate.cxx (symresolution_info::visit_foreach_loop): Handles
	"limit" member variable.
	(typeresolution_info::visit_foreach_loop): Ditto.

2006-11-03  Frank Ch. Eigler  <fche@elastic.org>

	* tapsets.cxx (emit_address): Emit calls to _stp_module_relocate
	for $target-variable addresses in relocatable sections.

2006-11-02  Martin Hunt  <hunt@redhat.com>

	* session.h (struct systemtap_session): Add symtab. This controls
	if a symbol table is generated and compiled into the module.

	* main.cxx (main): Set session.symtab to false. This could later
	enabled by a command-line option if necessary.

	* translate.cxx (emit_symbol_data): Don't write a symbol table if
	session.symtab is false.

	* tapsets.cxx (emit_module_decls): Remove stap_module array and
	module_relocate.
	(emit_module_init): Use "_stp_module_relocate".

	* Makefile.am (staprun_SOURCES): Add symbols.c
	* Makefile.in: Rebuilt.

2006-11-02  David Smith  <dsmith@redhat.com>

	* main.cxx (main): Added '-r' check.  If the user changes the
	kernel release to compile against, make sure pass 5 isn't
	performed (since the resulting module won't be installable).

2006-11-02  Frank Ch. Eigler  <fche@elastic.org>

	* Makefile.am: Install tapset/README too.
	* Makefile.in: Regenerated.

2006-11-01  Josh Stone  <joshua.i.stone@intel.com>

	* tapsets.cxx (timer_derived_probe_group::emit_interval): New -
	Fixes randomization for jiffies timers in ms mode.
	(timer_derived_probe_group::emit_module_decls): Use emit_interval.
	(timer_derived_probe_group::emit_module_init): Ditto.

2006-11-01  David Smith  <dsmith@redhat.com>

	* translate.cxx (delete_statement_operand_visitor::visit_symbol):
	Added referent assert.
	(delete_statement_operand_tmp_visitor::visit_arrayindex): Ditto.
	(c_tmpcounter::visit_array_in): Ditto.
	(c_unparser::visit_symbol): Ditto.
	(c_unparser_assignment::visit_symbol): Ditto.
	(c_unparser::load_map_indices): Ditto.
	(c_tmpcounter::visit_arrayindex): Ditto.
	(c_tmpcounter_assignment::visit_arrayindex): Ditto.
	(c_tmpcounter::visit_functioncall): Ditto.
	(c_unparser::visit_functioncall): Ditto.

2006-10-31  Frank Ch. Eigler  <fche@redhat.com>

	Probe registration rework.  Offline dwarf processing for better
	cross-instrumentation.
	* elaborate.h (derived_probe): Remove registration-related code
	generation API.  Add new function sole_location().
	(derived_probe_group): Reworked this and associated classes.
	* session.h (systemntap_session): Create individual per-category
	derived_probe_groups.
	* elaborate.cxx (derived_probe_group): Reworked.
	(alias_derived_probe): Switch to new derived_probe API.
	(semantic_pass_symbols): Ditto.
	* translate.cxx (mapvar init): Check for array initialization error.
	(emit_module_init): Handle such failures, at least in theory.
	(emit_module_exit): Switch to new derived_probe_group API.  Call
	cpu_relax() during shutdown busywait.
	(emit_common_header): Elide context variables for elided handler fns.
	(c_unparser::emit_probe): Implement new, improved duplicate
	elimination technique for probe handlers.  Leave two older ones
	behind as compile options for education.
	* tapsets.cxx (*): Reworked all probe registration code, moving
	it from derived_probes into derived_probe_groups.  Shrunk output
	code.  Temporarily disabled probe timing and perfmon/mark probes.
	(dwflpp): Use offline reporting, so that module matching and
	relocation is performed at run time.
	(dwarf_query): Remove flavour logic, now supplanted by other
	duplicate elimination code.
	(dwarf_derived_probe): Reworked construction, centralized
	module/section/offset computations.
	* tapsets.h (all_session_groups): New little helper.

	* main.cxx (main): For pass-2 message, print number of embeds too.
	* systemtap.spec.in: Add a "BuildRequires: dejagnu" for make check.
	* configure.ac: Bump version to 0.5.11.
	* configure: Regenerated.

2006-10-23  Li Guanglei <guanglei@cn.ibm.com>

	* lket.5.in: Rearranged the sections, add more details.

2006-10-30  David Smith  <dsmith@redhat.com>

	* stap.1.in: Added notes about new caching feature.

2006-10-24  David Smith  <dsmith@redhat.com>

	* tapsets.cxx (build_blacklist): Added
	"atomic_notifier_call_chain" to the blacklist (Bugzilla #3379).

2006-10-23  David Smith  <dsmith@redhat.com>

	* main.cxx (printscript): New function containing code moved from
	main().
	(main): Added code to create cache directory, call function to
	generate hash, and see if we can use cached source/module.  If
	pass 4 is actually run to produce a new module, we call
	add_to_cache() to cache the result.
	* session.h (struct systemtap_session): Added hash/cache session
	data.
	* cache.cxx: New file handling adding/getting files from the
	cache.
	* cache.h: New header file for cache.cxx.
	* hash.cxx: New file containing C++ wrapper for routines in
	mdfour.c and the find_hash function which computes the hash file
	name for an input script.
	* hash.h: New header file for hash.cxx.
	* mdfour.c: New file containing MD4 hash code.
	* mdfour.h: New header file for mdfour.c.
	* util.cxx: New file containing several utility functions used by
	the caching code.
	* util.h: New header file for util.cxx.
	* Makefile.am: Added new C/C++ files.
	* Makefile.in: Regenerated.

2006-10-23  Li Guanglei <guanglei@cn.ibm.com>

	* configure.ac, Makefile.am: add lket-b2a.1.in
	* Makefile.in, configure: regenreated
	* ket-b2a.1.in: new man page for lket-b2a
	* lket.5.in: document signal trace hooks

2006-10-18  Roland McGrath  <roland@redhat.com>

	PR 2727
	* configure.ac (elfutils build): Pass --prefix and --exec-prefix
	options to elfutils configure.
	(elfutils_abs_srcdir): New substituted variable.
	* Makefile.am (DISTCHECK_CONFIGURE_FLAGS): New variable.
	* configure, config.in, Makefile.in: Regenerated.

2006-10-16  Li Guanglei <guanglei@cn.ibm.com>

	* configure.ac: add the checking for mysql_config,
	mysqlclient library and header files
	* runtime/lket/b2a/Makefile.am: set compile flags
	according to the existance of mysql_config
	* Makefile.in, configure, testsuite/Makefile.in,
	runtime/lket/b2a/Makefile.in: regenerated

2006-10-12  Martin Hunt  <hunt@redhat.com>

	* translate.cxx (emit_common_header): Add a
	kretprobe_instance pointer to struct context.
	(emit_symbol_data): Include absolute symbols.

	* tapsets.cxx (emit_common_header): Initialize
	the kprobe instance pointer to 0;
	(emit_probe_entries): Set kretprobe instance
	pointer if appropriate.


2006-10-11  David Smith  <dsmith@redhat.com>

	* tapsets.cxx (in_kprobes_function): New function that looks up
	the values of '__kprobes_text_start' and '__kprobes_text_end' in
	the kernel to be able to automatically exclude functions marked as
	'__kprobes' (BZ# 2639).
	(blacklisted_p): Calls in_kprobes_function().
	(query_kernel_module): Utility function that finds the kernel module.
	* session.h (struct systemtap_session): Added kprobes_text
	variables - kprobes_text_initialized, kprobes_text_start, and
	kprobes_text_end.
	* elaborate.cxx (systemtap_session::systemtap_session):
	kprobes_text variables get initialized.

2006-10-10  Roland McGrath  <roland@redhat.com>

	* systemtap.spec.in (elfutils_version): Require 0.124 now.

2006-10-10  Frank Ch. Eigler  <fche@elastic.org>

	* configure.ac: Override incomplete mysql checking for now.
	* configure: Regenerated.

2006-10-10  Li Guanglei <guanglei@cn.ibm.com>

	* configure.ac: add the checking of mysql client library
	* Makefile.in, configure: regenerated

2006-09-29  Li Guanglei <guanglei@cn.ibm.com>

	* man: newly created dir for stapprobes
	* man/stapprobes.iosched.5, man/stapprobes.netdev.5, man/stapprobes.nfs.5,
	man/stapprobes.nfsd.5, man/stapprobes.pagefault.5, man/stapprobes.process.5,
	man/stapprobes.rpc.5, man/stapprobes.scsi.5, man/stapprobes.signal.5,
	man/stapprobes.tcp.5, man/stapprobes.udp.5: Some of these man pages are from
	the old stapprobes.5.in. Some are newly created(rpc, nfs, nfsd)
	* man/.cvsignore: ignore the generated man page files

2006-09-29  Li Guanglei <guanglei@cn.ibm.com>

	PR 3282
	* Makefile.am: add -DPKGLIBDIR='"$(pkglibexecdir)"' to AM_CPPFLAGS

2006-09-28  Josh Stone  <joshua.i.stone@intel.com>

	PR 3278
	* tapsets.cxx (hrtimer_derived_probe::emit_probe_entries): Only
	restart timers when the session is still active and we updated the
	expire time.

2006-09-27  Josh Stone  <joshua.i.stone@intel.com>

	* session.h (struct systemtap_session): Add kernel_base_release
	to store the kernel version without the -NNN suffix.
	* main.cxx (main): Generate and use kernel_base_release.
	* parse.cxx (eval_pp_conditional): Use kernel_base_release.
	* tapsets.cxx (profile_derived_probe::profile_derived_probe):
	Use kernel_base_release.

	* tapsets.cxx (timer_builder::build): Support a wide variety of
	timer varients -- jiffies, s/sec, ms/msec, us/usec, ns/nsec, and
	hz.  Use hrtimers automatically on kernels that have it.
	(timer_builder::register_patterns): Bind all of the new timer
	varients in one easy place.
	(register_standard_tapsets): Call timer_builder::register_patterns.
	(struct hrtimer_builder): Removed since timer_builder is generic.
	* stapprobes.5.in: Document new timer.* functionality.

	* tapsets.cxx (hrtimer_derived_probe_group::emit_probes): Add a
	shared global for the actual hrtimer resolution, _stp_hrtimer_res.
	(hrtimer_derived_probe_group::emit_module): Init _stp_hrtimer_res.
	(hrtimer_derived_probe::emit_interval): Limit intervals at a
	minimum to the hrtimer's actual resolution.
	(hrtimer_derived_probe::emit_probe_entries): Forward timers
	based on previous expiration instead of restarting relative.

2006-09-26  David Smith  <dsmith@redhat.com>

	* .cvsignore: Changed 'stpd' reference to 'staprun'.
	* INTERNALS: Ditto.
	* buildrun.cxx (run_pass): Ditto.
	* lket.5.in: Ditto.
	* stap.1.in: Ditto.
	* stapruncs.5.in: Ditto.
	* examples/small_demos/demo_script.txt: Ditto.
	* examples/small_demos/sys.stp: Ditto.

	* systemtap.spec.in: Created a new subpackage,
	"systemtap-runtime", that contains staprun.

	* Makefile.am: Renamed 'stpd' to 'staprun' and moved it to
	$(bindir).
	* Makefile.in: Regenerated from Makefile.am.

	* configure.ac: Incremented version number.
	* configure: Regenerated from configure.ac.

2006-09-22  Tom Zanussi  <zanussi@us.ibm.com>

	* stp_check.in: Add debugfs mounting.

2006-09-22  Li Guanglei <guanglei@cn.ibm.com>

	From Gui Jian <guijian@cn.ibm.com>
	* lket.5.in: document RPC trace hooks

2006-09-20  Josh Stone  <joshua.i.stone@intel.com>

	PR 3233
	* stapfuncs.5.in: Document new gettimeofday_ns.

2006-09-19  Tom Zanussi  <zanussi@us.ibm.com>

	* README: Add CONFIG_DEBUG_FS to config options.

2006-09-18  Josh Stone  <joshua.i.stone@intel.com>

	PR 3219
	From Eugeniy Meshcheryakov <eugen@debian.org>:
	* stapprobes.5.in: Correct misuse of '-' -> '\-' in manpage

2006-09-18  Martin Hunt  <hunt@redhat.com>

	* buildrun.cxx (run_pass): Remove "-m" option to stpd.
	* translate.cxx (translate_pass): #define STP_RELAYFS_MERGE
	if appropriate.

2006-09-13  Martin Hunt  <hunt@redhat.com>

	* buildrun.cxx (run_pass): Remove "-r" option to stpd.

2006-09-13  Will Cohen  <wcohen@redhat.com>

	* tapsets.cxx (perfmon_derived_probe_group::emit_module_init):
	Do not throw sematic error unless probes actually used.

2006-09-12  Will Cohen  <wcohen@redhat.com>

	PR 909
	* configure.ac: Add perfmon support options.
	* configure: Regenerated.

	* stapfuncs.5.in:
	* stapprobes.5.in: Document the perfmon support.

	* session.h, main.cxx: Track number of perfmon probes.
	* translate.cxx: Gen STP_PERFMON when perfmon probes.

	* elaborate.h:
	* elaborate.cxx (derived_probe_group):  Add register_probe() for
		perfmon probe.

	* tapsets.cxx (derived_probe::emit_common_header): Gen perfmon data.
	(perfmon_var_expanding_copy_visitor): New struct.
	(struct perfmon_derived_probe):
	(struct perfmon_derived_probe_group):
	(struct perfmon_builder):  New Perfmon probe handling structures.
	(register_standard_tapsets): Add perfmon tapset binding.
	(derived_probe_group_container):
	(~derived_probe_group_container):
	(derived_probe_group_container::register_probe):
	(derived_probe_group_container::emit_probes):
	(derived_probe_group_container::emit_module_init):
	(derived_probe_group_container::emit_module_init_call):
	(derived_probe_group_container::emit_module_exit): Add perfmon tapset.

	* tapset/perfmon.stp: New.
	* runtime/perf.c: New.
	* runtime/perf.h: New.
	* runtime/runtime.h: Include perf.c.

	* testsuite/buildok/perfmon01.stp: Test to exercise perfmon
		probes.
	* testsuite/systemtap.pass1-4/buildok.exp:

2006-09-12  Li Guanglei <guanglei@cn.ibm.com>

	From Li Xuepeng <xuepengl@cn.ibm.com>
	* lket.5.in: document nfs trace hooks

2006-09-08  David Smith  <dsmith@redhat.com>

	* elaborate.h (struct derived_probe): Replace emit_registrations()
	function with emit_registrations_start() and
	emit_registrations_end().
	(struct derived_probe_group): Added emit_module_init().
	(struct derived_probe_group_container): Added emit_module_init(),
	emit_module_init_call(), and emit_module_exit().
	* elaborate.cxx (struct alias_derived_probe): Updated
	emit_regitrations calls.
	* translate.cxx (emit_module_init): Instead of actually emitting
	per-probe-point registrations/unregistrations, let the session's
	derived_probe_group_container do it.
	* tapsets.cxx (emit_probe_timing): New function that handles
	probe timing code.
	(be_derived_probe::emit_registrations_start): Renamed from
	emit_registrations.
	(be_derived_probe_group::emit_module_init): New function that
	outputs probes create and destroy functions.
	(dwarf_derived_probe::emit_registrations): Removed, but most code
	moved to emit_registrations_start().
	(dwarf_derived_probe::emit_registrations_start): Handles details
	of multiple dwarf probe registrations.
	(dwarf_derived_probe::emit_registrations_end): Handles cleanup
	details of multiple dwarf probe registrations.
	(dwarf_derived_probe_group::emit_module_init): New function that
	outputs probes create and destroy functions.
	(timer_derived_probe::emit_registrations_start): Renamed from
	emit_registrations.  Added mutiple probe handling.
	(timer_derived_probe::emit_registrations_end): Handles cleanup
	details of multiple probe registrations.
	(timer_derived_probe_group::emit_module_init): New function that
	outputs probes create and destroy functions.
	(profile_derived_probe::emit_registrations_start): Renamed from
	emit_registrations.  Added mutiple probe handling.
	(profile_derived_probe::emit_registrations_end): Handles cleanup
	details of multiple probe registrations.
	(profile_derived_probe_group::emit_module_init): New function that
	outputs probes create and destroy functions.
	(mark_derived_probe::emit_registrations_start): Renamed from
	emit_registrations.  Added mutiple probe handling.
	(mark_derived_probe::emit_registrations_end): Handles cleanup
	details of multiple probe registrations.
	(mark_derived_probe_group::emit_module_init): New function that
	outputs probes create and destroy functions.
	(hrtimer_derived_probe::emit_registrations_start): Renamed from
	emit_registrations.  Added mutiple probe handling.
	(hrtimer_derived_probe::emit_registrations_end): Dummy function.
	(hrtimer_derived_probe_group::emit_module_init): New function that
	outputs probes create and destroy functions.
	(derived_probe_group_container::emit_module_init): Added function
	to call all probe group's emit_module_int functions.
	(derived_probe_group_container::emit_module_init_call): Added
	function to handle probe group initialization cleanup.
	(derived_probe_group_container::emit_module_exit): Added
	function to handle probe group cleanup.


2006-09-06  Frank Ch. Eigler  <fche@elastic.org>

	Add basic support for initialized globals.
	* parse.cxx (parse_global): Parse initialization clause, implement
	by rewriting to "probe begin { var = value }".
	* parse.h: Corresponding changes.
	* stap.1.in: Document optional initialization.

2006-09-04  Frank Ch. Eigler  <fche@elastic.org>

	Improve unresolved target-symbol error messages.
	* staptree.h (target_symbol): Add new field saved_conversion_error.
	* elaborate.cxx (typeresolution_info::visit_target_symbol): Throw
	that if found instead of generic error.
	* tapsets.cxx (t_v_f_c_v::visit_target_symbol): Set it.

2006-08-30  Li Guanglei <guanglei@cn.ibm.com>

	* stapprobes.5.in: document signal.*

2006-08-28  David Smith  <dsmith@redhat.com>

	* translate.cxx: Added inclusion of session.h.
	(translate_pass): Instead of asking each probe to emit itself, we
	ask the session's probes member variable to emit all the probes.
	* tapsets.cxx: Added inclusion of session.h.  Added a
	register_probe member function to all derived_probe based
	classes.  Added a derived_probe_group derived class for all probe
	types:
	(be_derived_probe_group): New class.
	(never_derived_probe_group): New class.
	(dwarf_derived_probe_group): New class.
	(timer_derived_probe_group): New class.
	(profile_derived_probe_group): New class.
	(mark_derived_probe_group): New class.
	(hrtimer_derived_probe_group): New class
	(derived_probe_group_container): New class.
	* elaborate.h: Removed inclusion of session.h since session.h now
	includes elaborate.h.
	(derived_probe): Added register_probe member function.
	(derived_probe_group): Added class definition.  This is the base
	class of all of the derived probe groups - dwarf, timer, etc.
	(derived_probe_group_container): Added class definition.  An
	instance of this class will be stored in the session and contain
	all the other probe groups.
	* elaborate.cxx (derived_probe_group::register_probe): Added
	derived_probe_group::register_probe stubs.
	(alias_derived_probe::register_probe): Added register_probe member
	function.
	(semantic_pass_symbols): After deriving a probe, the probes now
	register themselves with the session.
	* session.h: Includes elaborate.h to get
	derived_probe_group_container definition. systemtap_session class
	'probes' member variable switched from a vector of derived probes
	to a derived_probe_group_container.
	* buildrun.cxx: Added inclusion of session.h since it was removed
	from elaborate.h.
	* main.cxx: Added inclusion of session.h since it was removed
	from elaborate.h.
	* parse.h: Added forward struct declarations.
	* staptree.h: Removed inclusion of session.h.

2006-08-23  Josh Stone  <joshua.i.stone@intel.com>

	PR 3093
	From Eugeniy Meshcheryakov <eugen@debian.org>:
	* main.cxx (main): Use setenv instead of putenv, since gcc 4.2
	doesn't like assigning string constants to char*.  Also use
	const char* for result from getenv.
	* tapsets.cxx (dwflpp::setup): Copy string constant into a
	local array, to fix gcc 4.2 warning.

2006-08-22  Josh Stone  <joshua.i.stone@intel.com>

	PR 3094
	From Eugeniy Meshcheryakov <eugen@debian.org>:
	* stap.1.in: In groff, '-' produces a Unicode hyphen.  Use '\-'
	where a plain-old minus sign is desired, e.g., code examples.
	* lket.5.in, stapex.5.in, stapfuncs.5.in, stapprobes.5.in: ditto

2006-08-15  Roland McGrath  <roland@redhat.com>

	* systemtap.spec.in (elfutils_version): Require 0.123 now.

2006-08-14  David Smith  <dsmith@redhat.com>

	* elaborate.cxx (semantic_pass): Calls semantic_pass_optimize1()
	and semantic_pass_optimize2().
	(visit_functioncall): Removed setting relaxed_p since
	semantic_pass_opt5 does it.
	(semantic_pass_opt5): Goes ahead and removes duplicate functions
	since semantic_pass_opt1() won't be run again.
	(semantic_pass_optimize1): Renamed from semantic_pass_optimize().
	Moved semantic_pass_opt5() to semantic_pass_optimize2().
	(semantic_pass_optimize2): New function that contains optimization
	passes that need to be done after type inference.

2006-08-12  Frank Ch. Eigler  <fche@elastic.org>

	* Makefile.am (dist-hook): Make "make dist" dist.
	* Makefile.in: Regenerated.

2006-08-12  Frank Ch. Eigler  <fche@elastic.org>

	* configure.ac, Makefile.am: Descend into testsuite/
	directory.  Remove local test logic.
	* configure, Makefile.in: Regenerated.
	* runtest.sh: Not yet removed.
	* HACKING: Update for new testsuite layout.

2006-08-10  David Smith  <dsmith@redhat.com>

	* elaborate.cxx (duplicate_function_remover): Added class.
	(get_functionsig): Added function.
	(semantic_pass_opt5): New function merges duplicate identical
	functions into one function.
	(semantic_pass_optimize): Calls semantic_pass_opt5.

	* translate.cxx (c_unparser::emit_probe): Changed to merge
	duplicate probes bodies by making the duplicate probe just call
	the original probe (BZ# 2421).

2006-08-08  Li Guanglei <guanglei@cn.ibm.com>

	* stapprobes.5.in: document process.*, tcp.*, udp.*

2006-08-09  Thang Nguyen  <thang.p.nguyen@intel.com>

	* testsuite/buildok/iolock_test.stp: Updated for new ioblock.stp

2006-08-09  Josh Stone  <joshua.i.stone@intel.com>

	* examples/small_demos/proc_snoop.stp,
	testsuite/buildok/process_test.stp: Rename process.signal_* to
	new signal.* tapset.
	* stapprobes.5.in, testsuite/buildok/memory.stp: move pagefault
	to vm.* namespace

2006-08-08  Eugene Teo  <eteo@redhat.com>

	* tapset/context.stp (probemod): New function.
	* stapfuncs.5.in: Document it.
	* testsuite/buildok/probemod.stp: Test it.

2006-08-08  Li Guanglei <guanglei@cn.ibm.com>

	* stapprobes.5.in: document scsi.*, ioscheduler.*, netdev.* and
	pagefault.

2006-08-01  Li Guanglei <guanglei@cn.ibm.com>

	PR 2422
	* tapsets.cxx: calling get_module_dwarf(false) to give a
	warning to those modules without debuginfo and skip them

2006-07-19  Roland McGrath  <roland@redhat.com>

	* configure.ac, systemtap.spec.in: Bump version to 0.5.9.
	* configure: Regenerated.

	* systemtap.spec.in: Fix syntax in last change.

2006-07-19  David Smith  <dsmith@redhat.com>

	* testsuite/buildok/scsi.stp: Only run the scsi test if the scsi
	kernel subsystem is running.

2006-07-17  David Smith  <dsmith@redhat.com>

	* stapfuncs.5.in: Removed retval function description, since it
	has been removed.

2006-07-17  Roland McGrath  <roland@redhat.com>

	* configure.ac, systemtap.spec.in: Require elfutils-0.122.
	* configure: Regenerated.

	* systemtap.spec.in (Release): Use %{?dist}.

2006-07-17  Li Guanglei <guanglei@cn.ibm.com>

	* main.cxx: add LKET's tapsets into stap's default tapsets
	search path

2006-07-13  Frank Ch. Eigler  <fche@elastic.org>

	* systemtap.spec.in: Add formerly missing admonitional verb.

2006-07-13  David Smith  <dsmith@redhat.com>

	* parse.cxx (parser::expect_unknown2): New function that looks for
	2 possible token types.
	* parse.cxx (parser::expect_ident_or_keyword): New function that
	calls parser::expect_unknown2.
	* parse.cxx (parser::parse_symbol): Calls
	parser::expect_ident_or_keyword to allow keywords to appear when
	expanding target symbols (Bugzilla #2913).
	* parse.h: Added prototypes for parser::expect_unknown2 and
	parser::expect_ident_or_keyword.
	* testsuite/parseok/seventeen.stp: New test to check for allowing
	keywords when expanding target symbols.

2006-06-30  Josh Stone  <joshua.i.stone@intel.com>

	* tapsets.cxx (hrtimer_builder::build): Enable hrtimers on >=2.6.17.
	* tapsets.cxx (hrtimer_derived_probe::emit_probe_entries): Correct
	compilation errors, fix return value.

2006-06-30  David Smith  <dsmith@redhat.com>

	* tapsets.cxx (dwflpp::dwfl_assert): Added optional extra_msg
	parameter to be able to print out extra error message.
	(dwflpp::setup): Uses new 'extra_msg' parameter to dwfl_assert()
	to ask user to install kernel-debuginfo when
	dwfl_linux_kernel_report_kernel() or
	dwfl_linux_kernel_report_modules() fails (Bugzilla #2669).

	* buildrun.cxx (compile_pass): Checks to make sure module build
	directory exists before trying to run make there (Bugzilla #2669).

2006-06-27  Roland McGrath  <roland@redhat.com>

	* runtest.sh: Don't use eval, use proper quoting.

	* tapsets.cxx (dwflpp::emit_address): New instance method.  Get
	relocation details from Dwfl to emit in comment after address constant.
	(dwflpp::loc2c_emit_address): Just call that.

2006-06-26  Li Guanglei <guanglei@cn.ibm.com>

	* lket.in.5: update to AIO event hooks

2006-06-23  Thang P Nguyen  <thang.p.nguyen@intel.com>

	* testsuite/buildok/tcp_test.stp: updated inet calls
	* testsuite/buildok/udp_test.stp: test udp tapset

2006-06-22  Thang P Nguyen  <thang.p.nguyen@intel.com>

	* testsuite/buildok/tcp_test.stp: test tcp tapset

2006-06-16  Roland McGrath  <roland@redhat.com>

	* configure.ac, systemtap.spec.in: Bump version to 0.5.8.
	* configure: Regenerated.

	* systemtap.spec.in: Fix bundled_elfutils setting so builds can
	possibly work.  Add comment admonishing losers not to touch it.

	* aclocal.m4, Makefile.in: Regenerated with automake-1.9.6-2.

2006-06-16  Li Guanglei <guanglei@cn.ibm.com>

	* lket.in.5: update to reflect the latest changes
	to LKET

2006-06-15  Roland McGrath  <roland@redhat.com>

	* systemtap.spec.in: Require elfutils-0.121.

2006-06-14  Frank Ch. Eigler  <fche@elastic.org>

	* README: Add kernel.org blurb based on text from
	Chuck Ebbert <76306.1226@compuserve.com>.

2006-06-09  Li Guanglei <guanglei@cn.ibm.com>

	* parse.cxx, staptree.cxx, staptree.h, translate.cxx:
	delete lket_trace_extra
	* lket.5.in: delete the description of backtrace in
	LKET

2006-06-08  Thang P Nguyen  <thang.p.nguyen@intel.com>

	* testsuite/buildok/ioblock_test.stp: test ioblock

2006-06-05  David Smith  <dsmith@redhat.com>

	* tapsets.cxx (dwflpp::express_as_string): New function.
	Extracted from dwflpp::literal_stmt_for_local() so that
	dwflpp::literal_stmt_for_return() could also call it.
	(dwflpp::literal_stmt_for_local): Portion extracted to create
	dwflpp::express_as_string().
	(dwflpp::literal_stmt_for_return): New function.  Adds support for
	new symbolic access ("$return") to return value in .return
	probes.  Fixes PR 1132.
	(target_variable_flavour_calculating_visitor::visit_target_symbol):
	Calls dwflpp::literal_stmt_for_return() when in a return probe and
	the variable name is "$return".
	(dwarf_var_expanding_copy_visitor::visit_target_symbol): Ditto.
	* stapfuncs.5.in: Noted that the retval() function is deprecated.
	* stapprobes.5.in: Corrected the name of the return value
	variable.
	* tapset/return.stp: Marked the retval() function as deprecated.
	* testsuite/semko/return01.stp: Added new test.
	* testsuite/semko/return02.stp: Ditto.

2006-06-05  Frank Ch. Eigler  <fche@elastic.org>

	PR 2645 cont'd.
	* elaborate.cxx (derive_probes): Pass down optional flag
	from alias reference to expansion.
	* testsuite/semok/twentytwo.stp: Test passing-down.
	* stapprobes.5.in: Specify passing-down property of optional flag.

2006-06-02  Frank Ch. Eigler  <fche@elastic.org>

	PR 2645 cont'd.
	* elaborate.cxx (find_and_build): Support optional wildcards too.
	(derive_probes): Change last argument to indicate optionalness of
	parent probe point (alias reference).
	(alias_expansion_builder): Shrink epilogue-mode alias body copying.
	Pass along alias reference optionality.
	* elaborate.h: Corresponding changes.
	* testsuite/semko/thirtyfive.stp, semok/twentytwo.stp: New tests.

2006-06-02  Josh Stone  <joshua.i.stone@intel.com>

	* testsuite/buildok/process_test.stp: add signal_handle test
	* examples/small_demos/proc_snoop.stp: log signal_handle

2006-06-02  Frank Ch. Eigler  <fche@elastic.org>

	PR 2645.
	* stapprobes.5.in: Document "?" probe point suffix.
	* parse.cxx (parse_probe_point): Recognize "?" optional suffix.
	* elaborate.cxx (derive_probes): Observe probe_point->optional.
	* staptree.h, staptree.cxx: Corresponding changes.
	* tapsets.cxx (never_derived_probe, never_builder): New classes.
	(register_standard_tapsets): Support "never" probe point.
	* testsuite/buildok/six.stp, parseok/five.stp: Modifed tests.

	* translate.cxx (emit_module_init): Format "-t" (benchmarking)
	cycle-time reports similarly to "-v" (verbose) times.

2006-06-02  David Smith  <dsmith@redhat.com>

	* .cvsignore: Added more files to ignore.

	* main.cxx (usage): Added exitcode parameter.
	(main): Improved a few error messages.  Also, when an error is
	given, stap now always exits with a status of 1.

	* testsuite/buildok/cmdline01.stp: New test.
	* testsuite/parseko/cmdline01.stp: Ditto.
	* testsuite/parseko/cmdline02.stp: Ditto.
	* testsuite/parseko/cmdline03.stp: Ditto.
	* testsuite/parseko/cmdline04.stp: Ditto.
	* testsuite/parseko/cmdline05.stp: Ditto.
	* testsuite/parseko/cmdline06.stp: Ditto.
	* testsuite/parseok/cmdline01.stp: Ditto.
	* testsuite/parseok/cmdline02.stp: Ditto.

2006-06-01  Josh Stone  <joshua.i.stone@intel.com>

	* tapsets.cxx (hrtimer_derived_probe::emit_interval): update
	API usage of hrtimers in preparation of getting exports from
	the kernel.
	(hrtimer_derived_probe::emit_probe_entries): ditto

2006-06-01  Li Guanglei <guanglei@cn.ibm.com>

	* parse.cxx, staptree.cxx, staptree.h, translate.cxx:
	add new function lket_trace_extra at script level
	* lket.5.in: Modified the description of backtrace in
	LKET

2006-05-29  Li Guanglei <guanglei@cn.ibm.com>

	* systemtap.spec.in: include lket-b2a in the rpm package

2006-05-27  Li Guanglei <guanglei@cn.ibm.com>

	* configure.ac: add conditional build of lket-b2a
	if glib2-devel is not found, just skips and gives
	a warning
	* Makefile.am:  add conditional build of lket-b2a
	* Makefile.in, configure: regenerated
	* runtime/lket/b2a/Makefile: deleted. Should be
	generated by configure

2006-05-26  Josh Stone  <joshua.i.stone@intel.com>

	* tapsets.cxx (build_blacklist): build the sets of blacklisted
	functions and function returns.  Manually added many __kprobes
	functions that should not be probed.
	(dwarf_query::dwarf_query): Call build_blacklist.
	(dwarf_query::blacklisted_p): Use blacklist sets.

2006-05-25  Josh Stone  <joshua.i.stone@intel.com>

	* parse.cxx (parser::scan_pp): Free memory for tokens that are
	thrown away in the preprocessing stage.
	* tapsets.cxx
	(dwarf_var_expanding_copy_visitor::visit_target_symbol):
	Free allocated memory when supressing target-variable errors

2006-05-25  David Smith  <dsmith@redhat.com>

	* testsuite/semok/twentyone.stp: New file.

2006-05-24  Frank Ch. Eigler  <fche@elastic.org>

	Pass 4 speedup.
	* tapsets.cxx (derived_probe::emit_common_header): New
	function, to emit code formerly inlined by
	emit_probe_prologue/epilogue.
	* translate.cxx (emit_common_header): Call it.
	* elaborate.h: Corresponding changes.

2006-05-24  David Smith  <dsmith@redhat.com>

	* elaborate.cxx (isglob): New function.
	(match_key::globmatch): New function.
	(match_node::find_and_build): Uses isglob() and
	match_key::globmatch() to provide support for wildcards such as
	"kernel.syscall.*read*" (Bugzilla #1928).
	* elaborate.h (match_key::globmatch): Added function declaration.
	* parse.cxx (parser::parse_probe_point): Collects one or more
	tokens into a single probe-point functor string.

	* testsuite/parseko/twentytwo.stp: New file.
	* testsuite/parseok/sixteen.stp: New file.

2006-05-24  David Smith  <dsmith@redhat.com>

	* testsuite/parseko/cmdlinearg01.stp: New file.
	* testsuite/parseko/cmdlinearg02.stp: New file.
	* testsuite/parseko/eighteen.stp: New file.
	* testsuite/parseko/foreachstmt01.stp: New file.
	* testsuite/parseko/foreachstmt02.stp: New file.
	* testsuite/parseko/foreachstmt03.stp: New file.
	* testsuite/parseko/foreachstmt04.stp: New file.
	* testsuite/parseko/foreachstmt05.stp: New file.
	* testsuite/parseko/forstmt01.stp: New file.
	* testsuite/parseko/forstmt02.stp: New file.
	* testsuite/parseko/forstmt03.stp: New file.
	* testsuite/parseko/forstmt04.stp: New file.
	* testsuite/parseko/functiondecl01.stp: New file.
	* testsuite/parseko/functiondecl02.stp: New file.
	* testsuite/parseko/functiondecl03.stp: New file.
	* testsuite/parseko/functiondecl04.stp: New file.
	* testsuite/parseko/functiondecl05.stp: New file.
	* testsuite/parseko/functiondecl06.stp: New file.
	* testsuite/parseko/functiondecl07.stp: New file.
	* testsuite/parseko/ifstmt01.stp: New file.
	* testsuite/parseko/ifstmt02.stp: New file.
	* testsuite/parseko/nineteen.stp: New file.
	* testsuite/parseko/preprocess01.stp: New file.
	* testsuite/parseko/preprocess02.stp: New file.
	* testsuite/parseko/preprocess03.stp: New file.
	* testsuite/parseko/preprocess04.stp: New file.
	* testsuite/parseko/preprocess05.stp: New file.
	* testsuite/parseko/preprocess06.stp: New file.
	* testsuite/parseko/preprocess07.stp: New file.
	* testsuite/parseko/preprocess08.stp: New file.
	* testsuite/parseko/preprocess09.stp: New file.
	* testsuite/parseko/probepoint01.stp: New file.
	* testsuite/parseko/probepoint02.stp: New file.
	* testsuite/parseko/probepoint03.stp: New file.
	* testsuite/parseko/seventeen.stp: New file.
	* testsuite/parseko/ternarystmt01.stp: New file.
	* testsuite/parseko/twenty.stp: New file.
	* testsuite/parseko/twentyone.stp: New file.
	* testsuite/parseko/whilestmt01.stp: New file.
	* testsuite/parseko/whilestmt02.stp: New file.

2006-05-24  Li Guanglei <guanglei@cn.ibm.com>

	* configure.ac: add lket.5 & runtime/lket/b2a
	* Makefile.am:  add lket & runtime/lket/b2a
	* aclocal.m4, Makefile.in, configure: regenerated
	* runtime/lket/b2a/*: a binary to ascii converter used
	to convert LKET's default binary trace data.
	* lket.5.in: add intro of lket-b2a converter.

2006-05-23  David Smith  <dsmith@redhat.com>

	* parse.cxx (parse_for_loop): Corrected error message.

2006-05-22  David Smith  <dsmith@redhat.com>

	* elaborate.cxx (find_and_build): Fixed issue #2643.  Wildcard
	code was being too optimistic.

2006-05-22  Li Guanglei <guanglei@cn.ibm.com>

	* lket.in.5: draft version of manpage for LKET
	* Makefile.in, configure, stap.1.in: add lket.in.5

2006-05-18  Frank Ch. Eigler  <fche@elastic.org>

	Organize "-t" output by script/parse level probes rather than
	derived-probes.
	* elaborate.cxx (derived_probe ctor): Remove name field setting.
	(alias_derived_probe): New class.
	(alias_expandion_builder::build): Create an instance of the above
	instead of parse-tree-level plain probe.
	* elaborate.h: Corresponding changes.
	(derived_probe::basest): Define.
	* staptree.cxx (probe ctor): Set new name field.
	* staptree.h (probe): Corresponding changes.
	(probe::basest): New field.
	* tapsets.cxx (emit_probe_prologue, emit_probe_entries):
	Switch to basest() probe name for Stat instance.
	(dwarf_derived_probe ctor): Stash away base probe.
	* translate.cxx (unparser::emit_probe): Remove index
	operand, just use probe name to generate symbols.
	(emit_module_init): Reorganize -t output in unregister functions.
	(translate_pass): Remove unparser::current_probenum field and all
	uses.
	* translate.h: Corresponding changes.

2006-05-18  Li Guanglei <guanglei@cn.ibm.com>

	* tapset/LKET/*: tracing tapsets of LKET
	* tapset/context.stp: add stp_pid() func
	* tapset/ppc64/syscalls.stp: add conditional preprocessing
	since sys64_time is removed from kernel >= 2.6.16

2006-05-18  Li Guanglei <guanglei@cn.ibm.com>

	* tapset/tskschedule.stp: deleted, merge into scheduler.stp
	* tapset/scheduler.stp:   incorporate tskschedule.stp
	* testsuite/buildok/tskschedule.stp: deleted, merge into
	  sched_test.stp
	* testsuite/buildok/sched_test.stp: incorporate tskschedule.stp

2006-05-17  Josh Stone  <joshua.i.stone@intel.com>

	* testsuite/buildok/sched_test.stp: test scheduler tapset
	* examples/small_demos/sched_snoop.stp: demo scheduler tapset

2006-05-18  Li Guanglei <guanglei@cn.ibm.com>

	* testsuite/buildok/ioscheduler.stp: testcase for ioscheduler.stp
	* testsuite/buildok/memory.stp:      testcase for memory.stp
	* testsuite/buildok/networking.stp:  testcase for networking.stp
	* testsuite/buildok/scsi.stp:        testcase for scsi.stp
	* testsuite/buildok/tskschedule.stp: testcase for tskschedule.stp

2006-05-18  Li Guanglei <guanglei@cn.ibm.com>

	* tapset/ioscheduler.stp: generic IO scheduler tapsets from LKET
	* tapset/memory.stp:      generic pagefault tapsets from LKET
	* tapset/networking.stp:  generic networking tapsets from LKET
	* tapset/scsi.stp:        generic scsi tapsets from LKET
	* tapset/tskschedule.stp: generic task scheduler tapsets from LKET
	* tapset/process.stp:     changes to process.exec alias

2006-05-16  David Smith  <dsmith@redhat.com>

	* parse.cxx (parser::parser): Added initializer for 'context'
	member variable.
	(tt2str): Added support for new tok_keyword type.
	(operator <<): Ignores keyword content when outputting error
	message.
	(lexer::scan): Recognizes keywords, such as 'probe', 'global',
	'function', etc. and classifies them as type 'tok_keyword'.  This
	causes keywords to become reserved so they cannot be used for
	function names, variable names, etc.
	(parser::parse): Changed tok_identifier to tok_keyword when looking
	for "probe", "global", or "function".  Also sets context member
	variable which remembers if we're in probe, global, function, or
	embedded context.
	(parser::parse_probe, parser::parse_statement)
	(parser::parse_global, parser::parse_functiondecl)
	(parser::parse_if_statement, parser::parse_delete_statement)
	(parser::parse_break_statement, parser::parse_continue_statement)
	(parser::parse_for_loop, parser::parse_while_loop)
	(parser::parse_foreach_loop, parser::parse_array_in): Looks for
	tok_keyword instead of tok_identifier.
	(parser::parse_probe_point): Allows keywords as part of a probe
	name, since "return" and "function" are keywords.
	(parser::parse_return_statement): Looks for tok_keyword instead of
	tok_identifier.  Make sure we're in function context.
	(parser::parse_next_statement): Looks for tok_keyword instead of
	tok_identifier.  Make sure we're in probe context.
	* parse.h: Added parse_context enum.  Added 'tok_keyword' to
	token_type enum.  Added parse_context 'context' member variable to
	parser class.
	* stap.1.in: Because the string() function has been removed,
	the 'string()' function reference has been changed to a 'sprint()'
	function reference.
	* stapex.5.in: Ditto.
	* stapfuncs.5.in: The description of the string() and hexstring()
	functions has been removed.
	* testsuite/buildok/context_test.stp: Calls to the string()
	function were converted to sprint() function calls.
	* testsuite/buildok/fifteen.stp: Ditto.
	* testsuite/buildok/nineteen.stp: Ditto.
	* testsuite/buildok/process_test.stp: Ditto.
	* testsuite/buildok/task_test.stp: Ditto.
	* testsuite/buildok/timestamp.stp: Ditto.
	* testsuite/buildok/twentyone.stp: Ditto.
	* testsuite/semok/args.stp: Ditto.
	* testsuite/semok/seven.stp: Ditto.
	* testsuite/buildok/fourteen.stp: Calls to log()/string() were
	converted to a call to printf().
	* testsuite/buildok/sixteen.stp: Ditto.
	* testsuite/buildok/thirteen.stp: Ditto.
	* testsuite/buildok/twentythree.stp: Ditto.
	* testsuite/buildok/twentytwo.stp: Ditto.
	* testsuite/buildok/seven.stp: Calls to the string()
	function were converted to sprint() calls.  Calls to the
	hexstring() function were converted to sprintf() calls.
	* testsuite/semok/eleven.stp: Ditto.
	* testsuite/buildok/seventeen.stp: Calls to log()/hexstring() were
	converted to a call to printf().
	* testsuite/semko/nineteen.stp: Ditto.
	* testsuite/parseok/three.stp: Because keywords are reserved, a
	variable named 'string' was renamed to 'str'.
	* testsuite/parseok/two.stp: Because keywords are reserved, a
	variable named 'global' was renamed to 'gbl'.
	* testsuite/transko/two.stp: Because the parser now checks for
	'next' and 'return' statement context, a 'next' statement was
	removed from a function and a 'return' statement was removed from
	a probe.

2006-05-15  Frank Ch. Eigler  <fche@elastic.org>

	* tapsets.cxx, translator.cxx (*): Designate more emitted
	functions as static.
	* translator.cxx (visit_print_format): Correct regression
	regression from two weeks ago.
	* stapfuncs.5.in: Tweak wording.  Deprecate returnval() in favour
	of retval().

2006-05-12  Thang P Nguyen  <thang.p.nguyen@intel.com>

	* testsuite/buildok/probefunc.stp: test probefunc()

2006-05-12  Frank Ch. Eigler  <fche@elastic.org>

	* stapfuncs.5.in: Clarify backtrace-related functions.

2006-05-11  David Smith  <dsmith@redhat.com>

	* tapset/ctime.stp: New file.

2006-05-09  Josh Stone  <joshua.i.stone@intel.com>

	* examples/small_demos/proc_snoop.stp: monitor all process events.
	* testsuite/buildok/task_test.stp: test compilation of all task
	functions.
	* testsuite/buildok/process_test.stp: test all process events and
	associated variables.

2006-05-09  Will Cohen  <wcohen@redhat.com>

	PR 2228
	* parse.h:
	* parse.cxx: Add << operator for struct source_loc.
	* translate.cxx (emit_module_init): Print location of probe in script.

2006-05-09  Li Guanglei <guanglei@cn.ibm.com>

	PR 2520
	* main.cxx: add -M option to stop merge per-cpu files in bulk mode
	* session.h: add merge member into systemtap_session
	* buildrun.cxx: generate stpd_cmd to stop merge per-cpu files if -M
	option is turned on by stap.

2006-05-08  Li Guanglei <guanglei@cn.ibm.com>

	PR 2627
	* elaborate.cxx: epilogue style alias expansion
	* parse.cxx: parse += alias definition
	* staptree.h: add epilogue_style member to probe_alias
	* stap.1.in: add the description of epilogue style alias
	* testsuite/parseok/fifteen.stp: testcase for epilogue style alias

2006-05-05  Roland McGrath  <roland@redhat.com>

	* configure.ac (build_elfutils): Pass CFLAGS to elfutils configure,
	editting out -Wall.
	* configure: Regenerated.

2006-05-05  Frank Ch. Eigler  <fche@elastic.org>

	PR 2643
	* testsuite/buildok/syscalls.stp: Take "-u" away again.
	* configure.ac, systemtap.spec.in: Bump version to 0.5.7.
	* configure: Regenerated.

2006-05-05  Frank Ch. Eigler  <fche@elastic.org>

	* configure.ac, systemtap.spec.in: Bump version to 0.5.6.
	* configure: Regenerated.

2006-05-05  Will Cohen  <wcohen@redhat.com>

	* small_demos/fileopen.stp: Shows use of target() to look at pid.
	* small_demos/rwtiming.stp: Shows per executable histograms of time
	spent in read and write system calls.

2006-05-05  Eugene Teo  <eteo@redhat.com>

	PR 2433
	* tapsets.cxx (dwarf_query::blacklisted_p): Extend the list of
	blacklisted .return probes to include "do_exit". Correct funcname
	typo for "sys_groupexit".
	* tapset/syscalls.stp: Remove .return probe aliases of never-
	returning syscall.exit and syscall.exit_group calls.

2006-05-05  David Smith  <dsmith@redhat.com>

	* translate.cxx (mapvar::exists): Added code for string array
	handling.  Otherwise, string array elements always exist.

2006-05-03  Josh Stone  <joshua.i.stone@intel.com>

	PR 2506
	* tapsets.cxx (dwarf_query::blacklisted_p): skip probes in .exit.*

2006-05-02  Will Cohen  <wcohen@redhat.com>

	* translate.cxx (emit_module_init): Move closing '}' inside #ifdef.

2006-05-02  Will Cohen  <wcohen@redhat.com>

	PR 2228
	* stap.1.in: Document "-t" option.
	* main.cxx (main): Add "-t" option for collecting timing information.
	* session.h (systemtap_session): Corresponding changes.
	* tapsets.cxx (emit_probe_prologue, emit_probe_epilogue,
	emit_probe_entries):
	* translate.cxx: (emit_common_header, emit_module_init,
	translate_pass): Add time collection of timing information.


2006-05-01  Frank Ch. Eigler  <fche@elastic.org>

	* translate.cxx (visit_print_format): Fix regression in
	"printf" pseudo-result initialization.

2006-04-30  Frank Ch. Eigler  <fche@elastic.org>

	PR 2610.
	* translate.cxx (c_unparser::visit_arrayindex, visit_stat_op):
	Detect empty aggregates consistently.
	(visit_print_format): Ditto.  Also detect errors due to
	argument evaluation.
	(translator_output::*): Add a flush before a failing assert,
	to produce more context when debugging.

2006-04-25  Frank Ch. Eigler  <fche@elastic.org>

	* Makefile.am: Removed "rpm" target.
	* Makefile.in, aclocal.m4: Regenerated.

2006-04-25  Frank Ch. Eigler  <fche@elastic.org>

	* elaborate.cxx (typeresolution_info::unresolved,invalid,
	mismatch): Print current function/probe name in error message.
	(semantic_pass_types): Pass sufficient information.
	* elaborate.h: Corresponding changes.

2006-04-25  Frank Ch. Eigler  <fche@elastic.org>

	PR 2427.
	* staptree.cxx (varuse_collecting_visitor::visit_embeddedcode):
	Support /* pure */ declaration.  Stop using __tvar_ naming hack.
	(v_c_u::visit_print_format): Mark sprint and sprintf as
	side-effect-free.
	(deep_copy_visitor::visit_print_format): Propagate raw_components.
	* stap.1.in: Document declaration.
	* elaborate.cxx (semantic_pass_opt2): Verbose message tweak.
	(dead_stmtexpr_remover): Extend for more aggressive optimization.
	* tapsets.cxx (dwarf,mark_var_expanding_copy_visotor): Add
	/* pure */ declaration to rvalue expansions.
	* tapset/*.stp: Added /* pure */ declarations to many functions.
	* testsuite/parseok/unparsers.stp: Propagate guru mode flag.
	* testsuite/buildok/twentyfour.stp: New test.

2006-04-24  Frank Ch. Eigler  <fche@elastic.org>

	PR 2599.
	* elaborate.cxx (visit_assignment): Tolerate null current_expr.
	* testsuite/semok/optimize.stp: Add relevant tests.

2006-04-23  Eugene Teo  <eteo@redhat.com>

	PR 2149
	* translate.cxx (mapvar::set): Test _stp_map_set_xx() for
	array overflows.

2006-04-23  Eugene Teo  <eteo@redhat.com>

	* small_demos/ansi_colors.stp: Add an example of using octal
	escape sequences to display all possible ansi colors.

2006-04-21  Eugene Teo  <eteo@redhat.com>

	PR 1326
	* translate.cxx (c_unparser::visit_binary_expression): Handle
	negative left and right shift count.

2006-04-21  Frank Ch. Eigler  <fche@elastic.org>

	PR 953
	* elaborate.h (derived_probe): Add field "name".  Stop passing
	"probe index" to other emit_* calls.
	(emit_probe_context_vars): New member function.
	* elaborate.cxx (derived_probe ctor): Generate unique name.
	* translate.cxx (*): Adapt to index->name.
	(emit_probe): Realize that probe locals only occur at nesting=0.
	* tapsets.cxx (*derived_probe::emit_*): Adapt to index->name.
	(mark_var_expanding_copy_visitor): New class to process $argN.
	(mark_derived_probe ctor): Call it.
	(mark_derived_probe::emit_probe_context_vars): Do it.
	* buildrun.cxx (compile_pass): Add more optional gcc verbosity.
	Add CFLAGS += -freorder-blocks.
	* testsuite/buildok/marker.stp: New test.

2006-04-19  Eugene Teo  <eteo@redhat.com>

	PR 2014
	* parse.cxx (lexer::scan): Added \[0-7]* case to preserve
	octal escape sequences.

2006-04-18  Martin Hunt  <hunt@redhat.com>

	* Makefile.am (install-data-local): Another try.

2006-04-18  Frank Ch. Eigler  <fche@elastic.org>

	PR 2220
	* translate.cxx (visit_statement): Tolerate 0 first argument.
	(visit_for_loop, visit_foreach_loop): Call it thusly for condition
	expression.
	(visit_embededcode, visit_block, visit_null_statement): Don't
	call visit_statement() at all.

2006-04-18  Martin Hunt  <hunt@redhat.com>

	* Makefile.am (install-data-local): Tweak previous fix.
	(install-data-local):

2006-04-18  Martin Hunt  <hunt@redhat.com>

	* Makefile.am (install-data-local): Rewrite. Set
	ownership and permissions for all files and directories
	under runtime and tapset. Restrict files to source code.

	* Makefile.in: Rebuilt.

2006-04-18  Eugene Teo  <eteo@redhat.com>

	PR 1341
	* main.cxx (main): Use TMPDIR instead of hard-coded /tmp.

2006-04-17  Frank Ch. Eigler  <fche@elastic.org>

	* tapsets.cxx (mark_derived_probe::emit_{de}registrations):
	Use cmpxchg to synchronize.

2006-04-12  Tom Zanussi  <zanussi@us.ibm.com>

	PR 2538
	* buildrun.cxx (compile_pass): Remove space
	between -I and runtime path.

2006-04-12  Martin Hunt  <hunt@redhat.com>

	PR 2497
	* translate.cxx (translate_pass): Don't
	reset STP_STRING_SIZE if it was already defined.
	Set it to 1024 by default.

2006-04-10  Martin Hunt  <hunt@redhat.com>

	* translate.cxx (visit_print_format): Call
	_stp_snprintf() instead of snprintf().

2006-04-09  Martin Hunt  <hunt@redhat.com>

	Add binary printf support.

	* elaborate.cxx (visit_print_format): Don't include
	conv_literal or conv_size  in components vector.
	Add conv_binary to switch statement.

	* translate.cxx (visit_print_format): Eliminate
	special cast to (long long) for pe_long because new
	vsnprintf uses int64_t.

	* staptree.h (struct print_format): Add conv_binary and conv_size.

	* staptree.cxx (components_to_string): Add conv_binary case.
	Add conv_size case.
	(string_to_components): Add cases for 'b' and 'n'

2006-04-08  Frank Ch. Eigler  <fche@elastic.org>

	* tapsets.cxx (resolve_prologue_endings): Rewrote.
	(resolve_prologue_endings2): Removed.

	* gen-stapmark.h: Emit a 0-arity marker.
	* stapmark.h: Regenerated for arities 0..6.

2006-04-04  Roland McGrath  <roland@redhat.com>

	* configure.ac: Bump version to 0.5.5.
	Require elfutils-0.120.
	* configure: Regenerated.
	* systemtap.spec.in: Likewise.

	* main.cxx (version): Use dwfl_version.

	* loc2c.c (array_stride): stride_size -> byte_stride

2006-04-04 Tom Zanussi  <zanussi@us.ibm.com>

	* stp_check: Change test for relay vs relayfs

2006-03-30  Martin Hunt  <hunt@redhat.com>

	* tapsets.cxx (dwarf_derived_probe::emit_registrations):
	Change maxactive so single-processor kernels using
	kretprobes don't get lots of dropped probes.

2006-03-30  Frank Ch. Eigler  <fche@elastic.org>

	PR 953, part 1
	* tapsets.cxx: (mark_derived_probe*): New classes.
	(register_standard_tapsets): Register kernel/module.mark() family.
	* stapmark.h: New header for static instrumentation markers.
	* gen-stapmark.h: New perl script to generate it.
	* elaborate.cxx (derived_probe ctor): Ignore null location*.

2006-03-29  Josh Stone  <joshua.i.stone@intel.com>

	* tapsets.cxx (hrtimer_derived_probe::*): creates a probe point
	based on the hrtimer APIs.
	* tapsets.cxx (hrtimer_builder::*):  parses the user's time-spec
	into a 64-bit nanosecond value, and calls the appropriate
	derived_probe.
	* tapsets.cxx (register_standard_tapsets): add hrtimer bindings
	* translate.cxx (translate_pass): add linux/random.h include,
	used for generating 64-bit random numbers for hrtimers.

2006-03-28  Martin Hunt  <hunt@redhat.com>

	* testsuite/buildok/syscall.stp: Update so
	it works again.

2006-03-16 Tom Zanussi  <zanussi@us.ibm.com>

	* configure.ac: Revert relayfs version check.
	* configure: Reverted.
	* translate.cxx (compile_pass): Remove relayfs include path.

2006-03-15 Tom Zanussi  <zanussi@us.ibm.com>

	* configure.ac: Add check for relayfs version.
	* configure: Regenerated.
	* stp_check.in: Remove bundled relayfs loading/compilation, add
	check for relay (vs relayfs).

2006-03-13  Josh Stone  <joshua.i.stone@intel.com>

	* safety/safety.py: Support IA64 disassembly matching.
	* safety/data/opcodes-ia64: new opcode rules for IA64.
	* safety/data/references: Add references used by example scripts
	when compiled for IA64.

2006-03-13  Frank Ch. Eigler  <fche@elastic.org>

	* translate.cxx (emit_globals): Tag globals, especially the locks,
	as __cacheline_aligned.

2006-03-09  Frank Ch. Eigler  <fche@elastic.org>

	* translate.cxx (emit_locks): Emit dummy references to unlock_ ...
	(emit_module_init): ... and probe_point.

2006-03-06  Frank Ch. Eigler  <fche@elastic.org>

	PR 2425
	* staptree.cxx (varuse_collecting_visitor::visit_embeddedcode):
	Realize that $var-setter functions have side-effects.
	* testsuite/transok/tval-opt.stp: New test.

2006-03-06  Martin Hunt  <hunt@redhat.com>

	* buildrun.cxx (run_pass): Add "-u username".
	* stapfuncs.5.in: Document system().

2006-03-06  Frank Ch. Eigler  <fche@elastic.org>

	* stapex.5.in: Use \[aq] for plain single quotes for encoding
	variation tolerance.

2006-03-03  Josh Stone  <joshua.i.stone@intel.com>

	* main.cxx (main): search forward for dashes in the kernel release,
	to work properly with release names with more than one dash.  Also
	* parse.cxx (eval_pp_conditional): ditto
	* tapsets.cxx (profile_derived_probe::profile_derived_probe): ditto
	* safety/safety.py (StaticSafety::__build_search_suffixes): ditto,
	and add copyright & GPL tag

	PR 2390
	* main.cxx (main): expand search path so that revision w.x.y.z
	searches w.x.y.z, w.x.y, and w.x.

2006-03-03  Frank Ch. Eigler  <fche@elastic.org>

	* tapset/indent.stp, indent-default.stp: New little tapset.
	* stapfuncs.5.in: Document it.
	* testsuite/buildok/indent.stp: Build it.

2006-02-27  Josh Stone  <joshua.i.stone@intel.com>

	* safety/*: Add a static safety checker.

2006-02-25  Frank Ch. Eigler  <fche@elastic.org>

	* translate.cxx (var::init): Don't crush string module_params.
	(emit_global_param): New function, forked out of emit_global,
	to put module_param calls at the bottom of C file.
	* translate.h: Corresponding changes.

2006-02-23  Frank Ch. Eigler  <fche@elastic.org>

	PR 1304
	* parse.cxx (lexer): Take systemtap_session argument.
	(lexer::scan): Support $1..$NNNN and @1...@NNNN expansion.
	* stap.1.in: Document this.
	* testsuite/semok/args.stp: New test.
	* translate.cxx (var::init, emit_global): Emit code to allow
	named module parameters to initialize global string/number scalars.
	* stap.1.in: Don't document this yet.

	PR 2334
	* main.cxx (main): Clarify "-v" option repeatibility.
	* stap.1.in: Ditto.

2006-02-23  Roland McGrath  <roland@redhat.com>

	* Makefile.am (AUTOMAKE_OPTIONS): New variable, set dist-bzip2.
	* Makefile.in: Regenerated.

2006-02-23  Martin Hunt  <hunt@redhat.com>

	PR 1989. Adds support for %p in printf
	* staptree.h (struct print_format): Add conv_unsigned_ptr.
	* staptree.cxx (components_to_string): Output 'p'
	for conv_unsigned_ptr.
	* elaborate.cxx (visit_print_format): Add case for
	conv_unsigned_ptr.

2006-02-23  Martin Hunt  <hunt@redhat.com>

	* Makefile.am (install-data-local): Create tapset/i686 and
	tapset/x86_64 directories. This fixes a problem where they
	were included, but had bad permissions.
	* Makefile.in: Rebuilt.

2006-02-22  Frank Ch. Eigler  <fche@elastic.org>

	* stapfuncs.5.in: Document get_cycles().
	* testsuite/buildok/timestamp.stp: Build it and its friends.

2006-02-22  Frank Ch. Eigler  <fche@elastic.org>

	PR 2293.
	* tapsets.cxx (emit_probe_epilogue): Emit early local_irq_save().
	(emit_probe_epilogue): ... and matching _restore().

	* main.cxx (main): Emit a "hello, I'm starting" message
	before pass 5 in verbose mode.

2006-02-17  Frank Ch. Eigler  <fche@elastic.org>

	* stapfuncs.5.in (cpu): Document contextinfo function.

2006-02-15  Frank Ch. Eigler  <fche@elastic.org>

	* translate.cxx (varlock*): Removed now unnecessary class.
	(aggregation_locks): Renamed field to aggregations_active.

2006-02-14  Frank Ch. Eigler  <fche@elastic.org>

	* stapfuncs.5.in: Document new queue_stats tapset.
	* elaborate.cxx (*): Put "while:" clarification messages before a
	thrown semantic error.
	* staptree.cxx (print_format::string_to_components): Correct
	parse of "%%" formatting element.

2006-02-07  Frank Ch. Eigler  <fche@elastic.org>

	* src/testsuite/buildok/syscalls.stp: Build with "-u" to build-test
	all auxiliary functions.
	* tapsets.cxx (dwarf_query::add_probe_point): Add some "-vv" output.

2006-02-07  Josh Stone  <joshua.i.stone@intel.com>

	PR 2068
	* tapsets.cxx (dwarf_query::blacklisted_p): add __switch_to
	to the blacklist for x86_64 architecture only.

2006-02-06  Will Cohen  <wcohen@redhat.com>

	* tapset/syscall2.stp: Correct opening comment typo.

2006-02-06  Will Cohen  <wcohen@redhat.com>

	* tapset/syscall2.stp: Correct closing comment typos.

2006-02-01  Frank Ch. Eigler  <fche@elastic.org>

	* testsuite/semko/one.stp: Make sure test case stays broken.

2006-02-01  Martin Hunt  <hunt@redhat.com>

	* stapfuncs.5.in: Document is_return(), returnval() and
	probefunc().
	* testsuite/buildok/syscall.stp: Basic syscall test.

2006-02-01  Frank Ch. Eigler  <fche@elastic.org>

	* configure.ac, systemtap.spec.in: Version 0.5.4.
	* configure: Regenerated.

2006-01-31  Josh Stone  <joshua.i.stone@intel.com>

	PR 2252
	* translate.cxx (translate_pass): Fix legacy definition of
	read_trylock.

2006-01-30  Frank Ch. Eigler  <fche@elastic.org>

	* main.cxx (main): Also print elapsed real time for each pass.

2006-01-27  Frank Ch. Eigler  <fche@elastic.org>

	* main.cxx: Make "-v" (verbose) flag a counter.
	* stap.1.in: Document this.
	* session.h: Corresponding changes.
	* {elaborate,buildrun,tapsets,translate}.cxx: Update all uses of
	verbose flag to compare it to sensible level for value of message.

2006-01-27  Frank Ch. Eigler  <fche@elastic.org>

	* main.cxx (main): In verbose mode, print user+sys times after
	each pass.
	* buildrun.cxx (compile_pass): Move success message back to main().

2006-01-26  Frank Ch. Eigler  <fche@elastic.org>

	PR 2060: lock elevation, mop-up
	* staptree.cxx (functioncall_traversing_visitor): Store a
	current_function pointer during traversal.
	(visit_embeddedcode): Use it to handle $target-synthesized functions.
	(varuse_collecting_visitor::visit_assignment): Correct l-lr typo.
	(visit_foreach_loop): Note added write on sorted foreach.
	(visit_delete_statement): Note as read+write.
	* staptree.h: Corresponding changes.
	* elaborate.cxx (dead_assignment_remover::visit_expr_statement):
	Correct stmt token after possible expression rewriting.
	* tapsets.cxx (visit_target_symbol): Create naming convention
	to recognize $target-synthesized functions.
	* translate.cxx (emit_locks, emit_unlocks): New functions to
	emit lock/unlock sequences at the outermost level of a probe.
	(emit_probe): Call them.
	(varlock_*): #if-0 out the lock code generation.  Later, these
	classes should be removed.
	(translate_pass): Emit read_trylock() kludge macro for old kernels.

2006-01-25  Frank Ch. Eigler  <fche@elastic.org>

	PR 2205, patch from <hiramatu@sdl.hitachi.co.jp>:
	* parse.cxx (scan): Correct EOF detection for %{ %} case.

2006-01-24  Frank Ch. Eigler  <fche@elastic.org>

	PR 2060 etc.
	* tapsets.cxx (visit_target_symbol): Tolerate failed resolution by
	letting target_symbol instance pass through to optimizer and
	type checker.
	* elaborate.cxx (semantic_pass_optimize): New family of functions and
	associated visitor classes.
	(visit_for_loop): Tolerate absent init/incr clauses.
	(semantic_pass): Invoke unless unoptimized (-u) option given.
	* main.cxx, session.h: Add support for flag.
	* staptree.cxx (visit_for_loop): Tolerate absent init/incr clauses.
	(traversing_visitor::visit_arrayindex): Visit the index expressions.
	(functioncall_traversing_visitor): New class.
	(varuse_tracking_visitor): New class.
	* staptree.h: Corresponding changes.
	* parse.cxx (parse_for_loop): Represent absent init/incr expressions
	with null statement pointer instead of optimized-out dummy numbers.
	* stap.1.in: Document optimization.
	* testsuite/{semko,transko}/*.stp: Added "-u" or other code to many
	tests to check bad code without optimizer elision.
	* testsuite/semok/optimize.stp: New test.

	* elaborate.cxx (unresolved, invalid, mismatch): Standardize error
	message wording.
	* stapfuncs.5.in: Tweak print/printf docs.
	* tapset/logging.stp: Remove redundant "print" auxiliary function,
	since it's a translator built-in.
	* testsuite/transok/five.stp: Extend test.
	* translate.cxx (emit_symbol_data): Put symbol table into a separate
	temporary header file, to make "-p3" output easier on the eyes.
	* buildrun.cxx (compile_pass): Eliminate test-mode support throughout.
	* main.cxx, session.h, translate.cxx: Ditto.
	* main.cxx (main): For last-pass=2 runs, print post-optimization ASTs.

2006-01-18  Josh Stone  <joshua.i.stone@intel.com>

	* tapsets.cxx (profile_derived_probe::emit_probe_entries): Setup
	c->regs properly in light of the emit_probe_prologue change.

2006-01-18  Josh Stone  <joshua.i.stone@intel.com>

	* translate.cxx (c_unparser::visit_foreach_loop): improved the error
	message when _stp_pmap_agg fails.

2006-01-18  Frank Ch. Eigler  <fche@elastic.org>

	* translate.cxx (c_unparser_assignment::visit_arrayindex):
	Eliminate dummy assignments for "<<<" code.

2006-01-17  Josh Stone  <joshua.i.stone@intel.com>

	PR 2156
	* testsuite/buildok/pmap_foreach.stp: Add test with sorting

2006-01-17  Josh Stone  <joshua.i.stone@intel.com>

	PR 2156
	* translate.cxx (c_unparser::visit_foreach_loop): Check the return
	value of _stp_pmap_agg() for NULL.

2006-01-17  Frank Ch. Eigler  <fche@elastic.org>

	* systemtap.spec.in: Remove explicit kernel-devel dependency,
	since some old kernel rpm builds don't virtual-provide it for
	e.g. smp, hugemem.

2006-01-17  Frank Ch. Eigler  <fche@elastic.org>

	PR 2142
	* translate.cxx (EXTRACTORS_PERMISSIVE): New experimental policy
	parameter.
	(c_unparser::visit_arrayindex, visit_print_format, visit_stat_op):
	Tolerate absent index (= NULL runtime return) in pmap.
	(*): Make semantic_error messages consistently lower case.
	* testsuite/buildok/iterate_histogram_buckets.stp: Note some missing
	functionality.

2006-01-17  Josh Stone  <joshua.i.stone@intel.com>

	* stap.1.in: Document the 'delete' operator.

2006-01-16  Roland McGrath  <roland@redhat.com>

	* systemtap.spec.in (elfutils_version): Require 0.119 now.
	* configure.ac, systemtap.spec.in: Version 0.5.3.
	* configure: Regenerated.

2006-01-16  Josh Stone  <joshua.i.stone@intel.com>

	PR 2140
	* translate.cxx (mapvar::del): Add ability to delete an indexed stat
	from (p)maps.
	(delete_statement_operand_visitor::visit_symbol): Add ability to
	delete entire pmaps and scalars.
	(delete_statement_operand_tmp_visitor): Add a special tmpvar visitor
	to parallel delete_statement_operand_visitor.
	(c_tmpcounter::visit_delete_statement): Invoke the new visitor.
	* testsuite/buildok/delete.stp: Also test scalar deletes.
	* vim/syntax/stap.vim: Recognize 'delete' operator.

2006-01-15  Frank Ch. Eigler  <fche@elastic.org>

	PR 2148
	* translate.cxx (MAXERRORS): Actually the max should be 0, so first
	error aborts session.

2006-01-13  Frank Ch. Eigler  <fche@elastic.org>

	* main.cxx (main): Suppress "Try again with -v" message if already
	verbose.

2006-01-13  Frank Ch. Eigler  <fche@elastic.org>

	* translate.cxx (c_unparser:getmap): Correct exception throwing typo.

2006-01-12  Josh Stone  <joshua.i.stone@intel.com>

	PR 2056
	* translate.cxx (c_unparser::aggregation_locks): Keeps track of
	foreach's locks on pmaps to avoid extra aggregation.
	(c_unparser::visit_foreach_loop): Set aggregation_locks appropriately.
	(c_unparser::load_aggregate, mapvar::call_prefix, mapvar::get):
	Use a new parameter to indicate that we should read from the
	already-aggregated map rather than the full pmap..
	(c_unparser::visit_arrayindex c_unparser::visit_print_format,
	c_unparser::visit_stat_op): Use aggregation_locks to avoid taking a
	lock and aggregating the pmap.
	(c_unparser::emit_map_type_instantiations): To read from a pmap's
	aggregated map, we need to include map-gen.c for the _stp_map_*
	functions.
	(c_unparser::obtained_locks, varlock::varlock, varlock::~varlock):
	Add simple static checking to detect incompatible nested locks during
	translation, and flag it as an error.

2006-01-11  Josh Stone  <joshua.i.stone@intel.com>

	PR 2140
	* testsuite/buildok/delete.stp: Test correct compilation of the
	'delete' operator for all "legal" variations.

2006-01-11  Frank Ch. Eigler  <fche@elastic.org>

	* translate.cxx (MAXERRORS): Oops, set back to intended default of 1.

2006-01-10  Frank Ch. Eigler  <fche@redhat.com>

	PR 1972.
	* tapsets.cxx (var_expanding_copy_visitor::visit_target_symbol):
	Produce error message for $var access within .return probes.
	* testsuite/semko/thirtyfour.stp: New test.

2006-01-10  Frank Ch. Eigler  <fche@redhat.com>

	PR 2060.
	* buildrun.cxx (compile_pass): Add "V=1" to kbuild if verbose.
	* translate.cxx (translator_output): For output-file constructor,
	set an explicit output buffer.
	(emit_module_init, emit_module_exit): Reorganize output, to spit
	each individual probe registration/deregistration blurb into a
	separate function.
	* translate.h: Corresponding changes; set default buffer size to 8K.
	* translate.cxx, tapsets.cxx: Replace "endl" by buffer-friendly "\n"
	throughout code generation routines.

2006-01-09  Frank Ch. Eigler  <fche@redhat.com>

	* HACKING: Extend guidelines for tapset testing.

2006-01-06  Will Cohen  <wcohen@redhat.com>

	* Makefile.am (gcov,lcov): Don't remove .gcno .gcda files.
	* Makefile.am (gcov): Fix to report data when tests fail.
	* Makefile.am (lcov): New rule to generate html coverage data.
	* Makefile.in: Regenerated.

2006-01-05  Josh Stone  <joshua.i.stone@intel.com>

	PR 2056
	* translate.cxx (var::~var, var::hist, var::buckets): make these
	methods virtual, so we can use polymorphism.
	(mapvar::hist, mapvar::buckets):  Override the corresponding var
	methods to handle pmaps correctly.
	(c_unparser::visit_arrayindex, c_unparser::visit_print_format): Make
	use of the new polymorphic behavior of var & mapvar when dealing with
	histogram data.
	* testsuite/buildok/pmap_foreach.stp: Add tests to check histogram
	accesses with for/foreach.

2006-01-04  Frank Ch. Eigler  <fche@elastic.org>

	PR 2057.
	* translate.cxx (c_unparser_assignment::visit_arrayindex): Don't take
	write lock around pmap accumulation.

2006-01-04  Will Cohen  <wcohen@redhat.com>

	* testsuite/buildok/printf.stp: Improve test coverage.

2006-01-03  Frank Ch. Eigler  <fche@redhat.com>

	* tapsets.cxx (emit_deregistration): Fix bad thinko on loop nesting.

2006-01-03  Frank Ch. Eigler  <fche@redhat.com>

	PR 1144, 1379
	* tapsets.cxx (emit_probe_prologue, _epilogue): New routines.
	Call from existing derived_probe spots.  Implement soft errors in
	epilogue code.  Implement reentrancy detection in prologue code.
	(dwarf_derived_probe::emit_deregistration): Add kprobes layer
	"nmissed" to skipped_count.
	* translate.cxx (varlock): Use nsleep(TRYLOCKDELAY) in lock
	contention loop.
	(emit_module_exit): Report number of soft errors and skipped probes.
	(emit_function, _probe): Add __restrict__ marker to context pointer.
	(translate_pass): Define new MAXTRYLOCK, TRYLOCKDELAY, MAXERRORS,
	MAXSKIPPED parameters.
	* tapset/logging.stp (error): Don't stp_error, just set context state.
	* stap.1.in, stapfuncs.5.in: Document soft errors.
	* elaborate.h: Corresponding changes.

2005-12-23  Kevin Stafford  <krstaffo@us.ibm.com>

	* tapset/2.6.9-20.ELsmp/syscalls.stp: added kernel
	version tapset
	* tapset/2.6.9-20.ELsmp/i686/syscalls.stp: added kernel
	version arch specific tapset
	* tapset/doc/discrepancies.txt: log of kernel version
	discrepancies.

2005-12-22  Roland McGrath  <roland@redhat.com>

	* configure.ac: Pass LDFLAGS to elfutils configure to force DT_RUNPATH.
	* configure: Regeneraed.

2005-12-21  Josh Stone  <joshua.i.stone@intel.com>

	PR 2056
	* translate.cxx (itervar::next): emit different code for pmaps

2005-12-21  Frank Ch. Eigler  <fche@elastic.org>

	* loc2c.h: Add __attribute__ defeating code for g++ 3.3 compatibility.

2005-12-20  Josh Stone  <joshua.i.stone@intel.com>

	* vim/filetype.vim: defines *.stp files as SystemTap scripts
	* vim/ftplugin/stap.vim: sets the comment styles
	* vim/indent/stap.vim: enables simple auto-indenting
	* vim/syntax/stap.vim: defines syntax highlighting

2005-12-19  Roland McGrath  <roland@redhat.com>

	* configure.ac, systemtap.spec.in: Version 0.5.2.
	* configure: Regenerated.

2005-12-17  Roland McGrath  <roland@redhat.com>

	* staptree.h: #include <cassert> here.

2005-12-14  Kevin Stafford  <krstaffo@us.ibm.com>

	* tapset/2.6.14/syscalls.stp: Added 2.6.14 syscalls to tapset.
	* 2.tapset/6.14/i686/syscalls.stp: Added i386 arch specific syscalls
	to tapset for kernel 2.6.14.
	* tapset/2.6.9-24.ELsmp/syscalls.stp: Added 2.6.9-24.ELsmp syscalls.
	* tapset/2.6.9-24.ELsmp/x86_64/syscalls.stp: Added x86_64 arch
	specific syscalls to tapset for kernel 2.6.9-24.ELsmp.
	* tapset/system_calls.stp: File removed.

2005-12-14  Martin Hunt  <hunt@redhat.com>

	* tapset/system_calls.stp (epoll.ctl): Temporarily remove
	references to $op and $event because gcc 4.0.2 can't
	find them.
	(epoll.wait): Ditto for $maxevents.

2005-12-13  Frank Ch. Eigler  <fche@redhat.com>

	* tapsets.cxx (var_expanding_copy_visitor::visit_target):
	Transcribe token pointer to synthesized functiondecl.

2005-12-12  Josh Stone  <joshua.i.stone@intel.com>

	* tapset/context.stp
	(execname,pid,tid,ppid,pexecname,gid,egid,uid,euid): Removed
	in_interrupt checks and other pointer checks.  We now operate on
	the assumption that "current" and its related data are always
	valid.
	* tapsets.cxx (profile_derived_probe::*,profile_builder::build):
	Do kernel version checks at translation time, using the same
	internal mechanisms as the preprocessor - a la %( kernel_v <
	"2.6.10" %? ... %: ... %)

2005-12-12  Kevin Stafford  <krstaffo@us.ibm.com>

	* main.cxx (main): Added arch directory to the existing
	kernel-version-sensitive search path.

2005-12-12  Frank Ch. Eigler  <fche@redhat.com>

	* translate.cxx (translate_pass): Emit #include <linux/profile.h>.

2005-12-12  Will Cohen  <wcohen@redhat.com>

	* tapset/logging.stp (function_exit): Make sure systemtap probes
	stop collection additional data.

2005-12-12  Frank Ch. Eigler  <fche@redhat.com>

	Fix parse tree pretty-printer.
	* staptree.h (print_format): Add raw_components field.
	* parse.cxx (parse_symbol): Set it.
	* staptree.cxx (lex_cast_qstring): Copy it here too.
	(binary_expression::print): Add a space around operator, due to
	lexical ambiguity (expr % paren-expr) vs %( preprocessor op.
	(array_in:: foreach_loop:: arrayindex::print): Print base as indexable.
	(print_format::string_to_components): Use parse_error, not semantic.
	(print_format::print): Properly quote formatting string.  Print
	histogram argument.
	* translate.cxx (visit_print_format): Properly quote formatting string.
	(varlock): Reword lock timeout error message.
	* testsuite/buildok/printf.stp: Add some quoting troublemakers.
	* testsuite/parseok/unparser.stp: New file.

2005-12-11  Roland McGrath  <roland@redhat.com>

	* configure.ac: Bump version to 0.5.1 for test builds.
	* systemtap.spec.in: Remove ExclusiveArch.
	* configure: Regenerated.

	PR 1916
	* configure.ac: Grok --with-elfutils.
	* Makefile.am [BUILD_ELFUTILS] (install-elfutils, stamp-elfutils):
	New targets.
	[BUILD_ELFUTILS] (stap_LDFLAGS, stap_LDFLAGS): Add flags
	to point at local elfutils build.
	[BUILD_ELFUTILS] (BUILT_SOURCES): Add stamp-elfutils.
	[BUILD_ELFUTILS] (stap_DEPENDENCIES): New variable.
	[BUILD_ELFUTILS] (lib-elfutils/libdw.so): New target.
	[BUILD_ELFUTILS] (install-exec-local): Depend on install-elfutils.
	(loc2c_test_LDADD): Set this to $(stap_LDADD).
	(loc2c_test_CPPFLAGS, loc2c_test_LDFLAGS): New variables.
	* Makefile.in: Regenerated.
	* compile: New file from automakeland.
	* systemtap.spec.in (elfutils_version): Require 0.118 or later.
	[bundled_elfutils]: Remove old hacks for building elfutils, and rely
	on configure --with-elfutils instead.

	* Makefile.am (pkglibexecdir): New variable.
	(AM_CPPFLAGS): Use it.
	(pkglibexec_PROGRAMS): Set this instead of noinst_PROGRAMS with stpd.
	(pkglibexec_SCRIPTS, CLEANFILES): New variables.
	(install-exec-local): Target removed.
	* runtest.sh: Set LD_LIBRARY_PATH when lib-elfutils is in use.

	* loc2c-test.c (get_location): Fix function name in error message.

2005-12-09  Graydon Hoare  <graydon@redhat.com>

	* elaborate.cxx (alias_expansion_builder::build): Fix comment typo.
	* tapsets.cxx (symbol_cache): New class.
	(dwflpp::cache): Add cache.
	(dwflpp::pattern_limited_cus): New member.
	(dwflpp::pattern_limited_funcs): New member.
	(dwflpp::limit_search_to_function_pattern): New method.
	(dwflpp::iterate_over_cus): Modify to use cached, limited sets.
	(dwflpp::iterate_over_functions): Likewise.
	(dwarf_builder::user_dw): New member.
	(dwarf_builder::kern_dw): New member.
	(dwarf_builder::~dwarf_builder): Add dtor.
	(query_module): Call dwflpp::limit_search_to_function_pattern.
	(dwarf_builder::build): Initialize persistent dwflpp members on demand.

2005-12-08  Graydon Hoare  <graydon@redhat.com>

	* translate.cxx (delete_statement_operand_visitor::visit_arrayindex):
	Prohibit deleting histogram buckets.
	(c_tmpcounter::visit_array_in): Direct to visit_arrayindex.
	(c_unparser::visit_array_in): Likewise.

	* testsuite/buildok/histogram_operator_in.stp: New test.

2005-12-08  Frank Ch. Eigler  <fche@elastic.org>

	PR 1937
	* buildrun.cxx (run_pass): Pass new "-d PID" option to stpd.
	Set SIGHUP to SIG_IGN too.

2005-12-07  Graydon Hoare  <graydon@redhat.com>

	* staptree.cxx (traversing_visitor::visit_foreach_loop): Visit
	the base indexable of the foreach loop.

	* translate.cxx (c_tmpcounter::visit_foreach_loop): Implement
	histogram bucket iteration arm.
	(c_unparser::visit_foreach_loop): Likewise.
	(c_tmpcounter::visit_arrayindex): Fix typo.

	* testsuite/buildok/iterate_histogram_buckets.stp: New test.

2005-12-07  Martin Hunt  <hunt@redhat.com>

	* translate.cxx (mapvar::fini): Use _stp_pmap_del() on pmaps.
	(emit_global): For pmaps, use "PMAP" instead of "MAP".

2005-12-06  Frank Ch. Eigler  <fche@elastic.org>

	PR 1934.
	* tapsets.cxx (resolve_prologue_endings2): Add new heuristic for
	tail-call optimized functions.
	(query_func_info): Make somewhat less verbose.

2005-12-06  Graydon Hoare  <graydon@redhat.com>

	* translate.cxx (visit_print_format): Explicitly Cast int64_t
	(pe_long) args to (long long) in generated code, for portability.

2005-12-05  Frank Ch. Eigler  <fche@elastic.org>

	* *.cxx: Add <cassert> #include as needed.

2005-12-02  Graydon Hoare  <graydon@redhat.com>

	* elaborate.cxx (mutated_var_collector): Forward
	traversal portion of calls to base class.
	(mutated_var_collector::visit_arrayindex): Resolve
	arrayindex-into-histogram expression as pe_long.
	(typeresolution_info::visit_print_format): Traverse
	into histogram if present.

	* parse.cxx (parse_symbol): Handle parse ambiguity surrounding
	print(@hist_op(...)[...]).

	* staptree.cxx (traversing_visitor::visit_arrayindex): Visit
	base member of arrayindex.

	* translate.cxx (c_unparser::histogram_index_check): New method.
	(var::hist): Fix bug.
	(var::buckets): New method.
	(stmt_expr::stmt_expr): Print with newline.
	(c_unparser::load_map_indices): Handle indexing-histogram case.
	(c_tmpcounter::visit_arrayindex): Likewise.
	(c_unparser::visit_arrayindex): Likewise.
	(c_tmpcounter_assignment::visit_arrayindex): Throw error when
	user attempts to write to histogram bucket.
	(c_unparser_assignment::visit_arrayindex): Likewise.

	* testsuite/buildok/print_histogram_entry.stp: New test.

2005-12-02  Frank Ch. Eigler  <fche@elastic.org>

	* configure.ac: Bump version number.
	* stap.1.in: Document some of the new print/stats stuff.
	* configure: Regenerated.
	* systemtap.spec.in: Enable ia64 and ppc builds.

2005-12-01  Frank Ch. Eigler  <fche@elastic.org>

	PR 1944 improved hack.
	* translator.cxx (c_tmpcounter::visit_block): New routine, allows
	overlay of sequential statements' temporaries within context.

2005-12-01  Frank Ch. Eigler  <fche@redhat.com>

	PR 1944 quick hack.
	* translator.cxx (translate_pass): Reduce default MAXNESTING to 10.
	(emit_module_init): Add a paranoid check against oversize contexts.
	* stap.1.in: Document MAXNESTING change.

2005-11-30  Frank Ch. Eigler  <fche@redhat.com>

	PR 1276
	From Josh Stone <joshua.i.stone@intel.com>:
	* tapsets.cxx (profile_derived_probe, profile_builder,
	register_standard_tapsets): Support timer.profile variety.
	* stapprobes.5.in: Document it.
	* testsuite/builok/fourteen.stp: Test its buildability.

2005-11-28  Graydon Hoare  <graydon@redhat.com>

	* translate.cxx (var::assert_hist_compatible): New method.
	(var::hist): New method.
	(c_unparser::load_aggregate): New method.
	(hist_op_downcaster): Remove, it was a mistake.
	(expression_is_hist_op): Likewise.
	(c_tmpcounter::visit_print_format): Implement print(@hist(...)).
	(c_unparser::visit_print_format): Likewise.

	* staptree.h (struct print_format): Add optional hist_op* member.
	* staptree.cxx (traversing_visitor::visit_functioncall): Visit
	hist_op if present in print_format.
	(deep_copy_visitor::visit_print_format): Likewise.

	* parse.cxx (parse_symbol): Special case to consume print(@hist(...)).

	* elaborate.cxx (typeresolution_info::visit_arrayindex): Fix type inference bug.
	(typeresolution_info::visit_foreach_loop): Likewise.

	* testsuite/buildok/print_histograms.stp: New test.

2005-11-28  Frank Ch. Eigler  <fche@redhat.com>

	* translate.cxx (c_tmpcounter_assignment::visit_symbol): Don't
	emit unused temporary into context.  Saves mucho space with strings.

2005-11-27  Roland McGrath  <roland@redhat.com>

	* loc2c.c (location_from_address): Diagnose null FB_ATTR specially.

	* loc2c.c (location_from_address): Fix function name in error message.

2005-11-27  Frank Ch. Eigler  <fche@elastic.org>

	* loc2c.c (location_from_address): Tolerate errors with NULL *input.

2005-11-26  Roland McGrath  <roland@redhat.com>

	PR 1868.
	* loc2c.c (struct location): Move frame_base member out of the union.
	(alloc_location): Initialize it.
	(new_synthetic_loc, translate, location_from_address): Update uses.
	(emit_loc_value): Don't handle frame_base here.
	(c_emit_location): Do it here instead.
	(translate): Track USED_DEREF separately for each piece.
	Use a temporary struct when allocating a new piece, letting
	a pending loc_address piece finish up first.

	* loc2c-test.c (main): Free SCOPES at end.
	(handle_variable): Free POOL at end.

	* loc2c.c (translate): Initialize LOC->address.used_deref at start.

2005-11-25  Frank Ch. Eigler  <fche@elastic.org>

	PR 1336.
	* tapsets.cxx (translate_final_fetch_or_store): Remove apparently
	unnecessary check.
	* testsuite/transok/ten.stp: New test for void* integerification.

2005-11-24  Frank Ch. Eigler  <fche@redhat.com>

	PR 1903
	* parse.cxx (eval_pp_conditional): Support %( arch == "i686" %) form.
	* stap.1.in: Document it.
	* testsuite/parseok/fourteen.stp: Test it.
	* session.h (architecture): New field.
	* main.cxx (main): Initialize it.

2005-11-24  Frank Ch. Eigler  <fche@redhat.com>

	PR 1917
	* translate.cxx (emit_common_header, emit_module_init,
	emit_module_exit): Switch context array to per-cpu kmalloc variant.
	* tapsets (*::emit_probe_entires): Use per_cpu_ptr() for my context.

2005-11-23  Graydon Hoare  <graydon@redhat.com>

	* elaborate.h (get_symbol_within_expression): Make visible.
	* elaborate.cxx (get_symbol_within_expression): Make non-static.
	(stat_decl_collector): New struct.
	(semantic_pass_stats): New semantic pass.
	(semantic_pass): Call it.
	(semantic_pass_symbols): Remove collection of statistic_decls from files.
	(visit_stat_op): Only fail if inferred type is not pe_long.

	* parse.cxx (parser::parse): Don't pass per-file statistic_decl
	into parse_global.
	(parser::parse_global): Don't parse global statistic_decls,
	they're obsolete.
	* parse.hh (parser::parse_global): Adjust signature to match.

	* session.h (statistic_decl::operator==): New method.

	* staptree.h (print_format::is_empty): New method.
	(stapfile::stat_decls): Remove field.
	* staptree.cxx (string_to_components): Fix bugs in format-string
	parser.

	* translate.cxx (var): Make private fields protected.
	(var::init): Support HIST_NONE stats.
	(aggvar): New struct.
	(mapvar::is_parallel): New method.
	(mapvar::call_prefix): Use it.
	(mapvar::calculate_aggregate): New method.
	(mapvar::fetch_existing_aggregate): New method.
	(mapvar::get): Support pe_stats.
	(mapvar::init): Use is_parallel(), and support HIST_NONE.
	(itervar::itervar): Only fault on pe_unknown.
	(itervar::start): Use mapvar::is_parallel and
	mapvar::fetch_existing_aggregate.
	(emit_map_type_instantiations): Include alloc.c before pmap-gen.c.
	Include pmap-gen.c for pe_stats maps.
	(c_unparser::gensym_aggregate): New method.
	(c_unparser::visit_foreach_loop): Handle mapvar::is_parallel case.
	(arrayindex_downcaster): New struct.
	(expression_is_arrayindex): New function.
	(c_tmpcounter::visit_stat_op): New method.
	(c_unparser::visit_stat_op): Implement.
	(c_unparser::visit_hist_op): Add commentary, still not implemented.

	* testsuite/buildok/stat_{insert,extract}.stp: New tests.
	* testsuite/semok/ten.stp: Correct for changes to global declarations.
	* testsuite/semko/*.stp: Likewise.

2005-11-21  Roland McGrath  <roland@redhat.com>

	* loc2c.c (c_translate_location): Take Dwarf_Op vector as argument
	directly, not Dwarf_Attribute.
	* loc2c.h: Update decl.
	* loc2c-test.c (get_location): New function.
	(handle_variable): Use it.
	* tapsets.cxx (dwflpp::translate_location): New method.
	(dwflpp::translate_components, dwflpp::literal_stmt_for_local): Use it.

2005-11-21  Frank Ch. Eigler  <fche@elastic.org>

	PR 1276
	From Josh Stone <joshua.i.stone@intel.com>:
	* tapsets.cxx (timer_derived_probe, timer_builder,
	register_standard_tapsets): Support timer.ms() variety.
	* stapprobes.5.in: Document it.
	* testsuite/builok/fourteen.stp: Test its buildability.

2005-11-18  Martin Hunt  <hunt@redhat.com>

	PR 1837
	* testsuite/buildko/one.stp: Replace printk.
	* testsuite/buildok/one.stp: Ditto.
	* testsuite/buildok/two.stp: Ditto.
	* testsuite/semko/fifteen.stp: Ditto.
	* testsuite/semko/fourteen.stp: Ditto.
	* testsuite/semko/thirteen.stp: Ditto.
	* testsuite/transok/eight.stp: Ditto.
	* testsuite/transok/seven.stp: Ditto.
	* testsuite/transok/six.stp: Ditto.

	* tapsets.cxx (*::emit_probe_entries): Replace printk() calls
	with _stp_warn().

	* stap.1.in: Replace printk with printf in example.

	* stapfuncs.5.in: Remove docs for printk and add for
	print and printf.

	* tapset/logging.stp (printk): Deleted.

2005-11-13  Graydon Hoare  <graydon@redhat.com>

	* staptree.h (struct indexable): New struct.
	(classify_indexable): New function.
	(classify_const_indexable): New function.
	(struct symbol): Implement indexable.
	(struct arrayindex): Take indexable as base.
	(struct foreach_loop): Take indexable as base.
	(struct print_format): New struct.
	(enum stat_component_type): New enum.
	(struct stat_op): New struct.
	(enum historgram_type): New enum.
	(struct hist_op): New struct.
	(struct visitor)
	(struct traversing_visitor)
	(struct throwing_visitor)
	(struct deep_copy_visitor): Add new visitor methods.
	(require): Specialize for indexable*.

	* staptree.cxx (print_format::*)
	(stat_op::*)
	(hist_op::*)
	(indexable::*)
	(traversing_visitor::*)
	(throwing_visitor::*)
	(deep_copy_visitor::*)
	(classify_indexable)
	(classify_const_indexable): Implement
	(deep_copy_visitor::*): Update to use indexables.

	* parse.h (parser::parse_indexable): New method.
	(parser::parse_hist_op_or_bare_name): New method.

	* parse.cxx (lexer::scan): Accept @ in identifiers.
	(parser::parse_array_in)
	(parser::parse_foreach_loop): Call parse_indexable.
	(parser::parse_hist_op_or_bare_name): Implement.
	(parser::parse_indexable): Implement.
	(parser::parse_symbol): Accept printf, stat_ops, hist_ops.

	* elaborate.h (struct typeresolution_info): Add methods for
	visiting print_format, stat_op, hist_op.

	* elaborate.cxx (symbol_fetcher): New class.
	(get_symbol_within_expression): New function.
	(get_symbol_within_indexable): New function.
	(mutated_var_collector): Replace mutated_map_collector.
	(no_var_mutation_during_iteration_check): Replace
	no_map_mutation_during_iteration_check.
	(semantic_pass_vars): Replace semantic_pass_maps.
	(semantic_pass): Update call accordingly.
	(symresolution_info::*) Add new visitors, teach about indexables
	(typeresolution_info::*) Likewise.

	* translate.cxx
	(c_unparser::getiter): Take symbol, not foreach_loop.
	(c_unparser::*) Add new visitors, teach about indexables.
	(c_tmpcounter::*)
	(delete_statement_operand_visitor::visit_arrayindex)
	(c_tmpcounter_assignment::*)
	(c_unparser_assignment::*): Likewise.
	(hist_op_downcaster): New struct.
	(expression_is_hist_op): New function.

	* testsuite/buildok/printf.stp: New test for print_format.

2005-11-10  Frank Ch. Eigler  <fche@elastic.org>

	* translate.cxx (c_unparser::visit_array_in, visit_arrayindex):
	Finish adapting to PR 1275 by switching back to read locks.

2005-11-09  Martin Hunt  <hunt@redhat.com>

	* translate.cxx: New API uses HIST_LOG and HIST_LINEAR
	instead of HSTAT_LOG and HSTAT_LINEAR.

2005-11-09  Frank Ch. Eigler  <fche@elastic.org>

	Reported by Guang Lei Li <liguangl@cn.ibm.com>:
	* tapset/context.stp (pid,ppid,tid): Correctly pick tgid vs pid.
	* testsuite/buildok/context_test.stp: Print out tid() too.

2005-11-08  Frank Ch. Eigler  <fche@redhat.com>

	* tapsets.cxx (blacklisted_p): Tolerate NULL filename parameter.
	* src/testsuite/semok/twenty.stp: New test to enumerate everything
	dwarfly probeable.

2005-11-08  Frank Ch. Eigler  <fche@redhat.com>

	* translate.cxx (c_unparser::visit_foreach_loop): With PR 1275
	done, add back read lock around foreach loop.  Add a write lock
	around preceding sort operation.  Leave a race condition window. :-(

2005-11-08  Frank Ch. Eigler  <fche@redhat.com>

	* translate.cxx (mapvar::exists): Correct some more.

2005-11-08  Frank Ch. Eigler  <fche@redhat.com>

	Patch from "Mao, Bibo" <bibo.mao@intel.com>
	* translate.cxx (mapvar::exists): Correct 64-bit type mismatch.

2005-11-08  Frank Ch. Eigler  <fche@redhat.com>

	* tapsets.cxx (blacklisted_p): Add blacklist for some .return
	probes to kludge around bug #1345.
	* tapset/system_calls.stp: Add some %( %? %) conditionals to
	get closer to using tapset on 2.6.9 kernel.

2005-11-07  Frank Ch. Eigler  <fche@redhat.com>

	PR 1828.
	* tapsets.cxx (blacklisted_p): New function.  Add a few blacklist
	entries.
	* testsuite/semko/thirtythree.stp: New test.

2005-11-07  Frank Ch. Eigler  <fche@redhat.com>

	* testsuite/buildok/twentytwo.stp: Add another test for PR 1271.

2005-11-04  Frank Ch. Eigler  <fche@redhat.com>

	* tapsets.cxx (dwarf_derived_probe::emit_registrations): Add
	possible kprobe address prechecking logic.  Set kretprobes
	maxactive to zero.
	* translate.cxx (emit_module_init): Set a more helpful default
	probe_point value for use in registration errors.  Exit properly
	after registration failure of probe #0.

2005-11-04  Roland McGrath  <roland@redhat.com>

	* tapsets.cxx (add_probe_point): Use dwfl_module_relocation_info to
	get symbol name when dwfl_module_relocations has the info.

2005-11-03  Roland McGrath  <roland@redhat.com>

	* tapsets.cxx (add_probe_point): Use explicit test with assignment in
	while condition.

2005-11-03  Frank Ch. Eigler  <fche@elastic.org>

	PR 1329.
	* tapsets.cxx (dwarf_query::add_probe_point): Look up section name
	containing given address.  Skip request if it came from .init.*.
	* testsuite/semko/thirtytwo.stp: New test.

2005-11-02  Martin Hunt  <hunt@redhat.com>

	* Makefile.am (EXTRA_DIST): Add session.h.
	* Makefile.in: Regenerated.

2005-11-01  Frank Ch. Eigler  <fche@elastic.org>

	Sound advice from <drepper@redhat.com>:
	* configure.ac: Undo last change.
	* configure.ac: Unregenerated.
	* parse.cxx: Use glibc strverscmp function instead of rpmlib.
	* stap.1.in: Update correspondingly.

2005-11-01  Graydon Hoare  <graydon@redhat.com>

	* translate.cxx (c_unparser::collect_map_index_types)
	(c_unparser::emit_map_type_instantiations)
	(c_unparser::visit_arrayindex)
	(c_unparser::visit_array_in)
	(delete_statement_operand_visitor::visit_arrayindex)
	(c_unparser_assignment::visit_arrayindex)
	(mapvar::*): Update to new runtime map API.

2005-11-01  Frank Ch. Eigler  <fche@elastic.org>

	PR 1425.
	* configure.ac: Look for rpm-devel headers and libs.
	* configure: Regenerated.
	* session.h: New file to contain systemtap_session decl.
	* staptree.h: Likewise evict statistics_decl.
	* elaborate.h: Corresponding changes.
	* main.cxx (usage): Elaborate.  Re-enable "-r RELEASE" option.
	* parse.cxx (parser): Add systemtap_session& field.  Update users.
	(scan_pp, eval_pp_conditional): New routines for preprocessing.
	(peek, next): Call it.
	(lexer::scan): Lex the preprocessor operators.
	(parser::parse): Include an extra level of exception catching
	for parse errors that occur during recovery.
	* parse.h: Corresponding changes.
	(parse_error): Allow explicit token parameter.
	* stap.1.in: Document preprocessing.
	* testsuite/parseok/fourteen.stp: New test.

2005-10-31  Roland McGrath  <roland@redhat.com>

	* systemtap.spec.in, configure.ac: Version 0.4.2 cooked.
	* configure: Regenerated.

	* configure.ac: Update libdw test to require 0.116 with dwarf_diecu.
	* configure: Regenerated.
	* systemtap.spec.in: Update elfutils requirement to 0.116.
	* loc2c.c: Dwarf_Loc -> Dwarf_Op.
	(location_from_address): dwarf_addrloclists -> dwarf_getlocation_addr.
	(c_translate_location): Likewise.
	(max_fetch_size): Remove fakeo dwarf_diecu macro.
	* tapsets.cxx (dwflpp): Dwarf_Func -> Dwarf_Die;
	dwarf_func_name -> dwarf_diename;
	dwarf_func_entrypc -> dwarf_entrypc;
	dwarf_func_file, dwarf_func_line -> dwarf_decl_file, dwarf_decl_line.

2005-10-26  Roland McGrath  <roland@redhat.com>

	* loc2c.c (max_fetch_size): Default to host pointer size,
	while still waiting for new libdw entrypoint.

2005-10-25  Roland McGrath  <roland@redhat.com>

	PR 1271 cont'd.
	* testsuite/buildok/twentytwo.stp: New file.
	* testsuite/buildok/twentythree.stp: New file.
	* loc2c.c (discontiguify): Add missing ; in output.

2005-10-20  Graydon Hoare  <graydon@redhat.com>

	PR 917 (incomplete)
	* staptree.h (struct statistic_decl): New struct.
	(stapfile::stat_decls): New member.

	* parse.h, parse.cxx
	(parser::expect_known): Fix typo.
	(parser::expect_number): New method.
	(parser::parse_global): Parse global statistic_decls.

	* elaborate.h (systemtap_session::stat_decls): New member.
	* elaborate.cxx (semantic_pass_symbols): Copy per-file stat_decls
	to session-wide.
	(typeresolution_info::visit_assignment): Detect some semantic stats
	errors in type resolution pass.

	* translate.cxx (var::sd): New private member.
	(var::var): Initialize it.
	(var::sdecl): New accessor.
	(var::init): Handle stats values.
	(mapvar::mapvar): Pass through statistic_decl to var ctor.
	(mapvar::get): Test for long explicitly.
	(mapvar::set): Likewise.
	(mapvar::init): Handle stats values.
	(c_unparser::emit_common_header): Remove typedef of stats_t,
	include stat.c when necessary.
	(mapvar::key_typename): Typo.
	(c_unparser::emit_map_type_instantiations): Thinko: value_typename not key_typename.
	(c_unparser::c_typename): Implementation typename is "Stat", not "stats_t".
	(c_unparser::c_assign): Fix bad error message.
	(c_unparser_assignment::c_assignop): Handle operator <<<.
	(c_unparser::getvar): Feed session statistic_decl into var.
	(c_unparser::getmap): Likewise.
	(c_unparser::visit_assignment): Handle operator <<<.
	(c_tmpcounter_assignment::visit_symbol): Derive type from rvalue when present.
	(c_unparser_assignment::visit_symbol)
	(c_tmpcounter_assignment::visit_arrayindex)
	(c_unparser_assignment::load_map_indices): Likewise.
	(c_unparser::visit_arrayindex): Likewise, and Prohibit statistic rvalues.
	(c_unparser_assignment::visit_arrayindex): Handle operator <<<.

	* testsuite/semko/twentyfour.stp:
	* testsuite/semko/twentyfive.stp:
	* testsuite/semko/twentysix.stp:
	* testsuite/semko/twentyseven.stp:
	* testsuite/semko/twentyeight.stp:
	* testsuite/semko/twentynine.stp:
	* testsuite/semko/thirty.stp:
	* testsuite/semko/thirtyone.stp: New tests for prohibited statistic contexts.
	* testsuite/buildok/twentytwo.stp: New test for legal statistic contexts.

2005-10-19  Tom Zanussi  <zanussi@us.ibm.com>

	PR 1194.
	* elaborate.h: Move output_file variable into systemtap_session.
	* buildrun.cxx (run_pass): Pass output file to stpd if applicable.
	* main.cxx (main): Set output_file if -o option specified.

2005-10-18  Frank Ch. Eigler  <fche@redhat.com>

	PR 1477.
	* main.cxx (main): Set PATH and LC_ALL, so
	* buildrun.cxx (compile_pass, run_pass): ... and ...
	* translate.cxx (emit_symbol_data): ... don't have to.

2005-10-18  Frank Ch. Eigler  <fche@elastic.org>

	PR 1482 cont'd.
	* translator.cxx (emit_module_init): Set aside a variable for
	detailed probe point id.
	* tapsets.cxx (emit_registrations): Use it.
	(add_probe_point): Correct synthesized probe-point typo.

2005-10-17  Martin Hunt  <hunt@redhat.com>

	PR 1482
	* tapsets.cxx (emit_registrations): On failure, don't
	forget to unregister probe 0;

2005-10-17  Frank Ch. Eigler  <fche@elastic.org>

	PR 1338.
	* parse.cx (parse_probe): Unconditionally visit parse_probe_point.
	(parse_probe_point): Accept "*" as component name.
	* stapprobes.5.in: Document this.
	* elaborate.cxx (derive_probes): Rewrite.  Make top-level function.
	(match_node::find_and_build): New function to replace
	(find_builder): Removed.
	(match_key operator <): Correct one nasty typo.
	(match_node::bind): Refuse to bind "*" component names.
	(derived_probe_builder::build): Remove recursion output param.
	(alias_expandion_builder::build): Recurse to derive_probes instead.
	* elaborate.h: Corresponding changes.
	* tapsets.cxx: Ditto.
	(query_cu): Elide prologue finding for uninteresting CUs.
	* testsuite/semok/nineteen.stp: New test.
	* testsuite/semko/twentythree.stp: New test.
	* testsuite/semko/twentyone/two.stp: Fix -p2.

2005-10-17  Graydon Hoare  <graydon@redhat.com>

	* testsuite/semko/twentyone.stp: Check function doesn't match inline.

	* testsuite/semko/twentytwo.stp: Check inline doesn't match function.

	* testsuite/buildok/six.stp: Change "function" to "inline".

	* stapprobes.5.in: Describe "inline" probes.

	* tapsets.cxx (TOK_INLINE): New token "inline".
	(dwarf_query::has_inline_str)
	(dwarf_query::has_inline_num)
	(dwarf_query::inline_str_val)
	(dwarf_query::inline_num_val): New members.
	(dwarf_query::dwarf_query): Load new members.
	(query_dwarf_inline_instance)
	(query_dwarf_func)
	(query_cu)
	(query_module)
	(dwarf_derived_probe::add_probe_point)
	(dwarf_builder::build):
	Use inline-related members where appropriate.
	(dwarf_derived_probe::register_inline_variants): New method.
	(dwarf_derived_probe::register_function_and_statement_variants):
	Call it.

2005-10-14  Roland McGrath  <roland@redhat.com>

	PR 1271.
	* loc2c.c (translate): Set LOC->byte_size in loc_noncontiguous result.
	(struct location.address): New member `declare'.
	(new_synthetic_loc, translate): Initialize it.
	(struct location.type): Add loc_fragment, loc_decl to enum.
	(c_emit_location): Emit unadorned code for loc_fragment.
	(discontiguify): New function.
	(c_translate_fetch, c_translate_store): Call it.
	(get_bitfield): New function, broken out of ....
	(emit_bitfield): ... here.  Function removed.
	(declare_noncontig_union): New function.
	(max_fetch_size): New function.
	(translate_base_fetch): New function, broken out of ...
	(c_translate_fetch): ... here.  Call it.
	Use get_bitfield here, not emit_bitfield.
	(c_translate_store): Likewise.
	(c_emit_location): Emit declarations first.

	* loc2c.c (dwarf_diename_integrate): Function removed.
	Change all callers to use dwarf_diename.

	* loc2c-test.c (handle_variable): Check for "=" before fetching DIE
	from ATTR_MEM.

2005-10-13  Roland McGrath  <roland@redhat.com>

	* loc2c.c (c_emit_location): Use final location's used_deref flag too.

	* loc2c.c (translate): Pass LOC to alloc_location, not INPUT.

	* loc2c-test.c (fail): Print a newline after the error message.

2005-10-10  Frank Ch. Eigler  <fche@elastic.org>

	* elaborate.cxx (match_node::bind): Improve error message.
	(register_library_aliases): Catch and verbosify error message.
	(semantic_pass): Provide a back-up exception catcher.

2005-10-10  Frank Ch. Eigler  <fche@elastic.org>

	PR 1456.
	* translate.cxx (c_unparser_assignment): Rename "pre" field to "post",
	add blurb to clarify polarity.
	(visit_pre/post_crement): Flip passed flag value.

2005-10-07  Frank Ch. Eigler  <fche@elastic.org>

	PR 1366.
	* staptree.h (foreach_loop): Add sort_column, sort_direction fields.
	* parse.cxx (parse_foreach_loop): Parse "+"/"-" suffix operators.
	* stap.1.in, stapex.5.in: Document them.
	* staptree.cxx (foreach_loop print, copy): Propagate them.
	* translate.cxx (visit_foreach_loop): Support them.
	* testsuite/parseok/fifteen.stp, parseko/thirteen.stp,
	buildok/twentyone.stp: Test them.

2005-10-07  Kevin Stafford  <kevinrs@us.ibm.com>

        * tapset/system_calls.stp: All 281 syscalls *prototyped*. They
	are still untested. Many of the aliases useability are contin-
 	gent upon resolution of namely: bz #1295 & bz #1382.

2005-10-06  Frank Ch. Eigler  <fche@elastic.org>

	* stap.1.in: Document -b/-s options.
	* main.cxx (usage): Clarify -b/-s blurbs.
	* translator.cxx (translate_pass): Handle bulk_mode here instead.

2005-10-06  Frank Ch. Eigler  <fche@elastic.org>

	PR 1332.
	* translate.cxx (emit_symbol_data): New function to transcribe
	a processed address->symbol lookup table, based upon /proc/kallsyms.

2005-10-05  Tom Zanussi  <zanussi@us.ibm.com>

	* buildrun.cxx (run_pass): Add bulk/buffer_size flags to flags
	passed to stpd.
	* elaborate.h (systemtap_session): Add bulk/buffer_size flags.
	* main.cxx (usage,main): Add -b (bulk), -s (buffer_size) options.
	processing.

2005-10-04  Graydon Hoare  <graydon@redhat.com>

	PR 1131.
	* tapsets.cxx
	(target_variable_flavour_calculating_visitor::visit_target_symbol)
	(var_expanding_copy_visitor::visit_target_symbol):
	Require guru mode for writing to target vars.
	* testsuite/buildok/twenty.stp: Test writing to target vars.

2005-10-01  Frank Ch. Eigler  <fche@elastic.org>

	* tapsets.cxx (get_module_dwarf): Add "required" parameter, which
	throws an exception if debuginfo is not found.
	(focus_on_module_containing_global_address): Tolerate miss.
	(query_kernel_exists): New function to test for "kernel" module in
	dwfl_getmodules() result set.
	(dwarf_builder::build): Call it if appropriate.

2005-09-30  Graydon Hoare  <graydon@redhat.com>

	PR 1131.
	* tapsets.cxx (dwflpp::find_variable_and_frame_base)
	(dwflpp::translate_components)
	(dwflpp::resolve_unqualified_inner_typedie)
	(dwflpp::translate_final_fetch_or_store): New functions.
	(dwflpp::literal_stmt_for_local): Factor a bit.
	(variable_flavour_calculating_visitor::visit_target_symbol):
	Don't fault on lvalue, just collect an extra char.
	(var_expanding_copy_visitor::target_symbol_setter_functioncalls):
	New member.
	(var_expanding_copy_visitor::visit_assignment): New method.
	(var_expanding_copy_visitor::visit_target_symbol): Permit lvalues.

2005-09-30  Frank Ch. Eigler  <fche@elastic.org>

	* tapset/system_calls.stp (*_str): Simplified boolean test logic
	throughout, fixed some typos.

2005-09-28  Frank Ch. Eigler  <fche@elastic.org>

	PR 1182.
	* main.cxx (main): Support -D macro-setting option.
	* stap.1.in: Document it and related macros.
	* buildrun.cxx (compile_pass): Emit macro definitions.
	* translate.cxx (translate_pass): Guard limit macros with #ifdef.
	Eliminate MAXCONCURRENCY macro.
	* elaborate.h (systemtap_session): Add "macros" field.
	* parse.cxx (parse_if_statement): Clear "elseblock" if needed.

2005-09-27  Frank Ch. Eigler  <fche@elastic.org>

	* tapsets.cxx (query_cu_containing_global_address): Tolerate
	way out of range addresses that result in null cudie pointers.

2005-09-27  Frank Ch. Eigler  <fche@elastic.org>

	PR 1368.
	* translate.cxx (emit_common_header): Move some MAX* definitions out ...
	(translate_pass): ... to here.  Fix probe_start API impedance mismatch.
	(emit_module_init, exit): Tolerate registration errors, such as absence
	of kretprobes support.

2005-09-27  Frank Ch. Eigler  <fche@elastic.org>

	PR 1311.
	* tapsets.cxx (target_variable_flavour_calculating_visitor::
	visit_target_symbol): Print verbose error.
	(var_expanding_copy_visitor::visit_target_symbol): Throw
	simple error.

2005-09-26  Frank Ch. Eigler  <fche@elastic.org>

	* stapfuncs.5.in: Extend errno_str verbiage.
	* tapset/errno.stp: Canonicalize script code slightly.

2005-09-26  Frank Ch. Eigler  <fche@elastic.org>

	PR 1295.
	* tapsets.cxx (resolve_prologue_endings2): Try another heuristic
	for end-of-prologue.

2005-09-22  Graydon Hoare  <graydon@redhat.com>,
	Frank Ch. Eigler  <fche@elastic.org>

	PR 1330.
	* tapsets.cxx (dwarf_derived_probe): Allow multiple probe_point
	locations per derived_probe.
	(dwarf_query): Add probe "flavour" concept, to reuse probe bodies for
	identical flavours across wildcards.
	(dwarf::emit_registrations, emit_deregistrations, emit_probe_entries):
	Reorganize.
	* staptree (probe::printsig): Put multiple locations on separate lines.

2005-09-22  Will Cohen  <wcohen@redhat.com>

	* stap.1.in: Correct sys_read alias example.

2005-09-19  Frank Ch. Eigler  <fche@redhat.com>

	* tapsets.cxx (*::emit_probe_entries): Handle busy-count correctly
	upon contention.

2005-09-14  Graydon Hoare  <graydon@redhat.com>

	PR 1260
	* tapsets.cxx (dwflpp::resolve_prologue_endings): Correct logic
	error triggered by consecutive function-beginning line records.

2005-09-14  Frank Ch. Eigler  <fche@elastic.org>

	PR 1344
	* translate.cxx: Call _stp_map_clear for "delete ARRAY" statement.

2005-09-14  Roland McGrath  <roland@redhat.com>

	* systemtap.spec.in: Version 0.4.1 cooked.
	Build runpath into elfutils libs too.

2005-09-14  Frank Ch. Eigler  <fche@elastic.org>

	PR 1257
	* Makefile.am (AM_CFLAGS): Add -fexceptions.
	* loc2c.c (c_translate_location): Invoke *fail properly.
	* Makefile.in: Regenerated.

2005-09-13  Graydon Hoare  <graydon@redhat.com>

	PR 1260
	* tapsets.cxx (func_info::func_info): Initialize fields.
	(inline_instance_info::inline_instance_info): Likewise.
	(query_inline_instance_info): Add try-catch block.
	(query_func_info): Likewise, and fault when missing prologue-end.
	(query_dwarf_func): Fault when missing entrypc.

2005-09-12  Frank Ch. Eigler  <fche@elastic.org>

	PR 1335
	* translate.cxx (c_tmpcounter::visit_functioncall): Correct
	recursion sequence.
	* testsuite/buildok/nineteen.stp: New test case.

2005-09-12  Graydon Hoare  <graydon@redhat.com>

	PR 1306
	* tapsets.cxx (dwflpp::iterate_over_srcfile_lines): Fix two
	off-by-one errors in previous change.

2005-09-12  Graydon Hoare  <graydon@redhat.com>

	PR 1306
	* tapsets.cxx (dwflpp::has_single_line_record): New function.
	(dwflpp::iterate_over_srcfile_lines): Throw when user requests
	single statement line with multiple records (and provide advice).
	(query_cu): Adjust call to match.
	(query_srcfile_line): Fix indentation.

2005-09-10  Frank Ch. Eigler  <fche@elastic.org>

	* Makefile.am, runtest.sh: Use a "testresuilt/" directory in build
	tree rather than overloading "testsuite/".
	* TODO: Removed obsoleted file.
	* Makefile.in: Regenerated.

2005-09-07  Martin Hunt  <hunt@redhat.com>

	* stap.1.in: Document current "-c" and "-x" options.

2005-09-07  Frank Ch. Eigler  <fche@elastic.org>

	* systemtap.spec.in: Remove kernel-debuginfo dependency.

2005-09-07  Frank Ch. Eigler  <fche@redhat.com>

	* main.cxx (main): Choose getpid()-based module names.
	* tapsets.cxx: Make timer.jiffies' use of task_pt_regs __i386__-only.

2005-09-07  Frank Ch. Eigler  <fche@redhat.com>

	* stap.1.in: Oops, && and || do short-circuit.

2005-09-06  Frank Ch. Eigler  <fche@elastic.org>

	* stap.1.in: Clarify absence of short-circuiting in && and ||.
	* translate.cxx (emit_function): Improve "array locals" message.
	* tapset/timestamp.stp: Add gettimeofday_us function.  Correct
	arithmetic typing in other functions.
	* stapfuncs.5.in: Document new function.

2005-09-06  Martin Hunt  <hunt@redhat.com>

	* systemtap.spec.in: Bump elfutils_version to .115.

2005-09-05  Roland McGrath  <roland@redhat.com>

	* loc2c.h: Comment fix.

2005-09-06  Frank Ch. Eigler  <fche@elastic.org>

	* configure.ac: Require elfutils 0.115+.
	* tapsets.cxx: Restore graydon's PR 1244 code.
	* testsuite/buildok/eighteen.stp: Correct typing.
	* configure: Regenerated.

2005-09-06  Martin Hunt  <hunt@redhat.com>

	* tapset/context.stp: Add function target().
	* stapfuncs.5.in (target): Document it.
	* elaborate.h (struct systemtap_session): Add cmd and target_pid to
	the struct.
	* main.cxx (usage): Add descriptions of "-c" and "-x" options.
	(main): Set s.cmd and s.target_pid.
	* buildrun.cxx (stringify): Copy this utility func here too.
	(run_pass): Add new options to set cmd and pid to the stpd
	command line.

2005-09-06  Frank Ch. Eigler  <fche@redhat.com>

	* tapsets.cxx (emit_probe_entries): Disable fault_handler for now.

2005-09-05  Frank Ch. Eigler  <fche@elastic.org>

	PR 1289
	* translate.cxx (lex_cast_qstring): Correct "cast" of object
	to string containing more than one word.
	* tapset.cxx (lex_cast_qstring): Ditto.
	(dwarf_derived_module::emit_probe_entries): Emit and use
	a generic fault_handler.

2005-09-05  Frank Ch. Eigler  <fche@elastic.org>

	PR 1172.
	* staptree.h, staptree.cxx: Make all ::print*(), operator<<
	functions take const staptree objects.
	(literal_string::print): \-prefix double-quotes.
	* translate.cxx (emit_common_header): Add context probe_point field.
	Switch to atomic_t busy flags.
	(emit_module_exit): Use atomic operations for busy flag.
	(visit_*): Use lex_cast_qstring for last_stmt strings.
	* tapsets.cxx (lex_cast_qstring): New function.
	(*::emit_probe_entries): Populate probe_point.  Use atomic operations
	for busy flag.
	* tapset/context.stp (pp): New function.
	* stapfuncs.5.in: Document it.
	* testsuite/buildok/context_test.stp: Test it.

2005-09-04  Frank Ch. Eigler  <fche@elastic.org>

	* translate.cxx (visit_literal_string): \-prefix double-quotes.

2005-09-04  Martin Hunt  <hunt@redhat.com>

	* testsuite/buildok/context_test.stp: New test.
	* tapset/logging.stp (log): Call _stp_printf().
	* stapfuncs.5.in: Add contextinfo funcs.
	* tapset/context.stp: Minor cleanup.

2005-09-03  Frank Ch. Eigler  <fche@elastic.org>

	PR 1187 prime
	* tapset.cxx (literal_stmt_for_local): Don't automgaically copy
	target char*'s to systemtap strings.
	* tapset/conversions.stp (user_string, kernel_string): New functions.
	* stapfuncs.5.in: Document new functions.

2005-09-03  Frank Ch. Eigler  <fche@elastic.org>

	PR 1292, by popular request.
	* parse.cxx (parse_functiondecl): Allow optional value/param type
	declarations.
	* stap.1.in: Document this.
	* tapset/*.stp: Convert most functions accordingly.
	* testsuite/parseok/twelve.stp, semok/seven.stp,
	semko/twenty.stp: Test this.

2005-09-02  Frank Ch. Eigler  <fche@redhat.com>

	* translate.cxx (varlock): Use trylock only for write locks.
	(translate_pass): Remove read_trylock macro hack.
	(visit_foreach_loop): Remove protective read lock, until PR 1275.
	(visit_*): Added many more "last_stmt"-setting expressions in the
	output, to improve last_error message locality.

2005-09-02  Martin Hunt  <hunt@redhat.com>

	* tapset/logging.stp: Make log() be same as print().

2005-09-02  Frank Ch. Eigler  <fche@elastic.org>

	* tapsets.cxx: Temporarily rolled back graydon's changes.

2005-09-02  Frank Ch. Eigler  <fche@elastic.org>

	* tapset/*.stp: Renamed several files to simplify names.

2005-09-01  Graydon Hoare  <graydon@redhat.com>

	PR systemtap/1244
	* testsuite/buildok/eighteen.stp: New test.
	* tapsets.cxx (dwflpp::literal_stmt_for_local)
	(query_statement, query_inline_instance_info)
	(query_func_info, query_srcfile_line, query_cu)
	(var_expanding_copy_visitor, visit_target_symbol)
	(dwarf_derived_probe): Fix 1244.

2005-09-01  Martin Hunt  <hunt@redhat.com>

	* tapset/builtin_logging.stp: Add print.

	* tapset/context.stp: New file. First cut at some
	context info.

2005-09-01  Martin Hunt  <hunt@redhat.com>

	* translate.cxx (emit_probe): Add a call to _stp_print_flush
	at the end of each probe.
	(translate_pass): Define STP_NUM_STRINGS to be 1 for
	a scratch string. Include current.c and stack.c. Don't
	define KALLSYMS_LOOKUP_NAME or KALLSYMS_LOOKUP. Remove
	references to next_fmt() and stp_dbug().

2005-08-31  Graydon Hoare  <graydon@redhat.com>

	PR systemtap/1258
	* tapsets.cxx (dwflpp::literal_stmt_for_local):
	Support DW_TAG_enumeration_type tag as synonymous with
	DW_TAG_base_type.
	* loc2c.c (base_byte_size): Likewise.
	* testsuite/buildok/seven.stp: Adjust to work on UP kernels.

2005-08-31  Graydon Hoare  <graydon@redhat.com>

	* tapsets.cxx (dwflpp::iterate_over_srcfile_lines): Correct segv
	reported in PR 1270.

2005-08-31  Frank Ch. Eigler  <fche@redhat.com>

	* translate.cxx (visit_array_in, visit_arrayindex): Use write locks
	even for array reads, until PR 1275.
	(translate_pass): Add read_trylock -> write_trylock escalation.

2005-08-30  Roland McGrath  <roland@redhat.com>

	* Makefile.am (install-data-local): Use mkdir -p, not -mkdir.
	* Makefile.in: Regenerated.

2005-08-30  Graydon Hoare  <graydon@redhat.com>

	* tapsets.cxx (dwflpp::literal_stmt_for_local): Handle dwarf
	pointer-to-1-byte-means-char case (found in PR 1187)
	* parse.cxx (parse_symbol): Eliminate use of "." from target
	symbol parser, conflicting with string concatenation operator.
	* staptree.h (target_symbol::component_type) Eliminate
	comp_struct_pointer_member, since . and -> are considered the
	same now.
	* staptree.cxx (target_symbol::print): Likewise.
	* testsuite/buildok/seventeen.stp: Test solution on PR 1191.
	* testsuite/buildok/six.stp: Test working portion of PR 1155.
	* testsuite/semko/nineteen.stp: Unresolved portion of PR 1155.

2005-08-30  Frank Ch. Eigler  <fche@elastic.org>

	PR systemtap/1268
	* translator (varlock): Add deadlock detection code.
	(emit_common_header): Add a new MAXTRYLOCK configuration macro.

2005-08-29  Graydon Hoare  <graydon@redhat.com>

	PR translator/1265
	* tapsets.cxx
	(func_info::decl_file)
	(func_info::decl_line)
	(inline_instance_info::decl_file)
	(inline_instance_info::decl_line): New fields.
	(dwflpp::function_srcfile): Remove.
	(dwflpp::function_file): Add.
	(dwflpp::function_line): Add.
	(dwarf_derived_probe::dwarf_derived_probe): Update.
	(query_statement): Pass func, file, line through.
	(query_inline_instance_info): Likewise.
	(query_func_info): Likewise.
	(query_srcfile_line): Query statement lines if
	statement_str exists, rather than *_info.
	(query_dwarf_inline_instance): Extract file and line.
	(query_dwarf_func): Likewise.
	(query_cu): Pass empty func, file, line, for address-based
	queries.

2005-08-29  Frank Ch. Eigler  <fche@redhat.com>

	* runtest.sh: Tolerate relative $SRCDIR.

2005-08-29  Frank Ch. Eigler  <fche@redhat.com>

	* stapprobes.5.in, stapfuncs.5.in, stapex.5.in: New man pages.
	* stap.1.in: Moved some content out.
	* Makefile.am (man_MANS): Add new man pages.
	* configure.ac (AC_CONFIG_FILES): Add them.
	* systemtap.spec.in: Package them.
	* Makefile.in, configure: Regenerated.
	* buildrun.cxx (run_pass): Pass "-r" to stpd.
	* translate.cxx (emit_common_header): Wrap try/catch around
	variable decls, to improve exception particularity.
	(visit_literal_number): Emit as unsigned literal, which is
	actually a subtle correctness issue.

2005-08-28  Frank Ch. Eigler  <fche@redhat.com>

	* tapsets.cxx (visit_target): Make target variable exceptions
	more informative.
	(literal_stmt_for_local): Improve bad-type exception message.
	* translate.cxx (emit_module_init): Include probe point in comments.

2005-08-27  Roland McGrath  <roland@redhat.com>

	* loc2c-test.c (print_type): New function.
	(print_vars): Use it.

	* loc2c-test.c (paddr, print_vars): New functions.
	(main): If given no variable name argument, print out variables.

2005-08-26  Graydon Hoare  <graydon@redhat.com>

	* translate.cxx: Revert tmp initialization changes.

2005-08-26  Graydon Hoare  <graydon@redhat.com>

	* parse.cxx (scan): Preserve basic C-ish escapes.
	* translate.cxx (c_tmpcounter::declaring): New flag.
	(c_tmpcounter::declare_or_init): New helper method.
	(c_tmpcounter::visit_*): Use declare_or_init.
	(c_unparser::emit_function): Run a tmpcounter to initialize tmps.
	(c_unparser::emit_probe): Likewise.
	(c_unparser::c_strcpy): Use strlcpy.
	(c_unparser::c_strcat): Use strlcat.

2005-08-25  Roland McGrath  <roland@redhat.com>

	* Makefile.am (EXTRA_DIST): List .h files explicitly.
	Automake really does not like wildcards.
	* Makefile.in: Regenerated.

2005-08-25  Frank Ch. Eigler  <fche@redhat.com>

	* Makefile.am (docs): Removed target.
	* Makefile.in: Regenerated.

2005-08-24  Graydon Hoare  <graydon@redhat.com>

	* tapsets.cxx (dwflpp::literal_stmt_for_local): Fetch pointer types,
	array types, strings, from target.

2005-08-24  Roland McGrath  <roland@redhat.com>

	* loc2c-test.c (handle_variable): Iterate on const_type/volatile_type.

2005-08-24  Frank Ch. Eigler  <fche@elastic.org>

	* configure.ac: Require elfutils 0.114.
	* tapsets.cxx: Brought back graydon's changes.
	* configure: Regenerated.

2005-08-24  Roland McGrath  <roland@redhat.com>

	* systemtap.spec.in: Update elfutils requirement.

2005-08-24  Frank Ch. Eigler  <fche@elastic.org>

	* translate.cxx (emit_global, emit_module_init): Use 2.6.9-compatible
	rwlock initialization.

2005-08-24  Frank Ch. Eigler  <fche@elastic.org>

	* tapsets.cxx (*::emit_probe_entries): Treat NULL and "" last_errors
	both as clean early returns, not errors.
	* translate.cxx: Revamp last_error handling logic.  Remove all
	"goto out" paths from expression context.
	(visit_statement): Handle last_error exit one nesting level at a time.
	(visit_return_statement, visit_functioncall): Set/reset last_error="".
	(c_tmpcounter::visit_for_loop): New routine.
	(c_unparser::visit_foreach, visit_for_loop): Rewrite to properly
	support continue/breaks, non-local exits, (foreach) locks.
	(emit_global): Emit lock variable.
	(varlock ctor, dtor): Lock/unlock global variable.
	(varlock_w, varlock_r): New concrete subclasses.  Update all users.
	* tapset/builtin_logging.stp (exit): Don't set last_error.
	* src/testsuite/buildok/sixteen.stp: New test.

	* tapsets.cxx: Temporarily rolled back graydon's changes.

2005-08-23  Graydon Hoare  <graydon@redhat.com>

	* tapsets.cxx: Re-implement dwarf probe-pattern resolution.

2005-08-22  Frank Ch. Eigler  <fche@elastic.org>

	PR systemtap/1134
	* elaborate.h (module_fds): New member in systemtap_session.
	* tapsets.cxx (dwarf_derived_probe ctor): Open /sys/module/$MOD/.text
	for the duration of a systemtap session, to lock module in memory.

2005-08-21  Frank Ch. Eigler  <fche@redhat.com>

	PR systemtap/1195, systemtap/1193
	* elaborate.cxx (alias_expansion_builder): Set new block token.
	* parse.cxx (parse_symbol): Set new target_symbol token.
	* runtest.sh: Store more pertinent failure data.
	* tapsets.cxx (emit_probe_entries): Rewrite error-handling path.
	* translate.cxx (emit_common_header): Goodbye errorcount, hello
	last_error & last_stmt.
	(c_unparser::visit_statement): New "header" for all other stmts.
	(c_assignop, visit_binary_expression): Adapt to last_error.
	* tapset/builtin_logging.stp: Adapt to last_error.

2005-08-19  Frank Ch. Eigler  <fche@elastic.org>

	PR systemtap/1213
	* translate.cxx (visit_if_statement): Translate else arms.

2005-08-19  Frank Ch. Eigler  <fche@elastic.org>

	PR systemtap/1209
	* elaborate.cxx (derived_probe_builder): Add get_param function.
	* elaborate.h: Declare them.
	* tapsets.cxx (dwarf_query::get_*_param): Call them.
	(timer_derived_probe, timer_builder): New classes.
	(register_standard_tapsets): Register timer.jiffies(N) and friend.
	* translate.cxx (translate_pass): #include <linux/timers.h>.
	* stap.1.in: Document timer.jiffies(N) probe points.
	* testsuite/buildok/fourteen.stp: New test.

2005-08-19  Frank Ch. Eigler  <fche@elastic.org>

	* elaborate.cxx (find_var): Remove $pid/$tid builtin logic.

2005-08-19  Martin Hunt  <hunt@redhat.com>

	* stp_check.in: Remove stp-control.

2005-08-18  Roland McGrath  <roland@redhat.com>

	* loc2c.c (c_translate_addressof): Take TYPEDIE instead of TYPEATTR.
	* loc2c.h: Update decl.
	* loc2c-test.c (handle_variable): Handle DW_TAG_pointer_type target
	for fetch.

2005-08-18  Will Cohen  <wcohen@redhat.com>

	* stp_check.in: See if relayfs available filesystem.

2005-08-18  Roland McGrath  <roland@redhat.com>

	* loc2c.c (struct location): New member `emit_address'.
	(alloc_location): Initialize new member from ORIGIN.
	(location_from_address): New argument EMIT_ADDRESS.
	Initialize new member.
	(translate): Use LOC->emit_address hook to format DW_OP_addr constant.
	(location_relative): Die if DW_OP_addr is used.
	(default_emit_address): New function.
	(c_translate_location): New argument EMIT_ADDRESS, pass it down.
	Use default_emit_address if argument is null.
	* loc2c.h: Update decl.
	* loc2c-test.c (handle_variable): Update caller.
	* tapsets.cxx (dwflpp::literal_stmt_for_local): Update caller.
	(dwflpp::loc2c_emit_address): New static method.

2005-08-17  Roland McGrath  <roland@redhat.com>

	PR systemtap/1197
	* loc2c.c (struct location): New members `fail', `fail_arg'.
	(alloc_location): New function.  Initialize those members.
	(new_synthetic_loc, translate): Use that instead of obstack_alloc.
	(location_from_address, location_relative): Likewise.
	(FAIL): New macro.  Use it everywhere in place of `error'.
	(c_translate_location): Take new args FAIL, FAIL_ARG.
	* loc2c.h: Update declaration.
	* loc2c-test.c (fail): New function.
	(handle_variable): Pass it to c_translate_location.
	* tapsets.cxx (dwflpp::loc2c_error): New static method.
	(dwflpp::literal_stmt_for_local): Pass it to to c_translate_location.

	PR systemtap/1205, systemtap/1206
	* loc2c.c (c_translate_fetch): Take TYPEDIE instead of TYPEATTR.
	(c_translate_store): Likewise.
	* loc2c.h: Update decls.
	* loc2c-test.c (handle_variable): Update callers.
	Look up type, resolve typedefs, and check that it's DW_TAG_base_type.
	* tapsets.cxx (dwflpp::literal_stmt_for_local): Likewise.

	* loc2c.c (base_byte_size): Add assert on expected DIE tag.
	(c_translate_array, c_translate_pointer): Likewise.
	* loc2c.h: Amend comments to explicitly state type DIE tags expected.

	* loc2c.c: #include "loc2c.h".

2005-08-16  Frank Ch. Eigler  <fche@elastic.org>

	PR systemtap/1180
	* tapsets.cxx (*): Add more verbose-predicatation to informative
	messages.  Correct more hex/dec ostream mismatches.
	(query_function): Use entry/querypc, not prologue-end, for
	function().return and .statement() probe points.
	(dwarf_derived_probe ctor): Reorganize function/statement
	probe point regeneration.

2005-08-16  Frank Ch. Eigler  <fche@elastic.org>

	* main.cxx: Don't print library parse trees if last_pass=1.

2005-08-14  Roland McGrath  <roland@redhat.com>

	* systemtap.spec.in: Update elfutils_version requirement to 0.113;
	restore bundled_elfutils setting to 1.

2005-08-12  Graydon Hoare  <graydon@redhat.com>

	* translate.cxx (c_tmpcounter::visit_array_in): Implement.
	(c_unparser::visit_array_in): Likewise.
	(mapvar::exists): New method.

2005-08-12  Frank Ch. Eigler  <fche@elastic.org>

	PR systemtap/1122 et alii
	* parse.cxx (parse_literal): Parse and range-limit 64-bit numbers.
	(parse_unary): Correct precedence glitch.
	* staptree.h (literal_number): Store an int64_t.
	* staptree.cxx: Corresponding changes.
	* translate.cxx (check_dbz): Remove - insufficient.
	(emit_function): Define CONTEXT macro sibling for THIS.
	(c_typename): pe_long -> int64_t.
	(visit_literal_number): Format literal rigorously and uglily.
	(c_assignop, visit_binary_expression): Handle div/mod via new
	helper functions in runtime.
	* tapset/builtin_logging.stp: Add error, exit builtins.
	* testsuite/buildok/ten,eleven.stp: New tests.
	* testsuite/parse{ko,ok}/six.stp: Modify for larger numbers.
	* testsuite/transok/one.stp: Add more ";"s, maybe unnecessarily.

2005-08-11  Frank Ch. Eigler  <fche@elastic.org>

	* systemtap.spec.in: Tweak to turn into fedora-flavoured spec.
	Don't build/install runtime docs.

2005-08-11  Frank Ch. Eigler  <fche@elastic.org>

	* Makefile.am (uninstall-local): New target.
	* Makefile.in: Regenerate.

2005-08-11  Frank Ch. Eigler  <fche@elastic.org>

	* translate.cxx (emit_function): Add an extra { } around the
	function body visitation.
	* tapset/timestamp_functions.stp: New file.
	* tapset/builtin_conversions.stp: Aggregated from [hex]string.
	* tapset/builtin_logging.stp: Aggregated from log/warn/printk.

2005-08-11  Frank Ch. Eigler  <fche@elastic.org>

	* tapsets.cxx: Tweak hex/decimal printing for consistency.
	(emit_registrations): Remove module-specific code, anticipating
	that libelf gives us run-time addresses already.

2005-08-10  Roland McGrath  <roland@redhat.com>

	* loc2c.c (emit_base_store): New function.
	(emit_bitfield): Rewritten to handle stores, change parameters.
	(c_translate_fetch): Update caller.
	(c_translate_store): New function.
	* loc2c.h: Declare it.
	* loc2c-test.c (handle_variable): Grok "=" last argument to do a store.

	* loc2c.c (c_translate_location): Increment INDENT.
	(c_translate_pointer): Likewise.
	(emit_loc_value): Increment INDENT after emit_header.

2005-08-10  Graydon Hoare  <graydon@redhat.com>

	* tapsets.cxx (dwflpp::literal_stmt_for_local): Copy code from
	loc2c-test to implement target member variable access.

2005-08-10  Graydon Hoare  <graydon@redhat.com>

	* tapsets.cxx
	(dwflpp::global_addr_of_line_in_cu): Implement next-line heuristic.
	(dwarf_query::get_number_param): Dwarf_Addr variant.
	(query_cu): Add line-selecting variant for function iteration.

2005-08-10  Frank Ch. Eigler  <fche@elastic.org>

	PR translator/1186
	* elaborate.cxx (resolve_2types): Accept a flag to tolerate unresolved
	expression types.
	(visit_functioncall): Call it thusly.
	* translate.cxx (emit_function): Tolerate void functions.
	* stap.1.in: Document possibility of void functions.
	* tapset/builtin_{log,printk,warn}.stp: Make these void functions.
	* testsuite/buildok/nine.stp, semok/eighteen.stp: New tests.

2005-08-10  Frank Ch. Eigler  <fche@elastic.org>

	* tapsets.cxx: Correct hex/decimal misformatting of verbose messages.
	* main.cxx: Add formal "-h" and "-V" options.
	* stap.1.in: Document them.

2005-08-10  Frank Ch. Eigler  <fche@elastic.org>

	* tapsets.cxx: Move around "focusing on ..." messages to print
	them only for matching functions/modules.
	(dwflpp ctor): Also add cu (source file) name to derived
	probe point.

2005-08-09  Graydon Hoare  <graydon@redhat.com>

	* testsuite/parseok/nine.stp: Update
	* testsuite/semok/{six,seven,eleven,seventeen}.stp: Update.

2005-08-09  Graydon Hoare  <graydon@redhat.com>

	* staptree.{cxx,h}
	(target_symbol): New struct.
	(*_visitor::visit_target_symbol): Support it.
	(visitor::active_lvalues)
	(visitor::is_active_lvalue)
	(visitor::push_active_lvalue)
	(visitor::pop_active_lvalue): Support lvalue-detection.
	(delete_statement::visit)
	(pre_crement::visit)
	(post_crement::visit)
	(assignment::visit): Push and pop lvalue expressions.
	* elaborate.{cxx,h}
	(lvalule_aware_traversing_visitor): Remove class.
	(no_map_mutation_during_iteration_check)
	(mutated_map_collector): Update lvalue logic.
	(typeresolution_info::visit_target_symbol): Add, throw error.
	* parse.{cxx,h}
	(tt2str)
	(tok_is)
	(parser::expect_*)
	(parser::peek_*): New helpers.
	(parser::parse_symbol): Rewrite, support target_symbols.
	* translate.cxx (c_unparser::visit_target_symbol): Implement.
	* tapsets.cxx (var_expanding_copy_visitor): Update lvalue logic,
	change visit_symbol to visit_target_symbol.

2005-08-09  Martin Hunt  <hunt@redhat.com>

	PR 1174
	* stp_check.in: Supply path for lsmod.
	* stp_check: Removed.

2005-08-09  Graydon Hoare  <graydon@redhat.com>

	* elaborate.cxx:
	(delete_statement_symresolution_info): New struct.
	(symresolution_info::visit_delete_statement): Use it.
	(delete_statement_typeresolution_info): New struct.
	(typeresolution_info::visit_delete_statement): Use it.
	(symresolution_info::find_var): Accept -1 as 'unknown' arity.
	* elaborate.h: Update to reflect changes in .cxx.
	* translate.cxx (mapvar::del): New method.
	(c_unparser::getmap): Check arity >= 1;
	(delete_statement_operand_visitor): New struct.
	(c_unparser::visit_delete_statement): Use it.
	* staptree.cxx (vardecl::set_arity): Accept and ignore -1.
	(vardecl::compatible_arity): Likewise.
	* testsuite/buildok/eight.stp: New test for 'delete' operator.

2005-08-08  Roland McGrath  <roland@redhat.com>

	* loc2c-test.c: New file.
	* Makefile.am (noinst_PROGRAMS): Add loc2c-test.
	(loc2c_test_SOURCES, loc2c_test_LDADD): New variables.
	* Makefile.in, aclocal.m4: Regenerated.

2005-08-08  Frank Ch. Eigler  <fche@elastic.org>

	* stap.1.in: Autoconfify old man page.
	* configure.ac: Make it so.
	* stap.1: Removed.
	* configure, Makefile.in, aclocal.m4: Regenerated.

2005-08-05  Frank Ch. Eigler  <fche@elastic.org>

	* runtest.sh: Keep around log files from crashed processes,
	those whose rc is neither 0 nor 1.

2005-08-05  Frank Ch. Eigler  <fche@elastic.org>

	* tapsets.cxx (query_statement|function|cu|module): Add explicit
	nested try/catch, since elfutils iteration seems to block
	exception catching.

2005-08-05  Frank Ch. Eigler  <fche@elastic.org>

	PR translator/1175
	* translate.cxx (*): Added unlikely() markers to most emitted error
	checks.
	(mapvar::get,set): Handle NULL<->"" impedance mismatch.
	(itervar::get_key): Ditto.  Use base index=1 for keys.
	* testsuite/buildok/one.stp: Extend.  And it runs with -p5 too.
	* stap.1: Document use of ";" statament as mechanism for grammar
	ambiguity resolution.
	* stp_check.in: Set $prefix.
	* systemtap.spec.in: Prereq kernel-devel, kernel-debuginfo,
	and not tcl.
	* tapsets.cxx: Make slightly less verbose.

2005-08-03  Graydon Hoare  <graydon@redhat.com>

	* tapsets.cxx (dwflpp): Fix address calculation logic a bit,
	and use prologue-end addresses for function probes.

2005-08-03  Frank Ch. Eigler  <fche@redhat.com>

	* stap.1: More meat, all stub sections filled.
	* elaborate.cxx (visit_assignment): Add numerous missing cases.
	* parse.cxx: Parse ".=" operator.
	* testsuite/semok/sixteen.stp: Check them.
	* main.cxx (usage): Don't show incompletely supported options.

2005-08-03  Martin Hunt  <hunt@redhat.com>

	* stp_check.in : Copy sources to /var/cache/systemtap.
	* systemtap.spec.in: Install stp_check.
	* Makefile.am (install-exec-local): Install stp_check.

2005-08-03  Martin Hunt  <hunt@redhat.com>

	* configure.ac: Add stp_check to AC_CONFIG_FILES.
	* stp_check.in : New file.

2005-08-03  Frank Ch. Eigler  <fche@elastic.org>

	* README: Be more specific about prerequisites.
	* tapset/builtin_string.stp: New builtin.
	* testsuite/buildok/seven.stp, semko/eighteen.stp: New tests.

2005-08-03  Roland McGrath  <roland@redhat.com>

	* configure.ac, systemtap.spec.in: Version 0.2.1.
	* Makefile.in, aclocal.m4, configure: Regenerated.

2005-08-02  Roland McGrath  <roland@redhat.com>

	* loc2c.c (emit_bitfield): Return bool, value from emit_base_fetch.
	(c_translate_fetch): Update caller.
	(c_translate_pointer): Never ignore emit_base_fetch return value.

	* systemtap.spec.in (%install): Remove parameters after %makeinstall.

2005-08-02  Frank Ch. Eigler  <fche@elastic.org>

	* loc2.c (emit_loc_address): Emit interleaved declaration into
	its own nested { } block.
	* tapsets.cxx (literal_stmt_for_local): Emit deref_fault block
	unconditionally.
	* tapset/builtin_hexstring.stp: New builtin.
	* testsuite/buildok/six.stp: New test.

2005-08-02  Frank Ch. Eigler  <fche@elastic.org>

	* tapsets.cxx (emit_registrations): Treat module_name="kernel"
	as if module_name="".

2005-08-01  Graydon Hoare  <graydon@redhat.com>

	* staptree.{cxx,h} (probe_point::component): Add a ctor.
	* tapsets.cxx (dwarf_derived_probe): Synthesize concrete
	probe_point for matched pattern.
	(dwarf_probe_type)
	(dwarf_query::add_kernel_probe)
	(dwarf_query::add_module_probe): Remove, they were noise.
	(dwflpp::module_name_matches): Don't call get_module_dwarf().

2005-08-01  Frank Ch. Eigler  <fche@elastic.org>

	* tapsets.cxx: Support ".return" option for function probe points.
	* testuite/buildok/five.stp: Try it.

2005-08-01  Frank Ch. Eigler  <fche@elastic.org>

	* elaborate.cxx (derive_probes, semantic_pass_symbols): Improve
	error message specificity.
	* translate.cxx (emit_module_init): Compact partial registration
	recovery code.
	(emit_module_exit): Invert deregistration sequence.
	* testsuite/buildok/four.stp: Some module() test case.

2005-08-01  Frank Ch. Eigler  <fche@elastic.org>

	* elaborate.cxx (derive_probes): Print error if results empty.
	* tapsets.cxx (dwflpp_assert): Handle positive RCs, which likely
	came from errno.
	(dwflpp::setup): Improve missing debug-info messages.
	* testsuite/semko/sixteen,seventeen.stp: New tests.
	* runtest.sh: Save stdout/stderr of FAIL/XPASS test cases.
	* Makefile.am (clean-local): Clean up testsuite/.
	* Makefile.in, aclocal.m4: Regenerated.

2005-07-29  Frank Ch. Eigler  <fche@redhat.com>

	From Graydon Hoare <graydon@redhat.com:
	* tapsets.cxx (var_expanding_copy_visitor): Correct lvalue cases.

2005-07-29  Frank Ch. Eigler  <fche@redhat.com>

	* Makefile.am: Make sure stpd goes into libexec/systemtap/
	* Makefile.in: Regenerated.

2005-07-29  Frank Ch. Eigler  <fche@redhat.com>

	* configure.ac: Fail configure stage if elfutils 0.111+ is not found.
	* Makefile.am, elaborate.cxx, tapsets.cxx: Unconditionalize.
	* configure, Makefile.in, config.in: Regenerated.

2005-07-29  Roland McGrath  <roland@redhat.com>

	* Version 0.2 distribution.

	* systemtap.spec.in: Include %{_datadir}/systemtap/tapset directory.
	(%check): Add section, run make check.
	* Makefile.am (EXTRA_DIST): Add runtest.sh.
	* Makefile.in: Regenerated.

	* systemtap.spec.in: Include man pages.
	* Makefile.am (man_MANS): Renamed to dist_man_MANS.

	* configure.ac: Add AM_CONDITIONAL definition of HAVE_LIBDW.
	* Makefile.am [HAVE_LIBDW] (stap_SOURCES_libdw): New variable.
	(stap_SOURCES): Use it, moving loc2c.c there.
	* configure, config.in: Regenerated.

	* tapsets.cxx: <libdw.h> -> <elfutils/libdw.h>
	* loc2c.c, loc2c.h: Likewise.

	* main.cxx (main): Check return value of system.

	* systemtap.spec.in (LDFLAGS): Punt using $ORIGIN here, just hard-code
	%{_libdir}.
	(elfutils_version): Bump to 0.111.
	[bundled_elfutils]: Don't massage libdwfl.h header any more.

	* configure.ac: Don't check for libelf.h, not actually #include'd.
	Update -ldw check for merged libdwfl+libdw.
	(stap_LIBS): New substituted variable.  Set only this, not LIBS,
	with -ldw check.
	* Makefile.am (stap_LDADD): New variable, use @stap_LIBS@.

	* Makefile.am (AM_CPPFLAGS): Use ${pkgdatadir}.
	(AM_CFLAGS): Use -W instead of -Wextra, for gcc 3 compatibility.
	(stpd_LDFLAGS): Variable removed.
	(AM_MAKEFLAGS): Variable removed.

2005-07-28  Frank Ch. Eigler  <fche@elastic.org>

	* elaborate.cxx (find_var): Correct array dereferencing thinko.

2005-07-28  Graydon Hoare  <graydon@redhat.com>

	* elaborate.cxx (derived_probe::derived_probe): Accept NULL probe.
	* staptree.cxx (provide, require): Move from here...
	* staptree.h: to here, and virtualize deep-copy methods.
	* translate.cxx
	(c_unparser::emit_common_header): Include loc2c-runtime.h
	* tapsets.cxx
	(dwflpp::iterate_over_modules): Use new, faster getmodules loop.
	(dwflpp::literal_stmt_for_local): New method, call loc2c.
	(var_expanding_copy_visitor): New struct which expands $-vars.
	(dwarf_derived_probe): Rebuild this->body using var expander.
	(query_function): Refactor logic a bit for speed.
	* loc2c.{c,h}: Copies (with minor changes) of Roland's work
	from elfutils CVS.
	* Makefile.am (AM_CFLAGS): Set to elfutils-style.
	(stap_SOURCES): Add loc2c.c.
	* Makefile.in: Regenerate.

2005-07-28  Frank Ch. Eigler  <fche@redhat.com>

	* stap.1: Beginnings of a man page.
	* Makefile.am: Install it.  Comment out stpd LDADD goodies.
	* configure.ac: Futilely complain about non-stpd LIBS.
	* Makefile.in, configure.in: Regenerated.
	* main.cxx (usage): Remove ARGS from help text, as nothing is
	done with these yet.

2005-07-28  Frank Ch. Eigler  <fche@redhat.com>

	* translate.cxx: Add "pt_regs*" field to context.
	* tapsets.cxx (*): Correct kprobes API interface.
	* testsuite/buildok/three.stp: New test, copied from semok.
	* Makefile.am (install-data-local): Also install runtime/relayfs,
	so scripts can build against headers located thereunder.
	* Makefile.in: Regenerated.

2005-07-28  Frank Ch. Eigler  <fche@redhat.com>

	translator/1120
	* main.cxx (main): Preset -R and -I options from environment
	variables (if set).  Pass guru mode flags to parser.
	* parse.cxx (privileged): New parser operation flag.  Update callers.
	(parse_embeddedcode): Throw an error if !privileged.
	(parse_functiondecl): Change signature.  Prevent duplicates.
	(parse_globals): Ditto.
	* parse.h: Corresponding changes.
	* tapset/*.stp: Beginnings of real tapset library, to replace
	previous builtins.
	* tapsets.cxx: Greatly reduce verbose mode output.
	* Makefile.am: Install & dist it.
	* runtest.sh: Refer to it.
	* Makefile.in, aclocal.m4: Regenerated.
	* testsuite/*/*.stp: Set guru mode via /bin/sh if needed.
	* testusite/*/*ko.stp: Homogenize shell scripts.

2005-07-28  Frank Ch. Eigler  <fche@redhat.com>

	translator/1120
	translator/1123
	* elaborate.cxx (semantic_pass_symbols): Print a more helpful
	error message around exceptions.
	* elaborate.h (systemtap_session): Add guru_mode field.
	* main.cxx (main): Initialize it to false.  Add version-sensitive
	script library searching.  Add more failure messages.
	* tapsets.cxx (dwflpp_assert): Add a decorative text parameter.
	Update callers.

2005-07-28  Martin Hunt  <hunt@redhat.com>

	* Makefile.am (install-data-local): Add runtime/transport.
	* Makefile.in: regenerated.

2005-07-26  Graydon Hoare  <graydon@redhat.com>

	* elaborate.cxx: Revert builtin-function code.
	* translate.cxx: Likewise.
	* tapsets.{h,cxx}: Likewise.

2005-07-26  Martin Hunt  <hunt@redhat.com>

	* buildrun.cxx (compile_pass): Add -Wno-unused to CFLAGS because
	usually a module doesn't use every function in the runtime.

2005-07-26  Martin Hunt  <hunt@redhat.com>

	* Makefile.am (stpd_LDFLAGS): Set rpath correclty because otherwise
	automake doesn't seem to get it right when binaries are in libexec
	subdirs.
	(AM_CPPFLAGS): revert.
	* systemtap.spec.in (LDFLAGS): Set libexecdir here instead.

2005-07-26  Frank Ch. Eigler  <fche@redhat.com>

	Support %{ embedded-c %}
	* staptree.h (embeddedcode): New statement subtype.  Stub support in
	visitors.
	* staptree.cxx: Ditto.
	* parse.cxx: Parse %{ / %}.  Accept "_" as identifier leading char.
	(parse_probe): Simplify calling convention.
	* elaborate.h: Store embedded code.
	* elaborate.cxx: Pass it.
	* translate.cxx: Transcribe it.  Return some dropped module init/exit
	code.
	* Makefile.am: Add buildok/buildko tests.
	* Makefile.in: Regenerated.
	* main.cxx: Return EXIT_SUCCESS/FAILURE even for weird rc.
	* testsuite/parseok/nine.stp: Test _identifiers.
	* testsuite/transko/*.stp: Tweak to force -p3 rather than -p2 errors.
	* testsuite/semok/transko.stp: ... and keep it that way in the future.
	* testsuite/parse*/*: Some new tests for %{ %}.
	* testsuite/build*/*: New tests for -p4.

2005-07-26  Martin Hunt  <hunt@redhat.com>

	* Makefile.am (AM_CPPFLAGS): Set PKGLIBDIR correctly.

2005-07-26  Martin Hunt  <hunt@redhat.com>

	* systemtap.spec.in: Stpd goes in libexec/systemtap.
	* Makefile.am (libexecdir): Set to libexecdir/systemtap.
	* aclocal.m4, Makefile.in: Regenerated

2005-07-25  Roland McGrath  <roland@redhat.com>

	* configure.ac: Don't define PKGLIBDIR and PKGDATADIR here.
	* Makefile.am (AM_CPPFLAGS): New variable, use -D here instead.
	(dist-hook): Don't remove ChangeLog files.
	(install-data-local): Don't install docs, just runtime stuff.
	(rpm, clean-local): Use make variables instead of @substitution@s.
	* configure, config.in, aclocal.m4, Makefile.in: Regenerated

2005-07-22  Graydon Hoare  <graydon@redhat.com>

	* translate.cxx (itervar): New class.
	(*::visit_foreach_loop): Implement.
	Various bug fixes.
	* staptree.cxx (deep_copy_visitor::*): Copy tok fields.
	* elaborate.cxx (lvalue_aware_traversing_visitor):
	(mutated_map_collector):
	(no_map_mutation_during_iteration_check): New classes.
	(semantic_pass_maps): New function to check map usage.
	(semantic_pass): Call it.
	* testsuite/transok/eight.stp: Test 'foreach' loop translation.
	* testsuite/semko/{thirteen,fourteen,fifteen}.stp:
	Test prohibited forms of foreach loops.

2005-07-21  Martin Hunt  <hunt@redhat.com>

	* Makefile.am (EXTRA_DIST): Add systemtap.spec.
	(install-data-local): Install docs and probes.
	(docs): New target.
	(rpm): New target.

	* configure.ac: Set initial version to 0.1.1.
	(pkglibdir): Set to libexec.

	* Makefile.in: Regenerated.

2005-07-20  Graydon Hoare  <graydon@redhat.com>

	* elaborate.{cxx,h} (find_array): Remove.
	(find_scalar): Rename to find_var, add array support.
	* staptree.{cxx,h} (vardecl::compatible_arity): New method.
	* translate.cxx: Refactor, add array read/write support.
	* testsuite/transok/three.stp: Uncomment array uses.
	* testsuite/transok/seven.stp: New test of array r/w.

2005-07-20  Frank Ch. Eigler  <fche@redhat.com>

	* tapsets.cxx (*::emit_[de]registrations): Add logic for probe
	lifecycle control (session_state).
	* translate.cxx (emit_common_header,emit_module_{init,exit}): Ditto.
	(visit_*): Use per-context errorcount.

2005-07-19  Frank Ch. Eigler  <fche@redhat.com>

	* Makefile.am (dist-hook): Complete the resulting tarball.
	* Makefile.in: Regenerated.

2005-07-19  Frank Ch. Eigler  <fche@redhat.com>

	* translate.cxx (emit_module_init/exit, translate_pass): Conform
	to newer runtime startup/shutdown hooks.

2005-07-15  Frank Ch. Eigler  <fche@redhat.com>

	* Makefile.am (install-data-local): Correct typo.
	* buildrun.cxx (compile_pass): Ditto.
	* main.cxx (main): Print errors if passes 4 or 5 fail.

2005-07-14  Frank Ch. Eigler  <fche@redhat.com>

	* buildrun.cxx (compile_pass, run_pass): Get closer to a working
	test_mode.
	* translate.cxx (emit_module_init, emit_common_header): Ditto.
	(translate_pass): Ditto.

2005-07-14  Frank Ch. Eigler  <fche@redhat.com>

	* Makefile.am (stpd): Install in $pkglibdir.
	(runtime): Copy to $pkgdatadir.
	* configure.ac: Pass along pkgdatadir and pkglibdir.
	* main.cxx: Default runtime_path from pkgdatadir.
	* buildrun.cxx (run_pass): Correct stpd directory.
	* Makefile.in, configure, config.in: Regenerated.

2005-07-12  Graydon Hoare  <graydon@redhat.com>

	* elaborate.cxx
	(semantic_pass_symbols): Only enter body if non-null.
	(semantic_pass_types): Likewise.
	(semantic_pass): Pass session to register_standard_tapsets.
	* translate.cxx
	(builtin_collector): New struct.
	(hookup_builtins): New function.
	(translate_pass): Only translate functions with bodies.
	(c_unparser::emit_common_header): Likewise, and call hookup_builtins.
	* tapsets.hh (builtin_function): New class.
	(register_standard_tapsets): Change parameter to session.
	* tapsets.cc (bultin_function::*): Implement class.
	(register_standard_tapsets): Register printk, log, warn.
	* testsuite/transok/six.stp: New test.

2005-07-12  Frank Ch. Eigler  <fche@redhat.com>

	* buildrun.cxx (compile_pass): Make non-verbose mode quieter.
	(run_pass): Spawn stpd for dirty work.
	* Makefile.am: Also build stpd into libexecdir.
	* configure.ac: Pass LIBEXECDIR.
	* Makefile.in, configure, config.in: Regenerated.
	* AUTHORS: Update.

2005-07-11  Graydon Hoare  <graydon@redhat.com>

	* staptree.cxx (require): Generally handle null pointers in src.
	(deep_copy_visitor::visit_if_statement): Revert fche's change.

2005-07-11  Frank Ch. Eigler  <fche@redhat.com>

	* parse.cxx (parse_literal): Compile cleanly on 64-bit host.
	* staptree.cxx (deep_copy_visitor::visit_if_statement): Don't
	freak on a null if_statement.elseblock.

2005-07-07  Graydon Hoare  <graydon@redhat.com>

	* staptree.{h,cxx} (deep_copy_visitor): New visitor.
	* elaborate.cxx
	(derived_probe::derived_probe):
	(alias_expansion_builder::build): Use it.
	* testsuite/semok/fifteen.stp: New test which relies on deep copy.

2005-07-07  Frank Ch. Eigler  <fche@redhat.com>

	* Makefile.am (dist): Package up the source tree, including
	testsuite and runtime.
	* main.cxx: Use clog instead of cerr for logging messages.
	* buildrun.cxx: Ditto.
	(compile_pass): Add -Iruntime/user for test mode.
	* translate.cxx (*): Commonalize test/real mode output.
	* Makefile.in: Regenerated.

2005-07-05  Graydon Hoare  <graydon@redhat.com>

	* elaborate.{h,cxx}: Revert previous changes.
	* tapsets.{h,cxx}: Adapt to verbose as a member of session.
	* elaborate.cxx (alias_expansion_builder::build): Avoid copying
	locals between alias definition and use.
	* testsuite/semok/{twelve,thirteen,fourteen}.stp: New tests.
	* staptree.cxx (probe_alias::printsig): Print equals sign.

2005-07-05  Frank Ch. Eigler  <fche@redhat.com>

	* elaborate.h (systemtap_session): Add more command-line arguments.
	* staptree.h (verbose): Bad global, no donut.
	* elaborate.cxx: Temporarily disable verbose variable access.
	* main.cxx: Support more arguments, build/run passes.  Revamp
	temporary file generation and partial-pass output generation.
	* tapsets.cxx, translate.cxx: Emit just enough extra punctuation
	and fluff to make generated probe pass -Werror.
	* buildrun.cxx, buildrun.h: New files for passes 4/5.  Partial
	support for build pass, nothing on probe execution yet.
	* testsuite/transok/*.stp: Force just -p3, now that -p4/5 exist.
	* Makefile.am, Makefile.in: Corresponding changes.

2005-07-04  Graydon Hoare  <graydon@redhat.com>

	* elaborate.h (symresolution_info::current_derived_probe): New field.
	(symresolution_info::current_probe): Change type.
	* elaborate.cxx (semantic_pass_symbols): Add passes for resolving
	locals in pre-derivation base probes and pre-expansion aliases.
	(symresolution_info::visit_symbol):
	(symresolution_info::find_scalar): Update to match new field.

2005-06-27  Graydon Hoare  <graydon@redhat.com>

	* staptree.{h,cxx} (probe_alias): New structure.
	* parse.{h,cxx} (parser::parse): Parse probes or probe aliases.
	(parser::parse_probe): Likewise.
	* tapsets.{h,cxx}:
	(derived_probe_builder):
	(match_key):
	(match_node):
	(alias_derived_probe): Move from here,
	* elaborate.{h,cxx}: to here.
	* elaborate.h (systemtap_session::pattern_root): New member.
	(register_library_aliases): New function.
	* tapsets.cxx: Build one dwarf_derived_probe per target address.

2005-06-23  Graydon Hoare  <graydon@redhat.com>

	* tapsets.cxx
	(probe_type): New enum.
	(probe_spec): New struct.
	(dwarf_derived_probe): Reorganize a bit, interpret .return.
	(query_statement): Translate addresses back to module space.
	(probe_entry_function_name):
	(probe_entry_struct_kprobe_name):
	(foreach_dwarf_probe_entry):
	(declare_dwarf_kernel_entry):
	(deregister_dwarf_kernel_entry):
	(register_dwarf_kernel_entry):
	(register_dwarf_module):
	(declare_dwarf_module_entry):
	(deregister_dwarf_module_entry):
	(register_dwarf_module_entry): New functions.
	(dwarf_derived_probes::emit_probe_entries):
	(dwarf_derived_probes::emit_registrations):
	(dwarf_derived_probes::emit_deregistrations): Implement.

2005-06-21  Frank Ch. Eigler  <fche@redhat.com>

	* config.in, configure: Regenerated.
	* tapsets.cxx: Make dwarf code conditional on new elfutils header.

2005-06-20  Graydon Hoare  <graydon@redhat.com>

	* configure.ac: Scan for libdwfl.
	* staptree.h (verbose): New global.
	* main.cxx (usage, main): Implement -v option.
	* tapsets.cxx (dwflpp): New struct.
	(query_statement): New function.
	(query_function): New function.
	(query_cu): New function.
	(query_module): New function.
	(dwarf_derived_probe): Implement primary forms.

2005-06-14  Graydon Hoare  <graydon@redhat.com>

	* tapsets.h: New file.
	(derived_probe_builder): Callback for making derived probes.
	(match_key): Component of pattern-matching tree.
	(match_node): Other component of pattern-matching tree.
	* tapsets.cxx: Add pattern-matching system for probes.
	(alias_derived_probe): Skeleton for alias probes.
	(dwarf_derived_probe): Skeleton for dwarf probes.
	(register_standard_tapsets): Registry for standard tapsets.

2005-06-13  Frank Ch. Eigler  <fche@redhat.com>

	Start separating out translator-side probe point recognition.
	* tapsets.cxx: New file.
	(be_derived_probe): Support for begin/end probes.
	(derive_probe): Ditto.  Reject anything unrecognized.
	* translator.cxx: Move out old code.
	* Makefile.am: Add new source file.
	* testsuite/semok/*: Switch to begin/end probes only.

2005-06-08  Frank Ch. Eigler  <fche@redhat.com>

	systemtap/916
	Implement all basic scalar operators, including modify-assignment.
	* parse.cxx (lexer): Allow multi-character lookahead in order to
	scan 1/2/3-character operators.
	(parse_boolean_or/and/xor/shift): New routines.
	* translate.cxx (visit_assignment, visit_binary_expression,
	visit_*_crement): Generally rewrote.
	(visit_*): Added more parentheses in output.
	(emit_module_init): Initialize globals.
	* staptree.h, elaborate.cxx, elaborate.h: Remove exponentiation.
	* main.cxx (main): Add an end-of-line to output file.
	* testsuite/*: Several new tests.

2005-06-05  Frank Ch. Eigler  <fche@elastic.org>

	Implement for/next/continue/break/while statements.
	* staptree.h: Declare new 0-arity statement types.  Tweak for_loop.
	* parse.cxx: Parse them all.
	* translate.cxx (c_unparser): Maintain break/continue label stack.
	(visit_for_loop, *_statement): New implementations.
	* elaborate.*, staptree.cxx: Mechanical changes.
	* testsuite/parseok/ten.stp, semko/twelve.stp, transko/two.stp,
	transok/five.stp: New tests.

2005-06-03  Frank Ch. Eigler  <fche@elastic.org>

	* elaborate.cxx (find_*): Remove arity checks from here ...
	* staptree.cxx (set_arity): Put arity match assertion here.
	* testsuite/semko/{six,nine}.stp: Confirm logic.
	* testsuite/transko/one.stp: First translation-time ko test.

2005-06-03  Frank Ch. Eigler  <fche@redhat.com>

	* TODO: Removed entries already represented in bugzilla.
	* elaborate.cxx: Rewrite type inference for several operators.
	* main.cxx (main): For -p2 runs, print types of function/probe locals.
	* parse.cxx (scan): Identify more two-character operators.
	(parse_comparison): Support the whole suite.
	* translate.cxx (visit_unary_expression, logical_or_expr,
	logical_and_expr, comparison,ternary_expression): New support.
	* testsuite/parseok/semok.stp: Clever new test.
	* testsuite/transok/four.stp: New test.
	* testsuite/*: Some tweaked tests for syntax changes.

2005-06-03  Frank Ch. Eigler  <fche@redhat.com>

	* parse.cxx (scan): Support C and C++ comment styles.
	* testsuite/parseok/four.stp: Test them some ...
	* testsuite/parseko/nine.stp: ... and some more.

2005-06-02  Frank Ch. Eigler  <fche@redhat.com>

	* translate.cxx (visit_concatenation, visit_binary_expression):
	New basic implementation.
	(*): Reduce emitted whitespace and remove `# LINE "FILE"' lines.

2005-06-02  Frank Ch. Eigler  <fche@redhat.com>

	Parse foreach construct.  Added fuller copyright notices throughout.
	* staptree.h (foreach_loop): New tree node type.
	* staptree.cxx: Print it, visit it, love it, leave it.
	* parse.cxx: Parse it.
	(parse_stmt_block): Don't require ";" separators between statements.
	(parse_array_in): Use [] as index group operator instead of ().
	* elaborate.cxx (visit_foreach_loop): New code.
	* translate.cxx: Slightly tighten errorcount/actioncount handling.
	* main.cxx: Accept "-" as script file name standing for stdin.
	(visit_arrayindex): Switch to simpler set_arity call.
	* configure.ac: Generate DATE macro.
	* Makefile.in, configure, config.in: Regenerated.
	* testsuite/*: New/updated tests for syntax changes, foreach ().

2005-05-30  Frank Ch. Eigler  <fche@redhat.com>

	More fully parse & elaborate "expr in array" construct.
	* staptree.h (array_in): Make this unary.  Update .cxx to match.
	* parse.cxx (parse_array_in): Rewrite.
	(parse_symbol_plain): Removed.  Update .h to match.
	* elaborate.cxx (typeresolution_info::visit_array_in): New function.
	(find_array): Tentatively, accept arity=0.
	* translate.cxx (c_unparser::c_assign): New functions to eliminate
	much ugly duplication.  Use throughout.
	(visit_symbol): Correct function formal argument search.
	(c_tmpcounter*::visit): Add missing recursion in several functions.
	* testsuite/*: Add new tests for array-in construct.  Add the
	first "transok" test.
	* Makefile.am: Add transok tests.
	* Makefile.in: Regenerated.

2005-05-26  Frank Ch. Eigler  <fche@redhat.com>

	* translate.cxx: Traverse trees just for common-header generation,
	to emit explicit temp variables into context.  Switch to explicit
	"frame" pointer in generated function/probe bodies.  Initialize
	locals in function bodies.  Rename "test_unparser" to "c_unparser"
	throughout.

2005-05-24  Frank Ch. Eigler  <fche@redhat.com>

	* elaborate.cxx (find_array): Support automagic tapset globals.
	* testsuite/semok/nine.stp: Test it.
	* staptree.cxx (stapfile print): List globals.

2005-05-24  Frank Ch. Eigler  <fche@redhat.com>

	* testsuite/semlib/*: New tapset library chunks for "-I" testing.
	* testsuite/semok/eight.stp, nine.stp: New tests.

2005-05-22  Frank Ch. Eigler  <fche@elastic.org>

	* Makefile.am (gcov): New target to generate test-coverage data from
	a testsuite run.
	* Makefile.in: Regenerated.

2005-05-20  Frank Ch. Eigler  <fche@redhat.com>

	Many changes throughout.  Partial sketch of translation output.
	* elaborate.*: Elaboration pass.
	* translate.*: Translation pass.
	* staptree.*: Simplified for visitor concept.
	* main.cxx: Translator mainline.
	* *test.cxx: Removed.
	* testsuite/*: Some new tests, some changed for newer syntax.

2005-05-05  Frank Ch. Eigler  <fche@redhat.com>

	* parse.cxx (parse): Add helper methods.
	(lexer::scan, parse_assignment): Parse "<<<" operator.  Fix assignment
	associativity.
	(parse_symbol): Permit function with empty arg list.
	(parse_global, parse_statement, parse_functiondecl): Expect
	unconsumed leading keyword.
	(parse_global): Don't use ";" termination.
	* parse.h: Corresponding changes.
	* staptree.cxx (binary_expression::resolve_types): Fix <<<
	type inference.
	(translator_output): Improve pretty-printing.
	(*): Add general visitors to statement/expression types.
	* staptree.h: Corresponding changes.  Tweak symresolution_info fields.
	Add semantic_error class.
	* semtest.cxx: Adapt to this.
	* testsuite/parseok/two.stp, semok/*.stp: Adapt to syntax changes.

2005-03-15  Frank Ch. Eigler  <fche@redhat.com>

	* semtest.cxx: Print probe signatures properly.
	* staptree.cxx (probe::printsig): New function.

2005-03-15  Frank Ch. Eigler  <fche@redhat.com>

	* TODO: New file.  Include some probe-point-provider syntax examples.
	* parse.cxx (lexer::scan, parser::parse_literal): Support hex, octal
	numbers via strtol.
	(parse_probe, parse_probe_point): Modify for dotted syntax.
	* staptree.cxx: Ditto.
	* parsetest.cxx, semtest.cxx: Print parse/sem results even if
	.stp files were given on command line.
	* parse.h, staptree.h: Rename probe_point_spec -> probe_point.
	* runtest.sh: New test-runner front-end script.
	* Makefile.am: Use it for TESTS_ENVIRONMENT.
	* testsuite/*: Update probe point syntax.  Add a bunch of new tests.

2005-03-04  Frank Ch. Eigler  <fche@redhat.com>

	* parse.cxx (scan): Support '$' characters in identifiers.
	(parse_symbol): Support thread-> / process-> shorthand.
	* staptree.cxx (symresolution_info::find): Split up into
	find_scalar, find_array, find_function.
	(resolve_symbols): Call the above for symbol/arrayindex/functioncall.
	(find_scalar): Add stub support for synthetic builtin variables.
	* staptree.h: Corresponding changes.
	* testsuite/*: Some new tests.

2005-03-03  Frank Ch. Eigler  <fche@redhat.com>

	* parse.cxx (parse_assignment): Assert lvalueness of left
	operand.
	* staptree.h (expression): Add is_lvalue member.
	* staptree.cxx (functioncall::resolve_types): Don't crash on
	formal-vs-actual argument count mismatch.
	(*): Add some is_lvalue stub functions.
	* testsuite/*: Some new tests.

2005-03-01  Frank Ch. Eigler  <fche@redhat.com>

	* parse.cxx: Implement left-associativity for several types of
	operators.  Add some more statement types.  Parse functions.
	Be able to print tokens.  Simplify error generating functions.
	Save tokens in all parse tree nodes.
	* parse.h: Corresponding changes.
	* staptree.cxx: Move tree-printing functions here.  Add many
	new functions for symbol and type resolution.
	* staptree.h: Corresponding changes.
	* semtest.cxx: New semantic analysis pass & test driver.
	* testsuite/sem*/*: New tests.
	* parsetest.cxx: Separated parse test driver.
	* testsuite/parse*/*: Adapt tests to parsetest driver.
	* Makefile.am: Build semtest.  Run its tests.
	* Makefile.in: Regenerated.

2005-02-11  Frank Ch. Eigler  <fche@redhat.com>

	* parse.cxx, parse.h: New files: parser.
	* staptree.h: New file: semantic object declarations.
	* staptree.cxx: New dummy driver file.<|MERGE_RESOLUTION|>--- conflicted
+++ resolved
@@ -1,4 +1,3 @@
-<<<<<<< HEAD
 2008-07-29  Dave Brolley  <brolley@redhat.com>
 
 	* Makefile.am (bin_SCRIPTS): add stap-find-servers, stap-start-server,
@@ -33,7 +32,7 @@
 	* systemtap.spec: Add stap-find-servers, stap-start-server,
 	stap-find-or-start-server, stap-stop-server.
 	* Makefile.in: Regenerated.
-=======
+
 2008-07-28  Dave Nomura  <dcnltc@us.ibm.com>
 
 	* session.h (struct systemtap_session): Added itrace_derived_probe
@@ -53,7 +52,6 @@
 	(itrace_derived_probe_group::emit_module_init): Ditto.
 	(itrace_derived_probe_group::emit_module_exit): Ditto.
 	* stapprobes.5.in : Added documentation of itrace probe.
->>>>>>> a96d1db0
 
 2008-07-24  Josh Stone  <joshua.i.stone@intel.com>
 
