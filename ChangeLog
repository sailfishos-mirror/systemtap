--- conflicted
+++ resolved
@@ -1,5 +1,3 @@
-<<<<<<< HEAD
-=======
 2008-08-05  Stan Cox  <scox@redhat.com>
 
 	* NEWS: Updated $$vars, $$parms, $$locals.
@@ -12,15 +10,12 @@
 	* stapprobes.5.in: Likewise.
 	* doc/langref.tex: Likewise.
 
->>>>>>> 0317fad4
 2008-08-02  Frank Ch. Eigler  <fche@elastic.org>
 
 	* translate.h (translator_output::assert_0_indent): New function.
 	* translate.cxx (emit_*): Add a couple of calls to confirm
 	newline(1)/(-1) nest matching.
 
-<<<<<<< HEAD
-=======
 2008-07-30  Dave Brolley  <brolley@redhat.com>
 
 	* stap-client (create_request): No need for random suffix for
@@ -88,7 +83,6 @@
 	* buildrun.cxx (compile_pass): Remove STAPCONF_MODULE_NSECTIONS,
 	and add STAPCONF_ONEACHCPU_RETRY
 
->>>>>>> 0317fad4
 2008-07-23  Frank Ch. Eigler  <fche@elastic.org>
 
 	From James Bottomley <James.Bottomley@HansenPartnership.com>:
