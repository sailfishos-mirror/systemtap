<<<<<<< HEAD
2008-08-29  Dave Brolley  <brolley@redhat.com>

	* stap-server.8.in: New man page.
	* Makefile.am (man_MANS): Add stap-server.8.
	* configure.ac (AC_CONFIG_FILE): Add stap-server.8.
	* Makefile.in: Regenerated.
	* configure: Regenerated.
=======
2008-08-29  Stan Cox  <scox@redhat.com>

	* elaborate.cxx (add_global_var_display): Repopulate symbol/type info.

2008-08-29  David Smith  <dsmith@redhat.com>

	* tapsets.cxx (utrace_derived_probe_group::emit_probe_decl):
	Pushed quiesce logic down into the task_finder layer.
	(utrace_derived_probe_group::emit_module_decls): Removed quiesce
	handler routines.  Syscall probe handler detaches if systemtap
	state isn't correct.

2008-08-29  Wenji Huang <wenji.huang@oracle.com>

	* main.cxx (printscript): Print variable name and type for listing mode.

2008-08-28  Frank Ch. Eigler  <fche@elastic.org>

	* elaborate.cxx (add_global_var_display): Render array indexes
	in [key,key,key] vs. [key][key][key] form.
>>>>>>> 8d142c01

2008-08-27  Stan Cox  <scox@redhat.com>

	* elaborate.cxx (add_global_var_display): New.
	(semantic_pass): Call it.
	(dead_assignment_remover::visit_assignment): Don't remove written
	but unread global variables.
	* NEWS, stap.1.in: Document

2008-08-26  David Smith  <dsmith@redhat.com>

	* buildrun.cxx (compile_pass): Added autoconf-dpath-path.c.

	* Makefile.am: Simplified "rpm" target a bit.
	* Makefile.in: Regenerated.

	* Makefile.am: Moved tar archive creation step from "rpm" target
	into "dist-gzip" target.
	* Makefile.in: Regenerated.

2008-08-25  Frank Ch. Eigler  <fche@elastic.org>

	* Makefile.am (AUTOMAKE_OPTIONS): Add "no-dist".  Remove all
	"make dist"-oriented targets and macros.  
	(rpm): Rewrite.  Allow parametrization with RPMBUILDFLAGS=.
	* Makefile.in: Regenerated.
	* systemtap.spec: Make configuration macros at top overridable.

2008-08-25  David Smith  <dsmith@redhat.com>

	* tapsets.cxx (utrace_derived_probe_group::emit_module_init): Make
	sure we count the number of utrace probes correctly.
	(utrace_derived_probe_group::emit_module_exit): Ditto.

2008-08-25  Dave Brolley  <brolley@redhat.com>

	* Makefile.am (installcheck): Remove $(EXTRA_SYSTEMTAP_PATH) from
	invocation of $(MAKE).
	* Makefile.in: Regenerated.
	* aclocal.m4: Regenerated.
	* stap-client (parse_options): Don't quote an argument if it is already
	quoted.
	(send_request): Timeout after 10 seconds.
	(receive_response): Timeout after 5 minutes.
	(choose_server): Add missing $ to variable reference.
	(connect_to_server): Timeout after 10 seconds.
	* stap-server (receive_request): Don't check for a "request:"
	message. Timeout after 10 seconds.
	(send_response): Timeout after 10 seconds.
	* stap-serverd (initialization): Remove tmpdir_prefix_serverd and
	port2. No need for a temp directory.
	(listen): Fifo no longer necessary. Call nc and pipe the output to
	process_request in the background.
	(process_request): New function.
	(fatal): Kill stap-server followed by nc. No tmpdir to remove.

2008-08-24  Frank Ch. Eigler  <fche@elastic.org>

	* tapsets.cxx (query_statement): Leave empty string for unknown file
	name.
	(dwarf_derived_probe ctor): Don't synthesize "@filename:lineno"
	probe point pieces for unknown files/lines.

2008-08-21  David Smith  <dsmith@redhat.com>

	* tapsets.cxx (itrace_derived_probe_group::emit_module_decls):
	Updated task finder callback function signature.
	(utrace_derived_probe_group::emit_module_decls): Ditto.

2008-08-20  David Smith  <dsmith@redhat.com>

	* tapsets.cxx (utrace_derived_probe_group::emit_probe_decl):
	Supports original and new utrace interfaces.
	(utrace_derived_probe_group::emit_module_decls): Ditto.

2008-08-20  Dave Brolley  <brolley@redhat.com>

	* stap-client: Ignore SIGHUP and SIGPIPE.
	(initialization): Set b_specified.: 
	(parse_options): Handle the -b option. Quote $stap_arg. Use process_m.
	(process_m): New function.
	(process_o): Set stdout_redirection to simply the filename.
	(process_response): Obtain the exit code from stap on the server side.
	Copy the module to the current directory if -m was specified.
	Call stream_output.
	(stream_output): It's back.
	(maybe_call_staprun): Print status messages for -v. Leave v_level
	unchanged. Pass -o option to staprun. Wait until the staprun job
	disappears.
	(terminate): Redirect message to stderr.
	(interrupt): Only kill staprun if it's still running. Call cleanup
	if exiting.
	(ignore_signal): New function.
	* stap-server (receive_request): Quote the job specifier.
	(send_response): Likewise.
	(read_data_file): Use read to check the first line. Use cat the read
	the entire file.
	* stap-serverd (listen): Quote job specifier.
	(terminate): Likewise.

2008-08-19  David Smith  <dsmith@redhat.com>

	PR 6841
	* tapsets.cxx (utrace_derived_probe_group::emit_probe_decl):
	Workaround utrace bug by quiescing threads before attaching a
	utrace syscall engine to them.
	(utrace_derived_probe_group::emit_module_decls): Emit quiesce
	handler.

2008-08-18  David Smith  <dsmith@redhat.com>

	* tapsets.cxx (register_standard_tapsets): Add missing
	'process.syscall' and 'process.syscall.return' bindings.

2008-08-16  Mark Wielaard  <mjw@redhat.com>

	* configure.ac (build_elfutils): Mention possible distro
	specific elfutils development sub-packages needed when not found.

2008-08-15  David Smith  <dsmith@redhat.com>

	* tapsets.cxx (utrace_builder::build): Change system-wide probes
	from 'process("*").begin' to 'process.begin'.
	(register_standard_tapsets): Add new 'process' binding.
	* stapprobes.5.in: Change system-wide probes
	from 'process("*").begin' to 'process.begin'.

2008-08-15  Frank Ch. Eigler  <fche@elastic.org>

	PR 6836
	* tapsets.cxx (dwarf_var...visit_target_symbol): Emit
	"return=0xf00" instead of "$return=0xf00" for $$return,
	for consistency with other variables.
	* NEWS, stapprobes.5.in: Update.

2008-08-15  Frank Ch. Eigler  <fche@elastic.org>

	PR 6836.
	* tapsets.cxx (dwarf_var...visit_target_symbol): Show
	"var=?" for unlocatable variables.  Support $$return.
	Make sure $$parms/etc. work in .return probes too.
	* testsuite/semok/thirtytwo.stp: New test.
	* NEWS, stapprobes.5.in: Document them.

2008-08-15  Michael Meeks  <michael.meeks@novell.com>

	* configure.ac: suggest (SUSE) package name for dwfl.

	* buildrun.cxx (compile_pass): if extremely verbose, pass through
	output from stap checks - helps to debug generic test compile
	problems.

2008-08-14  Dave Brolley  <brolley@redhat.com>

	PR 6834
	* stap-client (initialization): initialize staprun_running.
	(send_request): No server response message required.
	(receive_response): No server response message required. Simply
	receive the tar file. The tar file should contain a file called 'rc'.
	(connect_to_server): Use 'nc'.
	(disconnect_from_server): No action required.
	(process_response): Renamed from 'stream_output'. Obtain the exit
	code from the 'rc' file.
	(maybe_call_staprun): set 'staprun_running' while staprun is running.
	(check_server_error): Removed.
	(server_fatal): Removed.
	(cleanup): Redirect stderr of 'kill' to /dev/null.
	(interrupt): Pass SIGINT on to staprun, if it is running. Otherwise,
	exit.
	* stap-server (initialization): Create the server temp directory here...
	(unpack_request): ... not here.
	(receive_request): Don't send a ready message.
	(create_response): Write the exit code of 'stap' to the 'rc' file.
	(send_response): Don't send a status message.
	(fatal,error): Redirect to $tmpdir_server/stderr.

2008-08-13  Dave Brolley  <brolley@redhat.com>

	* stap-client: Trap SIGTERM and SIGINT.
	(unpack_response): chown of the systemtap temp directory before
	we move it and only if we didn't create it.
	(maybe_call_staprun): Check $e_script when determining whether a
	script was specified. Provide the -c option to staprun. Run staprun
	in the background and wait for it.
	(terminate,interupt): New functions.

2008-08-13  Frank Ch. Eigler  <fche@elastic.org>

	* Makefile.am (stamp-elfutils): Override build-elfutils'
	bin_PROGRAMS to not bother build binaries we're not using.
	* Makefile.in: Regenerated.

2008-08-12  Frank Ch. Eigler  <fche@elastic.org>

	* buildrun.cxx (compile_pass): Add ugly kbuild hack for hand-built
	x86 kernels that are made with O= (separate object/module-building
	directory).

2008-08-12  David Smith  <dsmith@redhat.com>

	PR 6445 (partial)
	* tapsets.cxx (utrace_builder::build): Validates pid and allows
	probing of "*" to mean all threads.
	* stapprobes.5.in: Added note about a process path of "*" means to
	probe all threads.

2008-08-11  Wenji Huang  <wenji.huang@oracle.com>

	* tapsets.cxx : Fixed compilation warning on gcc 3.x.

2008-08-11  Frank Ch. Eigler  <fche@elastic.org>

	* tapsets.cxx (translate_final_fetch_or_store): Reject some
	unhandleable types such as floats.
	(dwarf_var...visit_target_symbol): Tweak logic of $$var expansion
	to quietly skip over any $context variables that cause exceptions.

2008-08-11  Frank Ch. Eigler  <fche@elastic.org>

	* tapsets.cxx (dwarf_var_expanding...visit_target_symbol):
	Don't add a \n at the end of $$vars/$$parms/$$locals.

2008-08-11  Frank Ch. Eigler  <fche@elastic.org>

	PR5049
	* tapsets.cxx (cu_name_matches, collect_srcfiles_matching):
	Implicitly but optionally prefix probe source filenames with "*/".
	* stapprobes.5.in: Document this.

2008-08-11  Dave Brolley  <brolley@redhat.com>

	* stap-client (disconnect_from_server): Call after receive_response.
	* stap-server (stap_rc): Renamed from 'rc'. Don't use it as an exit
	code.
	* stap-serverd (listen): Set pipefail so that we get the rc of nc
	if it fails. Make multiple attempts to establish a server.
	(fatal): Call 'terminate'.

2008-08-11  Frank Ch. Eigler  <fche@elastic.org>

	PR5049
	* tapsets.cxx (cu_name_matches, collect_srcfiles_matching):
	Implicitly prefix probe source filenames with "*".

2008-08-11  David Smith  <dsmith@redhat.com>

	* tapsets.cxx (utrace_builder::build): Fixed indentation.

2008-08-11  Mark Wielaard  <mwielaard@redhat.com>

	* Makefile.am (install-data-local): Use INSTALL_PROGRAM for executable
	stp scripts.
	* Makefile.in: Regenerated.

2008-08-09  Frank Ch. Eigler  <fche@elastic.org>

	* Makefile.am (example index): Only warn and instruct on index
	regeneration.  Do not actually perform it as the source tree
	should be considered (and can really be) read-only.
	* Makefile.in: Regenerated.

2008-08-08  Dave Brolley  <brolley@redhat.com>

	* stap-client: Use quotes when echoing. Exit with $rc.
	(initialization): Initialize 'rc'.
	(parse_options): Manage the command line in three pieces:
	pre-script name, script name, post-script name.
	(process_*): Likewise.
	(send_request): Redirect stdout of 'nc' to /dev/null.
	(receive_response): Handle "failed:" response. Redirect stdin of 'nc'
	from /dev/zero.
	(maybe_call_staprun): Check $rc. Check the requested phase limit
	before looking for the module.
	* stap-server: Use quotes when echoing. Exit with $rc.
	(initialization): Initialize 'rc'.
	(receive_request): Start 'nc' in the background before sending the
	"ready:" message. Redirect stdin of 'nc' from /dev/zero.
	(read_data_file): Allow for multiple lines of data.
	(call_stap): Quoet $cmdline. Set 'rc'.
	(send_response): Send "failed:" if stap is unsuccessful. Start 'nc'
	in the background before sending the response.
	(cleanup): Kill any running 'nc' job.
	(terminate): Exit with $rc.
	* stap-serverd: Start the server before advertising our presence.
	* stap-find-or-start-server: Echo 0 if a server is already running.
	Echo -1 if no server is running and one can't be started.
	* stap-start-server: Wait until the server starts before exiting. Exit
	with 1 if the server does not start.
	* systemtap.spec: Move client side script to the runtime sub package.
	The main package and the runtime sub package both depend on avahi-tools
	and nc.
	* Makefile.am: Revert previous changes. Now done in
	testsuite/lib/systemtap.exp.
	* Makefile.in: Regenerated.

2008-08-08  David Smith  <dsmith@redhat.com>

	* tapsets.cxx (utrace_derived_probe_group::emit_module_decls):
	Calls stap_utrace_detach() to perform detach.

2008-08-08  Mark Wielaard  <mwielaard@redhat.com>

	* Makefile.am (EXAMPLE_BUILD_DIR): Removed. Examples indexes are
	always in srcdir.
	(dist-hook): Always install examples from srcdir.
	* Makefile.in: Regenerated.

2008-08-08  Mark Wielaard  <mwielaard@redhat.com>

	* Makefile.am (rpm): Refer to srcdir spec file so make rpm works in
	builddir.
	* Makefile.in: Regenerated.

2008-08-08  Mark Wielaard  <mwielaard@redhat.com>

	* systemtap.spec: Disable chmodding of samples/kmalloc-top.
	It is currently not installed.

2008-08-08  Mark Wielaard  <mwielaard@redhat.com>

	* Makefile.am (all-local): Depend on example_index, which now
	doesn't generate anything in $srcdir anymore, only $builddir.
	(EXAMPLE_SOURCE_DIR): New var.
	(EXAMPLE_BUILD_DIR): New var.
	(EXAMPLE_META_FILES): New var.
	(EXAMPLE_INDEX_GEN): New var.
	(example_index): New target.
	($EXAMPLE_BUILD_DIR/index.html): Likewise.
	(install-data-local): Install examples from $buildir.
	* Makefile.in: Regenerated.
	* aclocal.m4: Likewise.

2008-08-07  Frank Ch. Eigler  <fche@elastic.org>

	* Makefile.am (all-local): Don't run indexing code, since $srcdir
	may be read-only.
	(install-data): Simplify sample script installation; limit sources
	to systemtap.examples directory only.
	* Makefile.in: Regenerated.

2008-08-07  Mark Wielaard  <mwielaard@redhat.com>

	* Makefile.am (all-local): Add example_index.
	(dist-hook): Likewise.
	(EXAMPLE_SRC): Add index and support files.
	(EXAMPLE_INDEXES): New file list.
	(example_index): New target.
	(clean-local): Remove generated indexes.
	* Makefile.in: Regenerated.

2008-08-07  Mark Wielaard  <mwielaard@redhat.com>

	* systemtap.spec: Add comment about versioned vs unversioned docs.

2008-08-06  Frank Ch. Eigler  <fche@elastic.org>

	* stap-find-servers (match_server, client_sysinfo):
	Use "sysinfo=...." keyword in mdns TXT record.
	* stap-serverd (advertise_presence): Ditto.
	(initialization): Locate random usable server port if needed.
	(listen): Complain if port turns out to be unusable after all.

2008-08-06  Josh Stone  <joshua.i.stone@intel.com>

	PR 6820
	From Eugeniy Meshcheryakov eugen@debian.org:
	* staprun.8.in: fix minor formatting problems

2008-08-05  Stan Cox  <scox@redhat.com>

	* NEWS: Updated $$vars, $$parms, $$locals.
	* tapsets.cxx (visit_target_symbol): Missing break typo.

2008-08-04  Stan Cox  <scox@redhat.com>

	* tapsets.cxx (dwarf_var_expanding_copy_visitor::visit_target_symbol): 
	Add support for $$vars, $$parms, and $$locals.
	* stapprobes.5.in: Likewise.
	* doc/langref.tex: Likewise.

2008-08-02  Frank Ch. Eigler  <fche@elastic.org>

	* translate.h (translator_output::assert_0_indent): New function.
	* translate.cxx (emit_*): Add a couple of calls to confirm
	newline(1)/(-1) nest matching.

2008-07-30  Dave Brolley  <brolley@redhat.com>

	* stap-client (create_request): No need for random suffix for
	cmdline and sysinfo files.
	* stap-server (read_data_file): File name is exactly as specified.
	Check that it exists.

2008-07-29  Dave Brolley  <brolley@redhat.com>

	* Makefile.am (bin_SCRIPTS): add stap-find-servers, stap-start-server,
	stap-find-or-start-server, stap-stop-server.
	(EXTRA_DIST): Likewise.
	(check): Ensure that a compatible systemtap server is running before
	running the tests, if requested. If we start a sterver, stop it after
	running the tests.
	(installcheck): Likewise.
	* stap-client (parse_options): Specify stdin as 'scripts/-' on the
	generated command line.
	(create_request): Use $script_file instead of '-'.
	(unpack_response): Existence of the systemtap temp directory is
	optional.
	(find_and_connect_to_server): Use stap-find-servers and choose_server.
	(choose_server): Rewritten from match_server. Examine multiple
	servers.
	(connect_to_server): New function.
	(maybe_call_staprun): Check for existence of a module.
	Use staprun_PATH.
	(staprun_PATH): New function.
	(fatal): Call disconnect_from_server.
	(server_fatal): Likewise.
	* stap-server: Catch SIGTERM and SIGINT.
	(create_response): Check for the existence of $tmpdir_stap.
	(terminate): New function.
	* stap-serverd: Catch SIGTERM and SIGINT.
	(listen): Run 'nc | stap-server' in the background and wait for them
	to finish.
	(terminate): Renamed from handle_sigint. Kill avahi-publish-service
	and nc.
	* systemtap.spec: Add stap-find-servers, stap-start-server,
	stap-find-or-start-server, stap-stop-server.
	* Makefile.in: Regenerated.

2008-07-28  Dave Nomura  <dcnltc@us.ibm.com>

	* session.h (struct systemtap_session): Added itrace_derived_probe
	group.
	* elaborate.cxx (systemtap_session::systemtap_session): Added
	initialization of itrace_derived_probes.
	* tapsets.cxx (struct itrace_derived_probe): Add derived_probe
	struct for holding info needed by itrace probes.
	(struct itrace_derived_probe_group): New derived_probe_group
	to handle itrace probes.
	(itrace_derived_probe::itrace_derived_probe): Needed for use with
	task_finder.
	(itrace_derived_probe_group::join_group): Ditto.
	(itrace_derived_probe_group::enroll): Ditto.
	(itrace_derived_probe_group::emit_probe_decl): Ditto.
	(itrace_derived_probe_group::emit_module_decls): Ditto.
	(itrace_derived_probe_group::emit_module_init): Ditto.
	(itrace_derived_probe_group::emit_module_exit): Ditto.
	* stapprobes.5.in : Added documentation of itrace probe.

2008-07-24  Josh Stone  <joshua.i.stone@intel.com>

	* buildrun.cxx (compile_pass): Remove STAPCONF_MODULE_NSECTIONS,
	and add STAPCONF_ONEACHCPU_RETRY

2008-07-23  Frank Ch. Eigler  <fche@elastic.org>

	From James Bottomley <James.Bottomley@HansenPartnership.com>:
	* tapsets.cxx (query_dwarf_func): Silently skip inlined function
	instances that have no entrypc.

2008-07-18  Masami Hiramatsu  <mhiramat@redhat.com>

	BZ 442528 (PR6028)
	* tapsets.cxx (emit_module_decls): Add dummy kprobe on ia64.
	(emit_module_init): register dummy kprobes for fixing bsp offset on
	ia64.
	(emit_module_exit): unregister dummy kprobes on ia64.

2008-07-18  Frank Ch. Eigler  <fche@elastic.org>

	BZ 442528, From Masami Hiramatsu <mhiramat@redhat.com>
	* elaborate.h (emit_probe_local_init): New derived_probe member.
	* tapsets.cxx (dwarf_derived_probe): Implement it, for ia64 register
	unwind caching.

2008-07-17  Stan Cox  <scox@redhat.com>

	* tapsets.cxx (iterate_over_srcfile_lines): Avoid statement wildcard
	lines without a unique address.

2008-07-17  <anithra@linux.vnet.ibm.com>

	* main.cxx (handle_interrupt): Forward received signal to process
	group.

2008-07-17  Masami Hiramatsu <mhiramat@redhat.com>

	* systemtap.spec (%files): Add stap-server and stap-serverd.
	(%files runtime): Add stap-client.

2008-07-17  David Smith  <dsmith@redhat.com>

	* systemtap.spec: Moved comment that was on the same line as
	"Version", which rpmbuild didn't like.

2008-07-17  Frank Ch. Eigler  <fche@elastic.org>

	* translate.cxx (dump_unwindsyms): Produce symbol tables and section
	lists for all text-like sections, useful for -ffunction-sections type
	kernel modules.
	(emit_symbol_data): Tolerate missing unwind/symbol data during
	elf processing.  Subsequently warn about anything missing.

2008-07-16  Frank Ch. Eigler  <fche@elastic.org>

	* configure.ac: Bumped version to 0.7.1.
	* systemtap.spec: Renamed from systemtap.spec.in; don't autoconf it
	just on account of @VERSION@.
	* Makefile.am (EXTRA_DIST): Distribute it.
	* Makefile.in, configure, testsuite/configure: Regenerated.

2008-07-16  Dave Brolley  <brolley@redhat.com>

	* Makefile.am (EXTRA_DIST): Add stap-client, stap-server, stap-serverd.
	* Makefile.in: Regenerated.

2008-07-14  David Smith  <dsmith@redhat.com>

	* tapsets.cxx
	(utrace_var_expanding_copy_visitor::visit_target_symbol):
	Synthesize a function to get the value of $syscall.

2008-07-14  Dave Brolley  <brolley@redhat.com>

	* Makefile.am (bin_SCRIPTS): Add stap-client, stap-server, stap-serverd.
	* Makefile.in: Regenerated.
	* aclocal.m4: Regenerated.

2008-07-12  Frank Ch. Eigler  <fche@elastic.org>

	PR 6738.
	* buildrun.cxx (compile_pass): Add autoconf-uaccess.c.
	* translate.cxx (translate_pass): #include <linux/vermagic.h> for
	maximum version compatibility for UTS_RELEASE.

2008-07-12  Frank Ch. Eigler  <fche@elastic.org>

	By Andy Fitzsimon <afitzsim@redhat.com>:
	* smileytap.svg: New file.

2008-07-11  Frank Ch. Eigler  <fche@elastic.org>

	PR 6739
	* tapsets.cxx (global_alias_cache): Make this a per-module/cu cache,
	just like the function cache.
	(update_alias_cache): Removed.  Instead ...
	(declaration_resolve): Compute the lookup table for this module/cu,
	but only once.

2008-07-11  Frank Ch. Eigler  <fche@elastic.org>

	* translate.cxx (dump_unwindsyms): Start tolerating user-space programs,
	which may be unrelocatable.

2008-07-11  Frank Ch. Eigler  <fche@elastic.org>
	
	* hash.cxx (find_hash): Mix in -d MODULE names.

2008-07-10  Frank Ch. Eigler  <fche@elastic.org>

	* main.cxx (main): If "-k" (save temp directory) was supplied, 
	disable caching.

2008-07-10  Frank Ch. Eigler  <fche@elastic.org>

	PR 6703.
	* tapsets.cxx (mark_dwarf_redundancies): Tweak hashtable/iterator
	syntax for gcc 4.1 compatibility.

2008-07-10  Frank Ch. Eigler  <fche@elastic.org>

	PR 6736.
	* main.cxx (main,usage): Support new "-d MODULE" option to
	populate comp-unwindsyms module list.
	* stap.1.in: Document it.
	* tapsets.cxx (dwarf_query::add_probe_point): Add probed module
	to comp-unwindsyms set.
	(utrace_builder::build): Ditto for probed user-space program.
	* translate.cxx (emit_symbol_data): Emit _stp_module[] entry
	for each comp-unwindsyms member, including relocation bases
	and symbols, but not yet unwind data.
	* NEWS: Remove mention of temporarily disabled unwinder.
	* session.h: Corresponding changes.

2008-07-09  Mark Wielaard  <mwielaard@redhat.com>

	PR 6732
	* buildrun.cxx (compile_pass): Define STAPCONF_REAL_PARENT by
	calling autoconf-real-parent.c

2008-07-09  Frank Ch. Eigler  <fche@elastic.org>

	From James Bottomley <James.Bottomley@HansenPartnership.com>
	* tapsets.cxx: (dwflpp::global_alias_cache): New member.
	(declaration_resolve): Search it, called from translate_components.
	(update_alias_cache): Populate it, called from query_cu.

2008-07-09    <wenji.huang@oracle.com>

	* translate.cxx (visit_comparison): Remove unnecessary comparison.
	* translate.cxx (emit_symbol_data): Remove unused local variable.

2008-07-08  Dave Brolley  <brolley@redhat.com>

	* stap-client (client_sysinfo): Use `uname -rvm`.
	(receive_response): Wait for "done:" from the server. Clear server_ip
	when the server is incompatible.
	* stap-server (check_request): Quote "`server_sysinfo`".
	(server_sysinfo): Use `uname -rvm`.
	(send_response): Send "done:".
	* stap-serverd (advertise_presence): Use `uname -rvm`. Quote "$txt".

2008-07-07  Mark Wielaard  <mwielaard@redhat.com>

	* stapex.5.in: Add section on installed examples, samples and demos
	and how they are documented.

2008-07-07  Mark Wielaard  <mwielaard@redhat.com>

	* Makefile.am (install-data-hook): Install examples, demos and
	samples.
	(uninstall-local): Remove examples, demos and samples.
	* Makefile.in: Regenerated.
	* aclocal.m4: Likewise.
	* systemtap.spec.in (%install): Move examples.
	Don't copy over examples to src.
	(testsuite): Don't include src/examples.

2008-07-07  Mark Wielaard  <mwielaard@redhat.com>

	* systemtap.spec.in (%install): Move installed pdf files.
	(%files): Mark moved installed pdf as %doc files.

2008-07-03  Frank Ch. Eigler  <fche@elastic.org>

	* translate.cxx (translate_pass): Don't #include <linux/compile.h>.

2008-07-03  Dave Brolley  <brolley@redhat.com>

	* stap-serverd: New script.
	* stap-client (client_sysinfo): Client sysinfo is stripped down to
	the output of `uname -r` for now.
	(package_request): Don't create temporary server tar file here.
	(send_request): Communication protocol simplified. Use nc to send
	the tar file.
	(receive_response): Communication protocol eliminated. Simply wait
	for the file from the server using nc.
	(unpack_response): Create temporary server tar file here. Verify the
	contents of the server's response.
	(find_and_connect_to_server): Obtain server address and port from
	avahi-browse.
	(server_fatal): New function.
	(check_server_error): Call server_fatal.
	* stap-server (configuration): port is now provided as an argument.
	Default to port 65001.
	(initialization): Don't create temp work directory here.
	(receive_request): Communication protocol simplified. Receive the
	request file using nc.
	(unpack_request): Make temp work directory here. Verify the contents
	of the request.
	(server_sysinfo): New function.
	(check_compatibility): Exact match required.
	(package_response): Don't use -p on tar command.
	(send_response): Communication protocol eliminated. Simply send the
	file using nc.
	(main line): Pass "$@" to configuration.

2008-07-01  Frank Ch. Eigler  <fche@elastic.org>

	* main.cxx (main): In -vv mode, also dump out session arch/release
	values right at the top.

2008-06-29  Tim Moore  <timoore@redhat.com>

	* Makefile.am (EXTRA_DIST): Add auto_free.h.
	* Makefile.in: Regenerated.
	* auto_free.h (auto_free_ref): New class to free references to
	pointers allocated with malloc / realloc.
	* tapsets.cxx (iterate_over_srcfile_lines): Use auto_free_ref at
	top level of function to free srcsp.

2008-06-27  David Smith  <dsmith@redhat.com>

	* tapsets.cxx (utrace_derived_probe_group::emit_module_decls): Fix
	bug in handling process(PID) probes.

2008-06-24  K.Prasad  <prasad@linux.vnet.ibm.com>

	* tapset/vfs.stp: Deprecate probe points on old functions, namely
	generic_file_readv(), generic_file_writev(),
	generic_file_read() and generic_file_write().
	* tapset/vfs.stp: Enhance the tapset by
	providing more pure C functions, probes for newer VFS related functions
	* testsuite/buildok/vfs_testcase.stp: Created a testsuite for the
	new enhanced VFS Tapset which does a compile test i.e. with flags -up4

2008-06-25  Stan Cox  <scox@redhat.com>

	* tapsets.cxx (iterate_over_srcfile_lines): Only probe a line once.

2008-06-24  Tim Moore  <timoore@redhat.com>

	* auto_free.h: New file.
	* tapsets.cxx (iterate_over_srcfile_lines, read_symbols): Use
	auto_free instead of explicit calls to ::free().
	(Compare): Class for comparing func_info objects and their
	addresses.
	(get_index_for_address): Remove.
	(symbol_table::sort): new function.
	(query_module_symtab): Iterate over list_by_addr using iterator
	instead of index.
	(~symbol_table): Don't bother clearing list_by_addr and
	map_by_name.
	(add_symbol): Don't keep list_by_addr in order.
	(read_symbols, get_from_elf): Sort symbols after all are read.
	(get_func_containing_address): Use std::upper_bound.
	(purge_syscall_stubs): Don't iterate over whole list_by_addr
	vector; use std::equal_range to look for possible stub addresses.

2008-06-23  Frank Ch. Eigler  <fche@elastic.org>

	* session.h (module_cache): Add field here.
	* tapsets.cxx (dwflpp): Remove static field from here.
	(pathname_caching_callback): Use hacky micro-static to get to it.
	(*): Update other users of module_cache.
	* elaborate.cxx (systemtap_session ctor): Corresponding changes.

2008-06-23  David Smith  <dsmith@redhat.com>

	* tapsets.cxx (utrace_derived_probe_group::emit_probe_decl):
	Handles UDPF_NONE value.
	(utrace_derived_probe_group::emit_vm_callback_probe_decl): New
	function.
	(utrace_derived_probe_group::emit_module_decls): Calls
	emit_vm_callback_probe_decl() to set up vm_callbacks.

2008-06-23  Stan Cox  <scox@redhat.com>

	* NEWS: Updated .statement line number wildcard and line number range.
	* stapprobes.5.in: Likewise.
	* doc/langref.tex: Likewise.
	* tapsets.cxx (enum line_t): Add RANGE and WILDCARD.
	(iterate_over_srcfile_lines): Change lineno parm to lines[].
	Support RANGE and WILDCARD.
	(dwarf_query): Change line to line[]
	(dwarf_query::parse_function_spec): Parse RANGE and WILDCARD.

2008-06-20  wcohen  <wcohen@redhat.com>

	* stapfuncs.5.in: Add documentation for tapset/dev.stp functions.

2008-06-18  Josh Stone  <joshua.i.stone@intel.com>

	PR 6644
	* elaborate.cxx (dead_stmtexpr_remover::visit_block): Flatten nested
	block statements into a single block.
	(dead_stmtexpr_remover::visit_if_statement): Remove the possibility
	of if_statements with a null thenblock.  When an if lacks both then
	and else, either remove it completely or reduce it to a simple
	statment evaluating the condition.  With an else and no then, invert
	the condition and else becomes then.
	(void_statement_reducer): New optimization visitor that breaks
	statements in void context into smaller pieces, to expose more
	optimization opportunities.
	(semantic_pass_opt5, semantic_pass_opt6): Bump opt5 to opt6, and
	create a new opt5 that runs through void_statement_reducer.

2008-06-16  Frank Ch. Eigler  <fche@elastic.org>

	* tapsets.cxx (print_locals): Produce nothing instead of
	"(alternatives: (none found))" if no alternatives were found.

2008-06-16  Frank Ch. Eigler  <fche@elastic.org>

	* elaborate.cxx (session::print_warning): Change to take optional
	token as argument.
	(*): Adjust callers of print_warning() to pass a token.
	(print_token): New function, eliminate recent file name duplication.
	(print_error): Use it too.
	(semantic_pass_opt2): Tweak way read-only vars' alternatives are
	printed.  Eliminate relaxation-loop duplicates by printing warnings
	only on first iteration.  Print alternatives for globals too.
	* session.h: Corresponding changes.

2008-06-16  Stan Cox  <scox@redhat.com>

	* elaborate.cxx (semantic_pass_opt2): Only create function
	alternatives if needed.  Overload compare.

2008-06-13  Stan Cox  <scox@redhat.com>

	* elaborate.cxx (print_warning): Add optional_str parameter.
	(semantic_pass_opt2): List variable alternatives for probes and
	functions.
	* session.h (print_warning): Add optional_str parameter.

2008-06-13  Josh Stone  <joshua.i.stone@intel.com>

	* translate.cxx: Jump out directly after setting last_error, rather
	than passively checking last_error everywhere.
	* translate.cxx: Only make actionremaining checks at control points,
	i.e. roughly at the end of basic blocks, or after executing a few
	statements in a row.

2008-06-13  Frank Ch. Eigler  <fche@elastic.org>

	* main.cxx (main): Print generated module name for "-m FOO"
	runs also.  Stop warning about this implying uncached operation.

2008-06-12  Stan Cox  <scox@redhat.com>

	* elaborate.cxx (print_warning): Make parameter a const.

2008-06-11  Frank Ch. Eigler  <fche@elastic.org>

	* Makefile.am (EXTRA_DIST): Add dwarf_wrappers.h.

2008-06-11  Mark Wielaard  <mwielaard@redhat.com>

	* elaborate.cxx (print_warning): Only output WARNING, don't put it
	in the message_str and seen_warnings.
	* session.h (print_warning): Reindent.

2008-06-11  Frank Ch. Eigler  <fche@elastic.org>

	* elaborate.cxx (print_warning): Use session.seen_warnings[].

2008-06-10  Stan Cox  <scox@redhat.com>

	* elaborate.cxx (print_warning): New.
	* elaborate.cxx (semantic_pass_opt1): Use it.

2008-06-11  Tim Moore  <timoore@redhat.com>

	* dwarf_wrappers.h (dwfl_assert): Add overload with boolean value
	for assertion test.
	* dwarf_wrappers.cxx (dwfl_assert): Write boolean condition
	version.
	* tapsets.cxx (emit_address): Fix up dwfl_asserts that got negated
	in changes to dwfl_assert.

	PR 2608
	* dwarf_wrappers.h, dwarf_wrappers.cxx: New files.
	* Makefile.in: Regenerated.
	* tapsets.cxx (dwarf_assert, dwfl_assert): Move to
	dwarf_wrappers.h.
	(iterate_over_srcfile_lines, has_single_line_record,
	 query_srcfile_line): Use dwarf_line_t wrapper. 
	(die_has_pc): Take a reference to a Dwarf_Die instead of a
	pointer. Clean up use of dwfl_assert.
	(query_cu): Check that statement raw address matches the beginning
	of a statement record.
	* elaborate.h: Include iosfwd instead of iostream.
	(literal_map_t, resolve_prologue_endings,): New typedef.
	

2008-06-10  Jim Keniston  <jkenisto@us.ibm.com>

	* testsuite/systemtap.context/num_args.tcl: Run twice --
	once with dwarf (default) and once with --kelf --ignore-dwarf.
	* testsuite/systemtap.context/context.exp: Add num_args to
	testlist. :-}

2008-06-10  David Smith  <dsmith@redhat.com>

	* tapsets.cxx (utrace_derived_probe_group::emit_probe_decl):
	Initializes .vm_callback.

2008-06-10  Frank Ch. Eigler  <fche@elastic.org>

	PR 6470
	* NEWS: Note argv[] tapset.
	* parse.cxx (scan_pp): Better handle premature EOF.
	* stapvars.5.in: New file.
	* stap.1.in: Mention it.
	* Makefile.am (dist_man_MANS): Add stapvars.5.
	* configure.ac (AC_CONFIG_FILES): Add stapvars.5.in.
	* Makefile.in, configure: Regenerated.

2008-06-10  Frank Ch. Eigler  <fche@elastic.org>

	PR 6470
	* parse.cxx (scan_pp): Eliminate expand_args argument to control
	nested preprocess evaluation.  Rewrite to use a combination of
	exceptions and non-recursion.
	(lexer::scan): Ditto.  Interpret "$#" as the argc value in all
	cases.
	* parse.h: Corresponding decl changes.
	
2008-06-10  Frank Ch. Eigler  <fche@elastic.org>

	PR 6470
	* parse.cxx (eval_comparison): New template function.
	(eval_pp_conditional): Call it separately for string/string and
	int64/int64 cases.
	(lexer::scan): Provide better error message for invalid $NNN.

2008-06-09  Jim Keniston  <jkenisto@us.ibm.com>

	PR 6601
	* tapsets.cxx: For powerpc, reject symbols in .opd
	(function descriptor) section.

2008-06-09  Stan Cox  <scox@redhat.com>

	* NEWS: Updated kernel.statement relative line number.
	* stapprobes.5.in: Likewise.

2008-06-09  David Smith  <dsmith@redhat.com>

	* tapsets.cxx
	(utrace_var_expanding_copy_visitor::visit_target_symbol): Calls
	'syscall_nr' to get the value of '$syscall'.

	* tapsets.cxx (utrace_derived_probe::join_group): Removed
	generated inclusion of tracehook.h.
	(utrace_var_expanding_copy_visitor::visit_target_symbol): Uses
	'_stp_arg(0)' to get value of '$syscall'.

2008-06-06  Stan Cox  <scox@redhat.com>

	* tapsets.cxx (dwflpp::iterate_over_srcfile_lines): 
	Add parameter line_type_relative.  
	(enum line_t): New.
	(dwarf_query::line_type): New.
	(dwarf_query::parse_function_spec): Set line_type.

2008-06-06  David Smith  <dsmith@redhat.com>

	* NEWS: Updated utrace probes descriptions.
	* stapprobes.5.in: Ditto.

	* tapsets.cxx (enum utrace_derived_probe_flags): Redefined in
	terms of probe types instead of utrace events.
	(utrace_var_expanding_copy_visitor::visit_target_symbol): Uses new
	utrace_derived_probes_flags values.
	(utrace_builder::build): Handles new probe types and new
	utrace_derived_probes_flags values.
	(utrace_derived_probe_group::emit_probe_decl): Updated to handle
	new utrace_derived_probe_flags values.
	(utrace_derived_probe_group::emit_module_decls): Ditto.  Also
	correctly handles 'begin' events correctly by installing a quiesce
	handler (instead of running the probe directly).
	(register_standard_tapsets): Registers updated utrace probe
	types.

2008-06-05  Srinivasa DS <srinivasa@in.ibm.com>
	*configure,configure.ac: -fpie option puts limit on GOT size
	   and hence systemtap build fails on s390. So use -fPIE which
	   doesn't put limit on GOT size.

2008-06-04  Jim Keniston  <jkenisto@us.ibm.com>

	* testsuite/systemtap.context/num_args.{stp,tcl}: Added.
	Same as args.{stp,tcl}, but refs args using *_arg().

2008-06-04  Jim Keniston  <jkenisto@us.ibm.com>

	PR 6588
	* tapset/syscalls.stp: Remove return aliases for exit and exit_group.
	* testsuite/semok/syscalls_return.stp: Regression test

2008-06-03  David Smith  <dsmith@redhat.com>

	* tapsets.cxx: Added several string tokens that are used instead
	of hard-coded strings.
	(register_standard_tapsets): Uses new string tokens.

2008-06-03  Frank Ch. Eigler  <fche@elastic.org>

	PR 6429.
	* Makefile.am: Don't link stapio with -ldw.
	* Makefile.in: Regenerated.

2008-05-29  Mark Wielaard  <mwielaard@redhat.com>

	* Makefile.am (installcheck): Check that make install was run.
	* Makefile.in: Regenerated.

2008-06-02  Frank Ch. Eigler  <fche@elastic.org>

	PR6534
	* translate.cxx (c_unparser::emit_module_init): Use UTS_RELEASE
	instead of uts_sem/utsname() as kernel version-checking hack.

2008-06-02  Dave Brolley  <brolley@redhat.com>

	* stap-client (initialization): port is no longer hard coded.
	Initialize avahi_service_tag to _stap._tcp.
	(find_and_connect_to_server): Handle server/port returned by
	match_server.
	(match_server): Obtain server ip address and port from output
	of the -r option to avahi-browse. Echo a server/port pair.

2008-06-02  Zhaolei  <zhaolei@cn.fujitsu.com>

	* main.cxx (main): Fix the problem that kernel module compile
	failure when runtime directory is set to relative path(stap -R).

2008-05-30  Dave Brolley  <brolley@redhat.com>

	* stap-client, stap-server: New compile server and client scripts.

2008-05-30  Srinivasa DS  <srinivasa@in.ibm.com>
	PR 6562
	* tapsets.cxx, translate.cxx: modified one argument for
				dwfl_linux_kernel_report_offline().
	* testsuite/systemtap.base/debugpath.exp: Modified testsuite for new
				SYSTEMTAP_DEBUGINFO_PATH behaviour.
	* stap.1.in: Modified manpage for new SYSTEMTAP_DEBUGINFO_PATH behaviour.

2008-05-29  Jim Keniston  <jkenisto@us.ibm.com>

	PR 6582
	* tapset/context.stp: Added registers_valid().
	* stapfuncs.5.in: Ditto.
	* tapset/x86_64/registers.stp: Added registers_valid() check.
	* tapset/ppc64/registers.stp: Ditto.
	* tapset/i686/registers.stp: Ditto.  Also fixed warnings due to
	sp_offset and ss_offset not being global.

2008-05-29  Ananth N Mavinakayanahalli <ananth@in.ibm.com>

	PR 6563
	* tapset/ppc64/registers.stp: Fix powerpc dwarfless argument access

2008-05-28  Josh Stone  <joshua.i.stone@intel.com>

	PR 6529
	* translate.cxx (c_unparser::visit_return_statement): Make sure we
	notice errors from evaluating return values.

2008-05-28  David Smith  <dsmith@redhat.com>

	* tapsets.cxx (utrace_derived_probe_group::emit_module_decls):
	Removed debug print.

	* tapsets.cxx (utrace_derived_probe_group::emit_probe_decl):
	Instead of adding clone handlers, just call the probes directly.
	(utrace_derived_probe_group::emit_module_decls): For syscall
	probes, on exec detach the parent's utrace engine from the child.

2008-05-27  Josh Stone  <joshua.i.stone@intel.com>

	PR 6432
	* buildrun.cxx (compile_pass): Add the autoconf test for probe_kernel_*
	functions, but leave it #if-0'ed for now.

2008-05-23  Jim Keniston  <jkenisto@us.ibm.com>

	PR 4311, cont.  Address powerpc dwarfless test failures.
	* tapsets.cxx: Convert .funcname to funcname when adding it
	to our symbol table.  Accept all weak symbols except those
	that map to sys_ni_syscall.
	
2008-05-23  Srinivasa DS <srinivasa@in.ibm.com>
	PR 6429: Inerim fix to avoid compilation error of systemtap module
	* runtime/transport/symbols.c:  added definitions of struct
	module_sect_attr, struct module_sect_attrs for 2.6.25 above kernels.

2008-05-22  Wenji Huang <wenji.huang@oracle.com>

	* tapsets.cxx (iterate_over_functions): Fix .statement(NUM) regression.

2008-05-22  Ananth N Mavinakayanahalli <ananth@in.ibm.com>

	* tapset/ppc64/registers.stp: Support powerpc register + arg lookup
	* stapfuncs.5.in: Add powerpc bits; indicate scope of uarg_* access

2008-05-21  David Smith  <dsmith@redhat.com>

	* tapsets.cxx (utrace_derived_probe_group::emit_module_decls):
	Added new 'event_flag' parameter to task_finder callback.  Only
	calls probe handlers if we received the correct event.

2008-05-20  Frank Ch. Eigler  <fche@elastic.org>

	PR 6538
	* elaborate.cxx (semantic_pass_opt2): Warn about read-only locals and
	globals.
	(visit_foreach_loop): Belatedly recognize index symbols as lvalues.

2008-05-21  Stan Cox  <scox@redhat.com>

	* elaborate.cxx (dead_assignment_remover::visit_binary_expression): New.
	(dead_assignment_remover::visit_assignment): Allow rhs simplification.
	
2008-05-20  Tim Moore  <timoore@redhat.com>

	* configure.ac: Check for tr1/unordered_map header.
	* tapsets.cxx: Use tr1::unordered_map if available.
	* configure, config.in: Regenerated.

2008-05-19  Stan Cox  <scox@redhat.com>

	* elaborate.cxx (dead_assignment_remover::visit_arrayindex): New method.
	(dead_assignment_remover::visit_functioncall): New method.
	(dead_assignment_remover::visit_if_statement): New method.
	(dead_assignment_remover::visit_for_loop): New method.

2008-05-19  William Cohen  <wcohen@redhat.com>

	* main.cxx (setup_signals): Remove sa_restorer initialization.

2008-05-17  Frank Ch. Eigler  <fche@elastic.org>

	* elaborate.cxx (semantic_pass): Error on #probes=0, but not in
	listing mode.
	(semantic_pass_optimize[12]): Remove inappropriate check from here.

2008-05-17  Frank Ch. Eigler  <fche@elastic.org>

	* tapsets.cxx (cu_function_cache_t): Switch to <ext/hash_map>s,
	since these tables tend to get pretty big.

2008-05-16  Frank Ch. Eigler  <fche@elastic.org>

	PR 5643
	* tapsets.cxx (cu_function_cache_t): Reorganize into
	mod:cu->function->DIE lookup table.  Consider merging into symtab
	later.
	(mark_dwarf_redudancies): Adapt.
	(iterate_over_functions): Rewrite.
	(dwarf_builder::build): Cache kprobes etc. symbol addresses.
	* elaborate.cxx (systemtap_session ctor): Clear additional POD fields.

2008-05-15  David Smith  <dsmith@redhat.com>

	* main.cxx (setup_signals): New function.
	(main): Calls setup_signals() to setup signal handling.  When
	removing the temporary directory, ignore signals.

2008-05-13  Ananth N Mavinakayanahalli <ananth@in.ibm.com>
	PR 5955.
	* parse.cxx (parser::parse_global): accept ";" terminated globals
	* NEWS - update documentation
	* testsuite/systemtap.base/global_vars.(stp/exp) - supporting tests
	* testsuite/parseko/twenty(four/five).stp - supporting tests

2008-05-12  Jim Keniston  <jkenisto@us.ibm.com>

	PR 4311 - Function boundary tracing without debuginfo: Phase II
	Merged dwarfless branch into mainline.  But first...
	* runtime/regs.c: Removed register name:value lookup facility.
	Moved basically all register-lookup code to the i686 and x86_64
	registers.stp tapsets.  Args stuff shared between i386 and
	x86_64 remains in regs.c.
	* tapset/{i686,x86_64}/registers.stp: Moved register-lookup
	code from runtime/regs.c to here.
	
2008-05-12  Jim Keniston  <jkenisto@us.ibm.com>

	(2008-05-06 in dwarfless branch)
	PR 4311 - Function boundary tracing without debuginfo: Phase II
	* stapfuncs.5.in: Added sections on CPU REGISTERS and
	NUMBERED FUNCTION ARGUMENTS.

2008-05-12  Jim Keniston  <jkenisto@us.ibm.com>

	(2008-05-05 in dwarfless branch)
	PR 4311 - Function boundary tracing without debuginfo: Phase II
	* runtime/regs.c: Added register name:value lookup facility.
	Added support for register and arg lookup for i386 and x86_64.
	* tapset/{i686,x86_64}/registers.stp: New: support for register
	and arg lookup.
	* tapsets.cxx, translate.cxx: Added regparm field to struct
	context.
	* tapset/nd_syscall.stp: syscall.stp migrating toward numbered
	args rather than named args.

2008-05-12  Jim Keniston  <jkenisto@us.ibm.com>

	(2008-04-18 in dwarfless branch)
	PR 4311 - Function boundary tracing without debuginfo: Phase I
	* tapsets.cxx: Major rework of dwflpp, dwarf_query, and related
	code to make do with elf info if dwarf info is absent, or
	(in the case of vmlinux) make do with a System.map-style
	symbol table if even the elf file is absent.
	* main.cxx: Use getopt_long instead of getopt.	Added --kelf,
	--kmap, --ignore-vmlinux, and --ignore-dwarf.
	* hash.cxx, session.h, stap.1.in: Added --kelf, --kmap,
	--ignore-vmlinux, and --ignore-dwarf.
	* testsuite/{semok,semko}/nodwf*.stp

2008-05-07  Frank Ch. Eigler  <fche@elastic.org>

	PR 6492.
	* main.cxx (main): let -l imply -w.

2008-05-05  Frank Ch. Eigler  <fche@elastic.org>

	PR 444886.  From <crquan@gmail.com>:
	* tapsets.cxx, translate.cxx: Add .../build/... to default debuginfo
	path, to ease search for hand-built kernels.

2008-05-01  Frank Ch. Eigler  <fche@elastic.org>

	PR 6474
	* configure.ac (--enable-pie): Add default option.
	* Makefile.am (stap* binaries): Use -fpie/-z relro/-z now as
	applicable.
	* configure, aclocal.m4, Makefile.in, doc/Makefile.in: Regenerated.

2008-04-30  Masami Hiramatsu  <mhiramat@redhat.com>

	PR 6008
	* main.cxx (main): Increase the limitation of buffer size to 4095MB.
	* staprun.8.in: Ditto.

2008-04-29  Frank Ch. Eigler  <fche@elastic.org>

	PR 6466
	* elaborate.cxx
	(dead_stmtexpr_remover): Expand scope to kill far more
	side-effect-free statemnets, including if/for/foreach.
	(semantic_pass_opt4): Warn on elided function/probe bodies.
	(typeresolution_info::visit_target_symbol): Dump parse tree of
	resolution-challenged functions/probes.
	(*): Adapt to probe->body being a statement*
	rather than a block*.
	* tapsets.cxx (*): Ditto.
	* staptree.cxx (block::block ctor): New cons constructor.
	* staptree.h: Corresponding changes.

2008-04-29  David Smith  <dsmith@redhat.com>

	* tapsets.cxx (utrace_derived_probe_group::emit_probe_decl): Added
	death event handlers to ensure that for every utrace_attach there
	is a corresponding utrace_detach.
	(utrace_derived_probe_group::emit_module_decls): Ditto.

2008-04-28  Frank Ch. Eigler  <fche@elastic.org>

	* translate.cxx (translate_pass): Don't #define TEST_MODE.

2008-04-26  Frank Ch. Eigler  <fche@elastic.org>

	* tapsets.cxx (common_probe_entryfn_prologue): Undo
	clear of overload-related context vars; add explanation why.

2008-04-25  Frank Ch. Eigler  <fche@elastic.org>

	* systemtap.spec.in: Simplify configuration defaults.

2008-04-25  David Smith  <dsmith@redhat.com>

	PR 6455.
	* tapsets.cxx (mark_builder::build): Handles markers with no
	format string.

2008-04-24  Frank Ch. Eigler  <fche@elastic.org>

	PR 6454.
	* main.cxx (printscript): Avoid string truncation heuristics, and
	also avoid plain probe::printsig.  Hold nose and dig down into
	raw location lists instead.

2008-04-24  Will Cohen  <wcohen@redhat.com>

	* aclocal.m4: Regenerated.
	* Makefile.am (example/*): Moved to testsuite/systemtap.examples.
	* Makefile.in: Regenerated.

2008-04-23  Frank Ch. Eigler  <fche@elastic.org>

	From: Srinivasa DS <srinivasa@in.ibm.com>
	* tapsets.cxx (blacklisted_p): Blacklist more init/exit sections.

2008-04-23  Frank Ch. Eigler  <fche@elastic.org>

	* tapsets.cxx (common_probe_entryfn_prologue): Clear
	overload-related context vars.

2008-04-22  hunt  <hunt@redhat.com>

	* staprun.8.in: Add documentation for -d option.

2008-04-22  David Smith  <dsmith@redhat.com>

	* tapsets.cxx (utrace_derived_probe_group::emit_module_decls):
	Removed debug statements.

2008-04-18  David Smith  <dsmith@redhat.com>

	* tapsets.cxx (struct utrace_builder): Added exec probes.
	(utrace_derived_probe_group::emit_probe_decl): Ditto.
	(utrace_derived_probe_group::emit_module_decls): Ditto.
	(register_standard_tapsets): Ditto.
	* stapprobes.5.in: Added information about exec probes.
	* NEWS: Added information about utrace probes.

	* stapprobes.5.in: Added information about utrace probes.

2008-04-17  Josh Stone  <joshua.i.stone@intel.com>

	* tapsets.cxx (build_blacklist): Fix regexps for atomics.
	* vim/syntax/stap.vim: Recognize the 'limit' keyword and script arguments,
	allow '$' in variable names, and highlight $target variables.

2008-04-17  David Smith  <dsmith@redhat.com>

	* tapsets.cxx (utrace_builder::build): Make sure that the PATH of
	'process("PATH")' probes is an absolute path.
	(utrace_derived_probe_group::emit_module_decls): Made calls to
	utrace probe handler functions conditional on which types of
	utrace probes are going to be output.

2008-04-16  Frank Ch. Eigler  <fche@elastic.org>

	* tapsets.cxx (task_finder_derived_probe): Add dummy constructor
	for old (RHEL4) gcc compatibility.

2008-04-16  Frank Ch. Eigler  <fche@elastic.org>

	PR 6417: From Srinivasa DS <srinivasa@in.ibm.com>:
	* tapsets.cxx (build_blacklist): Extend.

2008-04-15  David Smith  <dsmith@redhat.com>

	* session.h (struct systemtap_session): Added utrace_derived_probe
	group and task_finder_derived_probe_group members.
	* elaborate.cxx (systemtap_session::systemtap_session): Added
	initialization of utrace_derived_probes and
	task_finder_derived_probes.
	* tapsets.cxx (struct task_finder_derived_probe_group): New
	derived_probe_group to handle task_finder framework.
	(struct utrace_derived_probe_group): New derived_probe_group to
	handle utrace probes.

2008-04-15  Frank Ch. Eigler  <fche@elastic.org>

	PR 6405 cont'd.
	* Makefile.am (AM_CFLAGS): Remove -Wshadow, as it triggers for
	new stapio (modname global vs. dwfl headers).

2008-04-15  Frank Ch. Eigler  <fche@elastic.org>

	PR 6405
	* buildrun.cxx (compile_pass): Add STAPCONF_MODULE_NSECTIONS.

2008-04-14  David Smith  <dsmith@redhat.com>

	* elaborate.h (struct derived_probe_group): Removed
	emit_module_header virtual function.
	* translate.cxx (c_unparser::emit_common_header): Removed calls to
	emit_module_header function.
	* tapsets.cxx (be_derived_probe>): Removed emit_module_header function.
	(struct timer_derived_probe_group): Ditto.
	(struct profile_derived_probe_group): Ditto.
	(struct procfs_derived_probe_group): Ditto.
	(struct hrtimer_derived_probe_group): Ditto.
	(struct perfmon_derived_probe_group): Ditto.
	(dwarf_derived_probe_group::emit_module_decls): Moved kernel check
	back from deleted emit_module_header function.
	(uprobe_derived_probe_group::emit_module_decls): Ditto.
	(mark_derived_probe_group::join_group): Moved marker
	kernel check (to a new embedded code section) from deleted
	emit_module_header function.

2008-04-14  Frank Ch. Eigler  <fche@elastic.org>

	* Makefile.am (stapio_*): Become able to link/compile against
	bundled elfutils.
	* Makefile.in: Regenerated.

2008-04-09  Martin Hunt  <hunt@dragon>

	* buildrun.cxx (run_pass): Remove unused "-d" option
	passed to staprun.

	* translate.cxx (emit_symbol_data): When available,
	grab symbols from debuginfo instead of /proc/kallsyms.

2008-04-11  David Smith  <dsmith@redhat.com>

	* elaborate.h (struct derived_probe_group): Added
	emit_module_header virtual function.
	* translate.cxx (c_unparser::emit_common_header): Calls each probe
	group's emit_module_header function.
	(translate_pass): Moved inclusion of linux/marker.h to
	mark_derived_probe_group::emit_module_header().
	* tapsets.cxx (struct be_derived_probe_group): Added empty
	emit_module_header function.
	(struct timer_derived_probe_group): Ditto.
	(struct profile_derived_probe_group): Ditto.
	(struct procfs_derived_probe_group): Ditto.
	(struct hrtimer_derived_probe_group): Ditto.
	(struct perfmon_derived_probe_group): Ditto.
	(dwarf_derived_probe_group::emit_module_header): Moved kprobes
	kernel check from emit_module_decls() to here.
	(uprobe_derived_probe_group::emit_module_header): Moved uprobe
	kernel check from emit_module_decls() to here.
	(uprobe_derived_probe_group::emit_module_decls): Moved uprobe
	kernel check to emit_module_header().
	(mark_derived_probe_group::emit_module_header): Moved marker
	kernel check from emit_module_decls and translate_pass() to here.
	(uprobe_derived_probe_group::emit_module_decls): Moved marker
	kernel check to emit_module_header().

2008-04-10  Frank Ch. Eigler  <fche@elastic.org>

	PR 2949.
	* session.h (listing_mode): New field.
	* main.cxx (main): Test it.  Enjoy it.
	(printscript): Do it.
	(usage): Document it.
	* stap.1.in, stapex.5.in: Ditto.
	* elaborate.cxx (print_error): Disable error messages in listing mode.

2008-04-10  Frank Ch. Eigler  <fche@elastic.org>

	PR 6393 cont'd.
	* Makefile.am: Also copy RadeonHD.am fragment to force
	git_version.h regeneration at every make, and also special
	tagging for "make dist".  Thanks <ndim>.

2008-04-10  Frank Ch. Eigler  <fche@elastic.org>

	PR 6393.
	* git_version.sh: New file, copied from radeonhd.
	* configure.ac: No longer generate $builddir/SNAPSHOT.
	* Makefile.am: Generate $builddir/git_version.h.
	(EXTRA_DIST): Add git_version.h and git_version.sh.
	* main.cxx (version): Print generated GIT_MESSAGE therefrom.
	* Makefile.in, configure: Regenerated.

2008-04-09  David Smith  <dsmith@redhat.com>

	* .gitignore: Added more files to ignore.

2008-04-04  Masami Hiramatsu <mhiramat@redhat.com>

	PR 6028
	* translate.cxx (c_unparser::emit_common_header): Add unwaddr for
	caching unwound address.
	* tapsets.cxx (common_probe_entryfn_prologue): Clear unwaddr.

2008-04-01  Frank Ch. Eigler  <fche@elastic.org>

	* safety/*: Removed subdirectory containing abandoned experiment.

2008-03-31  Frank Ch. Eigler  <fche@elastic.org>

	* configure.ac: Bump version to 0.7.
	* configure: Regenerated.

2008-03-27  Frank Ch. Eigler  <fche@elastic.org>

	* tapsets.cxx (common_probe_entryfn_prologue): Clear last_stmt.

2008-03-26  Frank Ch. Eigler  <fche@elastic.org>

	* translate.cxx (emit_function): Set context last_stmt, in case
	an error occurs during the function.

2008-03-25  Frank Ch. Eigler  <fche@elastic.org>

	* stap.1.in: Clarify utility of epilogue type probe aliases.

2008-03-21  Eugene Teo  <eugeneteo@kernel.sg>

	PR 5528
	* tapset/conversions.stp (user_string_n, user_string_n2,
	user_string_n_warn, user_string_n_quoted, user_short, user_short_warn,
	user_int, user_int_warn, user_long, user_long_warn, user_char,
	user_char_warn): New user_* functions.
	* stapfuncs.5.in: Documented the new functions.
	* testsuite/systemtap.stress/conversions.stp: Test new functions.
	* testsuite/buildok/conversions.stp: Test new functions.
	* testsuite/buildok/conversions-embedded.stp: Test new functions.

2008-03-20  Frank Ch. Eigler  <fche@elastic.org>

	PR 5975.
	* tapsets.cxx (*): Added a few (void) expressions for asserts that
	may be compiled out.

2008-03-14  Masami Hiramatsu <mhiramat@redhat.com>

	PR 3542
	* buildrun.cxx (compile_pass): Add an autoconf to check the kernel
	supports batch unregistration.
	* tapsets.cxx (dwarf_derived_probe_group::emit_module_decls): Add an
	array of probe pointers for batch unregistration.
	* tapsets.cxx (dwarf_derived_probe_group::emit_module_exit): Use
	unregister_k(ret)probes if it is supported.

2008-03-13  Frank Ch. Eigler  <fche@elastic.org>

	PR 5928.
	* buildrun.cxx (compile_pass): Use EXTRA_CFLAGS for autoconf'd values
	instead of CFLAGS_<module>.o.

2008-03-12  Frank Ch. Eigler  <fche@elastic.org>

	* configure.ac, systemtap.spec.in: Bumped version to 0.6.2.
	* configure: Regenerated.

2008-03-12  Dave Brolley  <brolley@redhat.com>

	PR5897
	* staptree.cxx (probe::printsig): If this probe was derived from an alias,
	call the printsig method of the alias.

2008-03-10  Dave Brolley  <brolley@redhat.com>

	PR5189
	* translate.cxx (probe_or_function_needs_deref_fault_handler): New member of
	c_unparser.
	(c_unparser::emit_function): Initialize probe_or_function_needs_deref_fault_handler.
	Check it after the body is visited and generate a deref fault handler if necessary.
	(c_unparser::emit_probe): Likewise.
	(c_unparser::visit_print_format): Correct the compoenent type for an overridden string
	literal.  Generate code to check that pointer arguments to %m can be dereferenced.
	Generate casts for printf arguments as necessary.
	* elaborate.cxx (typeresolution_info::visit_print_format): Desired type for conv_memory
	is pe_long.

2008-03-06  Frank Ch. Eigler  <fche@elastic.org>

	* Makefile.am (AM_CXXFLAGS, AM_CFLAGS): Remove -Werror.
	* Makefile.in, doc/Makefile.in: Regenerated.

2008-03-03  Frank Ch. Eigler  <fche@elastic.org>

	PR5516
	* elaborate.cxx (symbol_fetcher, dead_assignment_remover):
	Support unresolved $target lvalues.  Propagate pretty error
	messages.
	* staptree.cxx (varuse_collecting_visitor target_symbol): Ditto.
	* staptree.h: Corresponding decl.

	* loc2c.c: c_translate_pointer_store: New function.
	* loc2c.h: Corresponding decl.
	* tapsets.cxx (dwflpp::translate_final_fetch_or_store): Call it
	for $target pointer assignments.

2008-02-29  Will Cohen  <wcohen@redhat.com>

	* main.cxx (handle_interrupts): Make compatible with GCC 4.3.

2008-02-28  Frank Ch. Eigler  <fche@elastic.org>

	PR5045
	* session.h (pending_interrupts): New global.
	* main.cxx (handle_interrupts): New fn to handle SIGINT* etc.
	* elaborate.cxx, translate.cxx, tapsets.cxx, main.cxx (*): Insert
	pending_interrupts escape hatches inside potentially timetaking loops.
	* buildrun.cxx: Don't deal with signals.

2008-02-27  Frank Ch. Eigler  <fche@elastic.org>

	PR5697
	* configure.ac (enable-docs): Implement.
	* systemtap.spec.in: Add optional docs build/install/prereqs.
	* Makefile.am (SUBDIRS): Add doc.
	* Makefile.in, configure: Regenerated.

2008-02-27  Dave Brolley  <brolley@redhat.com>

	PR5189
	* staptree.h (print_format::conv_memory): New enumerator.
	(print_format::width_type): New enumeration.
	(print_format::precision_type): New enumeration.
	(format_component::widthtype): New member.
	(format_component::prectype): New member.
	(format_component::is_empty): Test widthtype and prectype.
	(format_component::clear): Clear widthtype and prectype.
	* staptree.cxx (print_format::components_to_string): Handle dynamic width and precision.
	Handle conv_memory.
	(print_format::string_to_components): Parse dynamic width and precision specifiers.
	Set widthtype and prectype. Parse %m format specifier.
	* elaborate.h (typeresolution_info::check_arg_type): New method.
	* elaborate.cxx (typeresolution_info::visit_print_format): Account for dynamic width
	and precision when computing the expected number of arguments. Check the types of
	arguments for dynamic width and precision. Use check_arg_type to check the types of
	all arguments. Handle print_format::conv_memory.
	(typeresolution_info::check_arg_type): New method.
	* NEWS: Describe the enhancements above.

2008-02-27  David Smith  <dsmith@redhat.com>

	PR5729
	* systemtap.spec.in: Adds examples to the testsuite rpm so that
	systemtap.samples/examples.exp works correctly.

2008-02-26  Dave Brolley  <brolley@redhat.com>

	PR5018
	* staprun.8.in: Escape dashes ('-') as appropriate.

2008-02-26  Srinivasa DS   <srinivasa@in.ibm.com>
	PR5772
	* tapset/syscall2.stp: Modify wait4,waitid argument list
	for kernel > 2.6.24.

2008-02-25  Frank Ch. Eigler  <fche@elastic.org>

	PR5792.
	* parse.cxx (eval_pp_conditional): Support wildcards in 
	%( kernel_v/kernel_vr/arch ==/!= "*foo?" %) operands.
	* NEWS, stap.1.in: Document this.

2008-02-22  Frank Ch. Eigler  <fche@elastic.org>

	PR5787, PR2608, .statement()
	* tapsets.cxx (query_dwarf_func): Process .statement(NUM) probes too.
	(query_cu): Ditto.
	(query_func_info): Bypass prologue searching for .statement() probes.
	(query_cu): Ditto.

	(build_blacklist): Remove unsightly empty first alternative in
	"^(|foo)$" regexps.  Show them for -vvv.

	* buildrun.cxx (compile_pass): Don't turn on "gcc -Q" on until -vvvv.

2008-02-20  David Smith  <dsmith@redhat.com>

	* tapsets.cxx (struct mark_derived_probe): Renamed 'probe_sig' to
	'probe_format'.
	(mark_derived_probe::mark_derived_probe): Added new "format" probe
	point component.
	(mark_derived_probe::parse_probe_format): Renamed from
	'mark_derived_probe::parse_probe_sig'.
	(struct mark_builder): Added typedefs.  Converted mark_cache from
	a map to a multimap to handle markers with the same name but
	different formats.
	(mark_builder::build): Added new 'format' probe parameter.
	(register_standard_tapsets): Added new 'format' marker probe
	optional parameter.
	* stapprobes.5.in (parts): Documented new "format" probe
	component. 

2008-02-19  Roland McGrath  <roland@redhat.com>

	* tapsets.cxx (query_module): Use dwfl_module_getdwarf rather
	than dwfl_module_getelf for e_machine check.
	(dwarf_query::get_blacklist_section): Likewise for section search.
	Ignore non-SHF_ALLOC sections.

2008-02-19  Frank Ch. Eigler  <fche@elastic.org>

	* tapsets.cxx (query_module): Tweak elf-machine checking to
	better represent elfutils idioms.

2008-02-19  Frank Ch. Eigler  <fche@elastic.org>

	PR 5766.
	* tapsets.cxx (build_blacklist): Switch (back) to regexp-based
	blacklist construction ...
	(blacklist_p): ... and querying.

2008-02-19  David Smith  <dsmith@redhat.com>

	PR 5672.
	* tapsets.cxx (mark_derived_probe): Call probe_point copy ctor to
	shallow-copy incoming base probe location before
	recomputing/overwriting it.

2008-02-18  Frank Ch. Eigler  <fche@elastic.org>

	* NEWS, stapprobes.5.in: Document basic (non-symbolic prototype)
	user-space probe points.

2008-02-15  Frank Ch. Eigler  <fche@elastic.org>

	* tapsets.cxx (function_name_last_match): New function.
	(query_dwarf_func): Call it to stop unnecessary further iteration.

2008-02-13  Frank Ch. Eigler  <fche@elastic.org>

	PR 5759
	* tapsets.cxx (build_blacklist): Add some CONFIG_PREEMPT-related
	functions.

2008-02-13  Dave Brolley  <brolley@redhat.com>

	PR5609
	* staptree.h (probe::collect_derivation_chain): Now takes vector<probe*>.
	(probe::get_alias): New virtual method.
	* elaborate.h (derived_probe::collect_derivation_chain): Now takes vector<probe*>.
	* staptree.cxx (probe::collect_derivation_chain): Now takes vector<probe*>. Don't
	cast 'this' to (derived_probe*).
	* elaborate.cxx (derived_probe::collect_derivation_chain): Now takes vector<probe*>.
	(alias_derived_probe::get_alias): New virtual method.
	(alias_derived_probe::alias): New member.
	(alias_expansion_builder::build): Call checkForRecursiveExpansion and emit a
	diagnostic if recursion is detected. Pass alias to constructor of
	alias_derived_probe.
	(alias_expansion_builder::checkForRecursiveExpansion): New method.
	* coveragedb.cxx: Pass vector<probe*> on all calls to collect_derivation_chain.

2008-02-12  Frank Ch. Eigler  <fche@elastic.org>

	PR 4393
	* tapsets.cxx (emit_address): Support relocatable kernels.
	(dwarf_derived_probe ctor): Hack around for missing USHRT_MAX.
	* elaborate.cxx (semantic_pass): Increment rc if exception caught.

2008-02-12  Martin Hunt  <hunt@redhat.com>
	PR 5757
	* tapsets.cxx, translate.cxx: Cleanup indentation a bit.

2008-02-11  Jim Keniston  <jkenisto@us.ibm.com>

	PR 5693
	* runtime/uprobes/uprobes.c: Intercept handler-destined
	signals received while we're single-stepping, and re-queue
	them afterward.
	* runtime/uprobes/uprobes.h: Ditto

2008-02-09  Frank Ch. Eigler  <fche@elastic.org>

	PR5750.
	From Eugeniy Meshcheryakov eugen@debian.org:
	* configure.ac (HAVE_LIBSQLITE3): Complete AC_DEFINE.

	* configure, INSTALL, missing, compile, depcomp, install-sh:
	autoreconf -fi'd.

2008-02-09  Frank Ch. Eigler  <fche@elastic.org>

	PR 5751.
	* configure.ac: Add -Werror to trial compilation with
	-fstack-protector-all, for hosts that don't quite support it.
	* configure: Regenerated.

2008-02-08  David Smith  <dsmith@redhat.com>

	PR 5650
	* systemtap.spec.in: Further simplification.

2008-02-07  Frank Ch. Eigler  <fche@elastic.org>

	* buildrun.cxx (run_make_cmd, compile_pass): Tweak kbuild
	parametrization to produce useful compile logs at -vv.

2008-02-04  David Smith  <dsmith@redhat.com>

	PR 4446 (partial)
	* tapsets.cxx
	(mark_var_expanding_copy_visitor::visit_target_symbol_arg): New
	function.
	(mark_var_expanding_copy_visitor::visit_target_symbol_format): New
	function.
	(mark_var_expanding_copy_visitor::visit_target_symbol): Handles
	"$arg" or "$format".
	(mark_derived_probe_group::emit_module_decls): Sets up "$format"
	data.

	PR 5650 (parital)
	* systemtap.spec.in: Moved %pre section to the systemtap-runtime
	rpm.

2008-01-30  David Smith  <dsmith@redhat.com>

	PR 5650
	* systemtap.spec.in: Simplified and explicitly specifies configure
	options.

2008-01-30  Dave Brolley  <brolley@redhat.com>

	* coveragedb.cxx (print_coverage_info): Fix typo: s.probes -> s.unused_probes
	where appropriate.
	(sql_update_unused_probes): Likewise.

2008-01-29  Frank Ch. Eigler  <fche@elastic.org>

	PR 5647
	* configure.ac (--enable-ssp): Make default on compilers that
	support it.
	* configure: Regenerated.

2008-01-28  David Smith  <dsmith@redhat.com>

	* configure.ac: Fixed a bug when "--disable-permon" was used.
	Added "--enable-crash" option.
	* configure: Regenerated.
	* Makefile.am: Improved staplog.so compile command.
	* Makefile.in: Regenerated.

	* tapsets.cxx (dwarf_derived_probe_group::emit_module_decls):
	Added 'const' to several members of stap_dwarf_probes.

	PR 5685.  From Eugeniy Meshcheryakov <eugen@debian.org>
	* configure.ac: If "--enable-sqlite" is specified, define
	HAVE_LIBSQLITE3.
	* configure: Regenerated.

2008-01-26  Frank Ch. Eigler  <fche@elastic.org>

	PR 5673.
	* tapsets.cxx (dwarf_derived_probe_group): Split stap_dwarf_probes[]
	into bss-carried kprobes structs.  Tune embedded strings for
	minimizing relocation-vs-fixed-buffer wastage.
	* tapsets.cxx (dwarf_derived_probe): Impose .maxactive() limits.

2008-01-25  Jim Keniston  <jkenisto@us.ibm.com>

	* runtime/uprobes/uprobes.c: Within a probed process, serialize
	calls to access_process_vm() when populating instructions
	slots.	Fixes an SMP bug on multithreaded apps with many
	active probepoints.
	* runtime/uprobes/uprobes.h: Ditto

2008-01-25  Frank Ch. Eigler  <fche@elastic.org>

	PR 5672.
	* staptree.cxx (probe_point copy ctor): New function.
	* staptree.h: Declare it.
	* tapsets.cxx (dwarf_derived_probe ctor): Call it to shallow-copy
	incoming base probe location before recomputing/overwriting it.

2008-01-25  David Smith  <dsmith@redhat.com>

	* configure.ac: Compressed the two perfmon options into one.
	Made other small fixes and whitespace changes.
	* configure: Regenerated.

2008-01-24  Frank Ch. Eigler  <fche@elastic.org>

	* Makefile.am: Make another $(MKDIR) call visible.
	* Makefile.in: Regenerated.

2008-01-24  David Smith  <dsmith@redhat.com>

	PR 5661 (reverted).
	* configure.ac: Removed elfutils version number check.
	* configure: Regenerated.
	* acsite.m4: Removed.
	* systemtap.spec.in: Minimum elfutils version number is no longer
	filled in by configure.

	PR 5650 (partial).
	* configure.ac: Handles sqlite optional functionality correctly.
	If enabled/disabled by the user, do the right thing.  If not
	specified by the user, use it if present.
	* configure: Regenerated.
	* systemtap.spec.in: Always specify to configure whether to use
	sqlite or not.

2008-01-24  Dave Brolley  <brolley@redhat.com>

	PR 5017.
	* staptree.cxx (<cstring>): #include it.
	(required <indexable *>): Remove 'static' from instantiation and
	move instantiation to here from...
	* staptree.h: ...here.

2008-01-23  David Smith  <dsmith@redhat.com>

	PR 5661.
	* configure.ac: Checks elfutils version number.
	* acsite.m4: New file containing macro to return elfutils version
	number.
	* configure: Regenerated.
	* systemtap.spec.in: Minimum elfutils version number is now filled
	in by configure.

2008-01-23  Dave Brolley  <brolley@redhat.com>

	PR 5613.
	* translate.cxx (var::fini): New method.
	(c_unparser::emit_module_init): Call var::fini when deregistering
	variables without indices.
	(c_unparser::emit_module_exit): Likewise.

2008-01-23  Frank Ch. Eigler  <fche@elastic.org>

	PR 2151.
	* tapsets.cxx (dwflpp::setup): Parametrize debuginfo_path.
	* stap.1.in: Document this.

2008-01-22  Jim Keniston  <jkenisto@us.ibm.com>

	* runtime/uprobes/uprobes.c: Fix from Srinivasa: Recast
	rcu_dereferences of engine->data to resync with kernel.org
	builds.

2008-01-18  Srinivasa DS <srinivasa@in.ibm.com>

	PR 5549
	* buildrun.cxx : Verify whether kernel has register rename patch
	through autoconf files.
	* runtime/(loc2c-runtime.h, procfs.c, regs.c, regs.h,
	stack-i386.c, autoconf-x86-uniregs.c, autoconf-nameidata.c) : Use
	appropriate register name at runtime, based on whether kernel has
	register rename patch or not.

2008-01-18  Jim Keniston  <jkenisto@us.ibm.com>

	* runtime/uprobes/uprobes.c: Added static copy of
	access_process_vm(), for kernels that don't export it.

2008-01-18  Frank Ch. Eigler  <fche@elastic.org>

	* configure.ac, systemtap.spec.in: Update version to 0.6.1
	* configure: Regenerated.

2008-01-17  Srinivasa DS <srinivasa@in.ibm.com>
	
	PR 5483
	* tapsets.cxx : Possible fix for making systemtap compatible with
	the elfutils-0.131

2008-01-17  Frank Ch. Eigler  <fche@elastic.org>

	PR 4935.
	Reorganize probe condition implementation.
	* elaborate.cxx (add_condition): New function.
	(derived_probe): Remove condition member.
	(derived_probe ctors): Assert non-null incoming probe/location ptrs.
	(insert_condition_statement): Remove; turn into ...
	(semantic_pass_conditions): New pass-2 subpass.
	(semantic_pass_symbols, visit_symbol, visit_functioncall, find_var):
	Detect some condition-related error cases.
	(match_key): Change type to exp_type from tok_type.  Update callers.
	(alias_expansion_builder): Propagate probe conditions.
	* staptree.cxx (probe): Remove condition field and related functions.
	* tapsets.cxx (dwarf_derived_probe ctor): Compute replacement
	wildcard-expanded probe_point preserving more of the original
	location.
	(mark_derived_probe ctor): Make similar to others - take location
	rather than condition parameters.
	* translate.cxx (emit_common_header): Tweak ordering of tmpcounter
	traversal and hashkey expression generation.
	* elaborate.h: Corresponding changes.

2008-01-17  David Smith  <dsmith@redhat.com>

	* tapsets.cxx
	(procfs_var_expanding_copy_visitor::visit_target_symbol): Print an
	error when trying to use the procfs target variable '$value' as an
	array or structure.
	(perfmon_var_expanding_copy_visitor::visit_target_symbol): Print an
	error when trying to use the perfmon target variable '$counter as
	an array or structure.

2008-01-17  Srinivasa DS  <srinivasa@in.ibm.com>

	PR 5483.
	* tapsets.cxx (emit_address): Tolerate dummy relocation entry
	added for kernel by recent elfutils.

2008-01-16  David Smith  <dsmith@redhat.com>

	PR 5608.
	* tapsets.cxx
	(mark_var_expanding_copy_visitor::visit_target_symbol): Print an
	error when trying to use a marker argument as an array or
	structure.

2008-01-16  Eugene Teo  <eteo@redhat.com>

	* stapfuncs.5.in: Document signal.stp tapset functions.

2008-01-14  Martin Hunt  <hunt@redhat.com>
	* translate.cxx (emit_module_init): Call _stp_print_kernel_info()
	to print out version information and internal memory usage stats.

2008-01-14  Martin Hunt  <hunt@redhat.com>
	* translate.cxx (emit_module_exit): When using timing, delete timing
	stats when finished.

2008-01-12  Frank Ch. Eigler  <fche@elastic.org>

	* configure.ac: Generate a build tree SNAPSHOT file from git-rev-list,
	if we suspect the source tree came from git.
	* configure: Regenerated.

2008-01-12  Frank Ch. Eigler  <fche@elastic.org>

	PR 5603.
	* configure.ac: Add "--enable-ssp" to select -fstack-protector-all
	and similar runtime checking directives.
	* configure: Regenerated.

2008-01-09  David Smith  <dsmith@redhat.com>

	* systemtap.spec.in: Since "make check" was removed
	from the rpm build step, we no longer need to require dejagnu at
	build time.

2008-01-09  Frank Ch. Eigler  <fche@elastic.org>

	* tapsets.cxx (dwflpp::setup): Improve missing kernel-debuginfo
	message.

2008-01-02  Frank Ch. Eigler  <fche@elastic.org>

	From Mark McLoughlin <markmc@redhat.com>:
	* main.cxx (main): Set/restore umask around mkdtemp().

2007-12-27  Jim Keniston  <jkenisto@us.ibm.com>

	* runtime/uprobes/uprobes_x86_64.c: Fix handling of indirect
	jmps and calls that use rip-relative addressing.  Allow probing
	of opcode 0x63.

2007-12-13  Masami Hiramatsu  <mhiramat@redhat.com>

	* stap.1.in: Document about relay buffer sharing.
	* NEWS: Document about relay buffer sharing and staplog crash extension.

2007-12-12  Wenji Huang <wenji.huang@oracle.com>

        PR 5470
        * parse.cxx (parser::parse_probe_point): Add checking pointer t.

2007-12-11  Frank Ch. Eigler  <fche@elastic.org>

	* staptree.cxx, staptree.h: More GCC 4.3 build fixes from
	Eugeniy Meshcheryakov <eugen@debian.org>.

2007-12-05  William Cohen  <wcohen@redhat.com>

	* systemtap.spec.in: Correct Source to point to location contain code.

2007-12-05  Masami Hiramatsu  <mhiramat@redhat.com>

	PR 4935
	* tapsets.cxx (dwarf_derived_probe::dwarf_derived_probe): Allow user
	to access kernel variables in the condition of probe points.
	* stapprobes.5.in : Document the conditional probe point.
	* NEWS : Ditto.

2007-12-03  Masami Hiramatsu  <mhiramat@redhat.com>

	PR 5376
	* parse.cxx (lexer::scan): Treat '*' as an alphabet if the wildcard
	flag is true.
	(parser::parse_probe_point): Call parser::next() with wildcard = true.
	(parser::scan_pp): Add wildcard flag and pass it to lexer::scan.
	(parser::next): Ditto.
	(parser::peek): Ditto.
	* parse.h : Ditto.

2007-12-01  Frank Ch. Eigler  <fche@elastic.org>

	* gen-stapmark.h, stapmark.h: Retire.

2007-11-29  David Smith  <dsmith@redhat.com>

	* tapsets.cxx (mark_derived_probe::initialize_probe_context_vars):
	Handles the case where one marker has more than one string
	argument.

2007-11-27  David Smith  <dsmith@redhat.com>

	PR 5377.
	* elaborate.cxx (match_node::find_and_build): Handle wildcards in
	probe points correctly.

2007-11-26  Frank Ch. Eigler  <fche@elastic.org>

	* elaborate.cxx (derived_probe ctor): Don't duplicate condition
	if it doesn't exist.
	* staptree.cxx (probe_point, probe ctors): Initialize to 0.

2007-11-20  Masami Hiramatsu  <mhiramat@redhat.com>

	PR 4935.
	* parse.cxx (parser::parse_probe_point): Parse "if" condition
	following probe point.
	* staptree.h (probe_point): Add "condition" field.
	(probe): Add "condition" field and "add_condition" method.
	(deep_copy_visitor): Add "deep_copy" method for the expression.
	* staptree.cxx (probe_point::probe_point): Initalize it.
	(probe::add_condition): Implement it.
	(probe::print): Output "condition" field.
	(probe::str): Ditto.
	(deep_copy_visitor::deep_copy): Implement it.
	* elaborate.h (derived_probe): Add "insert_condition_statement"
	method.
	* elaborate.cxx (derived_probe::derived_probe): Initialize "condition"
	field, and insert a condition check routine on the top of body.
	(derived_probe::insert_condition_statement): Implement it.
	(alias_expansion_builder::build): Pass the condition from the alias
	referer to new alias.
	* tapsets.cxx (be_derived_probe): Remove unused constructor.
	(dwarf_derived_probe::dwarf_derived_probe): Insert a condition check
	routine on the top of body.
	(mark_derived_probe::mark_derived_probe): Ditto.
	(mark_builder::build): Pass the base location to mark_derived_probe.


2007-11-19  Frank Ch. Eigler  <fche@elastic.org>

	PR 3887.
	* staptree.h (probe_point): Add "sufficient" field.
	* staptree.cxx: Initialize it, print it.
	* parse.cxx (parse_probe_point): Parse it.
	* elaborate.cxx (derive_probes): Implement it.
	* stapprobes.5.in: Document it.
	* NEWS: Gloat about it.

2007-11-15  David Smith  <dsmith@redhat.com>

	* tapsets.cxx (mark_derived_probe::initialize_probe_context_vars):
	Updated to work with latest LTTNG patch
	patch-2.6.24-rc2-lttng-0.10-pre23.tar.bz2.
	(mark_derived_probe_group::emit_module_decls): Ditto.
	(mark_derived_probe_group::emit_module_init): Ditto.
	(mark_derived_probe_group::emit_module_exit): Ditto.

	* translate.cxx (c_unparser::emit_common_header): Ditto.

2007-11-15  Mike Mason <mmlnx@us.ibm.com>

        * systemtap.spec.in: Removed "make check" from rpm build steps

2007-11-15  David Smith  <dsmith@redhat.com>

	* tapsets.cxx: Removed mark_query structure.
	(mark_derived_probe::mark_derived_probe): Just looks for "kernel"
	marker probes.
	(mark_builder::build_no_more): No longer kern_dw, instead clears
	the marker cache.
	(mark_builder::build): Now parses Module.markers file to find
	marker list and stores them in a cache.
	(register_standard_tapsets): Removed 'module("foo").mark("bar")'.
	All markers now go through 'kernel.mark("bar")'.

	* stapprobes.5.in (parts): Updated marker text.

2007-11-14  Jim Keniston  <jkenisto@us.ibm.com>

	PR 5324
	* main.cxx: Restored initialization of need_uprobes flag,
	mistakenly backed out in PR 5270 fix.

2007-11-14  Zhaolei  <zhaolei@cn.fujitsu.com>

	* stapfuncs.5.in (tokenize): Change NULL to blank to avoid
	misunderstanding.

2007-11-13  Jim Keniston  <jkenisto@us.ibm.com>

	PR 5270
	* main.cxx: Restored pre-10-08 version: moved uprobes build to
	buildrun.cxx.
	* buildrun.cxx: Reworked uprobes build so that the resulting
	Module.symvers can be used in building the stap-generated
	module.  If user isn't root, call verify_uprobes_uptodate()
	rather than trying (and failing) to rebuild uprobes.ko.
	* buildrun.h: uprobes_enabled() and make_uprobes() are no
	longer extern.
	* runtime/uprobes/Makefile: Added uprobes.ko target for use
	by verify_uprobes_uptodate().

2007-11-12  Martin Hunt  <hunt@redhat.com>

	* stap.1.in: Replaced references to the log() function.
	* stapex.5.in: Ditto.
	* stapfuncs.5.in: Ditto. ALso remove print and printf.  They are
	documented in stap.1.in.

2007-11-12  Martin Hunt  <hunt@redhat.com>

	* translate.cxx (visit_print_format): Strings without a format or
	formatted with "%s" or "%s\n" should be printed with calls to _stp_print().
	Call _stp_print_char() if printing a char.

	* staptree.cxx (parse_print): Check for "print_char".

	* staptree.h (struct print_format): Add print_char.
	(parse_print): Update prototype.

	* parse.cxx (parse_symbol): Set print_char bool in print_format.

2007-11-12  Martin Hunt  <hunt@redhat.com>

	* tapsets.cxx (build_blacklist): Add __raw_spin_is_locked.

2007-10-25  Josh Stone  <joshua.i.stone@intel.com>

	PR 5219
	* stap.1.in: Add a note about string literal limitations in printf
	and printd.

2007-10-22  Jim Keniston  <jkenisto@us.ibm.com>

	* runtime/uprobes/uprobes_x86_64.[ch]: Added x86_64 uprobes support

2007-10-19  Jim Keniston  <jkenisto@us.ibm.com>

	* runtime/uprobes/uprobes_ppc64.h,uprobes_s390.c: Fixed 10/16
	update to arch_validate_probed_insn() decl.

2007-10-19  Masami Hiramatsu <mhiramat@redhat.com>

	* staplog.c: Cleanup code and remove end-of-line spaces.
	(create_output_filename): Use snprintf instead of sprintf and remove
	malloc().
	(print_rchan_info): Merge into output_cpu_logs().
	(open_output_file): Use GETBUF() instead of malloc().
	(output_cpu_logs): Simplify logic and remove unused code.
	(do_staplog): Merge into cmd_staplog().
	(help_staplog): Fix typos.
	* Makefile.am (STAPLOG): Add -Wall option.
	* Makefile.in: Regenerated.

2007-10-19  Masami Hiramatsu <mhiramat@redhat.com>

	From Satoru Moriya <satoru.moriya.br@hitachi.com>:
	* staplog.c (create_output_dir): New function for creating output
	directory.
	(create_output_filename): New function for making output filename.
	(print_rchan_info): New function for displaying relay channel status.
	(open_output_file): New function for opening output file.
	(output_cpu_logs): Cleanup code and fix bugs to retrieve buffer
	data even when the last buffer is full and even if the systemtap
	uses old(non-utt) format. Add a routine for '-a' option.
	(cmd_staplog): Add '-a' option.
	(help_staplog): Ditto.

2007-10-18  Mike Mason <mmlnx@us.ibm.com>

	* stapprobes.5.in: Removed C label reference.
	Clarified source path requirements for probe
	definitions.  Fixed some vertical spacing
	issues.

2007-10-18  Mike Mason <mmlnx@us.ibm.com>

	* stapfuncs.5.in: Corrected tokenize description.
	Added task_* functions.

2007-10-16  Jim Keniston  <jkenisto@us.ibm.com>

	* runtime/uprobes/uprobes.[ch], uprobes_i386.[ch],
	uprobes_ppc64.h, uprobes_s390.h: Adjusted SLOT_IP and
	arch_validate_probed_insn to accept task pointer (needed by
	x86_64); added uprobe_probept_arch_info and uprobe_task_arch_info
	(ditto).
	* runtime/uprobes/uprobes_i386.c: Fixed a couple of glitches
	discovered when porting to x86_64

2007-10-15  Roland McGrath  <roland@redhat.com>

	PR 5101
	* loc2c.c (struct location): Replace regno union member with struct
	member reg, fields regno and offset.
	(translate): Update uses.
	(emit_base_fetch, emit_base_store, emit_loc_register): Likewise.
	Fail if reg.offset is not zero.
	(location_relative): Handle DW_OP_plus_uconst relative to loc_register.
	(c_translate_array): Handle array index into loc_register.

2007-10-15  David Smith  <dsmith@redhat.com>

	* tapsets.cxx (mark_query::handle_query_module): Checks for marker
	to be in the proper section.
	(mark_derived_probe_group::emit_module_decls): Updated emitted
	marker C code for 10/2/2007 markers patch.  Fixes PR 5178.

	From David Wilder <dwilder@us.ibm.com>
	* tapsets.cxx (mark_query::handle_query_module): Updated to handle
	64-bit platforms correctly.

2007-10-15  Zhaolei  <zhaolei@cn.fujitsu.com>

	From Cai Fei <caifei@cn.fujitsu.com>
	* conversions.stp: Add a function kernel_string_n for copy
	non-0-terminated string with fixed length from kernel space at
	given address.
	* stapfuncs.5.in: Add kernel_string_n.
	* nfsd.stp: Using kernel_string_n to copy non-0-terminated string
	with fixed length from kernel space at given address.
	* nfs_proc.stp: Ditto.

2007-10-12  David Smith  <dsmith@redhat.com>

	* tapsets.cxx (dwflpp::setup): Added 'debuginfo_needed' parameter
	to not error if no debuginfo present.
	(hex_dump): New function.
	(mark_query::handle_query_module): Updated for
	10/2/2007 markers patch.  Currently only handles markers in the
	kernel image itself - not in modules.

2007-10-12  Martin Hunt  <hunt@redhat.com>

	* Makefile.am (staprun_LDADD): Add -lpthread.
	* Makefile.in: Rebuilt.

2007-10-11  Frank Ch. Eigler  <fche@elastic.org>

	* systemtap.spec.in: Make -testsuite subrpm require dejagnu.

2007-10-10  Jim Keniston  <jkenisto@us.ibm.com>

	* runtime/uprobes/uprobes_ppc64.[ch]: Added
	* runtime/uprobes/uprobes_s390.[ch]: Added

2007-10-09  Jim Keniston  <jkenisto@us.ibm.com>

	PR 5083
	* runtime/uprobes/uprobes.c: Adjust module ref-count
	when creating or removing uprobe_process, so "rmmod
	--wait uprobes" waits as needed until uretprobed
	functions return.

2007-10-08  Jim Keniston  <jkenisto@us.ibm.com>

	PR 5079
	* main.cxx: Add pass 4.5: make uprobes.ko in runtime/uprobes
	* buildrun.cxx: Add uprobes_enabled() and make_uprobes().
	Factor run_make_cmd() out of compile_pass().
	* buildrun.h: Add uprobes_enabled and make_uprobes decls.
	* tapsets.cxx: Do correct #include for modprobed uprobes.ko;
	set need_uprobes in pass 2.
	* session.h: Add need_uprobes

	* runtime/staprun/common.c: Add -u option -> need_uprobes
	* runtime/staprun/staprun_funcs.c: Generalize insert_module()
	to support inserting uprobes.ko.
	* runtime/staprun/staprun.c: Add enable_uprobes().  insert_module
	call becomes insert_stap_module().
	* runtime/staprun/staprun.h: Reflect insert_module() and
	need_uprobes changes

	* runtime/uprobes/*.[c,h]: uprobes is built as a module,
	rather than included into the source of the stap-generated
	module.
	* runtime/uprobes/Makefile: Added

2007-10-05  Frank Ch. Eigler  <fche@elastic.org>

	PR 1119
	* elaborate.cxx (semantic_pass_opt[12]): Warn on elided
	variables/functions in user script.
	* session.h (suppress_warnings): New field.  Change
	"timing" to plain old bool.
	* main.cxx (main): Configure warnings on by default.
	* stap.1.in: Document this.

2007-10-05  Frank Ch. Eigler  <fche@elastic.org>

	PR 5036
	* systemtap.spec.in: Create new systemtap-testsuite sub-rpm.
	Install crash(8)'s staplog.so into -runtime sub-rpm if built.
	* Makefile.am (rpm): New target.
	* Makefile.in: Regenerated.

2007-10-04  Frank Ch. Eigler  <fche@elastic.org>

	* stapfuncs.5.in: Document inet.stp tapset functions.

2007-10-04  David Smith  <dsmith@redhat.com>

	* buildrun.cxx (compile_pass): Tweaked build system for the
	2.6.23-rc8-mm2 kernel.

2007-10-03  Frank Ch. Eigler  <fche@elastic.org>

	PR 5102
	* translate.cxx (visit_statement): Add new parameter regarding whether
	c->last_stmt needs to be updated.  Update callers, mostly passing
	"false".
	(visit_EXPRESSIONTYPE): Generally omit setting c->last_stmt, unless
	the construct can set c->last_error.

2007-10-03  Frank Ch. Eigler  <fche@elastic.org>

	PR 5096
	* translate.cxx (emit_function): Put nesting limit/control logic into
	function body ...
	(visit_functioncall): ... and not into each call site.

2007-10-02  Frank Ch. Eigler  <fche@redhat.com>

	PR 3635
	* translate.cxx (emit_global): Wrap all globals and locks into one
	top-level struct.  Update references to former "global_VAR" prefix.
	* translate.h (emit_global_init): New function.

2007-10-02  Frank Ch. Eigler  <fche@redhat.com>

	PR 5078
	* tapsets.cxx (be_derived_probe): Rework to add error probe support.
	Emit probe description array in C for traversal by generated code.
	* register_standard_tapsets: Add error probes.
	* stapprobes.5.in: Document.
	* translate.cxx (emit_module_init): Handle errors that may occur
	during begin probes.
	(emit_module_exit): Use schedule() rather than cpu_relax() during
	shutdown synchronization wait loop.
	* staptree.cxx (probe::printsig): Put multiple probe points on same
	line.

2007-09-28  Frank Ch. Eigler  <fche@elastic.org>

	* Makefile.in: Regenerated from Jim Keniston's uprobes Makefile.am
	changes.

2007-09-25  Josh Stone  <joshua.i.stone@intel.com>

	* tapsets.cxx (translator_output::~translator_output): Fix mismatched
	delete / delete [].

2007-09-25  David Smith  <dsmith@redhat.com>

	* tapsets.cxx (mark_query::handle_query_module): Updated for
	9/18/2007 markers patch.
	(mark_derived_probe::parse_probe_sig): Ditto.
	(mark_derived_probe_group::emit_module_decls): Ditto.
	(mark_derived_probe_group::emit_module_init): Ditto.
	(mark_derived_probe_group::emit_module_exit): Ditto.

2007-09-24  Masami Hiramatsu <mhiramat@redhat.com>

	PR 3916
	* buildrun.cxx (compile_pass): Add new autoconf options for checking
	time related APIs.

2007-09-21  Frank Ch. Eigler  <fche@elastic.org>

	rhbz #300121
	* elaborate.cxx (dead_stmtexpr_remover): Add visit_if_statement,
	visit_foreach_loop, visit_for_loop): Support elision for unbraced
	statement bodies.
	(visit_expr_statement): Assert absence of unexpected nesting.

2007-09-17  David Smith  <dsmith@redhat.com>

	PR 1154
	* stapprobes.5.in: Documented procfs probes.

	* tapsets.cxx (procfs_builder::build): Validate procfs path.

2007-09-14  David Smith  <dsmith@redhat.com>

	PR 1154
	* tapsets.cxx
	(procfs_var_expanding_copy_visitor::visit_target_symbol):
	Disallows reading from $value in a procfs read probe.

2007-09-14  David Smith  <dsmith@redhat.com>

	PR 1154
	* tapsets.cxx (procfs_derived_probe_group::emit_module_init):
	Fixed problem where if only one type (read/write) of procfs probe
	was defined, the generated code wouldn't compile.

2007-09-13  David Smith  <dsmith@redhat.com>

	PR 1154
	* tapsets.cxx (procfs_derived_probe::procfs_derived_probe):
	Removed debug print.
	(procfs_derived_probe_group::emit_module_decls): Improved error
	handling and added support for procfs.write probes.
	(procfs_var_expanding_copy_visitor::visit_target_symbol): Removed
	debug print.

2007-09-12  Frank Ch. Eigler  <fche@elastic.org>

	* parse.cxx (parse_symbol): Accept println(@hist*()).

2007-09-12  Frank Ch. Eigler  <fche@elastic.org>

	PR 5023
	* translate.cxx (c_unparser::visit_literal_number): Support LLONG_MIN.
	(visit_unary_expression): Likewise.

2007-09-12  Martin Hunt  <hunt@redhat.com>

	PR 5019
	* elaborate.cxx (visit_hist_op): Remove log histogram param.
	* translate.cxx (assert_hist_compatible): Ditto.
	* staptree.cxx (hist_op::print): Ditto.
	* session.h (statistic_decl): Ditto.

	* parse.cxx (expect_number): Allow negative numbers.
	Also validate that input is really numeric. This is used
	by histograms to get the parameters.
	(parse_hist_op_or_bare_name): Remove code to get parameter
	for log histograms.

2007-09-12  David Smith  <dsmith@redhat.com>

	* translate.cxx (c_unparser::emit_common_header): Added 'data'
	variable to context structure to support procfs probes.
	* tapsets.cxx: Improved procfs probe handling.

2007-09-10  David Smith  <dsmith@redhat.com>

	* tapsets.cxx (procfs_derived_probe_group::emit_module_init):
	Improved procfs probe handling (still non-working).
	(procfs_builder::build): Ditto.
	(register_standard_tapsets): Ditto.
	(all_session_groups): Ditto.

2007-09-10  Martin Hunt  <hunt@redhat.com>

	* tapsets.cxx, session.h, elaborate.cxx: Start of procfs
	interaction support. PR 1154.

2007-09-06  Masami Hiramatsu <mhiramat@redhat.com>

	PR 4542
	* tapsets.cxx (dwarf_query::build_blacklist): add __switch_to to
	blacklisted_return_probes on i686

2007-08-30  David Smith  <dsmith@redhat.com>

	PR 4983
	* translate.cxx (c_tmpcounter::visit_print_format): Don't declare
	temporaries for number and string constants.
	(c_unparser::visit_print_format): Use numeric and string constants
	directly instead of copying them into temporaries.

2007-08-27  Frank Ch. Eigler  <fche@redhat.com>

	PR 4817
	* NEWS: Mention retirement of LKET.
	* configure.ac: Remove mysql dependency.
	* systemtap.spec.in: Remove glib2 dependency.
	* configure, config.in: Regenerated.

2007-08-24  Frank Ch. Eigler  <fche@elastic.org>

	* configure.ac: Check for proper $PROCFLAGS-dependent -lcap.
	* Makefile.am (staprun_LDADD): Use autoconf variable rather than
	-lcap literal.
	* configure, aclocal.m4, Makefile.in, config.in: Regenerated.

2007-08-24  Frank Ch. Eigler  <fche@redhat.com>

	PR 4899
	* tapsets.cxx (dwflpp::has_single_line_record): Extended,
	abstraction violated.
	(iterate_over_srcfile_lines): Remove exactly line number match
	logic.  Improve error message to offered better-checked alternative
	line numbers.
	(query_srcfile_line): Whoops, pass scope_die down for statement("...")
	probes, to enable $target var processing.

2007-08-21  David Smith  <dsmith@redhat.com>

	PR 2305
	* translate.cxx (c_unparser::visit_foreach_loop): When the user
	requested sorting an array of aggregates by value, sort by
	@count.

2007-08-20  Martin Hunt  <hunt@redhat.com>

	PR 2424
	From Lai Jiangshan <laijs@cn.fujitsu.com:
	* util.cxx (cmdstr_quoted): New. Properly quote
	command string.
	* buildrun.cxx (run_pass): Call cmdstr_quoted().

2007-08-20  Frank Ch. Eigler  <fche@elastic.org>

	From Satoru MORIYA <satoru.moriya.br@hitachi.com>
	* staplog.c: Updated.

2007-08-20  David Smith  <dsmith@redhat.com>

	From Lai Jiangshan <laijs@cn.fujitsu.com>
	* main.cxx (main): Make sure the '-c' and '-x' options can't be
	specified together.

2007-08-17  Frank Ch. Eigler  <fche@elastic.org>

	As suggested by "Zhaolei" <zhaolei@cn.fujitsu.com>:
	* elaborate.cxx (semantic_pass_optimize[12],
	unresolved, invalid, mismatch): Use stringstream and
	print_error(semantic_error) instead of ad-hoc cerr.

2007-08-16  Frank Ch. Eigler  <fche@elastic.org>

	PR 1315.
	* stapfuncs.5.in: Document new target_set tapset.

2007-08-16  Frank Ch. Eigler  <fche@elastic.org>

	* Makefile.am (install-exec-hook): Only make staprun setuid if
	"make install" is being run as root.
	* Makefile.in: Regenerated.

2007-08-16  Josh Stone  <joshua.i.stone@intel.com>

	PR 4591
	* parse.cxx (parser::parse_symbol): Tweak 'print' matching to allow
	all the new variants with printd and println.
	* staptree.h (struct print_format): Add fields for the new print
	variants, and parse_print() to help matching.
	* staptree.cxx (print_format::parse_print): New static method to
	match the print variants and determine their properties.
	(print_format::print): Handle the new print types.
	(deep_copy_visitor::visit_print_format): Copy the new fields.
	* translate.cxx (c_unparser::visit_print_format): Insert delims and
	newlines where appropriate for new print functions.
	* stap1.in: Document the new print functions.

2007-08-15  David Smith  <dsmith@redhat.com>

	* systemtap.spec.in: Updated %pre to latest Fedora group creation
	guidelines.

	* stap.1.in: Changed '/usr' to '@prefix@' so the values will be
	updated correctly.
	* stapfunc.5.in: Ditto.

	* README.security: Typo fix.

2007-08-15  Martin Hunt  <hunt@redhat.com>

	* Makefile.am: Removed stap_merge.
	* Makefile.in: Rebuilt.

2007-08-14  David Smith  <dsmith@redhat.com>

	Merge from setuid-branch.  Changes also by Martin Hunt
	<hunt@redhat.com>.

	* Makefile.am: Added staprun_funcs.c and cap.c to
	staprun_SOURCES.  Added -lcap to staprun_LDADD.  Removed
	stp_check reference. Added stapio program.  Staprun is now
	setuid.
	* Makefile.in: Rebuilt.

	* configure.ac: Version increase to 0.6 and checks for libcap
	availability.  Removed stp_check reference.
	* configure: Regenerated.
	* stp_check.in: Removed.

	* systemtap.spec.in: Version increase to 0.6-1 and added
	BuildReq for libcap-devl (and removed sudo requirement).
	Added %pre script to create new groups.  Staprun is now
	setuid.

	* NEWS: Added info on new security model.
	* INTERNALS: Removed sudo reference.

	* README.security: New file.

	* main.cxx (main): Make sure module name isn't too long.
	* hash.cxx: Moved MODULE_NAME_LEN define to hash.h.
	* hash.h: Moved MODULE_NAME_LEN define here from hash.cxx.

	* buildrun.cxx (run_pass): No longer runs staprun with "sudo".

	* stap.1.in: Removed sudo references and added information about
	the stapdev/stapusr groups.
	* staprun.8.in: Added information about module detaching and
	attaching.  Removed sudo references and added information
	about the stapdev/stapusr groups.  Removed reference to
	staprun needing to be run as root.  Removed reference to
	removed '-u USERNAME' option.

	* .cvsignore: Removed stp_check and added stapio and stap_merge.

2007-08-10  Josh Stone  <joshua.i.stone@intel.com>

	PR 4593
	* translate.cxx (c_unparser::emit_common_header): Add an
	error_buffer to the context to allow dynamic error messages.
	* tapsets.cxx (dwflpp::express_as_string): Let deref / store_deref
	fill in last_error with a detailed message.

2007-08-09  Frank Ch. Eigler  <fche@elastic.org>

	From Lai Jiangshan <laijs@cn.fujitsu.com>:
	* translate.cxx (emit_module_exit): Use stp_warn for warning.

2007-08-07  Frank Ch. Eigler  <fche@redhat.com>

	PR 4846
	* parse.cxx (input_put): New function, sort of like stdio ungetc.
	(input_get): Skip cursor position changing for input_put strings.
	(scan): Rework $.../@... substitution into character pasting.
	* parse.h: Corresponding changes.
	* util.h (lex_cast_qstring): Octal-quote unprintable characters.
	* stap.1.in, NEWS: Document new behaviour.

2007-07-26  David Smith  <dsmith@redhat.com>

	PR 4295
	* main.cxx (main): If '-m MODNAME' is used, the generated module
	is saved in the current directory.
	* stap.1.in: Updated '-m' description.

2007-07-11  William Cohen  <wcohen@redhat.com>

	* systemtap.spec.in: Make sqlite support selectable.

2007-07-11  Frank Ch. Eigler  <fche@elastic.org>

	* configure.ac: Don't AC_MSG_ERROR if don't HAVE_LIBSQLITE3.
	* coveragedb.cxx: Compile to nothing unless HAVE_LIBSQLITE3.
	* main.cxx: Print no error message on -q if HAVE_LIBSQLITE3.
	* configure: Regenerated, looks rosier with HAVE_LIBSQLITE3.

2007-07-08  William Cohen  <wcohen@redhat.com>

	PR 4529
	* coveragedb.cxx (update_coverage_db): Make index "unique" to optimize.

2007-07-08  William Cohen  <wcohen@redhat.com>

	PR 4529
	* coveragedb.h (db_type): New enum for type column in coverage_element.
	(coverage_element): Remove removed column, change type to int.
	* coveragedb.cxx (has_table, has_index): New.
	(update_coverage_db): Use has_table, has_index.
	(enter_element): Change for new table format.
	(increment_element): Ditto.
	(sql_update_used_probes): Ditto.
	(sql_update_unused_probes): Ditto.
	(sql_update_used_functions): Ditto.
	(sql_update_unused_functions): Ditto.
	(sql_update_used_globals): Ditto.
	(sql_update_unused_globals): Ditto.
	(update_coverage_db): Ditto.
	(print_coverage_info(systemtap_session): Relocate vector.
	(sql_update_used_probes): Ditto.
	(sql_update_unused_probes): Ditto.

2007-07-03  Frank Ch. Eigler  <fche@elastic.org>

	* configure.ac: Bumped version to 0.5.15 for development.
	* configure: Regenerated.

2007-07-03  Roland McGrath  <roland@frob.com>

	* Makefile.am (install-exec-local, install-elfutils): Use $(DESTDIR).
	(SRCDIR): Variable removed.
	(check): Use sh code in commands instead.
	* Makefile.in: Regenerated.

2007-07-02  William Cohen  <wcohen@redhat.com>

	PR 4717
	From Eugeniy Meshcheryakov <eugen@debian.org>
	* staptree.cxx: Add #include <cstdlib> for gcc 4.3.

2007-07-02  Frank Ch. Eigler  <fche@rechat.com>

	* staplog.c: New file from Satoru MORIYA
	<satoru.moriya.br@hitachi.com>, prototype crash(8) extension module.
	* configure.ac: Look for crash/defs.h.
	* Makefile.am: Build/install staplog.so shared library if found.
	* configure, Makefile, config.in, runtime/lket/b2a/Makefile.in:
	Regenerated.

2007-07-02  William Cohen  <wcohen@redhat.com>

	PR 4720
	* staptree.cxx (probe_point::print): Remove stray output.

2007-06-29  William Cohen  <wcohen@redhat.com>

	PR 4529
	* configure.ac:
	* Makefile.am: Limit where sqlite3 linked in.
	* configure:
	* Makefile.in: Regenerate.

2007-06-29  William Cohen  <wcohen@redhat.com>

	PR 4529
	* configure.ac:
	* Makefile.am: Limit where sqlite3 linked in.
	* configure:
	* Makefile.in: Regenerate.

	* coveragedb.cxx (update_coverage_db): Remove unneeded print.
	* coveragedb.cxx (increment_element): Correct formatting.

2007-06-26  William Cohen  <wcohen@redhat.com>

	* staptree.cxx (probe_point::print): Remove stray "\n".

2007-06-26  William Cohen  <wcohen@redhat.com>

	PR 4529
	* coveragedb.cxx: New.
	* coveragedb.h: New.
	* Makefile.am: Add coveragedb.cxx and sqlite3 to build.
	* Makefile.in: Regenerated.
	* configure.ac: Add test for sqlite3
	* configure: Regenerated.
	* systemtap.spec.in: Add dependencies for sqlite3/sqlite3-devel.
	* elaborate.h, elaborate.cxx
	  (derived_probe::collect_derivation_chain): New.
	  (alias_expansion_builder::build): Correct token location.
	  (semantic_pass_opt[12): Track used and unused variables/functions.
	* session.h (tapset_compile_coverage, unused_globals,
	  unused_probes, unused_functions): New fields.
	* staptree.h (unused_locals, probe_point::str): New member.
	* staptree.cxx: Ditto.
	* main.cxx: Add "-q" tapset coverage option and SYSTEMTAP_COVERAGE env.

2007-06-21  David Smith  <dsmith@redhat.com>

	* Makefile.in: Regenerated with automake 1.10.
	* aclocal.m4: Regenerated with aclocal 1.10.
	* configure: Regenerated.

2007-06-20  Martin Hunt  <hunt@redhat.com>

	* Makefile.am (noinst_PROGRAMS): Add stap_merge.
	* Makefile.in: Rebuilt:
	* config.in: Rebuilt

2007-06-20  Frank Ch. Eigler  <fche@elastic.org>

	* configure.ac: Added AM_PROG_CC_C_O for compatibility with
	automake 1.10.
	* configure, aclocal.m4: Regenerated.

2007-06-20  David Smith  <dsmith@redhat.com>

	* buildrun.cxx (compile_pass): Unset environment variables that
	could interfere with building the kernel module.  Fixes PR 4664.
	* main.cxx (main): Unsets a few standard environment variables for
	safety.

2007-06-18  David Smith  <dsmith@redhat.com>

	* staprun.8.in: Fixed a couple of typos.

2007-06-15  Frank Ch. Eigler  <fche@elastic.org>

	PR 3331 cont'd.
	* loc2c.c (base_encoding): Tolerate absenece of DW_AT_encoding.
	(c_translate_pointer): Don't even try to find signedness, assume
	unsigned.

2007-06-14  Frank Ch. Eigler  <fche@elastic.org>

	* translate.cxx (emit_module_init): Emit translator/elfutils
	version numbers together.
	* main.cxx (version): Ditto.
	(main): Skip printing tapset directories where no sources were found.

2007-06-14  Frank Ch. Eigler  <fche@elastic.org>

	PR 3331 cont'd.
	* loc2c.c (emit_base_fetch): Emit size/signedness cast
	slightly differently for every low-level fetch.
	(translate_base_fetch, c_translate_fetch, c_translate_store,
	c_translate_pointer): Fetch & pass the $target signedness.
	(base_encoding): Follow typedefs etc.

2007-06-09  Frank Ch. Eigler  <fche@elastic.org>

	PR 4609
	From Eugeniy Meshcheryakov <eugen@debian.org>
	* staptree.cxx: Add #include <algorithm> for gcc 4.3.

2007-06-08  David Smith  <dsmith@redhat.com>

	PR 4553.
	* configure.ac: For x86 systems with gcc versions less than 4,
	automatically default to enabling prologue searching.
	* configure: Regenerated.

2007-06-05  Frank Ch. Eigler  <fche@redhat.com>

	PR 3331.
	* loc2c.c (emit_base_fetch): Emit size/signedness cast
	for every low-level fetch.
	(translate_base_fetch, c_translate_fetch, c_translate_store,
	c_translate_pointer): Fetch & pass the $target signedness.

2007-05-31  Frank Ch. Eigler  <fche@elastic.org>

	PR 3579
	From Eugeniy Meshcheryakov <eugen@debian.org>
	* cache.cxx, parse.cxx: Add #include <cstring> for gcc 4.3.

2007-05-30  Frank Ch. Eigler  <fche@redhat.com>

	PR 4567.
	* staptree.cxx (varuse_collecting_visitor): Add side-effect
	result query functions.
	* elaborate.cxx (dead_stmtexpr_remover::visit_expr_statement):
	Switch to it.
	(dead_assignment_remover::visit_assignment): Skip elision of
	lvalues with side-effects in index exprs.
	* staptree.h: Corresponding changes.

2007-05-25  Frank Ch. Eigler  <fche@redhat.com>

	PR 4255 teaser.
	* elaborate.cxx (has_null_param): New function.
	* elaborate.h: Declare it.
	* session.h: Include uprobe_derived_probes group.
	* tapsets.cxx (uprobe_*): New classes.
	(all_session_groups): List uprobes in list.
	(register_standard_tapset): Interpret
	process(#).statement(#).absolute and
	process(#).statement(#).absolute.return probe points.

2007-05-25  Martin Hunt  <hunt@redhat.com>

	Patch from Quentin Barnes.
	* tapsets.cxx (query_module): Add support for arm.

2007-05-21  David Smith  <dsmith@redhat.com>

	PR 4446.
	* elaborate.h (derived_probe::initialize_probe_context_vars): New
	virtual function that will allow added context vars to be
	initialized.
	* translate.cxx (c_unparser::emit_common_header): Added
	'mark_va_list'.
	(c_unparser::emit_probe): Calls new function
	initialize_probe_context_vars.
	(translate_pass): Includes linux/marker.h if CONFIG_MARKERS is
	defined.
	* tapsets.cxx (struct dwarf_query): Split into base_query (which
	contains most of the original code) and a much smaller
	dwarf_query class.
	(struct base_query): New class.
	(dwarf_query::handle_query_module): New function.
	(query_module): Moved code into dwarf_query::handle_query_module().
	(mark_derived_probe): Adjusted for new kernel markers.
	(mark_derived_probe_group): Ditto.
	(mark_var_expanding_copy_visitor): Ditto.
	(mark_var_expanding_copy_visitor::visit_target_symbol): Generates
	code for new kernel markers.
	(struct mark_query): New class.
	(mark_query::handle_query_module): New function.
	(mark_derived_probe::mark_derived_probe): Adjusted for new kernel
	markers.
	(mark_derived_probe::join_group): Ditto.
	(mark_derived_probe::emit_probe_context_vars): Ditto.
	(mark_derived_probe::parse_probe_sig): New function.
	(mark_derived_probe::initialize_probe_context_vars): New function.
	(mark_derived_probe::emit_module_decls): Adjust for new kernel markers.
	(mark_derived_probe::emit_module_init): Ditto.
	(mark_derived_probe::emit_module_exit): Ditto.
	(struct mark_builder): Ditto.
	(mark_builder::build): Ditto.

2007-05-08  Martin Hunt  <hunt@redhat.com>

	* buildrun.cxx (run_pass): Send proper verbosity
	level to staprun

2007-05-06  Frank Ch. Eigler  <fche@elastic.org>

	PR 1305.
	* tapsets.cxx (iterate_over_srcfile_lines): Exclude approximate
	file:lineno matches optimistically returned by dwarf_getsrc_file.
	(query_srcfile_line): Use Dwarf_Line line number for constructing
	derived_probe location string.

2007-05-02  David Smith  <dsmith@redhat.com>

	* translate.cxx (c_tmpcounter::visit_functioncall): Updated
	temporary handling.
	(c_unparser::visit_functioncall): No longer copies numeric and
	string constants to temporary variables.

2007-05-01  David Smith  <dsmith@redhat.com>

	* translate.cxx (c_tmpcounter::visit_binary_expression): Updated
	temporary handling.
	(c_unparser::visit_binary_expression): Improved handing of numeric
	constants when handling '%' and '/' operators.
	(c_tmpcounter::visit_print_format): Updated temporary handling.
	(c_unparser::visit_print_format): Removed the need for a result
	temporary when printing to a stream.

2007-04-30  David Smith  <dsmith@redhat.com>

	PR 2339
	* translate.cxx (c_unparser_assignment::c_assignop): Improved
	handling of numeric constants in the rest of the assignment
	operators.
	(c_tmpcounter_assignment::c_assignop): Updated temporary
	handling.

2007-04-29  Frank Ch. Eigler  <fche@elastic.org>

	* configure.ac: Mention testsuite/configure.ac for version matching.

2007-04-27  Frank Ch. Eigler  <fche@elastic.org>

	PR 4432.
	* buildrun.cxx (compile_pass): Tweak autoconf CFLAGS handling to
	avoid macro recursion but still get the needed -I directives.
	Add the inode-private autoconf test.

2007-04-26  Frank Ch. Eigler  <fche@elastic.org>

	PR 4432.
	* buildrun.cxx (compile_pass): Add $(mflags-y) to stap_check_build.

2007-04-26  Frank Ch. Eigler  <fche@elastic.org>

	* buildrun.cxx (compile_pass): Correct placement of commented-out
	"set -x" make-macro-debugging snippet.

2007-04-25  David Smith  <dsmith@redhat.com>

	PR 2339
	* translate.cxx: Renamed "qname" to "value" throughout, since
	there are times now when qname would refer to a constant value.
	(tmpvar::override): Added function to allow for overriding a
	temporary variable name with a string.
	(tmpvar::value): New function that returns either the overridden
	string or the temporary variable name.
	(c_unparser::c_expression): New function.
	(c_unparser_assignment::c_assignop): Speed up assignment when
	numeric or string constants are used.
	(c_tmpcounter::visit_block): Avoid empty structs inside the union
	of temporary variables.
	(c_tmpcounter_assignment::prepare_rvalue): New function.
	(c_tmpcounter_assignment::c_assignop): New function.
	(c_tmpcounter_assignment::visit_symbol): Update temporary
	declarations.
	(c_unparser_assignment::prepare_rvalue): Speed up use of rvalues
	by using numeric and string constants directly instead of copying
	them to temporaries first.
	(c_tmpcounter::load_map_indices): New function.
	(c_unparser::load_map_indices): Speed up use of numeric and string
	constants as map indices.
	(c_tmpcounter::visit_arrayindex): Updated temporary declarations.
	(c_tmpcounter_assignment::visit_arrayindex): Updated temporary
	declarations.
	* translate.h (class translator_output): Added tellp() and seekp()
	functions.

2007-04-24  Mike Mason <mmlnx@us.ibm.com>

	* man/stapprobes.socket.5.in: Removed do_write and do_read probes,
	added aio_write, aio_read, writev and readv probes.

2007-04-24  David Smith  <dsmith@redhat.com>

	* tapsets.cxx (common_probe_entryfn_epilogue): Increment
	error_count when overload processing kicks in.

2007-04-24  Martin Hunt  <hunt@redhat.com>

	* stp_check.in: More tweaking of mount statement.

2007-04-23  Frank Ch. Eigler  <fche@redhat.com>

	* tapsets.cxx (die_entrypc): Expand search algorithm to
	check for "aranges", as sometimes occurs for inlined functions.

2007-04-20  Roland McGrath  <roland@redhat.com>

	* systemtap.spec.in (elfutils_version): Bump to 0.127.

2007-04-18  Frank Ch. Eigler  <fche@elastic.org>

	* Makefile.am (install-elfutils): Use $INSTALL_PROGRAM to
	copy elfutils shared libraries, as suggested by Perry Cheng
	<perryche@us.ibm.com>.

2007-04-18  Frank Ch. Eigler  <fche@elastic.org>

	* parse.cxx (scan_pp): Correct warnings from if/if/else nesting.

2007-04-10  Martin Hunt  <hunt@redhat.com>

	* stp_check.in: Fixes to make sure debugfs or relayfs are mounted
	exactly where we expect and other mounts are ignored.

2007-04-03  Pierre Peiffer  <pierre.peiffer@bull.net>

	* parse.cxx, parse.h (lexer::scan): Add $# and @# identifiers.
	(eval_pp_conditional, scan_pp): Allow the use of $x and @x identifiers.
	Produce more accurate error messages.
	* stap.1.in: Document $# and @# identifiers.

2007-04-04  Frank Ch. Eigler  <fche@elastic.org>

	GCC 4.3 compatibility patches from Debian.
	* buildrun.cxx, hash.cxx, tapsets.cxx, translate.cxx: #include a few
	more C++ headers.

2007-04-03  Frank Ch. Eigler  <fche@elastic.org>

	Improve error messages for underprivileged scripts.
	* parse.h (parse_error): Add skip_some member, true default.
	* parse.cxx (parse_embedded_code): Send false on missing -g.
	* parse.cxx (parser::parse): Respect flag during parse error
	recovery.

2007-04-02  Frank Ch. Eigler  <fche@redhat.com>

	PR 3261.
	* tapsets.cxx (query_module): Reject elfutils module "kernel"
	unless kernel.* probe point used.

2007-04-02  Frank Ch. Eigler  <fche@elastic.org>

	* tapsets.cxx (query_dwarf_func): Skip non-inlined functions
	for .function().inline case.

2007-03-30  Frank Ch. Eigler  <fche@redhat.com>

	PR 1570
	* NEWS: Document probe handler language change re. inline functions.
	* stapprobes.5.in: Likewise.
	* tapsets.cxx: Many changes to simplify caches and implement new
	handling of inline functions, removed of stubs for future probes.
	* elaborate.cxx (derived_probe printsig_nested): New function.
	* elaborate.h: Declare it.
	* main.cxx (usage): Clarify "-r" meaning.
	(main): Tweak related "-p 4" message.

2007-03-30  David Smith  <dsmith@redhat.com>

	PR 2341
	* translate.cxx (c_unparser::emit_locks): No longer emits a read
	lock for global variables that are only written to in begin/end
	probes.
	(c_unparser::emit_unlocks): Ditto.
	(translate_pass): Runs a varuse_collecting_visitor over probes
	that need global variable locks for use in
	emit_locks()/emit_unlocks().

	* stap.1.in: Corrected probe overload processing text.

2007-03-29  David Smith  <dsmith@redhat.com>

	PR 3545
	* stap.1.in: Documented probe overload processing.

2007-03-29  Frank Ch. Eigler  <fche@redhat.com>

	* tapsets.cxx (dwarf_derived_probe emit_module_init): Correct handling
	of kprobe registration errors in the middle of a sequence.

2007-03-29  David Smith  <dsmith@redhat.com>

	PR 4281
	* main.cxx (main): Validates '-m NAME' option.  Chops off '.ko' if
	present.  Makes sure name isn't empty.  Makes sure name is only
	composed of characters [_a-zA-Z0-9].

2007-03-28  David Smith  <dsmith@redhat.com>

	PR 2341 (partial fix)
	* elaborate.h (struct derived_probe): Added needs_global_locks()
	member function.  Unless overridden, will return true indicating
	that this probe needs locks around global variable references.
	* tapsets.cxx (struct be_derived_probe): Added override of default
	needs_global_locks() returning false.  begin/end probes don't
	need locks around global variables, since they aren't run
	concurrently with any other probes.
	* translate.cxx (c_unparser::emit_common_header): Updated
	probe_contents logic to match the logic in emit_probe.
	(c_unparser::emit_probe): Added whether the probe needs global
	variable locks to the probe string (that helps eliminate duplicate
	probes).  The generated C changes based on whether or not global
	variable locks are needed, but the pass 2 output doesn't differ
	between a probe that needs global variable locks and one that
	doesn't.  If the probe doesn't need global variable locks, doesn't
	output them.

2007-03-26  Frank Ch. Eigler  <fche@elastic.org>

	* configure.ac: Bumped version to 0.5.14.
	* configure: Regenerated.

2007-03-26  David Smith  <dsmith@redhat.com>

	* tapsets.cxx (dwflpp::translate_final_fetch_or_store): Improved
	error messages for invalid types.

	* elaborate.cxx (typeresolution_info::invalid): Improved the error
	message for invalid operators.

2007-03-22  Frank Ch. Eigler  <fche@elastic.org>

	PR 4224.
	* staptree.h (probe): Add privileged field.
	* elaborate.cxx, parse.cxx: Pass privileged flag to probes.
	* tapsets.cxx (dwarf_query): Add has_absolute field.
	(dwarf_derived_probe ctor): Tolerate it.
	(register_patterns): Expose it.
	(dwarf_builder::build): Implement it with no dwfl whatsoever.
	* NEWS: Document kernel.statement().absolute.
	* stapprobes.5.in: Ditto.

2007-03-21  Will Cohen  <wcohen@redhat.com>

	* Makefile.am:
	* Makefile.in: Correct SAMPLE_SRC.

2007-03-21  David Smith  <dsmith@redhat.com>

	PR 4146
	* tapsets.cxx (common_probe_entryfn_prologue): Added
	'interruptible' parameter.  If a probe is interruptible,
	interrupts are not disabled while the probe executes.  Preemption
	is disabled however.  Interruptible parameter defaults to false.
	(common_probe_entryfn_epilogue): Ditto.
	(be_derived_probe_group::emit_module_decl): Uses new
	'interruptible' parameter to mark begin/end probes as
	interruptible.
	(probe_derived_probe_group::emit_module): Initialize
	'actionremaining' with MAXACTION instead of initializing
	'actioncount' with 0.
	* translate.cxx (emit_common_header): Renamed 'actioncount' to
	'actionremaining'.  Turned logic around to initialize
	actionremaining to MAXACTION or MAXACTION_INTERRUPTIBLE then
	decrement it as actions occur.
	(translate_pass): Added MAXACTION_INTERRUPTIBLE initialization.
	* translate.h: Removed outdated comment portion.
	* stap.1.in: Documented MAXACTION_INTERRUPTIBLE.
	* NEWS: Added note about begin/end probes being run with
	interrupts enabled.

2007-03-20  Frank Ch. Eigler  <fche@elastic.org>

	PR 4224.
	* tapsets.cxx (add_probe_point): Make kernel implicitly relocated
	relative to the _stext symbol.
	(dwarf_derived_probe ctor, emit_module_decls): Cooperate.
	(lookup_symbol_address): New function.
	(dwarf_builder::build): Call it thrice.
	(in_kprobes_function): Simplify.
	* session.h (systemtap_session): Rename cached symbol addresses.
	* translate.cxx, elaborate.cxx: Corresponding tweaks.

2007-03-19  David Smith  <dsmith@redhat.com>

	PR 4146 (partial fix)
	* tapsets.cxx (all_session_groups): Added note about stating that
	begin probes should be registered (actually run) first and end
	probes should be unregistered (run) last.
	* translate.cxx (c_unparser::emit_module_exit): Process probe
	group vector in reverse order so that probe groups will get
	unregistered in the reverse order that they were registered.

2007-03-19  Frank Ch. Eigler  <fche@elastic.org>

	* buildrun.cxx (compile_pass): Emit kbuild-time autoconf widgets
	to customize runtime or translator C code to actual kernel rather
	than kernel version string.  Thanks to FC 2.6."20" for the nudge.
	* tapsets.cxx (hrtimer*emit_module): First client: HRTIMER_{MODE_}REL.

2007-03-17  Frank Ch. Eigler  <fche@elastic.org>

	* configure.ac: Tweak missing elfutils error message.
	* configure: Regenerated.

2007-03-16  David Smith  <dsmith@redhat.com>

	PR 3545.
	* tapsets.cxx (common_probe_entryfn_prologue): Added
	'overload_processing' parameter, which defaults to true.  If
	overload_processing is set to false, doesn't output the
	STP_OVERLOAD code.
	(common_probe_entryfn_epilogue): Ditto.
	(be_derived_probe_group::emit_module_decl): Set
	overload_processing to false in calls to
	common_probe_entryfn_prologue and common_probe_entryfn_epilogue
	since begin/end probes shouldn't overload the system.
	* translate.cxx (c_unparser::emit_common_header): Emit
	STP_OVERLOAD global variables.
	(translate_pass): Emit STP_OVERLOAD defines.

2007-03-14  Martin Hunt  <hunt@redhat.com>
	* main.cxx (usage): Remove "-M" and edit description
	of "-b".
	* stap.1.in: Remove "-M" option and edit description of "-b".
	Edit description of "-o".

2007-03-14  Martin Hunt  <hunt@redhat.com>
	* Makefile.am: Don't install old relayfs sources.
	* makefile.in: Rebuilt.

2007-03-14  Martin Hunt  <hunt@redhat.com>

	* Makefile.am (staprun_SOURCES): Sources now live in
	runtime/staprun.
	* makefile.in: Rebuilt.

	* staprun.8.in: Updated.

	* buildrun.cxx (run_pass): Use "-v" instead of not "-q" to
	be compatible with latest staprun.
	* translate.cxx (emit_module_exit): Print warning using
	_stp_printf so it shows up at the end of all output.
	(translate_pass): Replace STP_RELAYFS with STP_BULKMODE.
	Eliminate STP_RELAYFS_MERGE.

2007-03-13  Frank Ch. Eigler  <fche@redhat.com>

	PR 4171.
	* Makefile.am (check, installcheck): Pass build-tree pointers
	in environment variables.
	* configure.ac: Run separate configury for testsuite/.
	* configure, Makefile.in: Regenerated.

2007-03-07  Frank Ch. Eigler  <fche@elastic.org>

	PR 4166.
	* tapsets.cxx (translate_components): Throw an exception rather
	then suffer an assertion failure for $ptr[index] expressions.

2007-03-05  David Smith  <dsmith@redhat.com>

	* systemtap.spec.in: Made example perl script non-executable so
	that the systemtap rpm won't require perl.

2007-03-04  Frank Ch. Eigler  <fche@redhat.com>

	* stap.1.in, stapex.5.in, staprun.8.in: Tweak text to remove
	authors credits, update examples and pointers.

2007-02-28  David Smith  <dsmith@redhat.com>

	* systemtap.spec.in: Fixed %{_libexecdir}/systemtap path in
	systemtap-runtime %files section.

2007-02-27  Frank Ch. Eigler  <fche@elastic.org>

	* systemtap.spec.in (/var/cache/systemtap): Forget it.
	(stp_check): Pack this in with systemtap-runtime.
	* stp_check.in: Add LANG=C for speed.

2007-02-27  David Smith  <dsmith@redhat.com>

	* staprun.8.in: Added a basic staprun man page.
	* Makefile.am: Added staprun.8.
	* Makefile.in: Regenerated.
	* configure.ac: Added staprun.8.
	* configure: Regenerated.
	* systemtap.spec.in: Added staprun.8 and other document files to
	staprun RPM.
	* .cvsignore: Ignores staprun.8.

2007-02-27  Frank Ch. Eigler  <fche@elastic.org>

	* tapsets.cxx (dwflpp setup): Print "missing kernel debuginfo"
	message consistently for, er, missing kernel debuginfo.
	(dwarf_builder::build): Don't try to help.
	(query_kernel_exists): Zapped.

2007-02-27  David Smith  <dsmith@redhat.com>

	* systemtap.spec.in: Fedora Packaging Guidelines updates.  Updated
	BuildRoot macro value to Fedora Extras standard value.  No longer
	uses %makeinstall macro.  The rpm now owns the
	/usr/libexec/systemtap directory.

2007-02-26  David Smith  <dsmith@redhat.com>

	* Makefile.am: Removed 'update-examples' target.  Moved
	functionality to systemtap.spec.in.
	* Makefile.in: Regenerated from Makefile.am.
	* systemtap.spec.in: Fixes paths in the example scripts directly.

	* Makefile.am: Added 'update-examples' target that fixes paths in
	the example code we ship in the rpm.
	* Makefile.in: Regenerated from Makefile.am.
	* systemtap.spec.in: Calls "make update-examples" target to fix
	the path to systemtap in the example scripts.

2007-02-25  Frank Ch. Eigler  <fche@redhat.com>

	* elaborate.h (match_node, derived_probe_builder): Add
	build_no_more member function.
	* elaborate.cxx (semantic_pass_symbols): Call it.
	* tapsets.cxx (dwarf_builder): Implement it by releasing dwflpp
	instance after pass 2, freeing mucho memory.

2007-02-23  Josh Stone  <joshua.i.stone@intel.com>

	PR 4096
	* tapsets.cxx (hrtimer_derived_probe_group::emit_module_decls):
	Adapt the function signature for changes in 2.6.21.
	(hrtimer_derived_probe_group::emit_module_init): Fix the enum name
	for 2.6.21 as well.

2007-02-19  Frank Ch. Eigler  <fche@elastic.org>

	PR 4078 and more, including patch from
	Eugeniy Meshcheryakov <eugen@debian.org>:
	* Makefile.am (AM_CXXFLAGS, AM_CFLAGS): Add -Wextra -Wall -Werror
	consistently.
	* Makefile.in: Regenerated.
	(*): Many minor warning fixes.

2007-02-17  Frank Ch. Eigler  <fche@elastic.org>

	PR 4066.
	* translate.cxx (var::init): Check stat scalar initialization,
	just like is done for arrays.
	(emit_module_exit): Check unlikely but possible null timing stat.

2007-02-15  David Smith  <dsmith@redhat.com>

	PR 3625.
	* tapsets.cxx (dwflpp::print_locals): New function to print all
	the variables/parameters of a function.
	(dwflpp::find_variable_and_frame_base): Calls print_locals() when
	target variable can't be found.
	(dwflpp::print_members): New function to print all the members of
	a union/structure.
	(dwflpp::translate_components) Calls print_members() when
	union/structure member target variable reference can't be found.

2007-02-14  Frank Ch. Eigler  <fche@elastic.org>

	* tapsets.cxx (emit_module_decls): Assert CONFIG_KPROBES,
	as suggested by Andreas Kostyrka <andreas@kostyrka.org>.

2007-02-12  Frank Ch. Eigler  <fche@elastic.org>

	* tapsets.cxx (query_statement): Tolerate null file name string.

2007-02-09  Frank Ch. Eigler  <fche@elastic.org>

	PR 3965
	* configure.ac: Add --enable-prologue option.
	* configure, config.in: Regenerated.
	* session.h (prologue_searching): New field.
	* main.cxx (main): Parse new "-P" option.  Initialize based on
	autoconf flag.
	* stap.1.in, NEWS: Document it.
	* hash.cxx (find_hash): Include it in computation.
	* tapsets.cxx (query_func_info, query_cu): Respect it.

2007-02-06  Frank Ch. Eigler  <fche@elastic.org>

	* stapfuncs.5.in: Add docs for kernel_{long,int,short,char} and
	some user_string* variants.

2007-01-31  Martin Hunt  <hunt@redhat.com>

	* translate.cxx (translate_pass): Remove old string impedance
	mismatch stuff. Modify included files.

2007-01-29  Frank Ch. Eigler  <fche@elastic.org>

	* configure.ac, configure: Bumped version to 0.5.13 for development.

2007-01-29  Frank Ch. Eigler  <fche@elastic.org>

	* translate.cxx (emit_module_init): Add some more type casts to printk
	args.

2007-01-29  Martin Hunt  <hunt@redhat.com>

	* translate.cxx (emit_module_init): BZ3888. Add memory usage for the
	runtime to the printk.

2007-01-29  Frank Ch. Eigler  <fche@elastic.org>

	* main.cxx (main): For successful last_pass=4, print compiled module
	name.
	* cache.cxx (get_from_cache): Ditto.

2007-01-23  Mike Mason <mmlnx@us.ibm.com>

	* Makefile.am, configure.ac: Add support for
	stapprobes.socket man page.
	* configure, Makefile.in: Regenerate.
	* man/stapprobes.socket.5.in: Socket tapset man page.
	* stapprobes.5.in: Add stapprobes.socket(5) to "See Also" section.
	* stapfuncs.5.in: Add new string and sockets functions.

2007-01-23  Frank Ch. Eigler  <fche@elastic.org>

	* tapsets.cxx (loc2c_error): Correct vasprintf ignored-rc warning.

2007-01-22  Martin Hunt  <hunt@redhat.com>

	* translate.cxx (mapvar::exists): Use new _stp_map_exists function.
	Testing for zero is no longer correct after changes from 2007-01-10
	below.

2007-01-18  Frank Ch. Eigler  <fche@elastic.org>

	* main.cxx (version): Add (C) 2007.
	* translate.cxx (emit_module_init): Add a KERN_DEBUG printk
	at module startup time to aid debugging and auditing.

2007-01-12  David Smith  <dsmith@redhat.com>

	* tapsets.cxx
	(dwarf_var_expanding_copy_visitor::visit_target_symbol): Since
	array behavior has changed (setting to 0 no longer deletes the
	array element), we delete the internal counter array element when
	providing target variable access in return probes.

2007-01-11  Roland McGrath  <roland@redhat.com>

	* systemtap.spec.in (elfutils_version): Bump to 0.125.
	Older libdw's have known bugs, though the ABI has not changed.

2007-01-10  Martin Hunt  <hunt@redhat.com>

	* translate.cxx (mapvar::del): Call the new _stp_map_del
	function instead of setting to zero.

2007-01-01  Frank Ch. Eigler  <fche@redhat.com>

	* configure.ac: Bump version to 0.5.12 for release.
	* configure: Regenerated.
	* NEWS, AUTHORS: Populate & repopulate.

2006-12-29  Frank Ch. Eigler  <fche@elastic.org>

	* tapsets.cxx (*group:emit_module_init): flush stdout less for timing
	mode.  Also, Set probe_point variable ...
	* translate.cxx (emit_module_init): ... so on registration failure, a
	usable error message can be generated.

2006-12-29  Frank Ch. Eigler  <fche@redhat.com>

	PR 3523.
	* tapsets.cxx (common_probe_entryfn_prologue,epilogue): Restore
	support for -t (benchmarking) mode.
	* translate.cxx (emit_common_header,emit_module_init):Ditto.
	(emit_module_exit,emit_probe): Ditto, with most meat here.

2006-12-22  Josh Stone  <joshua.i.stone@intel.com>

	* stap.1.in: Document how to specify the size of global arrays.

2006-12-21  Josh Stone  <joshua.i.stone@intel.com>

	PR 3671
	* parse.cxx (parser::parse_global): Allow a maxsize on global arrays.
	* staptree.h (struct vardecl): Add the maxsize field.
	* staptree.cxx (vardecl::vardecl): Init. maxsize.
	(vardecl::set_arity): Don't allow arity 0 when there's a maxsize.
	(vardecl::compatible_arity): Ditto.
	(vardecl::print): Include maxsize in output.
	(target_symbol::print): Ditto.
	* translate.cxx (struct mapvar, mapvar::mapvar): Add maxsize.
	(mapvar::init): Init maps with the given maxsize if specified, else
	keep using MAXMAPENTRIES.
	(mapvar::set): Make the error message give the maxsize.
	(mapvar::add): Ditto, and check for overflow on pmap add.
	(c_unparser::getmap): Pass the maxsize from the vardecl to mapvar.

2006-12-21  David Smith  <dsmith@redhat.com>

	* hash.cxx (find_hash): Added two more options into the hash that
	change the generated C file - '-M' (merge) and '-t' (benchmark
	timing).

2006-12-20  David Smith  <dsmith@redhat.com>

	PR 3519.
	* Makefile.am: Added 'examples' directory to the 'EXTRA_DIST'
	variable so that the examples directory will be added to the
	distribution directory.  Added variables 'SAMPLE_DEST_DIR' and
	'SAMPLE_SRC' and target 'dist-add-samples' to copy some of the
	testsuite sample scripts to the examples directory when creating a
	distribution directory.
	* Makefile.in: Regenerated.
	* systemtap.spec.in: Added 'examples' directory to the %doc list
	so that the examples directory will be installed on a user's
	system.

2006-12-19  Frank Ch. Eigler  <fche@redhat.com>

	PR 3522.
	* tapsets.cxx (dwflpp::emit_address): Call
	_stp_module_relocate only once per session.

	Error message cleanup: duplicate elimination etc.
	* session.h (saved_errors): Store a set of 'em.
	(num_errors): Return set size.  Remove old numeric field.
	Update all callers.
	* elaborate.cxx (systemtap_session::print_errors):
	Print each encountered message just once.
	* staptree (semantic_error): Make msg2 writeable.
	Add a chain field.
	* tapsets.cxx (*var_expanding*:visit_target_symbol): Set saved
	semantic_error's chain field.
	* elaborate.cxx (register_library_aliases, visit_foreach_loop,
	visit_functioncall, derive_probes): Plop "while: ..." error
	message	prefix/suffix right into the semantic_error message string.
	* parse.cxx (lexer::scan): Identify erroneous token better
	in error message for unresolvable $N/@M command line args.
	* util.h (lex_cast_hex): Use std::hex, not std::ios::hex.

2006-12-18  David Smith  <dsmith@redhat.com>

	* Makefile.am (EXTRA_DIST): Added header files - cache.h, hash.h,
	mdfour.h, and util.h.
	* Makefile.in: Regenerated.

2006-12-16  Frank Ch. Eigler  <fche@elastic.org>

	* main.cxx (main): Print version strings if verbose >=2 .
	* tapsets.cxx (common_probe_entryfn_prologue): Decorate an
	emitted local with __restrict__.

2006-12-14  David Smith  <dsmith@redhat.com>

	* tapsets.cxx (struct dwarf_var_expanding_copy_visitor): Added
	'return_ts_map' member variable.
	(dwarf_var_expanding_copy_visitor::visit_target_symbol):
	Optimization.  If we've already seen this target variable in this
	return probe, return the last replacement (instead of creating a
	new replacement).

2006-12-13  David Smith  <dsmith@redhat.com>

	* tapsets.cxx (struct dwarf_var_expanding_copy_visitor): Added
	'add_probe' member variable.  Initialized it in ctor.
	(dwarf_var_expanding_copy_visitor::visit_target_symbol):
	Optimization.  Instead of generating one entry probe per target
	variable accessed in a return probe, now just generates one entry
	probe for all target variables accessed in a particular return
	probe.  It does this by creating a new probe in the new
	'add_probe' member variable.
	(dwarf_derived_probe::dwarf_derived_probe): If add_probe isn't
	NULL, make sure it gets derived later.

2006-12-11  Josh Stone  <joshua.i.stone@intel.com>

	* parse.cxx (parse::parse_literal): Enforce the lower bound on
	negative literals.

2006-12-11  David Smith  <dsmith@redhat.com>

	* hash.cxx (find_hash): Fixed a caching bug.  Bulk mode (relayfs)
	status should be figured into the hash since it changes the
	generated C code.

2006-12-08  Josh Stone  <joshua.i.stone@intel.com>

	PR 3681.
	* staptree.h (struct vardecl): Add a literal 'init' member for the
	initialization value of globals.
	* staptree.cxx (vardecl::vardecl): Initialize 'init' to NULL.
	(vardecl::print): Print global init value during pass-1 output.
	* main.cxx (printscript): Print global init values during verbose
	pass-2 output.
	* parse.cxx (parser::parse_global): Set the initialization literal of
	global vardecls.
	* translate.cxx (var::init): Don't unconditionally override the value
	of numeric globals when the module_param isn't used.
	(c_unparser::emit_global_param): Write numeric module_params directly
	into the global variable, as an int64_t instead of long.
	(c_unparser::emit_global): Add initialization to global declarations.
	Don't create a temp module_param long for numeric globals anymore.

2006-12-07  Josh Stone  <joshua.i.stone@intel.com>

	PR 3624.
	* tapsets.cxx (struct be_derived_probe): Add a new priority parameter
	for begin/end probes, and a comparison function for sorting.
	(be_builder::build): Parse the priority & pass it to be_derived_probe.
	(be_derived_probe_group::emit_module_init, emit_module_exit): Sort the
	probe list by priority before emitting any code.
	(register_standard_tapsets): Add new begin/end variants.
	* parse.cxx (parser::parse_literal): Allow negative numeric literals,
	by checking for a '-' unary operator right before a number.
	* stapprobes.5.in: Document the new begin/end syntax.

2006-12-06  Josh Stone  <joshua.i.stone@intel.com>

	PR 3623.
	* tapsets.cxx (timer_derived_probe_group::emit_module_decls): Restart
	the timers if we are in STARTING or RUNNING state.
	(hrtimer_derived_probe_group::emit_module_decls): Ditto.
	(be_derived_probe_group::emit_module_init): indicate error to the rest
	of the initialization if any begin probes fail.
	* translate.cxx (c_unparser::emit_module_init): Set the global error
	state on an initialization error so timers know to shut down.

2006-12-05  Frank Ch. Eigler  <fche@redhat.com>

	PR 3648.
	* main.cxx (main): Tweak error message for tapset script execution.
	Also catch those clever rogues who use stdin.

2006-11-30  Frank Ch. Eigler  <fche@elastic.org>

	* tapsets.cxx (common_probe_entryfn_prologue): Tweak
	insufficient stack detection logic.

2006-11-30  David Smith  <dsmith@redhat.com>

	* main.cxx (printscript): Prints global embedded code.  Not
	printing the global embedded code was causing bad caching
	behavior.

2006-11-29  David Smith  <dsmith@redhat.com>

	* tapsets.cxx (struct dwarf_var_expanding_copy_visitor): Added
	'add_block' member variable.  Constructor sets it to NULL.
	(dwarf_var_expanding_copy_visitor::visit_target_symbol): Fixes the
	problem of accessing a cached target variable in a loop.  Cached
	target variable is assigned to a temporary variable, which can be
	safely access multiple times.  In addition, the cached value is
	deleted after being read.
	(dwarf_derived_probe::dwarf_derived_probe): Adds in the new block
	of code created in visit_target_symbol() to the beginning of the
	derived probe.

2006-11-28  David Smith  <dsmith@redhat.com>

	* tapsets.cxx
	(dwarf_var_expanding_copy_visitor::visit_target_symbol):
	Improved handling target variables in return probes by having a
	per-thread counter.

2006-11-26  Frank Ch. Eigler  <fche@redhat.com>

	PRs 2685, 3596, toward 2725.
	* tapsets.cxx (common_probe_entryfn_prologue): Skip probe on
	insufficient stack.
	(build_blacklist): Add a slew of lock-related calls.
	(query_module): Check for debuginfo architecture match.
	* translate.cxx (translate_pass): Add default MINSTACKSPACE.
	* configure.ac: Link stap with -lebl too.
	* configure: Regenerated.
	* stap.1.in: Document MINSTACKSPACE parameter.

2006-11-21  Frank Ch. Eigler  <fche@elastic.org>

	* translate.cxx (emit_module_init): Adapt to 2.6.19 utsname().

2006-11-21  Frank Ch. Eigler  <fche@elastic.org>

	PR 3556.
	* translate.cxx (emit_module_init): Emit code to check
	system_utsname against translate-time version/machine strings.

2006-11-20  David Smith  <dsmith@redhat.com>

	* tapsets.cxx
	(dwarf_var_expanding_copy_visitor::visit_target_symbol):  BZ
	1382.  Target variables can be accessed in return probes.  A new
	function entry probe is generated that saves the target variables
	so that they can be accesssed in the return probe.

2006-11-19  Frank Ch. Eigler  <fche@elastic.org>

	* main.cxx (main): Signal parse error if a tapset script
	is given as the user script.

2006-11-15  Frank Ch. Eigler  <fche@redhat.com>

	* tapsets.cxx (d_v_e_c_v::visit_target_symbol): Restore lost
	exception-saving functionality that improves error messages
	for incorrect $target expressions.
	(translate_components): Systematize error messages somewhat.
	* translate.cxx (emit_function, emit_probe): Clarify
	"array locals" error message.

2006-11-10  David Smith  <dsmith@redhat.com>

	* tapsets.cxx
	(dwarf_var_expanding_copy_visitor::visit_target_symbol): Minor
	improvement to error handling by throwing exceptions before
	allocations are done.

2006-11-10  Frank Ch. Eigler  <fche@elastic.org>

	* stap.1.in: On urging of Adam Jackson, add blurbs on array syntax
	and default limits.

2006-11-09  Martin Hunt  <hunt@redhat.com>

	* Makefile.am (staprun_LDADD): Need PROCFLAGS here too.

2006-11-09  Martin Hunt  <hunt@redhat.com>

	* Makefile.am (staprun_CFLAGS): New. Use PROCFLAGS.

	* configure.ac: Add PROCFLAGS. Processor-dependent
	compilation flags.
	* configure: Rebuilt.
	* Makefile.in: Rebuilt.

2006-11-09  David Smith  <dsmith@redhat.com>

	* tapsets.cxx (dwarf_query::dwarf_query): Looks for "maxactive"
	return probe variant.
	(dwarf_derived_probe::dwarf_derived_probe): Initializes
	has_maxactive and maxactive_val member variables.
	(dwarf_derived_probe::register_function_variants): Matches
	"maxactive" return probe variant.
	(dwarf_derived_probe_group::emit_module_decls): Emits code to use
	maxactive data.
	(dwarf_derived_probe_group::emit_module_init): Ditto.

2006-11-08  David Smith  <dsmith@redhat.com>

	* cache.cxx (get_from_cache): To preserve semantics with
	non-cached use, if the last pass is 3, display the cached C
	source.

2006-11-08  Frank Ch. Eigler  <fche@elastic.org>

	* staptree.cxx (print_format::components_to_string): Quote ".
	(c_unparser::visit_print_format): Don't use lex_cast_qstring
	as it overdoes \ quoting.  Resemble ::visit_literal_string
	instead.

2006-11-08  Frank Ch. Eigler  <fche@elastic.org>

	* util.h (lex_cast_qstring): Move def'n here.  Also quote \.
	(stringify, lex_cast, lex_cast_hex): Move defn here.
	* buildrun.cxx, elaborate.cxx, main.cxx, staptree.cxx: Adapt.

2006-11-07  Frank Ch. Eigler  <fche@elastic.org>

	* tapsets.cxx (profile_derived_probe_group::emit_module_decls):
	Pass along incoming pt_regs to context of timer.profile handlers.

2006-11-06  Martin Hunt  <hunt@redhat.com>

	* translate.cxx (var::init): Check for errors when
	allocating arrays of stats, as well as other arrays.

2006-11-06  David Smith  <dsmith@redhat.com>

	Added "limit EXP" support to foreach statements.
	* translate.cxx (c_tmpcounter::visit_foreach_loop): Handles
	"limit" member variable.
	(c_unparser::visit_foreach_loop): Ditto.
	* staptree.cxx (foreach_loop::print): Prints "limit EXP"
	addition.
	(traversing_visitor::visit_foreach_loop): Handles "limit" member
	variable.
	(deep_copy_visitor::visit_foreach_loop): Ditto.
	* staptree.h (struct foreach_loop): Added "limit" member
	variable.
	* stap.1.in: Added documentation for the "limit EXP" addition to
	foreach statement.
	* parse.cxx (lexer::scan): Added "limit" keyword for foreach
	statements.
	(parser::parse_foreach_loop): Parses "limit" keyword for foreach
	statements.
	* elaborate.cxx (symresolution_info::visit_foreach_loop): Handles
	"limit" member variable.
	(typeresolution_info::visit_foreach_loop): Ditto.

2006-11-03  Frank Ch. Eigler  <fche@elastic.org>

	* tapsets.cxx (emit_address): Emit calls to _stp_module_relocate
	for $target-variable addresses in relocatable sections.

2006-11-02  Martin Hunt  <hunt@redhat.com>

	* session.h (struct systemtap_session): Add symtab. This controls
	if a symbol table is generated and compiled into the module.

	* main.cxx (main): Set session.symtab to false. This could later
	enabled by a command-line option if necessary.

	* translate.cxx (emit_symbol_data): Don't write a symbol table if
	session.symtab is false.

	* tapsets.cxx (emit_module_decls): Remove stap_module array and
	module_relocate.
	(emit_module_init): Use "_stp_module_relocate".

	* Makefile.am (staprun_SOURCES): Add symbols.c
	* Makefile.in: Rebuilt.

2006-11-02  David Smith  <dsmith@redhat.com>

	* main.cxx (main): Added '-r' check.  If the user changes the
	kernel release to compile against, make sure pass 5 isn't
	performed (since the resulting module won't be installable).

2006-11-02  Frank Ch. Eigler  <fche@elastic.org>

	* Makefile.am: Install tapset/README too.
	* Makefile.in: Regenerated.

2006-11-01  Josh Stone  <joshua.i.stone@intel.com>

	* tapsets.cxx (timer_derived_probe_group::emit_interval): New -
	Fixes randomization for jiffies timers in ms mode.
	(timer_derived_probe_group::emit_module_decls): Use emit_interval.
	(timer_derived_probe_group::emit_module_init): Ditto.

2006-11-01  David Smith  <dsmith@redhat.com>

	* translate.cxx (delete_statement_operand_visitor::visit_symbol):
	Added referent assert.
	(delete_statement_operand_tmp_visitor::visit_arrayindex): Ditto.
	(c_tmpcounter::visit_array_in): Ditto.
	(c_unparser::visit_symbol): Ditto.
	(c_unparser_assignment::visit_symbol): Ditto.
	(c_unparser::load_map_indices): Ditto.
	(c_tmpcounter::visit_arrayindex): Ditto.
	(c_tmpcounter_assignment::visit_arrayindex): Ditto.
	(c_tmpcounter::visit_functioncall): Ditto.
	(c_unparser::visit_functioncall): Ditto.

2006-10-31  Frank Ch. Eigler  <fche@redhat.com>

	Probe registration rework.  Offline dwarf processing for better
	cross-instrumentation.
	* elaborate.h (derived_probe): Remove registration-related code
	generation API.  Add new function sole_location().
	(derived_probe_group): Reworked this and associated classes.
	* session.h (systemntap_session): Create individual per-category
	derived_probe_groups.
	* elaborate.cxx (derived_probe_group): Reworked.
	(alias_derived_probe): Switch to new derived_probe API.
	(semantic_pass_symbols): Ditto.
	* translate.cxx (mapvar init): Check for array initialization error.
	(emit_module_init): Handle such failures, at least in theory.
	(emit_module_exit): Switch to new derived_probe_group API.  Call
	cpu_relax() during shutdown busywait.
	(emit_common_header): Elide context variables for elided handler fns.
	(c_unparser::emit_probe): Implement new, improved duplicate
	elimination technique for probe handlers.  Leave two older ones
	behind as compile options for education.
	* tapsets.cxx (*): Reworked all probe registration code, moving
	it from derived_probes into derived_probe_groups.  Shrunk output
	code.  Temporarily disabled probe timing and perfmon/mark probes.
	(dwflpp): Use offline reporting, so that module matching and
	relocation is performed at run time.
	(dwarf_query): Remove flavour logic, now supplanted by other
	duplicate elimination code.
	(dwarf_derived_probe): Reworked construction, centralized
	module/section/offset computations.
	* tapsets.h (all_session_groups): New little helper.

	* main.cxx (main): For pass-2 message, print number of embeds too.
	* systemtap.spec.in: Add a "BuildRequires: dejagnu" for make check.
	* configure.ac: Bump version to 0.5.11.
	* configure: Regenerated.

2006-10-23  Li Guanglei <guanglei@cn.ibm.com>

	* lket.5.in: Rearranged the sections, add more details.

2006-10-30  David Smith  <dsmith@redhat.com>

	* stap.1.in: Added notes about new caching feature.

2006-10-24  David Smith  <dsmith@redhat.com>

	* tapsets.cxx (build_blacklist): Added
	"atomic_notifier_call_chain" to the blacklist (Bugzilla #3379).

2006-10-23  David Smith  <dsmith@redhat.com>

	* main.cxx (printscript): New function containing code moved from
	main().
	(main): Added code to create cache directory, call function to
	generate hash, and see if we can use cached source/module.  If
	pass 4 is actually run to produce a new module, we call
	add_to_cache() to cache the result.
	* session.h (struct systemtap_session): Added hash/cache session
	data.
	* cache.cxx: New file handling adding/getting files from the
	cache.
	* cache.h: New header file for cache.cxx.
	* hash.cxx: New file containing C++ wrapper for routines in
	mdfour.c and the find_hash function which computes the hash file
	name for an input script.
	* hash.h: New header file for hash.cxx.
	* mdfour.c: New file containing MD4 hash code.
	* mdfour.h: New header file for mdfour.c.
	* util.cxx: New file containing several utility functions used by
	the caching code.
	* util.h: New header file for util.cxx.
	* Makefile.am: Added new C/C++ files.
	* Makefile.in: Regenerated.

2006-10-23  Li Guanglei <guanglei@cn.ibm.com>

	* configure.ac, Makefile.am: add lket-b2a.1.in
	* Makefile.in, configure: regenreated
	* ket-b2a.1.in: new man page for lket-b2a
	* lket.5.in: document signal trace hooks

2006-10-18  Roland McGrath  <roland@redhat.com>

	PR 2727
	* configure.ac (elfutils build): Pass --prefix and --exec-prefix
	options to elfutils configure.
	(elfutils_abs_srcdir): New substituted variable.
	* Makefile.am (DISTCHECK_CONFIGURE_FLAGS): New variable.
	* configure, config.in, Makefile.in: Regenerated.

2006-10-16  Li Guanglei <guanglei@cn.ibm.com>

	* configure.ac: add the checking for mysql_config,
	mysqlclient library and header files
	* runtime/lket/b2a/Makefile.am: set compile flags
	according to the existance of mysql_config
	* Makefile.in, configure, testsuite/Makefile.in,
	runtime/lket/b2a/Makefile.in: regenerated

2006-10-12  Martin Hunt  <hunt@redhat.com>

	* translate.cxx (emit_common_header): Add a
	kretprobe_instance pointer to struct context.
	(emit_symbol_data): Include absolute symbols.

	* tapsets.cxx (emit_common_header): Initialize
	the kprobe instance pointer to 0;
	(emit_probe_entries): Set kretprobe instance
	pointer if appropriate.


2006-10-11  David Smith  <dsmith@redhat.com>

	* tapsets.cxx (in_kprobes_function): New function that looks up
	the values of '__kprobes_text_start' and '__kprobes_text_end' in
	the kernel to be able to automatically exclude functions marked as
	'__kprobes' (BZ# 2639).
	(blacklisted_p): Calls in_kprobes_function().
	(query_kernel_module): Utility function that finds the kernel module.
	* session.h (struct systemtap_session): Added kprobes_text
	variables - kprobes_text_initialized, kprobes_text_start, and
	kprobes_text_end.
	* elaborate.cxx (systemtap_session::systemtap_session):
	kprobes_text variables get initialized.

2006-10-10  Roland McGrath  <roland@redhat.com>

	* systemtap.spec.in (elfutils_version): Require 0.124 now.

2006-10-10  Frank Ch. Eigler  <fche@elastic.org>

	* configure.ac: Override incomplete mysql checking for now.
	* configure: Regenerated.

2006-10-10  Li Guanglei <guanglei@cn.ibm.com>

	* configure.ac: add the checking of mysql client library
	* Makefile.in, configure: regenerated

2006-09-29  Li Guanglei <guanglei@cn.ibm.com>

	* man: newly created dir for stapprobes
	* man/stapprobes.iosched.5, man/stapprobes.netdev.5, man/stapprobes.nfs.5,
	man/stapprobes.nfsd.5, man/stapprobes.pagefault.5, man/stapprobes.process.5,
	man/stapprobes.rpc.5, man/stapprobes.scsi.5, man/stapprobes.signal.5,
	man/stapprobes.tcp.5, man/stapprobes.udp.5: Some of these man pages are from
	the old stapprobes.5.in. Some are newly created(rpc, nfs, nfsd)
	* man/.cvsignore: ignore the generated man page files

2006-09-29  Li Guanglei <guanglei@cn.ibm.com>

	PR 3282
	* Makefile.am: add -DPKGLIBDIR='"$(pkglibexecdir)"' to AM_CPPFLAGS

2006-09-28  Josh Stone  <joshua.i.stone@intel.com>

	PR 3278
	* tapsets.cxx (hrtimer_derived_probe::emit_probe_entries): Only
	restart timers when the session is still active and we updated the
	expire time.

2006-09-27  Josh Stone  <joshua.i.stone@intel.com>

	* session.h (struct systemtap_session): Add kernel_base_release
	to store the kernel version without the -NNN suffix.
	* main.cxx (main): Generate and use kernel_base_release.
	* parse.cxx (eval_pp_conditional): Use kernel_base_release.
	* tapsets.cxx (profile_derived_probe::profile_derived_probe):
	Use kernel_base_release.

	* tapsets.cxx (timer_builder::build): Support a wide variety of
	timer varients -- jiffies, s/sec, ms/msec, us/usec, ns/nsec, and
	hz.  Use hrtimers automatically on kernels that have it.
	(timer_builder::register_patterns): Bind all of the new timer
	varients in one easy place.
	(register_standard_tapsets): Call timer_builder::register_patterns.
	(struct hrtimer_builder): Removed since timer_builder is generic.
	* stapprobes.5.in: Document new timer.* functionality.

	* tapsets.cxx (hrtimer_derived_probe_group::emit_probes): Add a
	shared global for the actual hrtimer resolution, _stp_hrtimer_res.
	(hrtimer_derived_probe_group::emit_module): Init _stp_hrtimer_res.
	(hrtimer_derived_probe::emit_interval): Limit intervals at a
	minimum to the hrtimer's actual resolution.
	(hrtimer_derived_probe::emit_probe_entries): Forward timers
	based on previous expiration instead of restarting relative.

2006-09-26  David Smith  <dsmith@redhat.com>

	* .cvsignore: Changed 'stpd' reference to 'staprun'.
	* INTERNALS: Ditto.
	* buildrun.cxx (run_pass): Ditto.
	* lket.5.in: Ditto.
	* stap.1.in: Ditto.
	* stapruncs.5.in: Ditto.
	* examples/small_demos/demo_script.txt: Ditto.
	* examples/small_demos/sys.stp: Ditto.

	* systemtap.spec.in: Created a new subpackage,
	"systemtap-runtime", that contains staprun.

	* Makefile.am: Renamed 'stpd' to 'staprun' and moved it to
	$(bindir).
	* Makefile.in: Regenerated from Makefile.am.

	* configure.ac: Incremented version number.
	* configure: Regenerated from configure.ac.

2006-09-22  Tom Zanussi  <zanussi@us.ibm.com>

	* stp_check.in: Add debugfs mounting.

2006-09-22  Li Guanglei <guanglei@cn.ibm.com>

	From Gui Jian <guijian@cn.ibm.com>
	* lket.5.in: document RPC trace hooks

2006-09-20  Josh Stone  <joshua.i.stone@intel.com>

	PR 3233
	* stapfuncs.5.in: Document new gettimeofday_ns.

2006-09-19  Tom Zanussi  <zanussi@us.ibm.com>

	* README: Add CONFIG_DEBUG_FS to config options.

2006-09-18  Josh Stone  <joshua.i.stone@intel.com>

	PR 3219
	From Eugeniy Meshcheryakov <eugen@debian.org>:
	* stapprobes.5.in: Correct misuse of '-' -> '\-' in manpage

2006-09-18  Martin Hunt  <hunt@redhat.com>

	* buildrun.cxx (run_pass): Remove "-m" option to stpd.
	* translate.cxx (translate_pass): #define STP_RELAYFS_MERGE
	if appropriate.

2006-09-13  Martin Hunt  <hunt@redhat.com>

	* buildrun.cxx (run_pass): Remove "-r" option to stpd.

2006-09-13  Will Cohen  <wcohen@redhat.com>

	* tapsets.cxx (perfmon_derived_probe_group::emit_module_init):
	Do not throw sematic error unless probes actually used.

2006-09-12  Will Cohen  <wcohen@redhat.com>

	PR 909
	* configure.ac: Add perfmon support options.
	* configure: Regenerated.

	* stapfuncs.5.in:
	* stapprobes.5.in: Document the perfmon support.

	* session.h, main.cxx: Track number of perfmon probes.
	* translate.cxx: Gen STP_PERFMON when perfmon probes.

	* elaborate.h:
	* elaborate.cxx (derived_probe_group):  Add register_probe() for
		perfmon probe.

	* tapsets.cxx (derived_probe::emit_common_header): Gen perfmon data.
	(perfmon_var_expanding_copy_visitor): New struct.
	(struct perfmon_derived_probe):
	(struct perfmon_derived_probe_group):
	(struct perfmon_builder):  New Perfmon probe handling structures.
	(register_standard_tapsets): Add perfmon tapset binding.
	(derived_probe_group_container):
	(~derived_probe_group_container):
	(derived_probe_group_container::register_probe):
	(derived_probe_group_container::emit_probes):
	(derived_probe_group_container::emit_module_init):
	(derived_probe_group_container::emit_module_init_call):
	(derived_probe_group_container::emit_module_exit): Add perfmon tapset.

	* tapset/perfmon.stp: New.
	* runtime/perf.c: New.
	* runtime/perf.h: New.
	* runtime/runtime.h: Include perf.c.

	* testsuite/buildok/perfmon01.stp: Test to exercise perfmon
		probes.
	* testsuite/systemtap.pass1-4/buildok.exp:

2006-09-12  Li Guanglei <guanglei@cn.ibm.com>

	From Li Xuepeng <xuepengl@cn.ibm.com>
	* lket.5.in: document nfs trace hooks

2006-09-08  David Smith  <dsmith@redhat.com>

	* elaborate.h (struct derived_probe): Replace emit_registrations()
	function with emit_registrations_start() and
	emit_registrations_end().
	(struct derived_probe_group): Added emit_module_init().
	(struct derived_probe_group_container): Added emit_module_init(),
	emit_module_init_call(), and emit_module_exit().
	* elaborate.cxx (struct alias_derived_probe): Updated
	emit_regitrations calls.
	* translate.cxx (emit_module_init): Instead of actually emitting
	per-probe-point registrations/unregistrations, let the session's
	derived_probe_group_container do it.
	* tapsets.cxx (emit_probe_timing): New function that handles
	probe timing code.
	(be_derived_probe::emit_registrations_start): Renamed from
	emit_registrations.
	(be_derived_probe_group::emit_module_init): New function that
	outputs probes create and destroy functions.
	(dwarf_derived_probe::emit_registrations): Removed, but most code
	moved to emit_registrations_start().
	(dwarf_derived_probe::emit_registrations_start): Handles details
	of multiple dwarf probe registrations.
	(dwarf_derived_probe::emit_registrations_end): Handles cleanup
	details of multiple dwarf probe registrations.
	(dwarf_derived_probe_group::emit_module_init): New function that
	outputs probes create and destroy functions.
	(timer_derived_probe::emit_registrations_start): Renamed from
	emit_registrations.  Added mutiple probe handling.
	(timer_derived_probe::emit_registrations_end): Handles cleanup
	details of multiple probe registrations.
	(timer_derived_probe_group::emit_module_init): New function that
	outputs probes create and destroy functions.
	(profile_derived_probe::emit_registrations_start): Renamed from
	emit_registrations.  Added mutiple probe handling.
	(profile_derived_probe::emit_registrations_end): Handles cleanup
	details of multiple probe registrations.
	(profile_derived_probe_group::emit_module_init): New function that
	outputs probes create and destroy functions.
	(mark_derived_probe::emit_registrations_start): Renamed from
	emit_registrations.  Added mutiple probe handling.
	(mark_derived_probe::emit_registrations_end): Handles cleanup
	details of multiple probe registrations.
	(mark_derived_probe_group::emit_module_init): New function that
	outputs probes create and destroy functions.
	(hrtimer_derived_probe::emit_registrations_start): Renamed from
	emit_registrations.  Added mutiple probe handling.
	(hrtimer_derived_probe::emit_registrations_end): Dummy function.
	(hrtimer_derived_probe_group::emit_module_init): New function that
	outputs probes create and destroy functions.
	(derived_probe_group_container::emit_module_init): Added function
	to call all probe group's emit_module_int functions.
	(derived_probe_group_container::emit_module_init_call): Added
	function to handle probe group initialization cleanup.
	(derived_probe_group_container::emit_module_exit): Added
	function to handle probe group cleanup.


2006-09-06  Frank Ch. Eigler  <fche@elastic.org>

	Add basic support for initialized globals.
	* parse.cxx (parse_global): Parse initialization clause, implement
	by rewriting to "probe begin { var = value }".
	* parse.h: Corresponding changes.
	* stap.1.in: Document optional initialization.

2006-09-04  Frank Ch. Eigler  <fche@elastic.org>

	Improve unresolved target-symbol error messages.
	* staptree.h (target_symbol): Add new field saved_conversion_error.
	* elaborate.cxx (typeresolution_info::visit_target_symbol): Throw
	that if found instead of generic error.
	* tapsets.cxx (t_v_f_c_v::visit_target_symbol): Set it.

2006-08-30  Li Guanglei <guanglei@cn.ibm.com>

	* stapprobes.5.in: document signal.*

2006-08-28  David Smith  <dsmith@redhat.com>

	* translate.cxx: Added inclusion of session.h.
	(translate_pass): Instead of asking each probe to emit itself, we
	ask the session's probes member variable to emit all the probes.
	* tapsets.cxx: Added inclusion of session.h.  Added a
	register_probe member function to all derived_probe based
	classes.  Added a derived_probe_group derived class for all probe
	types:
	(be_derived_probe_group): New class.
	(never_derived_probe_group): New class.
	(dwarf_derived_probe_group): New class.
	(timer_derived_probe_group): New class.
	(profile_derived_probe_group): New class.
	(mark_derived_probe_group): New class.
	(hrtimer_derived_probe_group): New class
	(derived_probe_group_container): New class.
	* elaborate.h: Removed inclusion of session.h since session.h now
	includes elaborate.h.
	(derived_probe): Added register_probe member function.
	(derived_probe_group): Added class definition.  This is the base
	class of all of the derived probe groups - dwarf, timer, etc.
	(derived_probe_group_container): Added class definition.  An
	instance of this class will be stored in the session and contain
	all the other probe groups.
	* elaborate.cxx (derived_probe_group::register_probe): Added
	derived_probe_group::register_probe stubs.
	(alias_derived_probe::register_probe): Added register_probe member
	function.
	(semantic_pass_symbols): After deriving a probe, the probes now
	register themselves with the session.
	* session.h: Includes elaborate.h to get
	derived_probe_group_container definition. systemtap_session class
	'probes' member variable switched from a vector of derived probes
	to a derived_probe_group_container.
	* buildrun.cxx: Added inclusion of session.h since it was removed
	from elaborate.h.
	* main.cxx: Added inclusion of session.h since it was removed
	from elaborate.h.
	* parse.h: Added forward struct declarations.
	* staptree.h: Removed inclusion of session.h.

2006-08-23  Josh Stone  <joshua.i.stone@intel.com>

	PR 3093
	From Eugeniy Meshcheryakov <eugen@debian.org>:
	* main.cxx (main): Use setenv instead of putenv, since gcc 4.2
	doesn't like assigning string constants to char*.  Also use
	const char* for result from getenv.
	* tapsets.cxx (dwflpp::setup): Copy string constant into a
	local array, to fix gcc 4.2 warning.

2006-08-22  Josh Stone  <joshua.i.stone@intel.com>

	PR 3094
	From Eugeniy Meshcheryakov <eugen@debian.org>:
	* stap.1.in: In groff, '-' produces a Unicode hyphen.  Use '\-'
	where a plain-old minus sign is desired, e.g., code examples.
	* lket.5.in, stapex.5.in, stapfuncs.5.in, stapprobes.5.in: ditto

2006-08-15  Roland McGrath  <roland@redhat.com>

	* systemtap.spec.in (elfutils_version): Require 0.123 now.

2006-08-14  David Smith  <dsmith@redhat.com>

	* elaborate.cxx (semantic_pass): Calls semantic_pass_optimize1()
	and semantic_pass_optimize2().
	(visit_functioncall): Removed setting relaxed_p since
	semantic_pass_opt5 does it.
	(semantic_pass_opt5): Goes ahead and removes duplicate functions
	since semantic_pass_opt1() won't be run again.
	(semantic_pass_optimize1): Renamed from semantic_pass_optimize().
	Moved semantic_pass_opt5() to semantic_pass_optimize2().
	(semantic_pass_optimize2): New function that contains optimization
	passes that need to be done after type inference.

2006-08-12  Frank Ch. Eigler  <fche@elastic.org>

	* Makefile.am (dist-hook): Make "make dist" dist.
	* Makefile.in: Regenerated.

2006-08-12  Frank Ch. Eigler  <fche@elastic.org>

	* configure.ac, Makefile.am: Descend into testsuite/
	directory.  Remove local test logic.
	* configure, Makefile.in: Regenerated.
	* runtest.sh: Not yet removed.
	* HACKING: Update for new testsuite layout.

2006-08-10  David Smith  <dsmith@redhat.com>

	* elaborate.cxx (duplicate_function_remover): Added class.
	(get_functionsig): Added function.
	(semantic_pass_opt5): New function merges duplicate identical
	functions into one function.
	(semantic_pass_optimize): Calls semantic_pass_opt5.

	* translate.cxx (c_unparser::emit_probe): Changed to merge
	duplicate probes bodies by making the duplicate probe just call
	the original probe (BZ# 2421).

2006-08-08  Li Guanglei <guanglei@cn.ibm.com>

	* stapprobes.5.in: document process.*, tcp.*, udp.*

2006-08-09  Thang Nguyen  <thang.p.nguyen@intel.com>

	* testsuite/buildok/iolock_test.stp: Updated for new ioblock.stp

2006-08-09  Josh Stone  <joshua.i.stone@intel.com>

	* examples/small_demos/proc_snoop.stp,
	testsuite/buildok/process_test.stp: Rename process.signal_* to
	new signal.* tapset.
	* stapprobes.5.in, testsuite/buildok/memory.stp: move pagefault
	to vm.* namespace

2006-08-08  Eugene Teo  <eteo@redhat.com>

	* tapset/context.stp (probemod): New function.
	* stapfuncs.5.in: Document it.
	* testsuite/buildok/probemod.stp: Test it.

2006-08-08  Li Guanglei <guanglei@cn.ibm.com>

	* stapprobes.5.in: document scsi.*, ioscheduler.*, netdev.* and
	pagefault.

2006-08-01  Li Guanglei <guanglei@cn.ibm.com>

	PR 2422
	* tapsets.cxx: calling get_module_dwarf(false) to give a
	warning to those modules without debuginfo and skip them

2006-07-19  Roland McGrath  <roland@redhat.com>

	* configure.ac, systemtap.spec.in: Bump version to 0.5.9.
	* configure: Regenerated.

	* systemtap.spec.in: Fix syntax in last change.

2006-07-19  David Smith  <dsmith@redhat.com>

	* testsuite/buildok/scsi.stp: Only run the scsi test if the scsi
	kernel subsystem is running.

2006-07-17  David Smith  <dsmith@redhat.com>

	* stapfuncs.5.in: Removed retval function description, since it
	has been removed.

2006-07-17  Roland McGrath  <roland@redhat.com>

	* configure.ac, systemtap.spec.in: Require elfutils-0.122.
	* configure: Regenerated.

	* systemtap.spec.in (Release): Use %{?dist}.

2006-07-17  Li Guanglei <guanglei@cn.ibm.com>

	* main.cxx: add LKET's tapsets into stap's default tapsets
	search path

2006-07-13  Frank Ch. Eigler  <fche@elastic.org>

	* systemtap.spec.in: Add formerly missing admonitional verb.

2006-07-13  David Smith  <dsmith@redhat.com>

	* parse.cxx (parser::expect_unknown2): New function that looks for
	2 possible token types.
	* parse.cxx (parser::expect_ident_or_keyword): New function that
	calls parser::expect_unknown2.
	* parse.cxx (parser::parse_symbol): Calls
	parser::expect_ident_or_keyword to allow keywords to appear when
	expanding target symbols (Bugzilla #2913).
	* parse.h: Added prototypes for parser::expect_unknown2 and
	parser::expect_ident_or_keyword.
	* testsuite/parseok/seventeen.stp: New test to check for allowing
	keywords when expanding target symbols.

2006-06-30  Josh Stone  <joshua.i.stone@intel.com>

	* tapsets.cxx (hrtimer_builder::build): Enable hrtimers on >=2.6.17.
	* tapsets.cxx (hrtimer_derived_probe::emit_probe_entries): Correct
	compilation errors, fix return value.

2006-06-30  David Smith  <dsmith@redhat.com>

	* tapsets.cxx (dwflpp::dwfl_assert): Added optional extra_msg
	parameter to be able to print out extra error message.
	(dwflpp::setup): Uses new 'extra_msg' parameter to dwfl_assert()
	to ask user to install kernel-debuginfo when
	dwfl_linux_kernel_report_kernel() or
	dwfl_linux_kernel_report_modules() fails (Bugzilla #2669).

	* buildrun.cxx (compile_pass): Checks to make sure module build
	directory exists before trying to run make there (Bugzilla #2669).

2006-06-27  Roland McGrath  <roland@redhat.com>

	* runtest.sh: Don't use eval, use proper quoting.

	* tapsets.cxx (dwflpp::emit_address): New instance method.  Get
	relocation details from Dwfl to emit in comment after address constant.
	(dwflpp::loc2c_emit_address): Just call that.

2006-06-26  Li Guanglei <guanglei@cn.ibm.com>

	* lket.in.5: update to AIO event hooks

2006-06-23  Thang P Nguyen  <thang.p.nguyen@intel.com>

	* testsuite/buildok/tcp_test.stp: updated inet calls
	* testsuite/buildok/udp_test.stp: test udp tapset

2006-06-22  Thang P Nguyen  <thang.p.nguyen@intel.com>

	* testsuite/buildok/tcp_test.stp: test tcp tapset

2006-06-16  Roland McGrath  <roland@redhat.com>

	* configure.ac, systemtap.spec.in: Bump version to 0.5.8.
	* configure: Regenerated.

	* systemtap.spec.in: Fix bundled_elfutils setting so builds can
	possibly work.  Add comment admonishing losers not to touch it.

	* aclocal.m4, Makefile.in: Regenerated with automake-1.9.6-2.

2006-06-16  Li Guanglei <guanglei@cn.ibm.com>

	* lket.in.5: update to reflect the latest changes
	to LKET

2006-06-15  Roland McGrath  <roland@redhat.com>

	* systemtap.spec.in: Require elfutils-0.121.

2006-06-14  Frank Ch. Eigler  <fche@elastic.org>

	* README: Add kernel.org blurb based on text from
	Chuck Ebbert <76306.1226@compuserve.com>.

2006-06-09  Li Guanglei <guanglei@cn.ibm.com>

	* parse.cxx, staptree.cxx, staptree.h, translate.cxx:
	delete lket_trace_extra
	* lket.5.in: delete the description of backtrace in
	LKET

2006-06-08  Thang P Nguyen  <thang.p.nguyen@intel.com>

	* testsuite/buildok/ioblock_test.stp: test ioblock

2006-06-05  David Smith  <dsmith@redhat.com>

	* tapsets.cxx (dwflpp::express_as_string): New function.
	Extracted from dwflpp::literal_stmt_for_local() so that
	dwflpp::literal_stmt_for_return() could also call it.
	(dwflpp::literal_stmt_for_local): Portion extracted to create
	dwflpp::express_as_string().
	(dwflpp::literal_stmt_for_return): New function.  Adds support for
	new symbolic access ("$return") to return value in .return
	probes.  Fixes PR 1132.
	(target_variable_flavour_calculating_visitor::visit_target_symbol):
	Calls dwflpp::literal_stmt_for_return() when in a return probe and
	the variable name is "$return".
	(dwarf_var_expanding_copy_visitor::visit_target_symbol): Ditto.
	* stapfuncs.5.in: Noted that the retval() function is deprecated.
	* stapprobes.5.in: Corrected the name of the return value
	variable.
	* tapset/return.stp: Marked the retval() function as deprecated.
	* testsuite/semko/return01.stp: Added new test.
	* testsuite/semko/return02.stp: Ditto.

2006-06-05  Frank Ch. Eigler  <fche@elastic.org>

	PR 2645 cont'd.
	* elaborate.cxx (derive_probes): Pass down optional flag
	from alias reference to expansion.
	* testsuite/semok/twentytwo.stp: Test passing-down.
	* stapprobes.5.in: Specify passing-down property of optional flag.

2006-06-02  Frank Ch. Eigler  <fche@elastic.org>

	PR 2645 cont'd.
	* elaborate.cxx (find_and_build): Support optional wildcards too.
	(derive_probes): Change last argument to indicate optionalness of
	parent probe point (alias reference).
	(alias_expansion_builder): Shrink epilogue-mode alias body copying.
	Pass along alias reference optionality.
	* elaborate.h: Corresponding changes.
	* testsuite/semko/thirtyfive.stp, semok/twentytwo.stp: New tests.

2006-06-02  Josh Stone  <joshua.i.stone@intel.com>

	* testsuite/buildok/process_test.stp: add signal_handle test
	* examples/small_demos/proc_snoop.stp: log signal_handle

2006-06-02  Frank Ch. Eigler  <fche@elastic.org>

	PR 2645.
	* stapprobes.5.in: Document "?" probe point suffix.
	* parse.cxx (parse_probe_point): Recognize "?" optional suffix.
	* elaborate.cxx (derive_probes): Observe probe_point->optional.
	* staptree.h, staptree.cxx: Corresponding changes.
	* tapsets.cxx (never_derived_probe, never_builder): New classes.
	(register_standard_tapsets): Support "never" probe point.
	* testsuite/buildok/six.stp, parseok/five.stp: Modifed tests.

	* translate.cxx (emit_module_init): Format "-t" (benchmarking)
	cycle-time reports similarly to "-v" (verbose) times.

2006-06-02  David Smith  <dsmith@redhat.com>

	* .cvsignore: Added more files to ignore.

	* main.cxx (usage): Added exitcode parameter.
	(main): Improved a few error messages.  Also, when an error is
	given, stap now always exits with a status of 1.

	* testsuite/buildok/cmdline01.stp: New test.
	* testsuite/parseko/cmdline01.stp: Ditto.
	* testsuite/parseko/cmdline02.stp: Ditto.
	* testsuite/parseko/cmdline03.stp: Ditto.
	* testsuite/parseko/cmdline04.stp: Ditto.
	* testsuite/parseko/cmdline05.stp: Ditto.
	* testsuite/parseko/cmdline06.stp: Ditto.
	* testsuite/parseok/cmdline01.stp: Ditto.
	* testsuite/parseok/cmdline02.stp: Ditto.

2006-06-01  Josh Stone  <joshua.i.stone@intel.com>

	* tapsets.cxx (hrtimer_derived_probe::emit_interval): update
	API usage of hrtimers in preparation of getting exports from
	the kernel.
	(hrtimer_derived_probe::emit_probe_entries): ditto

2006-06-01  Li Guanglei <guanglei@cn.ibm.com>

	* parse.cxx, staptree.cxx, staptree.h, translate.cxx:
	add new function lket_trace_extra at script level
	* lket.5.in: Modified the description of backtrace in
	LKET

2006-05-29  Li Guanglei <guanglei@cn.ibm.com>

	* systemtap.spec.in: include lket-b2a in the rpm package

2006-05-27  Li Guanglei <guanglei@cn.ibm.com>

	* configure.ac: add conditional build of lket-b2a
	if glib2-devel is not found, just skips and gives
	a warning
	* Makefile.am:  add conditional build of lket-b2a
	* Makefile.in, configure: regenerated
	* runtime/lket/b2a/Makefile: deleted. Should be
	generated by configure

2006-05-26  Josh Stone  <joshua.i.stone@intel.com>

	* tapsets.cxx (build_blacklist): build the sets of blacklisted
	functions and function returns.  Manually added many __kprobes
	functions that should not be probed.
	(dwarf_query::dwarf_query): Call build_blacklist.
	(dwarf_query::blacklisted_p): Use blacklist sets.

2006-05-25  Josh Stone  <joshua.i.stone@intel.com>

	* parse.cxx (parser::scan_pp): Free memory for tokens that are
	thrown away in the preprocessing stage.
	* tapsets.cxx
	(dwarf_var_expanding_copy_visitor::visit_target_symbol):
	Free allocated memory when supressing target-variable errors

2006-05-25  David Smith  <dsmith@redhat.com>

	* testsuite/semok/twentyone.stp: New file.

2006-05-24  Frank Ch. Eigler  <fche@elastic.org>

	Pass 4 speedup.
	* tapsets.cxx (derived_probe::emit_common_header): New
	function, to emit code formerly inlined by
	emit_probe_prologue/epilogue.
	* translate.cxx (emit_common_header): Call it.
	* elaborate.h: Corresponding changes.

2006-05-24  David Smith  <dsmith@redhat.com>

	* elaborate.cxx (isglob): New function.
	(match_key::globmatch): New function.
	(match_node::find_and_build): Uses isglob() and
	match_key::globmatch() to provide support for wildcards such as
	"kernel.syscall.*read*" (Bugzilla #1928).
	* elaborate.h (match_key::globmatch): Added function declaration.
	* parse.cxx (parser::parse_probe_point): Collects one or more
	tokens into a single probe-point functor string.

	* testsuite/parseko/twentytwo.stp: New file.
	* testsuite/parseok/sixteen.stp: New file.

2006-05-24  David Smith  <dsmith@redhat.com>

	* testsuite/parseko/cmdlinearg01.stp: New file.
	* testsuite/parseko/cmdlinearg02.stp: New file.
	* testsuite/parseko/eighteen.stp: New file.
	* testsuite/parseko/foreachstmt01.stp: New file.
	* testsuite/parseko/foreachstmt02.stp: New file.
	* testsuite/parseko/foreachstmt03.stp: New file.
	* testsuite/parseko/foreachstmt04.stp: New file.
	* testsuite/parseko/foreachstmt05.stp: New file.
	* testsuite/parseko/forstmt01.stp: New file.
	* testsuite/parseko/forstmt02.stp: New file.
	* testsuite/parseko/forstmt03.stp: New file.
	* testsuite/parseko/forstmt04.stp: New file.
	* testsuite/parseko/functiondecl01.stp: New file.
	* testsuite/parseko/functiondecl02.stp: New file.
	* testsuite/parseko/functiondecl03.stp: New file.
	* testsuite/parseko/functiondecl04.stp: New file.
	* testsuite/parseko/functiondecl05.stp: New file.
	* testsuite/parseko/functiondecl06.stp: New file.
	* testsuite/parseko/functiondecl07.stp: New file.
	* testsuite/parseko/ifstmt01.stp: New file.
	* testsuite/parseko/ifstmt02.stp: New file.
	* testsuite/parseko/nineteen.stp: New file.
	* testsuite/parseko/preprocess01.stp: New file.
	* testsuite/parseko/preprocess02.stp: New file.
	* testsuite/parseko/preprocess03.stp: New file.
	* testsuite/parseko/preprocess04.stp: New file.
	* testsuite/parseko/preprocess05.stp: New file.
	* testsuite/parseko/preprocess06.stp: New file.
	* testsuite/parseko/preprocess07.stp: New file.
	* testsuite/parseko/preprocess08.stp: New file.
	* testsuite/parseko/preprocess09.stp: New file.
	* testsuite/parseko/probepoint01.stp: New file.
	* testsuite/parseko/probepoint02.stp: New file.
	* testsuite/parseko/probepoint03.stp: New file.
	* testsuite/parseko/seventeen.stp: New file.
	* testsuite/parseko/ternarystmt01.stp: New file.
	* testsuite/parseko/twenty.stp: New file.
	* testsuite/parseko/twentyone.stp: New file.
	* testsuite/parseko/whilestmt01.stp: New file.
	* testsuite/parseko/whilestmt02.stp: New file.

2006-05-24  Li Guanglei <guanglei@cn.ibm.com>

	* configure.ac: add lket.5 & runtime/lket/b2a
	* Makefile.am:  add lket & runtime/lket/b2a
	* aclocal.m4, Makefile.in, configure: regenerated
	* runtime/lket/b2a/*: a binary to ascii converter used
	to convert LKET's default binary trace data.
	* lket.5.in: add intro of lket-b2a converter.

2006-05-23  David Smith  <dsmith@redhat.com>

	* parse.cxx (parse_for_loop): Corrected error message.

2006-05-22  David Smith  <dsmith@redhat.com>

	* elaborate.cxx (find_and_build): Fixed issue #2643.  Wildcard
	code was being too optimistic.

2006-05-22  Li Guanglei <guanglei@cn.ibm.com>

	* lket.in.5: draft version of manpage for LKET
	* Makefile.in, configure, stap.1.in: add lket.in.5

2006-05-18  Frank Ch. Eigler  <fche@elastic.org>

	Organize "-t" output by script/parse level probes rather than
	derived-probes.
	* elaborate.cxx (derived_probe ctor): Remove name field setting.
	(alias_derived_probe): New class.
	(alias_expandion_builder::build): Create an instance of the above
	instead of parse-tree-level plain probe.
	* elaborate.h: Corresponding changes.
	(derived_probe::basest): Define.
	* staptree.cxx (probe ctor): Set new name field.
	* staptree.h (probe): Corresponding changes.
	(probe::basest): New field.
	* tapsets.cxx (emit_probe_prologue, emit_probe_entries):
	Switch to basest() probe name for Stat instance.
	(dwarf_derived_probe ctor): Stash away base probe.
	* translate.cxx (unparser::emit_probe): Remove index
	operand, just use probe name to generate symbols.
	(emit_module_init): Reorganize -t output in unregister functions.
	(translate_pass): Remove unparser::current_probenum field and all
	uses.
	* translate.h: Corresponding changes.

2006-05-18  Li Guanglei <guanglei@cn.ibm.com>

	* tapset/LKET/*: tracing tapsets of LKET
	* tapset/context.stp: add stp_pid() func
	* tapset/ppc64/syscalls.stp: add conditional preprocessing
	since sys64_time is removed from kernel >= 2.6.16

2006-05-18  Li Guanglei <guanglei@cn.ibm.com>

	* tapset/tskschedule.stp: deleted, merge into scheduler.stp
	* tapset/scheduler.stp:   incorporate tskschedule.stp
	* testsuite/buildok/tskschedule.stp: deleted, merge into
	  sched_test.stp
	* testsuite/buildok/sched_test.stp: incorporate tskschedule.stp

2006-05-17  Josh Stone  <joshua.i.stone@intel.com>

	* testsuite/buildok/sched_test.stp: test scheduler tapset
	* examples/small_demos/sched_snoop.stp: demo scheduler tapset

2006-05-18  Li Guanglei <guanglei@cn.ibm.com>

	* testsuite/buildok/ioscheduler.stp: testcase for ioscheduler.stp
	* testsuite/buildok/memory.stp:      testcase for memory.stp
	* testsuite/buildok/networking.stp:  testcase for networking.stp
	* testsuite/buildok/scsi.stp:        testcase for scsi.stp
	* testsuite/buildok/tskschedule.stp: testcase for tskschedule.stp

2006-05-18  Li Guanglei <guanglei@cn.ibm.com>

	* tapset/ioscheduler.stp: generic IO scheduler tapsets from LKET
	* tapset/memory.stp:      generic pagefault tapsets from LKET
	* tapset/networking.stp:  generic networking tapsets from LKET
	* tapset/scsi.stp:        generic scsi tapsets from LKET
	* tapset/tskschedule.stp: generic task scheduler tapsets from LKET
	* tapset/process.stp:     changes to process.exec alias

2006-05-16  David Smith  <dsmith@redhat.com>

	* parse.cxx (parser::parser): Added initializer for 'context'
	member variable.
	(tt2str): Added support for new tok_keyword type.
	(operator <<): Ignores keyword content when outputting error
	message.
	(lexer::scan): Recognizes keywords, such as 'probe', 'global',
	'function', etc. and classifies them as type 'tok_keyword'.  This
	causes keywords to become reserved so they cannot be used for
	function names, variable names, etc.
	(parser::parse): Changed tok_identifier to tok_keyword when looking
	for "probe", "global", or "function".  Also sets context member
	variable which remembers if we're in probe, global, function, or
	embedded context.
	(parser::parse_probe, parser::parse_statement)
	(parser::parse_global, parser::parse_functiondecl)
	(parser::parse_if_statement, parser::parse_delete_statement)
	(parser::parse_break_statement, parser::parse_continue_statement)
	(parser::parse_for_loop, parser::parse_while_loop)
	(parser::parse_foreach_loop, parser::parse_array_in): Looks for
	tok_keyword instead of tok_identifier.
	(parser::parse_probe_point): Allows keywords as part of a probe
	name, since "return" and "function" are keywords.
	(parser::parse_return_statement): Looks for tok_keyword instead of
	tok_identifier.  Make sure we're in function context.
	(parser::parse_next_statement): Looks for tok_keyword instead of
	tok_identifier.  Make sure we're in probe context.
	* parse.h: Added parse_context enum.  Added 'tok_keyword' to
	token_type enum.  Added parse_context 'context' member variable to
	parser class.
	* stap.1.in: Because the string() function has been removed,
	the 'string()' function reference has been changed to a 'sprint()'
	function reference.
	* stapex.5.in: Ditto.
	* stapfuncs.5.in: The description of the string() and hexstring()
	functions has been removed.
	* testsuite/buildok/context_test.stp: Calls to the string()
	function were converted to sprint() function calls.
	* testsuite/buildok/fifteen.stp: Ditto.
	* testsuite/buildok/nineteen.stp: Ditto.
	* testsuite/buildok/process_test.stp: Ditto.
	* testsuite/buildok/task_test.stp: Ditto.
	* testsuite/buildok/timestamp.stp: Ditto.
	* testsuite/buildok/twentyone.stp: Ditto.
	* testsuite/semok/args.stp: Ditto.
	* testsuite/semok/seven.stp: Ditto.
	* testsuite/buildok/fourteen.stp: Calls to log()/string() were
	converted to a call to printf().
	* testsuite/buildok/sixteen.stp: Ditto.
	* testsuite/buildok/thirteen.stp: Ditto.
	* testsuite/buildok/twentythree.stp: Ditto.
	* testsuite/buildok/twentytwo.stp: Ditto.
	* testsuite/buildok/seven.stp: Calls to the string()
	function were converted to sprint() calls.  Calls to the
	hexstring() function were converted to sprintf() calls.
	* testsuite/semok/eleven.stp: Ditto.
	* testsuite/buildok/seventeen.stp: Calls to log()/hexstring() were
	converted to a call to printf().
	* testsuite/semko/nineteen.stp: Ditto.
	* testsuite/parseok/three.stp: Because keywords are reserved, a
	variable named 'string' was renamed to 'str'.
	* testsuite/parseok/two.stp: Because keywords are reserved, a
	variable named 'global' was renamed to 'gbl'.
	* testsuite/transko/two.stp: Because the parser now checks for
	'next' and 'return' statement context, a 'next' statement was
	removed from a function and a 'return' statement was removed from
	a probe.

2006-05-15  Frank Ch. Eigler  <fche@elastic.org>

	* tapsets.cxx, translator.cxx (*): Designate more emitted
	functions as static.
	* translator.cxx (visit_print_format): Correct regression
	regression from two weeks ago.
	* stapfuncs.5.in: Tweak wording.  Deprecate returnval() in favour
	of retval().

2006-05-12  Thang P Nguyen  <thang.p.nguyen@intel.com>

	* testsuite/buildok/probefunc.stp: test probefunc()

2006-05-12  Frank Ch. Eigler  <fche@elastic.org>

	* stapfuncs.5.in: Clarify backtrace-related functions.

2006-05-11  David Smith  <dsmith@redhat.com>

	* tapset/ctime.stp: New file.

2006-05-09  Josh Stone  <joshua.i.stone@intel.com>

	* examples/small_demos/proc_snoop.stp: monitor all process events.
	* testsuite/buildok/task_test.stp: test compilation of all task
	functions.
	* testsuite/buildok/process_test.stp: test all process events and
	associated variables.

2006-05-09  Will Cohen  <wcohen@redhat.com>

	PR 2228
	* parse.h:
	* parse.cxx: Add << operator for struct source_loc.
	* translate.cxx (emit_module_init): Print location of probe in script.

2006-05-09  Li Guanglei <guanglei@cn.ibm.com>

	PR 2520
	* main.cxx: add -M option to stop merge per-cpu files in bulk mode
	* session.h: add merge member into systemtap_session
	* buildrun.cxx: generate stpd_cmd to stop merge per-cpu files if -M
	option is turned on by stap.

2006-05-08  Li Guanglei <guanglei@cn.ibm.com>

	PR 2627
	* elaborate.cxx: epilogue style alias expansion
	* parse.cxx: parse += alias definition
	* staptree.h: add epilogue_style member to probe_alias
	* stap.1.in: add the description of epilogue style alias
	* testsuite/parseok/fifteen.stp: testcase for epilogue style alias

2006-05-05  Roland McGrath  <roland@redhat.com>

	* configure.ac (build_elfutils): Pass CFLAGS to elfutils configure,
	editting out -Wall.
	* configure: Regenerated.

2006-05-05  Frank Ch. Eigler  <fche@elastic.org>

	PR 2643
	* testsuite/buildok/syscalls.stp: Take "-u" away again.
	* configure.ac, systemtap.spec.in: Bump version to 0.5.7.
	* configure: Regenerated.

2006-05-05  Frank Ch. Eigler  <fche@elastic.org>

	* configure.ac, systemtap.spec.in: Bump version to 0.5.6.
	* configure: Regenerated.

2006-05-05  Will Cohen  <wcohen@redhat.com>

	* small_demos/fileopen.stp: Shows use of target() to look at pid.
	* small_demos/rwtiming.stp: Shows per executable histograms of time
	spent in read and write system calls.

2006-05-05  Eugene Teo  <eteo@redhat.com>

	PR 2433
	* tapsets.cxx (dwarf_query::blacklisted_p): Extend the list of
	blacklisted .return probes to include "do_exit". Correct funcname
	typo for "sys_groupexit".
	* tapset/syscalls.stp: Remove .return probe aliases of never-
	returning syscall.exit and syscall.exit_group calls.

2006-05-05  David Smith  <dsmith@redhat.com>

	* translate.cxx (mapvar::exists): Added code for string array
	handling.  Otherwise, string array elements always exist.

2006-05-03  Josh Stone  <joshua.i.stone@intel.com>

	PR 2506
	* tapsets.cxx (dwarf_query::blacklisted_p): skip probes in .exit.*

2006-05-02  Will Cohen  <wcohen@redhat.com>

	* translate.cxx (emit_module_init): Move closing '}' inside #ifdef.

2006-05-02  Will Cohen  <wcohen@redhat.com>

	PR 2228
	* stap.1.in: Document "-t" option.
	* main.cxx (main): Add "-t" option for collecting timing information.
	* session.h (systemtap_session): Corresponding changes.
	* tapsets.cxx (emit_probe_prologue, emit_probe_epilogue,
	emit_probe_entries):
	* translate.cxx: (emit_common_header, emit_module_init,
	translate_pass): Add time collection of timing information.


2006-05-01  Frank Ch. Eigler  <fche@elastic.org>

	* translate.cxx (visit_print_format): Fix regression in
	"printf" pseudo-result initialization.

2006-04-30  Frank Ch. Eigler  <fche@elastic.org>

	PR 2610.
	* translate.cxx (c_unparser::visit_arrayindex, visit_stat_op):
	Detect empty aggregates consistently.
	(visit_print_format): Ditto.  Also detect errors due to
	argument evaluation.
	(translator_output::*): Add a flush before a failing assert,
	to produce more context when debugging.

2006-04-25  Frank Ch. Eigler  <fche@elastic.org>

	* Makefile.am: Removed "rpm" target.
	* Makefile.in, aclocal.m4: Regenerated.

2006-04-25  Frank Ch. Eigler  <fche@elastic.org>

	* elaborate.cxx (typeresolution_info::unresolved,invalid,
	mismatch): Print current function/probe name in error message.
	(semantic_pass_types): Pass sufficient information.
	* elaborate.h: Corresponding changes.

2006-04-25  Frank Ch. Eigler  <fche@elastic.org>

	PR 2427.
	* staptree.cxx (varuse_collecting_visitor::visit_embeddedcode):
	Support /* pure */ declaration.  Stop using __tvar_ naming hack.
	(v_c_u::visit_print_format): Mark sprint and sprintf as
	side-effect-free.
	(deep_copy_visitor::visit_print_format): Propagate raw_components.
	* stap.1.in: Document declaration.
	* elaborate.cxx (semantic_pass_opt2): Verbose message tweak.
	(dead_stmtexpr_remover): Extend for more aggressive optimization.
	* tapsets.cxx (dwarf,mark_var_expanding_copy_visotor): Add
	/* pure */ declaration to rvalue expansions.
	* tapset/*.stp: Added /* pure */ declarations to many functions.
	* testsuite/parseok/unparsers.stp: Propagate guru mode flag.
	* testsuite/buildok/twentyfour.stp: New test.

2006-04-24  Frank Ch. Eigler  <fche@elastic.org>

	PR 2599.
	* elaborate.cxx (visit_assignment): Tolerate null current_expr.
	* testsuite/semok/optimize.stp: Add relevant tests.

2006-04-23  Eugene Teo  <eteo@redhat.com>

	PR 2149
	* translate.cxx (mapvar::set): Test _stp_map_set_xx() for
	array overflows.

2006-04-23  Eugene Teo  <eteo@redhat.com>

	* small_demos/ansi_colors.stp: Add an example of using octal
	escape sequences to display all possible ansi colors.

2006-04-21  Eugene Teo  <eteo@redhat.com>

	PR 1326
	* translate.cxx (c_unparser::visit_binary_expression): Handle
	negative left and right shift count.

2006-04-21  Frank Ch. Eigler  <fche@elastic.org>

	PR 953
	* elaborate.h (derived_probe): Add field "name".  Stop passing
	"probe index" to other emit_* calls.
	(emit_probe_context_vars): New member function.
	* elaborate.cxx (derived_probe ctor): Generate unique name.
	* translate.cxx (*): Adapt to index->name.
	(emit_probe): Realize that probe locals only occur at nesting=0.
	* tapsets.cxx (*derived_probe::emit_*): Adapt to index->name.
	(mark_var_expanding_copy_visitor): New class to process $argN.
	(mark_derived_probe ctor): Call it.
	(mark_derived_probe::emit_probe_context_vars): Do it.
	* buildrun.cxx (compile_pass): Add more optional gcc verbosity.
	Add CFLAGS += -freorder-blocks.
	* testsuite/buildok/marker.stp: New test.

2006-04-19  Eugene Teo  <eteo@redhat.com>

	PR 2014
	* parse.cxx (lexer::scan): Added \[0-7]* case to preserve
	octal escape sequences.

2006-04-18  Martin Hunt  <hunt@redhat.com>

	* Makefile.am (install-data-local): Another try.

2006-04-18  Frank Ch. Eigler  <fche@elastic.org>

	PR 2220
	* translate.cxx (visit_statement): Tolerate 0 first argument.
	(visit_for_loop, visit_foreach_loop): Call it thusly for condition
	expression.
	(visit_embededcode, visit_block, visit_null_statement): Don't
	call visit_statement() at all.

2006-04-18  Martin Hunt  <hunt@redhat.com>

	* Makefile.am (install-data-local): Tweak previous fix.
	(install-data-local):

2006-04-18  Martin Hunt  <hunt@redhat.com>

	* Makefile.am (install-data-local): Rewrite. Set
	ownership and permissions for all files and directories
	under runtime and tapset. Restrict files to source code.

	* Makefile.in: Rebuilt.

2006-04-18  Eugene Teo  <eteo@redhat.com>

	PR 1341
	* main.cxx (main): Use TMPDIR instead of hard-coded /tmp.

2006-04-17  Frank Ch. Eigler  <fche@elastic.org>

	* tapsets.cxx (mark_derived_probe::emit_{de}registrations):
	Use cmpxchg to synchronize.

2006-04-12  Tom Zanussi  <zanussi@us.ibm.com>

	PR 2538
	* buildrun.cxx (compile_pass): Remove space
	between -I and runtime path.

2006-04-12  Martin Hunt  <hunt@redhat.com>

	PR 2497
	* translate.cxx (translate_pass): Don't
	reset STP_STRING_SIZE if it was already defined.
	Set it to 1024 by default.

2006-04-10  Martin Hunt  <hunt@redhat.com>

	* translate.cxx (visit_print_format): Call
	_stp_snprintf() instead of snprintf().

2006-04-09  Martin Hunt  <hunt@redhat.com>

	Add binary printf support.

	* elaborate.cxx (visit_print_format): Don't include
	conv_literal or conv_size  in components vector.
	Add conv_binary to switch statement.

	* translate.cxx (visit_print_format): Eliminate
	special cast to (long long) for pe_long because new
	vsnprintf uses int64_t.

	* staptree.h (struct print_format): Add conv_binary and conv_size.

	* staptree.cxx (components_to_string): Add conv_binary case.
	Add conv_size case.
	(string_to_components): Add cases for 'b' and 'n'

2006-04-08  Frank Ch. Eigler  <fche@elastic.org>

	* tapsets.cxx (resolve_prologue_endings): Rewrote.
	(resolve_prologue_endings2): Removed.

	* gen-stapmark.h: Emit a 0-arity marker.
	* stapmark.h: Regenerated for arities 0..6.

2006-04-04  Roland McGrath  <roland@redhat.com>

	* configure.ac: Bump version to 0.5.5.
	Require elfutils-0.120.
	* configure: Regenerated.
	* systemtap.spec.in: Likewise.

	* main.cxx (version): Use dwfl_version.

	* loc2c.c (array_stride): stride_size -> byte_stride

2006-04-04 Tom Zanussi  <zanussi@us.ibm.com>

	* stp_check: Change test for relay vs relayfs

2006-03-30  Martin Hunt  <hunt@redhat.com>

	* tapsets.cxx (dwarf_derived_probe::emit_registrations):
	Change maxactive so single-processor kernels using
	kretprobes don't get lots of dropped probes.

2006-03-30  Frank Ch. Eigler  <fche@elastic.org>

	PR 953, part 1
	* tapsets.cxx: (mark_derived_probe*): New classes.
	(register_standard_tapsets): Register kernel/module.mark() family.
	* stapmark.h: New header for static instrumentation markers.
	* gen-stapmark.h: New perl script to generate it.
	* elaborate.cxx (derived_probe ctor): Ignore null location*.

2006-03-29  Josh Stone  <joshua.i.stone@intel.com>

	* tapsets.cxx (hrtimer_derived_probe::*): creates a probe point
	based on the hrtimer APIs.
	* tapsets.cxx (hrtimer_builder::*):  parses the user's time-spec
	into a 64-bit nanosecond value, and calls the appropriate
	derived_probe.
	* tapsets.cxx (register_standard_tapsets): add hrtimer bindings
	* translate.cxx (translate_pass): add linux/random.h include,
	used for generating 64-bit random numbers for hrtimers.

2006-03-28  Martin Hunt  <hunt@redhat.com>

	* testsuite/buildok/syscall.stp: Update so
	it works again.

2006-03-16 Tom Zanussi  <zanussi@us.ibm.com>

	* configure.ac: Revert relayfs version check.
	* configure: Reverted.
	* translate.cxx (compile_pass): Remove relayfs include path.

2006-03-15 Tom Zanussi  <zanussi@us.ibm.com>

	* configure.ac: Add check for relayfs version.
	* configure: Regenerated.
	* stp_check.in: Remove bundled relayfs loading/compilation, add
	check for relay (vs relayfs).

2006-03-13  Josh Stone  <joshua.i.stone@intel.com>

	* safety/safety.py: Support IA64 disassembly matching.
	* safety/data/opcodes-ia64: new opcode rules for IA64.
	* safety/data/references: Add references used by example scripts
	when compiled for IA64.

2006-03-13  Frank Ch. Eigler  <fche@elastic.org>

	* translate.cxx (emit_globals): Tag globals, especially the locks,
	as __cacheline_aligned.

2006-03-09  Frank Ch. Eigler  <fche@elastic.org>

	* translate.cxx (emit_locks): Emit dummy references to unlock_ ...
	(emit_module_init): ... and probe_point.

2006-03-06  Frank Ch. Eigler  <fche@elastic.org>

	PR 2425
	* staptree.cxx (varuse_collecting_visitor::visit_embeddedcode):
	Realize that $var-setter functions have side-effects.
	* testsuite/transok/tval-opt.stp: New test.

2006-03-06  Martin Hunt  <hunt@redhat.com>

	* buildrun.cxx (run_pass): Add "-u username".
	* stapfuncs.5.in: Document system().

2006-03-06  Frank Ch. Eigler  <fche@elastic.org>

	* stapex.5.in: Use \[aq] for plain single quotes for encoding
	variation tolerance.

2006-03-03  Josh Stone  <joshua.i.stone@intel.com>

	* main.cxx (main): search forward for dashes in the kernel release,
	to work properly with release names with more than one dash.  Also
	* parse.cxx (eval_pp_conditional): ditto
	* tapsets.cxx (profile_derived_probe::profile_derived_probe): ditto
	* safety/safety.py (StaticSafety::__build_search_suffixes): ditto,
	and add copyright & GPL tag

	PR 2390
	* main.cxx (main): expand search path so that revision w.x.y.z
	searches w.x.y.z, w.x.y, and w.x.

2006-03-03  Frank Ch. Eigler  <fche@elastic.org>

	* tapset/indent.stp, indent-default.stp: New little tapset.
	* stapfuncs.5.in: Document it.
	* testsuite/buildok/indent.stp: Build it.

2006-02-27  Josh Stone  <joshua.i.stone@intel.com>

	* safety/*: Add a static safety checker.

2006-02-25  Frank Ch. Eigler  <fche@elastic.org>

	* translate.cxx (var::init): Don't crush string module_params.
	(emit_global_param): New function, forked out of emit_global,
	to put module_param calls at the bottom of C file.
	* translate.h: Corresponding changes.

2006-02-23  Frank Ch. Eigler  <fche@elastic.org>

	PR 1304
	* parse.cxx (lexer): Take systemtap_session argument.
	(lexer::scan): Support $1..$NNNN and @1...@NNNN expansion.
	* stap.1.in: Document this.
	* testsuite/semok/args.stp: New test.
	* translate.cxx (var::init, emit_global): Emit code to allow
	named module parameters to initialize global string/number scalars.
	* stap.1.in: Don't document this yet.

	PR 2334
	* main.cxx (main): Clarify "-v" option repeatibility.
	* stap.1.in: Ditto.

2006-02-23  Roland McGrath  <roland@redhat.com>

	* Makefile.am (AUTOMAKE_OPTIONS): New variable, set dist-bzip2.
	* Makefile.in: Regenerated.

2006-02-23  Martin Hunt  <hunt@redhat.com>

	PR 1989. Adds support for %p in printf
	* staptree.h (struct print_format): Add conv_unsigned_ptr.
	* staptree.cxx (components_to_string): Output 'p'
	for conv_unsigned_ptr.
	* elaborate.cxx (visit_print_format): Add case for
	conv_unsigned_ptr.

2006-02-23  Martin Hunt  <hunt@redhat.com>

	* Makefile.am (install-data-local): Create tapset/i686 and
	tapset/x86_64 directories. This fixes a problem where they
	were included, but had bad permissions.
	* Makefile.in: Rebuilt.

2006-02-22  Frank Ch. Eigler  <fche@elastic.org>

	* stapfuncs.5.in: Document get_cycles().
	* testsuite/buildok/timestamp.stp: Build it and its friends.

2006-02-22  Frank Ch. Eigler  <fche@elastic.org>

	PR 2293.
	* tapsets.cxx (emit_probe_epilogue): Emit early local_irq_save().
	(emit_probe_epilogue): ... and matching _restore().

	* main.cxx (main): Emit a "hello, I'm starting" message
	before pass 5 in verbose mode.

2006-02-17  Frank Ch. Eigler  <fche@elastic.org>

	* stapfuncs.5.in (cpu): Document contextinfo function.

2006-02-15  Frank Ch. Eigler  <fche@elastic.org>

	* translate.cxx (varlock*): Removed now unnecessary class.
	(aggregation_locks): Renamed field to aggregations_active.

2006-02-14  Frank Ch. Eigler  <fche@elastic.org>

	* stapfuncs.5.in: Document new queue_stats tapset.
	* elaborate.cxx (*): Put "while:" clarification messages before a
	thrown semantic error.
	* staptree.cxx (print_format::string_to_components): Correct
	parse of "%%" formatting element.

2006-02-07  Frank Ch. Eigler  <fche@elastic.org>

	* src/testsuite/buildok/syscalls.stp: Build with "-u" to build-test
	all auxiliary functions.
	* tapsets.cxx (dwarf_query::add_probe_point): Add some "-vv" output.

2006-02-07  Josh Stone  <joshua.i.stone@intel.com>

	PR 2068
	* tapsets.cxx (dwarf_query::blacklisted_p): add __switch_to
	to the blacklist for x86_64 architecture only.

2006-02-06  Will Cohen  <wcohen@redhat.com>

	* tapset/syscall2.stp: Correct opening comment typo.

2006-02-06  Will Cohen  <wcohen@redhat.com>

	* tapset/syscall2.stp: Correct closing comment typos.

2006-02-01  Frank Ch. Eigler  <fche@elastic.org>

	* testsuite/semko/one.stp: Make sure test case stays broken.

2006-02-01  Martin Hunt  <hunt@redhat.com>

	* stapfuncs.5.in: Document is_return(), returnval() and
	probefunc().
	* testsuite/buildok/syscall.stp: Basic syscall test.

2006-02-01  Frank Ch. Eigler  <fche@elastic.org>

	* configure.ac, systemtap.spec.in: Version 0.5.4.
	* configure: Regenerated.

2006-01-31  Josh Stone  <joshua.i.stone@intel.com>

	PR 2252
	* translate.cxx (translate_pass): Fix legacy definition of
	read_trylock.

2006-01-30  Frank Ch. Eigler  <fche@elastic.org>

	* main.cxx (main): Also print elapsed real time for each pass.

2006-01-27  Frank Ch. Eigler  <fche@elastic.org>

	* main.cxx: Make "-v" (verbose) flag a counter.
	* stap.1.in: Document this.
	* session.h: Corresponding changes.
	* {elaborate,buildrun,tapsets,translate}.cxx: Update all uses of
	verbose flag to compare it to sensible level for value of message.

2006-01-27  Frank Ch. Eigler  <fche@elastic.org>

	* main.cxx (main): In verbose mode, print user+sys times after
	each pass.
	* buildrun.cxx (compile_pass): Move success message back to main().

2006-01-26  Frank Ch. Eigler  <fche@elastic.org>

	PR 2060: lock elevation, mop-up
	* staptree.cxx (functioncall_traversing_visitor): Store a
	current_function pointer during traversal.
	(visit_embeddedcode): Use it to handle $target-synthesized functions.
	(varuse_collecting_visitor::visit_assignment): Correct l-lr typo.
	(visit_foreach_loop): Note added write on sorted foreach.
	(visit_delete_statement): Note as read+write.
	* staptree.h: Corresponding changes.
	* elaborate.cxx (dead_assignment_remover::visit_expr_statement):
	Correct stmt token after possible expression rewriting.
	* tapsets.cxx (visit_target_symbol): Create naming convention
	to recognize $target-synthesized functions.
	* translate.cxx (emit_locks, emit_unlocks): New functions to
	emit lock/unlock sequences at the outermost level of a probe.
	(emit_probe): Call them.
	(varlock_*): #if-0 out the lock code generation.  Later, these
	classes should be removed.
	(translate_pass): Emit read_trylock() kludge macro for old kernels.

2006-01-25  Frank Ch. Eigler  <fche@elastic.org>

	PR 2205, patch from <hiramatu@sdl.hitachi.co.jp>:
	* parse.cxx (scan): Correct EOF detection for %{ %} case.

2006-01-24  Frank Ch. Eigler  <fche@elastic.org>

	PR 2060 etc.
	* tapsets.cxx (visit_target_symbol): Tolerate failed resolution by
	letting target_symbol instance pass through to optimizer and
	type checker.
	* elaborate.cxx (semantic_pass_optimize): New family of functions and
	associated visitor classes.
	(visit_for_loop): Tolerate absent init/incr clauses.
	(semantic_pass): Invoke unless unoptimized (-u) option given.
	* main.cxx, session.h: Add support for flag.
	* staptree.cxx (visit_for_loop): Tolerate absent init/incr clauses.
	(traversing_visitor::visit_arrayindex): Visit the index expressions.
	(functioncall_traversing_visitor): New class.
	(varuse_tracking_visitor): New class.
	* staptree.h: Corresponding changes.
	* parse.cxx (parse_for_loop): Represent absent init/incr expressions
	with null statement pointer instead of optimized-out dummy numbers.
	* stap.1.in: Document optimization.
	* testsuite/{semko,transko}/*.stp: Added "-u" or other code to many
	tests to check bad code without optimizer elision.
	* testsuite/semok/optimize.stp: New test.

	* elaborate.cxx (unresolved, invalid, mismatch): Standardize error
	message wording.
	* stapfuncs.5.in: Tweak print/printf docs.
	* tapset/logging.stp: Remove redundant "print" auxiliary function,
	since it's a translator built-in.
	* testsuite/transok/five.stp: Extend test.
	* translate.cxx (emit_symbol_data): Put symbol table into a separate
	temporary header file, to make "-p3" output easier on the eyes.
	* buildrun.cxx (compile_pass): Eliminate test-mode support throughout.
	* main.cxx, session.h, translate.cxx: Ditto.
	* main.cxx (main): For last-pass=2 runs, print post-optimization ASTs.

2006-01-18  Josh Stone  <joshua.i.stone@intel.com>

	* tapsets.cxx (profile_derived_probe::emit_probe_entries): Setup
	c->regs properly in light of the emit_probe_prologue change.

2006-01-18  Josh Stone  <joshua.i.stone@intel.com>

	* translate.cxx (c_unparser::visit_foreach_loop): improved the error
	message when _stp_pmap_agg fails.

2006-01-18  Frank Ch. Eigler  <fche@elastic.org>

	* translate.cxx (c_unparser_assignment::visit_arrayindex):
	Eliminate dummy assignments for "<<<" code.

2006-01-17  Josh Stone  <joshua.i.stone@intel.com>

	PR 2156
	* testsuite/buildok/pmap_foreach.stp: Add test with sorting

2006-01-17  Josh Stone  <joshua.i.stone@intel.com>

	PR 2156
	* translate.cxx (c_unparser::visit_foreach_loop): Check the return
	value of _stp_pmap_agg() for NULL.

2006-01-17  Frank Ch. Eigler  <fche@elastic.org>

	* systemtap.spec.in: Remove explicit kernel-devel dependency,
	since some old kernel rpm builds don't virtual-provide it for
	e.g. smp, hugemem.

2006-01-17  Frank Ch. Eigler  <fche@elastic.org>

	PR 2142
	* translate.cxx (EXTRACTORS_PERMISSIVE): New experimental policy
	parameter.
	(c_unparser::visit_arrayindex, visit_print_format, visit_stat_op):
	Tolerate absent index (= NULL runtime return) in pmap.
	(*): Make semantic_error messages consistently lower case.
	* testsuite/buildok/iterate_histogram_buckets.stp: Note some missing
	functionality.

2006-01-17  Josh Stone  <joshua.i.stone@intel.com>

	* stap.1.in: Document the 'delete' operator.

2006-01-16  Roland McGrath  <roland@redhat.com>

	* systemtap.spec.in (elfutils_version): Require 0.119 now.
	* configure.ac, systemtap.spec.in: Version 0.5.3.
	* configure: Regenerated.

2006-01-16  Josh Stone  <joshua.i.stone@intel.com>

	PR 2140
	* translate.cxx (mapvar::del): Add ability to delete an indexed stat
	from (p)maps.
	(delete_statement_operand_visitor::visit_symbol): Add ability to
	delete entire pmaps and scalars.
	(delete_statement_operand_tmp_visitor): Add a special tmpvar visitor
	to parallel delete_statement_operand_visitor.
	(c_tmpcounter::visit_delete_statement): Invoke the new visitor.
	* testsuite/buildok/delete.stp: Also test scalar deletes.
	* vim/syntax/stap.vim: Recognize 'delete' operator.

2006-01-15  Frank Ch. Eigler  <fche@elastic.org>

	PR 2148
	* translate.cxx (MAXERRORS): Actually the max should be 0, so first
	error aborts session.

2006-01-13  Frank Ch. Eigler  <fche@elastic.org>

	* main.cxx (main): Suppress "Try again with -v" message if already
	verbose.

2006-01-13  Frank Ch. Eigler  <fche@elastic.org>

	* translate.cxx (c_unparser:getmap): Correct exception throwing typo.

2006-01-12  Josh Stone  <joshua.i.stone@intel.com>

	PR 2056
	* translate.cxx (c_unparser::aggregation_locks): Keeps track of
	foreach's locks on pmaps to avoid extra aggregation.
	(c_unparser::visit_foreach_loop): Set aggregation_locks appropriately.
	(c_unparser::load_aggregate, mapvar::call_prefix, mapvar::get):
	Use a new parameter to indicate that we should read from the
	already-aggregated map rather than the full pmap..
	(c_unparser::visit_arrayindex c_unparser::visit_print_format,
	c_unparser::visit_stat_op): Use aggregation_locks to avoid taking a
	lock and aggregating the pmap.
	(c_unparser::emit_map_type_instantiations): To read from a pmap's
	aggregated map, we need to include map-gen.c for the _stp_map_*
	functions.
	(c_unparser::obtained_locks, varlock::varlock, varlock::~varlock):
	Add simple static checking to detect incompatible nested locks during
	translation, and flag it as an error.

2006-01-11  Josh Stone  <joshua.i.stone@intel.com>

	PR 2140
	* testsuite/buildok/delete.stp: Test correct compilation of the
	'delete' operator for all "legal" variations.

2006-01-11  Frank Ch. Eigler  <fche@elastic.org>

	* translate.cxx (MAXERRORS): Oops, set back to intended default of 1.

2006-01-10  Frank Ch. Eigler  <fche@redhat.com>

	PR 1972.
	* tapsets.cxx (var_expanding_copy_visitor::visit_target_symbol):
	Produce error message for $var access within .return probes.
	* testsuite/semko/thirtyfour.stp: New test.

2006-01-10  Frank Ch. Eigler  <fche@redhat.com>

	PR 2060.
	* buildrun.cxx (compile_pass): Add "V=1" to kbuild if verbose.
	* translate.cxx (translator_output): For output-file constructor,
	set an explicit output buffer.
	(emit_module_init, emit_module_exit): Reorganize output, to spit
	each individual probe registration/deregistration blurb into a
	separate function.
	* translate.h: Corresponding changes; set default buffer size to 8K.
	* translate.cxx, tapsets.cxx: Replace "endl" by buffer-friendly "\n"
	throughout code generation routines.

2006-01-09  Frank Ch. Eigler  <fche@redhat.com>

	* HACKING: Extend guidelines for tapset testing.

2006-01-06  Will Cohen  <wcohen@redhat.com>

	* Makefile.am (gcov,lcov): Don't remove .gcno .gcda files.
	* Makefile.am (gcov): Fix to report data when tests fail.
	* Makefile.am (lcov): New rule to generate html coverage data.
	* Makefile.in: Regenerated.

2006-01-05  Josh Stone  <joshua.i.stone@intel.com>

	PR 2056
	* translate.cxx (var::~var, var::hist, var::buckets): make these
	methods virtual, so we can use polymorphism.
	(mapvar::hist, mapvar::buckets):  Override the corresponding var
	methods to handle pmaps correctly.
	(c_unparser::visit_arrayindex, c_unparser::visit_print_format): Make
	use of the new polymorphic behavior of var & mapvar when dealing with
	histogram data.
	* testsuite/buildok/pmap_foreach.stp: Add tests to check histogram
	accesses with for/foreach.

2006-01-04  Frank Ch. Eigler  <fche@elastic.org>

	PR 2057.
	* translate.cxx (c_unparser_assignment::visit_arrayindex): Don't take
	write lock around pmap accumulation.

2006-01-04  Will Cohen  <wcohen@redhat.com>

	* testsuite/buildok/printf.stp: Improve test coverage.

2006-01-03  Frank Ch. Eigler  <fche@redhat.com>

	* tapsets.cxx (emit_deregistration): Fix bad thinko on loop nesting.

2006-01-03  Frank Ch. Eigler  <fche@redhat.com>

	PR 1144, 1379
	* tapsets.cxx (emit_probe_prologue, _epilogue): New routines.
	Call from existing derived_probe spots.  Implement soft errors in
	epilogue code.  Implement reentrancy detection in prologue code.
	(dwarf_derived_probe::emit_deregistration): Add kprobes layer
	"nmissed" to skipped_count.
	* translate.cxx (varlock): Use nsleep(TRYLOCKDELAY) in lock
	contention loop.
	(emit_module_exit): Report number of soft errors and skipped probes.
	(emit_function, _probe): Add __restrict__ marker to context pointer.
	(translate_pass): Define new MAXTRYLOCK, TRYLOCKDELAY, MAXERRORS,
	MAXSKIPPED parameters.
	* tapset/logging.stp (error): Don't stp_error, just set context state.
	* stap.1.in, stapfuncs.5.in: Document soft errors.
	* elaborate.h: Corresponding changes.

2005-12-23  Kevin Stafford  <krstaffo@us.ibm.com>

	* tapset/2.6.9-20.ELsmp/syscalls.stp: added kernel
	version tapset
	* tapset/2.6.9-20.ELsmp/i686/syscalls.stp: added kernel
	version arch specific tapset
	* tapset/doc/discrepancies.txt: log of kernel version
	discrepancies.

2005-12-22  Roland McGrath  <roland@redhat.com>

	* configure.ac: Pass LDFLAGS to elfutils configure to force DT_RUNPATH.
	* configure: Regeneraed.

2005-12-21  Josh Stone  <joshua.i.stone@intel.com>

	PR 2056
	* translate.cxx (itervar::next): emit different code for pmaps

2005-12-21  Frank Ch. Eigler  <fche@elastic.org>

	* loc2c.h: Add __attribute__ defeating code for g++ 3.3 compatibility.

2005-12-20  Josh Stone  <joshua.i.stone@intel.com>

	* vim/filetype.vim: defines *.stp files as SystemTap scripts
	* vim/ftplugin/stap.vim: sets the comment styles
	* vim/indent/stap.vim: enables simple auto-indenting
	* vim/syntax/stap.vim: defines syntax highlighting

2005-12-19  Roland McGrath  <roland@redhat.com>

	* configure.ac, systemtap.spec.in: Version 0.5.2.
	* configure: Regenerated.

2005-12-17  Roland McGrath  <roland@redhat.com>

	* staptree.h: #include <cassert> here.

2005-12-14  Kevin Stafford  <krstaffo@us.ibm.com>

	* tapset/2.6.14/syscalls.stp: Added 2.6.14 syscalls to tapset.
	* 2.tapset/6.14/i686/syscalls.stp: Added i386 arch specific syscalls
	to tapset for kernel 2.6.14.
	* tapset/2.6.9-24.ELsmp/syscalls.stp: Added 2.6.9-24.ELsmp syscalls.
	* tapset/2.6.9-24.ELsmp/x86_64/syscalls.stp: Added x86_64 arch
	specific syscalls to tapset for kernel 2.6.9-24.ELsmp.
	* tapset/system_calls.stp: File removed.

2005-12-14  Martin Hunt  <hunt@redhat.com>

	* tapset/system_calls.stp (epoll.ctl): Temporarily remove
	references to $op and $event because gcc 4.0.2 can't
	find them.
	(epoll.wait): Ditto for $maxevents.

2005-12-13  Frank Ch. Eigler  <fche@redhat.com>

	* tapsets.cxx (var_expanding_copy_visitor::visit_target):
	Transcribe token pointer to synthesized functiondecl.

2005-12-12  Josh Stone  <joshua.i.stone@intel.com>

	* tapset/context.stp
	(execname,pid,tid,ppid,pexecname,gid,egid,uid,euid): Removed
	in_interrupt checks and other pointer checks.  We now operate on
	the assumption that "current" and its related data are always
	valid.
	* tapsets.cxx (profile_derived_probe::*,profile_builder::build):
	Do kernel version checks at translation time, using the same
	internal mechanisms as the preprocessor - a la %( kernel_v <
	"2.6.10" %? ... %: ... %)

2005-12-12  Kevin Stafford  <krstaffo@us.ibm.com>

	* main.cxx (main): Added arch directory to the existing
	kernel-version-sensitive search path.

2005-12-12  Frank Ch. Eigler  <fche@redhat.com>

	* translate.cxx (translate_pass): Emit #include <linux/profile.h>.

2005-12-12  Will Cohen  <wcohen@redhat.com>

	* tapset/logging.stp (function_exit): Make sure systemtap probes
	stop collection additional data.

2005-12-12  Frank Ch. Eigler  <fche@redhat.com>

	Fix parse tree pretty-printer.
	* staptree.h (print_format): Add raw_components field.
	* parse.cxx (parse_symbol): Set it.
	* staptree.cxx (lex_cast_qstring): Copy it here too.
	(binary_expression::print): Add a space around operator, due to
	lexical ambiguity (expr % paren-expr) vs %( preprocessor op.
	(array_in:: foreach_loop:: arrayindex::print): Print base as indexable.
	(print_format::string_to_components): Use parse_error, not semantic.
	(print_format::print): Properly quote formatting string.  Print
	histogram argument.
	* translate.cxx (visit_print_format): Properly quote formatting string.
	(varlock): Reword lock timeout error message.
	* testsuite/buildok/printf.stp: Add some quoting troublemakers.
	* testsuite/parseok/unparser.stp: New file.

2005-12-11  Roland McGrath  <roland@redhat.com>

	* configure.ac: Bump version to 0.5.1 for test builds.
	* systemtap.spec.in: Remove ExclusiveArch.
	* configure: Regenerated.

	PR 1916
	* configure.ac: Grok --with-elfutils.
	* Makefile.am [BUILD_ELFUTILS] (install-elfutils, stamp-elfutils):
	New targets.
	[BUILD_ELFUTILS] (stap_LDFLAGS, stap_LDFLAGS): Add flags
	to point at local elfutils build.
	[BUILD_ELFUTILS] (BUILT_SOURCES): Add stamp-elfutils.
	[BUILD_ELFUTILS] (stap_DEPENDENCIES): New variable.
	[BUILD_ELFUTILS] (lib-elfutils/libdw.so): New target.
	[BUILD_ELFUTILS] (install-exec-local): Depend on install-elfutils.
	(loc2c_test_LDADD): Set this to $(stap_LDADD).
	(loc2c_test_CPPFLAGS, loc2c_test_LDFLAGS): New variables.
	* Makefile.in: Regenerated.
	* compile: New file from automakeland.
	* systemtap.spec.in (elfutils_version): Require 0.118 or later.
	[bundled_elfutils]: Remove old hacks for building elfutils, and rely
	on configure --with-elfutils instead.

	* Makefile.am (pkglibexecdir): New variable.
	(AM_CPPFLAGS): Use it.
	(pkglibexec_PROGRAMS): Set this instead of noinst_PROGRAMS with stpd.
	(pkglibexec_SCRIPTS, CLEANFILES): New variables.
	(install-exec-local): Target removed.
	* runtest.sh: Set LD_LIBRARY_PATH when lib-elfutils is in use.

	* loc2c-test.c (get_location): Fix function name in error message.

2005-12-09  Graydon Hoare  <graydon@redhat.com>

	* elaborate.cxx (alias_expansion_builder::build): Fix comment typo.
	* tapsets.cxx (symbol_cache): New class.
	(dwflpp::cache): Add cache.
	(dwflpp::pattern_limited_cus): New member.
	(dwflpp::pattern_limited_funcs): New member.
	(dwflpp::limit_search_to_function_pattern): New method.
	(dwflpp::iterate_over_cus): Modify to use cached, limited sets.
	(dwflpp::iterate_over_functions): Likewise.
	(dwarf_builder::user_dw): New member.
	(dwarf_builder::kern_dw): New member.
	(dwarf_builder::~dwarf_builder): Add dtor.
	(query_module): Call dwflpp::limit_search_to_function_pattern.
	(dwarf_builder::build): Initialize persistent dwflpp members on demand.

2005-12-08  Graydon Hoare  <graydon@redhat.com>

	* translate.cxx (delete_statement_operand_visitor::visit_arrayindex):
	Prohibit deleting histogram buckets.
	(c_tmpcounter::visit_array_in): Direct to visit_arrayindex.
	(c_unparser::visit_array_in): Likewise.

	* testsuite/buildok/histogram_operator_in.stp: New test.

2005-12-08  Frank Ch. Eigler  <fche@elastic.org>

	PR 1937
	* buildrun.cxx (run_pass): Pass new "-d PID" option to stpd.
	Set SIGHUP to SIG_IGN too.

2005-12-07  Graydon Hoare  <graydon@redhat.com>

	* staptree.cxx (traversing_visitor::visit_foreach_loop): Visit
	the base indexable of the foreach loop.

	* translate.cxx (c_tmpcounter::visit_foreach_loop): Implement
	histogram bucket iteration arm.
	(c_unparser::visit_foreach_loop): Likewise.
	(c_tmpcounter::visit_arrayindex): Fix typo.

	* testsuite/buildok/iterate_histogram_buckets.stp: New test.

2005-12-07  Martin Hunt  <hunt@redhat.com>

	* translate.cxx (mapvar::fini): Use _stp_pmap_del() on pmaps.
	(emit_global): For pmaps, use "PMAP" instead of "MAP".

2005-12-06  Frank Ch. Eigler  <fche@elastic.org>

	PR 1934.
	* tapsets.cxx (resolve_prologue_endings2): Add new heuristic for
	tail-call optimized functions.
	(query_func_info): Make somewhat less verbose.

2005-12-06  Graydon Hoare  <graydon@redhat.com>

	* translate.cxx (visit_print_format): Explicitly Cast int64_t
	(pe_long) args to (long long) in generated code, for portability.

2005-12-05  Frank Ch. Eigler  <fche@elastic.org>

	* *.cxx: Add <cassert> #include as needed.

2005-12-02  Graydon Hoare  <graydon@redhat.com>

	* elaborate.cxx (mutated_var_collector): Forward
	traversal portion of calls to base class.
	(mutated_var_collector::visit_arrayindex): Resolve
	arrayindex-into-histogram expression as pe_long.
	(typeresolution_info::visit_print_format): Traverse
	into histogram if present.

	* parse.cxx (parse_symbol): Handle parse ambiguity surrounding
	print(@hist_op(...)[...]).

	* staptree.cxx (traversing_visitor::visit_arrayindex): Visit
	base member of arrayindex.

	* translate.cxx (c_unparser::histogram_index_check): New method.
	(var::hist): Fix bug.
	(var::buckets): New method.
	(stmt_expr::stmt_expr): Print with newline.
	(c_unparser::load_map_indices): Handle indexing-histogram case.
	(c_tmpcounter::visit_arrayindex): Likewise.
	(c_unparser::visit_arrayindex): Likewise.
	(c_tmpcounter_assignment::visit_arrayindex): Throw error when
	user attempts to write to histogram bucket.
	(c_unparser_assignment::visit_arrayindex): Likewise.

	* testsuite/buildok/print_histogram_entry.stp: New test.

2005-12-02  Frank Ch. Eigler  <fche@elastic.org>

	* configure.ac: Bump version number.
	* stap.1.in: Document some of the new print/stats stuff.
	* configure: Regenerated.
	* systemtap.spec.in: Enable ia64 and ppc builds.

2005-12-01  Frank Ch. Eigler  <fche@elastic.org>

	PR 1944 improved hack.
	* translator.cxx (c_tmpcounter::visit_block): New routine, allows
	overlay of sequential statements' temporaries within context.

2005-12-01  Frank Ch. Eigler  <fche@redhat.com>

	PR 1944 quick hack.
	* translator.cxx (translate_pass): Reduce default MAXNESTING to 10.
	(emit_module_init): Add a paranoid check against oversize contexts.
	* stap.1.in: Document MAXNESTING change.

2005-11-30  Frank Ch. Eigler  <fche@redhat.com>

	PR 1276
	From Josh Stone <joshua.i.stone@intel.com>:
	* tapsets.cxx (profile_derived_probe, profile_builder,
	register_standard_tapsets): Support timer.profile variety.
	* stapprobes.5.in: Document it.
	* testsuite/builok/fourteen.stp: Test its buildability.

2005-11-28  Graydon Hoare  <graydon@redhat.com>

	* translate.cxx (var::assert_hist_compatible): New method.
	(var::hist): New method.
	(c_unparser::load_aggregate): New method.
	(hist_op_downcaster): Remove, it was a mistake.
	(expression_is_hist_op): Likewise.
	(c_tmpcounter::visit_print_format): Implement print(@hist(...)).
	(c_unparser::visit_print_format): Likewise.

	* staptree.h (struct print_format): Add optional hist_op* member.
	* staptree.cxx (traversing_visitor::visit_functioncall): Visit
	hist_op if present in print_format.
	(deep_copy_visitor::visit_print_format): Likewise.

	* parse.cxx (parse_symbol): Special case to consume print(@hist(...)).

	* elaborate.cxx (typeresolution_info::visit_arrayindex): Fix type inference bug.
	(typeresolution_info::visit_foreach_loop): Likewise.

	* testsuite/buildok/print_histograms.stp: New test.

2005-11-28  Frank Ch. Eigler  <fche@redhat.com>

	* translate.cxx (c_tmpcounter_assignment::visit_symbol): Don't
	emit unused temporary into context.  Saves mucho space with strings.

2005-11-27  Roland McGrath  <roland@redhat.com>

	* loc2c.c (location_from_address): Diagnose null FB_ATTR specially.

	* loc2c.c (location_from_address): Fix function name in error message.

2005-11-27  Frank Ch. Eigler  <fche@elastic.org>

	* loc2c.c (location_from_address): Tolerate errors with NULL *input.

2005-11-26  Roland McGrath  <roland@redhat.com>

	PR 1868.
	* loc2c.c (struct location): Move frame_base member out of the union.
	(alloc_location): Initialize it.
	(new_synthetic_loc, translate, location_from_address): Update uses.
	(emit_loc_value): Don't handle frame_base here.
	(c_emit_location): Do it here instead.
	(translate): Track USED_DEREF separately for each piece.
	Use a temporary struct when allocating a new piece, letting
	a pending loc_address piece finish up first.

	* loc2c-test.c (main): Free SCOPES at end.
	(handle_variable): Free POOL at end.

	* loc2c.c (translate): Initialize LOC->address.used_deref at start.

2005-11-25  Frank Ch. Eigler  <fche@elastic.org>

	PR 1336.
	* tapsets.cxx (translate_final_fetch_or_store): Remove apparently
	unnecessary check.
	* testsuite/transok/ten.stp: New test for void* integerification.

2005-11-24  Frank Ch. Eigler  <fche@redhat.com>

	PR 1903
	* parse.cxx (eval_pp_conditional): Support %( arch == "i686" %) form.
	* stap.1.in: Document it.
	* testsuite/parseok/fourteen.stp: Test it.
	* session.h (architecture): New field.
	* main.cxx (main): Initialize it.

2005-11-24  Frank Ch. Eigler  <fche@redhat.com>

	PR 1917
	* translate.cxx (emit_common_header, emit_module_init,
	emit_module_exit): Switch context array to per-cpu kmalloc variant.
	* tapsets (*::emit_probe_entires): Use per_cpu_ptr() for my context.

2005-11-23  Graydon Hoare  <graydon@redhat.com>

	* elaborate.h (get_symbol_within_expression): Make visible.
	* elaborate.cxx (get_symbol_within_expression): Make non-static.
	(stat_decl_collector): New struct.
	(semantic_pass_stats): New semantic pass.
	(semantic_pass): Call it.
	(semantic_pass_symbols): Remove collection of statistic_decls from files.
	(visit_stat_op): Only fail if inferred type is not pe_long.

	* parse.cxx (parser::parse): Don't pass per-file statistic_decl
	into parse_global.
	(parser::parse_global): Don't parse global statistic_decls,
	they're obsolete.
	* parse.hh (parser::parse_global): Adjust signature to match.

	* session.h (statistic_decl::operator==): New method.

	* staptree.h (print_format::is_empty): New method.
	(stapfile::stat_decls): Remove field.
	* staptree.cxx (string_to_components): Fix bugs in format-string
	parser.

	* translate.cxx (var): Make private fields protected.
	(var::init): Support HIST_NONE stats.
	(aggvar): New struct.
	(mapvar::is_parallel): New method.
	(mapvar::call_prefix): Use it.
	(mapvar::calculate_aggregate): New method.
	(mapvar::fetch_existing_aggregate): New method.
	(mapvar::get): Support pe_stats.
	(mapvar::init): Use is_parallel(), and support HIST_NONE.
	(itervar::itervar): Only fault on pe_unknown.
	(itervar::start): Use mapvar::is_parallel and
	mapvar::fetch_existing_aggregate.
	(emit_map_type_instantiations): Include alloc.c before pmap-gen.c.
	Include pmap-gen.c for pe_stats maps.
	(c_unparser::gensym_aggregate): New method.
	(c_unparser::visit_foreach_loop): Handle mapvar::is_parallel case.
	(arrayindex_downcaster): New struct.
	(expression_is_arrayindex): New function.
	(c_tmpcounter::visit_stat_op): New method.
	(c_unparser::visit_stat_op): Implement.
	(c_unparser::visit_hist_op): Add commentary, still not implemented.

	* testsuite/buildok/stat_{insert,extract}.stp: New tests.
	* testsuite/semok/ten.stp: Correct for changes to global declarations.
	* testsuite/semko/*.stp: Likewise.

2005-11-21  Roland McGrath  <roland@redhat.com>

	* loc2c.c (c_translate_location): Take Dwarf_Op vector as argument
	directly, not Dwarf_Attribute.
	* loc2c.h: Update decl.
	* loc2c-test.c (get_location): New function.
	(handle_variable): Use it.
	* tapsets.cxx (dwflpp::translate_location): New method.
	(dwflpp::translate_components, dwflpp::literal_stmt_for_local): Use it.

2005-11-21  Frank Ch. Eigler  <fche@elastic.org>

	PR 1276
	From Josh Stone <joshua.i.stone@intel.com>:
	* tapsets.cxx (timer_derived_probe, timer_builder,
	register_standard_tapsets): Support timer.ms() variety.
	* stapprobes.5.in: Document it.
	* testsuite/builok/fourteen.stp: Test its buildability.

2005-11-18  Martin Hunt  <hunt@redhat.com>

	PR 1837
	* testsuite/buildko/one.stp: Replace printk.
	* testsuite/buildok/one.stp: Ditto.
	* testsuite/buildok/two.stp: Ditto.
	* testsuite/semko/fifteen.stp: Ditto.
	* testsuite/semko/fourteen.stp: Ditto.
	* testsuite/semko/thirteen.stp: Ditto.
	* testsuite/transok/eight.stp: Ditto.
	* testsuite/transok/seven.stp: Ditto.
	* testsuite/transok/six.stp: Ditto.

	* tapsets.cxx (*::emit_probe_entries): Replace printk() calls
	with _stp_warn().

	* stap.1.in: Replace printk with printf in example.

	* stapfuncs.5.in: Remove docs for printk and add for
	print and printf.

	* tapset/logging.stp (printk): Deleted.

2005-11-13  Graydon Hoare  <graydon@redhat.com>

	* staptree.h (struct indexable): New struct.
	(classify_indexable): New function.
	(classify_const_indexable): New function.
	(struct symbol): Implement indexable.
	(struct arrayindex): Take indexable as base.
	(struct foreach_loop): Take indexable as base.
	(struct print_format): New struct.
	(enum stat_component_type): New enum.
	(struct stat_op): New struct.
	(enum historgram_type): New enum.
	(struct hist_op): New struct.
	(struct visitor)
	(struct traversing_visitor)
	(struct throwing_visitor)
	(struct deep_copy_visitor): Add new visitor methods.
	(require): Specialize for indexable*.

	* staptree.cxx (print_format::*)
	(stat_op::*)
	(hist_op::*)
	(indexable::*)
	(traversing_visitor::*)
	(throwing_visitor::*)
	(deep_copy_visitor::*)
	(classify_indexable)
	(classify_const_indexable): Implement
	(deep_copy_visitor::*): Update to use indexables.

	* parse.h (parser::parse_indexable): New method.
	(parser::parse_hist_op_or_bare_name): New method.

	* parse.cxx (lexer::scan): Accept @ in identifiers.
	(parser::parse_array_in)
	(parser::parse_foreach_loop): Call parse_indexable.
	(parser::parse_hist_op_or_bare_name): Implement.
	(parser::parse_indexable): Implement.
	(parser::parse_symbol): Accept printf, stat_ops, hist_ops.

	* elaborate.h (struct typeresolution_info): Add methods for
	visiting print_format, stat_op, hist_op.

	* elaborate.cxx (symbol_fetcher): New class.
	(get_symbol_within_expression): New function.
	(get_symbol_within_indexable): New function.
	(mutated_var_collector): Replace mutated_map_collector.
	(no_var_mutation_during_iteration_check): Replace
	no_map_mutation_during_iteration_check.
	(semantic_pass_vars): Replace semantic_pass_maps.
	(semantic_pass): Update call accordingly.
	(symresolution_info::*) Add new visitors, teach about indexables
	(typeresolution_info::*) Likewise.

	* translate.cxx
	(c_unparser::getiter): Take symbol, not foreach_loop.
	(c_unparser::*) Add new visitors, teach about indexables.
	(c_tmpcounter::*)
	(delete_statement_operand_visitor::visit_arrayindex)
	(c_tmpcounter_assignment::*)
	(c_unparser_assignment::*): Likewise.
	(hist_op_downcaster): New struct.
	(expression_is_hist_op): New function.

	* testsuite/buildok/printf.stp: New test for print_format.

2005-11-10  Frank Ch. Eigler  <fche@elastic.org>

	* translate.cxx (c_unparser::visit_array_in, visit_arrayindex):
	Finish adapting to PR 1275 by switching back to read locks.

2005-11-09  Martin Hunt  <hunt@redhat.com>

	* translate.cxx: New API uses HIST_LOG and HIST_LINEAR
	instead of HSTAT_LOG and HSTAT_LINEAR.

2005-11-09  Frank Ch. Eigler  <fche@elastic.org>

	Reported by Guang Lei Li <liguangl@cn.ibm.com>:
	* tapset/context.stp (pid,ppid,tid): Correctly pick tgid vs pid.
	* testsuite/buildok/context_test.stp: Print out tid() too.

2005-11-08  Frank Ch. Eigler  <fche@redhat.com>

	* tapsets.cxx (blacklisted_p): Tolerate NULL filename parameter.
	* src/testsuite/semok/twenty.stp: New test to enumerate everything
	dwarfly probeable.

2005-11-08  Frank Ch. Eigler  <fche@redhat.com>

	* translate.cxx (c_unparser::visit_foreach_loop): With PR 1275
	done, add back read lock around foreach loop.  Add a write lock
	around preceding sort operation.  Leave a race condition window. :-(

2005-11-08  Frank Ch. Eigler  <fche@redhat.com>

	* translate.cxx (mapvar::exists): Correct some more.

2005-11-08  Frank Ch. Eigler  <fche@redhat.com>

	Patch from "Mao, Bibo" <bibo.mao@intel.com>
	* translate.cxx (mapvar::exists): Correct 64-bit type mismatch.

2005-11-08  Frank Ch. Eigler  <fche@redhat.com>

	* tapsets.cxx (blacklisted_p): Add blacklist for some .return
	probes to kludge around bug #1345.
	* tapset/system_calls.stp: Add some %( %? %) conditionals to
	get closer to using tapset on 2.6.9 kernel.

2005-11-07  Frank Ch. Eigler  <fche@redhat.com>

	PR 1828.
	* tapsets.cxx (blacklisted_p): New function.  Add a few blacklist
	entries.
	* testsuite/semko/thirtythree.stp: New test.

2005-11-07  Frank Ch. Eigler  <fche@redhat.com>

	* testsuite/buildok/twentytwo.stp: Add another test for PR 1271.

2005-11-04  Frank Ch. Eigler  <fche@redhat.com>

	* tapsets.cxx (dwarf_derived_probe::emit_registrations): Add
	possible kprobe address prechecking logic.  Set kretprobes
	maxactive to zero.
	* translate.cxx (emit_module_init): Set a more helpful default
	probe_point value for use in registration errors.  Exit properly
	after registration failure of probe #0.

2005-11-04  Roland McGrath  <roland@redhat.com>

	* tapsets.cxx (add_probe_point): Use dwfl_module_relocation_info to
	get symbol name when dwfl_module_relocations has the info.

2005-11-03  Roland McGrath  <roland@redhat.com>

	* tapsets.cxx (add_probe_point): Use explicit test with assignment in
	while condition.

2005-11-03  Frank Ch. Eigler  <fche@elastic.org>

	PR 1329.
	* tapsets.cxx (dwarf_query::add_probe_point): Look up section name
	containing given address.  Skip request if it came from .init.*.
	* testsuite/semko/thirtytwo.stp: New test.

2005-11-02  Martin Hunt  <hunt@redhat.com>

	* Makefile.am (EXTRA_DIST): Add session.h.
	* Makefile.in: Regenerated.

2005-11-01  Frank Ch. Eigler  <fche@elastic.org>

	Sound advice from <drepper@redhat.com>:
	* configure.ac: Undo last change.
	* configure.ac: Unregenerated.
	* parse.cxx: Use glibc strverscmp function instead of rpmlib.
	* stap.1.in: Update correspondingly.

2005-11-01  Graydon Hoare  <graydon@redhat.com>

	* translate.cxx (c_unparser::collect_map_index_types)
	(c_unparser::emit_map_type_instantiations)
	(c_unparser::visit_arrayindex)
	(c_unparser::visit_array_in)
	(delete_statement_operand_visitor::visit_arrayindex)
	(c_unparser_assignment::visit_arrayindex)
	(mapvar::*): Update to new runtime map API.

2005-11-01  Frank Ch. Eigler  <fche@elastic.org>

	PR 1425.
	* configure.ac: Look for rpm-devel headers and libs.
	* configure: Regenerated.
	* session.h: New file to contain systemtap_session decl.
	* staptree.h: Likewise evict statistics_decl.
	* elaborate.h: Corresponding changes.
	* main.cxx (usage): Elaborate.  Re-enable "-r RELEASE" option.
	* parse.cxx (parser): Add systemtap_session& field.  Update users.
	(scan_pp, eval_pp_conditional): New routines for preprocessing.
	(peek, next): Call it.
	(lexer::scan): Lex the preprocessor operators.
	(parser::parse): Include an extra level of exception catching
	for parse errors that occur during recovery.
	* parse.h: Corresponding changes.
	(parse_error): Allow explicit token parameter.
	* stap.1.in: Document preprocessing.
	* testsuite/parseok/fourteen.stp: New test.

2005-10-31  Roland McGrath  <roland@redhat.com>

	* systemtap.spec.in, configure.ac: Version 0.4.2 cooked.
	* configure: Regenerated.

	* configure.ac: Update libdw test to require 0.116 with dwarf_diecu.
	* configure: Regenerated.
	* systemtap.spec.in: Update elfutils requirement to 0.116.
	* loc2c.c: Dwarf_Loc -> Dwarf_Op.
	(location_from_address): dwarf_addrloclists -> dwarf_getlocation_addr.
	(c_translate_location): Likewise.
	(max_fetch_size): Remove fakeo dwarf_diecu macro.
	* tapsets.cxx (dwflpp): Dwarf_Func -> Dwarf_Die;
	dwarf_func_name -> dwarf_diename;
	dwarf_func_entrypc -> dwarf_entrypc;
	dwarf_func_file, dwarf_func_line -> dwarf_decl_file, dwarf_decl_line.

2005-10-26  Roland McGrath  <roland@redhat.com>

	* loc2c.c (max_fetch_size): Default to host pointer size,
	while still waiting for new libdw entrypoint.

2005-10-25  Roland McGrath  <roland@redhat.com>

	PR 1271 cont'd.
	* testsuite/buildok/twentytwo.stp: New file.
	* testsuite/buildok/twentythree.stp: New file.
	* loc2c.c (discontiguify): Add missing ; in output.

2005-10-20  Graydon Hoare  <graydon@redhat.com>

	PR 917 (incomplete)
	* staptree.h (struct statistic_decl): New struct.
	(stapfile::stat_decls): New member.

	* parse.h, parse.cxx
	(parser::expect_known): Fix typo.
	(parser::expect_number): New method.
	(parser::parse_global): Parse global statistic_decls.

	* elaborate.h (systemtap_session::stat_decls): New member.
	* elaborate.cxx (semantic_pass_symbols): Copy per-file stat_decls
	to session-wide.
	(typeresolution_info::visit_assignment): Detect some semantic stats
	errors in type resolution pass.

	* translate.cxx (var::sd): New private member.
	(var::var): Initialize it.
	(var::sdecl): New accessor.
	(var::init): Handle stats values.
	(mapvar::mapvar): Pass through statistic_decl to var ctor.
	(mapvar::get): Test for long explicitly.
	(mapvar::set): Likewise.
	(mapvar::init): Handle stats values.
	(c_unparser::emit_common_header): Remove typedef of stats_t,
	include stat.c when necessary.
	(mapvar::key_typename): Typo.
	(c_unparser::emit_map_type_instantiations): Thinko: value_typename not key_typename.
	(c_unparser::c_typename): Implementation typename is "Stat", not "stats_t".
	(c_unparser::c_assign): Fix bad error message.
	(c_unparser_assignment::c_assignop): Handle operator <<<.
	(c_unparser::getvar): Feed session statistic_decl into var.
	(c_unparser::getmap): Likewise.
	(c_unparser::visit_assignment): Handle operator <<<.
	(c_tmpcounter_assignment::visit_symbol): Derive type from rvalue when present.
	(c_unparser_assignment::visit_symbol)
	(c_tmpcounter_assignment::visit_arrayindex)
	(c_unparser_assignment::load_map_indices): Likewise.
	(c_unparser::visit_arrayindex): Likewise, and Prohibit statistic rvalues.
	(c_unparser_assignment::visit_arrayindex): Handle operator <<<.

	* testsuite/semko/twentyfour.stp:
	* testsuite/semko/twentyfive.stp:
	* testsuite/semko/twentysix.stp:
	* testsuite/semko/twentyseven.stp:
	* testsuite/semko/twentyeight.stp:
	* testsuite/semko/twentynine.stp:
	* testsuite/semko/thirty.stp:
	* testsuite/semko/thirtyone.stp: New tests for prohibited statistic contexts.
	* testsuite/buildok/twentytwo.stp: New test for legal statistic contexts.

2005-10-19  Tom Zanussi  <zanussi@us.ibm.com>

	PR 1194.
	* elaborate.h: Move output_file variable into systemtap_session.
	* buildrun.cxx (run_pass): Pass output file to stpd if applicable.
	* main.cxx (main): Set output_file if -o option specified.

2005-10-18  Frank Ch. Eigler  <fche@redhat.com>

	PR 1477.
	* main.cxx (main): Set PATH and LC_ALL, so
	* buildrun.cxx (compile_pass, run_pass): ... and ...
	* translate.cxx (emit_symbol_data): ... don't have to.

2005-10-18  Frank Ch. Eigler  <fche@elastic.org>

	PR 1482 cont'd.
	* translator.cxx (emit_module_init): Set aside a variable for
	detailed probe point id.
	* tapsets.cxx (emit_registrations): Use it.
	(add_probe_point): Correct synthesized probe-point typo.

2005-10-17  Martin Hunt  <hunt@redhat.com>

	PR 1482
	* tapsets.cxx (emit_registrations): On failure, don't
	forget to unregister probe 0;

2005-10-17  Frank Ch. Eigler  <fche@elastic.org>

	PR 1338.
	* parse.cx (parse_probe): Unconditionally visit parse_probe_point.
	(parse_probe_point): Accept "*" as component name.
	* stapprobes.5.in: Document this.
	* elaborate.cxx (derive_probes): Rewrite.  Make top-level function.
	(match_node::find_and_build): New function to replace
	(find_builder): Removed.
	(match_key operator <): Correct one nasty typo.
	(match_node::bind): Refuse to bind "*" component names.
	(derived_probe_builder::build): Remove recursion output param.
	(alias_expandion_builder::build): Recurse to derive_probes instead.
	* elaborate.h: Corresponding changes.
	* tapsets.cxx: Ditto.
	(query_cu): Elide prologue finding for uninteresting CUs.
	* testsuite/semok/nineteen.stp: New test.
	* testsuite/semko/twentythree.stp: New test.
	* testsuite/semko/twentyone/two.stp: Fix -p2.

2005-10-17  Graydon Hoare  <graydon@redhat.com>

	* testsuite/semko/twentyone.stp: Check function doesn't match inline.

	* testsuite/semko/twentytwo.stp: Check inline doesn't match function.

	* testsuite/buildok/six.stp: Change "function" to "inline".

	* stapprobes.5.in: Describe "inline" probes.

	* tapsets.cxx (TOK_INLINE): New token "inline".
	(dwarf_query::has_inline_str)
	(dwarf_query::has_inline_num)
	(dwarf_query::inline_str_val)
	(dwarf_query::inline_num_val): New members.
	(dwarf_query::dwarf_query): Load new members.
	(query_dwarf_inline_instance)
	(query_dwarf_func)
	(query_cu)
	(query_module)
	(dwarf_derived_probe::add_probe_point)
	(dwarf_builder::build):
	Use inline-related members where appropriate.
	(dwarf_derived_probe::register_inline_variants): New method.
	(dwarf_derived_probe::register_function_and_statement_variants):
	Call it.

2005-10-14  Roland McGrath  <roland@redhat.com>

	PR 1271.
	* loc2c.c (translate): Set LOC->byte_size in loc_noncontiguous result.
	(struct location.address): New member `declare'.
	(new_synthetic_loc, translate): Initialize it.
	(struct location.type): Add loc_fragment, loc_decl to enum.
	(c_emit_location): Emit unadorned code for loc_fragment.
	(discontiguify): New function.
	(c_translate_fetch, c_translate_store): Call it.
	(get_bitfield): New function, broken out of ....
	(emit_bitfield): ... here.  Function removed.
	(declare_noncontig_union): New function.
	(max_fetch_size): New function.
	(translate_base_fetch): New function, broken out of ...
	(c_translate_fetch): ... here.  Call it.
	Use get_bitfield here, not emit_bitfield.
	(c_translate_store): Likewise.
	(c_emit_location): Emit declarations first.

	* loc2c.c (dwarf_diename_integrate): Function removed.
	Change all callers to use dwarf_diename.

	* loc2c-test.c (handle_variable): Check for "=" before fetching DIE
	from ATTR_MEM.

2005-10-13  Roland McGrath  <roland@redhat.com>

	* loc2c.c (c_emit_location): Use final location's used_deref flag too.

	* loc2c.c (translate): Pass LOC to alloc_location, not INPUT.

	* loc2c-test.c (fail): Print a newline after the error message.

2005-10-10  Frank Ch. Eigler  <fche@elastic.org>

	* elaborate.cxx (match_node::bind): Improve error message.
	(register_library_aliases): Catch and verbosify error message.
	(semantic_pass): Provide a back-up exception catcher.

2005-10-10  Frank Ch. Eigler  <fche@elastic.org>

	PR 1456.
	* translate.cxx (c_unparser_assignment): Rename "pre" field to "post",
	add blurb to clarify polarity.
	(visit_pre/post_crement): Flip passed flag value.

2005-10-07  Frank Ch. Eigler  <fche@elastic.org>

	PR 1366.
	* staptree.h (foreach_loop): Add sort_column, sort_direction fields.
	* parse.cxx (parse_foreach_loop): Parse "+"/"-" suffix operators.
	* stap.1.in, stapex.5.in: Document them.
	* staptree.cxx (foreach_loop print, copy): Propagate them.
	* translate.cxx (visit_foreach_loop): Support them.
	* testsuite/parseok/fifteen.stp, parseko/thirteen.stp,
	buildok/twentyone.stp: Test them.

2005-10-07  Kevin Stafford  <kevinrs@us.ibm.com>

        * tapset/system_calls.stp: All 281 syscalls *prototyped*. They
	are still untested. Many of the aliases useability are contin-
 	gent upon resolution of namely: bz #1295 & bz #1382.

2005-10-06  Frank Ch. Eigler  <fche@elastic.org>

	* stap.1.in: Document -b/-s options.
	* main.cxx (usage): Clarify -b/-s blurbs.
	* translator.cxx (translate_pass): Handle bulk_mode here instead.

2005-10-06  Frank Ch. Eigler  <fche@elastic.org>

	PR 1332.
	* translate.cxx (emit_symbol_data): New function to transcribe
	a processed address->symbol lookup table, based upon /proc/kallsyms.

2005-10-05  Tom Zanussi  <zanussi@us.ibm.com>

	* buildrun.cxx (run_pass): Add bulk/buffer_size flags to flags
	passed to stpd.
	* elaborate.h (systemtap_session): Add bulk/buffer_size flags.
	* main.cxx (usage,main): Add -b (bulk), -s (buffer_size) options.
	processing.

2005-10-04  Graydon Hoare  <graydon@redhat.com>

	PR 1131.
	* tapsets.cxx
	(target_variable_flavour_calculating_visitor::visit_target_symbol)
	(var_expanding_copy_visitor::visit_target_symbol):
	Require guru mode for writing to target vars.
	* testsuite/buildok/twenty.stp: Test writing to target vars.

2005-10-01  Frank Ch. Eigler  <fche@elastic.org>

	* tapsets.cxx (get_module_dwarf): Add "required" parameter, which
	throws an exception if debuginfo is not found.
	(focus_on_module_containing_global_address): Tolerate miss.
	(query_kernel_exists): New function to test for "kernel" module in
	dwfl_getmodules() result set.
	(dwarf_builder::build): Call it if appropriate.

2005-09-30  Graydon Hoare  <graydon@redhat.com>

	PR 1131.
	* tapsets.cxx (dwflpp::find_variable_and_frame_base)
	(dwflpp::translate_components)
	(dwflpp::resolve_unqualified_inner_typedie)
	(dwflpp::translate_final_fetch_or_store): New functions.
	(dwflpp::literal_stmt_for_local): Factor a bit.
	(variable_flavour_calculating_visitor::visit_target_symbol):
	Don't fault on lvalue, just collect an extra char.
	(var_expanding_copy_visitor::target_symbol_setter_functioncalls):
	New member.
	(var_expanding_copy_visitor::visit_assignment): New method.
	(var_expanding_copy_visitor::visit_target_symbol): Permit lvalues.

2005-09-30  Frank Ch. Eigler  <fche@elastic.org>

	* tapset/system_calls.stp (*_str): Simplified boolean test logic
	throughout, fixed some typos.

2005-09-28  Frank Ch. Eigler  <fche@elastic.org>

	PR 1182.
	* main.cxx (main): Support -D macro-setting option.
	* stap.1.in: Document it and related macros.
	* buildrun.cxx (compile_pass): Emit macro definitions.
	* translate.cxx (translate_pass): Guard limit macros with #ifdef.
	Eliminate MAXCONCURRENCY macro.
	* elaborate.h (systemtap_session): Add "macros" field.
	* parse.cxx (parse_if_statement): Clear "elseblock" if needed.

2005-09-27  Frank Ch. Eigler  <fche@elastic.org>

	* tapsets.cxx (query_cu_containing_global_address): Tolerate
	way out of range addresses that result in null cudie pointers.

2005-09-27  Frank Ch. Eigler  <fche@elastic.org>

	PR 1368.
	* translate.cxx (emit_common_header): Move some MAX* definitions out ...
	(translate_pass): ... to here.  Fix probe_start API impedance mismatch.
	(emit_module_init, exit): Tolerate registration errors, such as absence
	of kretprobes support.

2005-09-27  Frank Ch. Eigler  <fche@elastic.org>

	PR 1311.
	* tapsets.cxx (target_variable_flavour_calculating_visitor::
	visit_target_symbol): Print verbose error.
	(var_expanding_copy_visitor::visit_target_symbol): Throw
	simple error.

2005-09-26  Frank Ch. Eigler  <fche@elastic.org>

	* stapfuncs.5.in: Extend errno_str verbiage.
	* tapset/errno.stp: Canonicalize script code slightly.

2005-09-26  Frank Ch. Eigler  <fche@elastic.org>

	PR 1295.
	* tapsets.cxx (resolve_prologue_endings2): Try another heuristic
	for end-of-prologue.

2005-09-22  Graydon Hoare  <graydon@redhat.com>,
	Frank Ch. Eigler  <fche@elastic.org>

	PR 1330.
	* tapsets.cxx (dwarf_derived_probe): Allow multiple probe_point
	locations per derived_probe.
	(dwarf_query): Add probe "flavour" concept, to reuse probe bodies for
	identical flavours across wildcards.
	(dwarf::emit_registrations, emit_deregistrations, emit_probe_entries):
	Reorganize.
	* staptree (probe::printsig): Put multiple locations on separate lines.

2005-09-22  Will Cohen  <wcohen@redhat.com>

	* stap.1.in: Correct sys_read alias example.

2005-09-19  Frank Ch. Eigler  <fche@redhat.com>

	* tapsets.cxx (*::emit_probe_entries): Handle busy-count correctly
	upon contention.

2005-09-14  Graydon Hoare  <graydon@redhat.com>

	PR 1260
	* tapsets.cxx (dwflpp::resolve_prologue_endings): Correct logic
	error triggered by consecutive function-beginning line records.

2005-09-14  Frank Ch. Eigler  <fche@elastic.org>

	PR 1344
	* translate.cxx: Call _stp_map_clear for "delete ARRAY" statement.

2005-09-14  Roland McGrath  <roland@redhat.com>

	* systemtap.spec.in: Version 0.4.1 cooked.
	Build runpath into elfutils libs too.

2005-09-14  Frank Ch. Eigler  <fche@elastic.org>

	PR 1257
	* Makefile.am (AM_CFLAGS): Add -fexceptions.
	* loc2c.c (c_translate_location): Invoke *fail properly.
	* Makefile.in: Regenerated.

2005-09-13  Graydon Hoare  <graydon@redhat.com>

	PR 1260
	* tapsets.cxx (func_info::func_info): Initialize fields.
	(inline_instance_info::inline_instance_info): Likewise.
	(query_inline_instance_info): Add try-catch block.
	(query_func_info): Likewise, and fault when missing prologue-end.
	(query_dwarf_func): Fault when missing entrypc.

2005-09-12  Frank Ch. Eigler  <fche@elastic.org>

	PR 1335
	* translate.cxx (c_tmpcounter::visit_functioncall): Correct
	recursion sequence.
	* testsuite/buildok/nineteen.stp: New test case.

2005-09-12  Graydon Hoare  <graydon@redhat.com>

	PR 1306
	* tapsets.cxx (dwflpp::iterate_over_srcfile_lines): Fix two
	off-by-one errors in previous change.

2005-09-12  Graydon Hoare  <graydon@redhat.com>

	PR 1306
	* tapsets.cxx (dwflpp::has_single_line_record): New function.
	(dwflpp::iterate_over_srcfile_lines): Throw when user requests
	single statement line with multiple records (and provide advice).
	(query_cu): Adjust call to match.
	(query_srcfile_line): Fix indentation.

2005-09-10  Frank Ch. Eigler  <fche@elastic.org>

	* Makefile.am, runtest.sh: Use a "testresuilt/" directory in build
	tree rather than overloading "testsuite/".
	* TODO: Removed obsoleted file.
	* Makefile.in: Regenerated.

2005-09-07  Martin Hunt  <hunt@redhat.com>

	* stap.1.in: Document current "-c" and "-x" options.

2005-09-07  Frank Ch. Eigler  <fche@elastic.org>

	* systemtap.spec.in: Remove kernel-debuginfo dependency.

2005-09-07  Frank Ch. Eigler  <fche@redhat.com>

	* main.cxx (main): Choose getpid()-based module names.
	* tapsets.cxx: Make timer.jiffies' use of task_pt_regs __i386__-only.

2005-09-07  Frank Ch. Eigler  <fche@redhat.com>

	* stap.1.in: Oops, && and || do short-circuit.

2005-09-06  Frank Ch. Eigler  <fche@elastic.org>

	* stap.1.in: Clarify absence of short-circuiting in && and ||.
	* translate.cxx (emit_function): Improve "array locals" message.
	* tapset/timestamp.stp: Add gettimeofday_us function.  Correct
	arithmetic typing in other functions.
	* stapfuncs.5.in: Document new function.

2005-09-06  Martin Hunt  <hunt@redhat.com>

	* systemtap.spec.in: Bump elfutils_version to .115.

2005-09-05  Roland McGrath  <roland@redhat.com>

	* loc2c.h: Comment fix.

2005-09-06  Frank Ch. Eigler  <fche@elastic.org>

	* configure.ac: Require elfutils 0.115+.
	* tapsets.cxx: Restore graydon's PR 1244 code.
	* testsuite/buildok/eighteen.stp: Correct typing.
	* configure: Regenerated.

2005-09-06  Martin Hunt  <hunt@redhat.com>

	* tapset/context.stp: Add function target().
	* stapfuncs.5.in (target): Document it.
	* elaborate.h (struct systemtap_session): Add cmd and target_pid to
	the struct.
	* main.cxx (usage): Add descriptions of "-c" and "-x" options.
	(main): Set s.cmd and s.target_pid.
	* buildrun.cxx (stringify): Copy this utility func here too.
	(run_pass): Add new options to set cmd and pid to the stpd
	command line.

2005-09-06  Frank Ch. Eigler  <fche@redhat.com>

	* tapsets.cxx (emit_probe_entries): Disable fault_handler for now.

2005-09-05  Frank Ch. Eigler  <fche@elastic.org>

	PR 1289
	* translate.cxx (lex_cast_qstring): Correct "cast" of object
	to string containing more than one word.
	* tapset.cxx (lex_cast_qstring): Ditto.
	(dwarf_derived_module::emit_probe_entries): Emit and use
	a generic fault_handler.

2005-09-05  Frank Ch. Eigler  <fche@elastic.org>

	PR 1172.
	* staptree.h, staptree.cxx: Make all ::print*(), operator<<
	functions take const staptree objects.
	(literal_string::print): \-prefix double-quotes.
	* translate.cxx (emit_common_header): Add context probe_point field.
	Switch to atomic_t busy flags.
	(emit_module_exit): Use atomic operations for busy flag.
	(visit_*): Use lex_cast_qstring for last_stmt strings.
	* tapsets.cxx (lex_cast_qstring): New function.
	(*::emit_probe_entries): Populate probe_point.  Use atomic operations
	for busy flag.
	* tapset/context.stp (pp): New function.
	* stapfuncs.5.in: Document it.
	* testsuite/buildok/context_test.stp: Test it.

2005-09-04  Frank Ch. Eigler  <fche@elastic.org>

	* translate.cxx (visit_literal_string): \-prefix double-quotes.

2005-09-04  Martin Hunt  <hunt@redhat.com>

	* testsuite/buildok/context_test.stp: New test.
	* tapset/logging.stp (log): Call _stp_printf().
	* stapfuncs.5.in: Add contextinfo funcs.
	* tapset/context.stp: Minor cleanup.

2005-09-03  Frank Ch. Eigler  <fche@elastic.org>

	PR 1187 prime
	* tapset.cxx (literal_stmt_for_local): Don't automgaically copy
	target char*'s to systemtap strings.
	* tapset/conversions.stp (user_string, kernel_string): New functions.
	* stapfuncs.5.in: Document new functions.

2005-09-03  Frank Ch. Eigler  <fche@elastic.org>

	PR 1292, by popular request.
	* parse.cxx (parse_functiondecl): Allow optional value/param type
	declarations.
	* stap.1.in: Document this.
	* tapset/*.stp: Convert most functions accordingly.
	* testsuite/parseok/twelve.stp, semok/seven.stp,
	semko/twenty.stp: Test this.

2005-09-02  Frank Ch. Eigler  <fche@redhat.com>

	* translate.cxx (varlock): Use trylock only for write locks.
	(translate_pass): Remove read_trylock macro hack.
	(visit_foreach_loop): Remove protective read lock, until PR 1275.
	(visit_*): Added many more "last_stmt"-setting expressions in the
	output, to improve last_error message locality.

2005-09-02  Martin Hunt  <hunt@redhat.com>

	* tapset/logging.stp: Make log() be same as print().

2005-09-02  Frank Ch. Eigler  <fche@elastic.org>

	* tapsets.cxx: Temporarily rolled back graydon's changes.

2005-09-02  Frank Ch. Eigler  <fche@elastic.org>

	* tapset/*.stp: Renamed several files to simplify names.

2005-09-01  Graydon Hoare  <graydon@redhat.com>

	PR systemtap/1244
	* testsuite/buildok/eighteen.stp: New test.
	* tapsets.cxx (dwflpp::literal_stmt_for_local)
	(query_statement, query_inline_instance_info)
	(query_func_info, query_srcfile_line, query_cu)
	(var_expanding_copy_visitor, visit_target_symbol)
	(dwarf_derived_probe): Fix 1244.

2005-09-01  Martin Hunt  <hunt@redhat.com>

	* tapset/builtin_logging.stp: Add print.

	* tapset/context.stp: New file. First cut at some
	context info.

2005-09-01  Martin Hunt  <hunt@redhat.com>

	* translate.cxx (emit_probe): Add a call to _stp_print_flush
	at the end of each probe.
	(translate_pass): Define STP_NUM_STRINGS to be 1 for
	a scratch string. Include current.c and stack.c. Don't
	define KALLSYMS_LOOKUP_NAME or KALLSYMS_LOOKUP. Remove
	references to next_fmt() and stp_dbug().

2005-08-31  Graydon Hoare  <graydon@redhat.com>

	PR systemtap/1258
	* tapsets.cxx (dwflpp::literal_stmt_for_local):
	Support DW_TAG_enumeration_type tag as synonymous with
	DW_TAG_base_type.
	* loc2c.c (base_byte_size): Likewise.
	* testsuite/buildok/seven.stp: Adjust to work on UP kernels.

2005-08-31  Graydon Hoare  <graydon@redhat.com>

	* tapsets.cxx (dwflpp::iterate_over_srcfile_lines): Correct segv
	reported in PR 1270.

2005-08-31  Frank Ch. Eigler  <fche@redhat.com>

	* translate.cxx (visit_array_in, visit_arrayindex): Use write locks
	even for array reads, until PR 1275.
	(translate_pass): Add read_trylock -> write_trylock escalation.

2005-08-30  Roland McGrath  <roland@redhat.com>

	* Makefile.am (install-data-local): Use mkdir -p, not -mkdir.
	* Makefile.in: Regenerated.

2005-08-30  Graydon Hoare  <graydon@redhat.com>

	* tapsets.cxx (dwflpp::literal_stmt_for_local): Handle dwarf
	pointer-to-1-byte-means-char case (found in PR 1187)
	* parse.cxx (parse_symbol): Eliminate use of "." from target
	symbol parser, conflicting with string concatenation operator.
	* staptree.h (target_symbol::component_type) Eliminate
	comp_struct_pointer_member, since . and -> are considered the
	same now.
	* staptree.cxx (target_symbol::print): Likewise.
	* testsuite/buildok/seventeen.stp: Test solution on PR 1191.
	* testsuite/buildok/six.stp: Test working portion of PR 1155.
	* testsuite/semko/nineteen.stp: Unresolved portion of PR 1155.

2005-08-30  Frank Ch. Eigler  <fche@elastic.org>

	PR systemtap/1268
	* translator (varlock): Add deadlock detection code.
	(emit_common_header): Add a new MAXTRYLOCK configuration macro.

2005-08-29  Graydon Hoare  <graydon@redhat.com>

	PR translator/1265
	* tapsets.cxx
	(func_info::decl_file)
	(func_info::decl_line)
	(inline_instance_info::decl_file)
	(inline_instance_info::decl_line): New fields.
	(dwflpp::function_srcfile): Remove.
	(dwflpp::function_file): Add.
	(dwflpp::function_line): Add.
	(dwarf_derived_probe::dwarf_derived_probe): Update.
	(query_statement): Pass func, file, line through.
	(query_inline_instance_info): Likewise.
	(query_func_info): Likewise.
	(query_srcfile_line): Query statement lines if
	statement_str exists, rather than *_info.
	(query_dwarf_inline_instance): Extract file and line.
	(query_dwarf_func): Likewise.
	(query_cu): Pass empty func, file, line, for address-based
	queries.

2005-08-29  Frank Ch. Eigler  <fche@redhat.com>

	* runtest.sh: Tolerate relative $SRCDIR.

2005-08-29  Frank Ch. Eigler  <fche@redhat.com>

	* stapprobes.5.in, stapfuncs.5.in, stapex.5.in: New man pages.
	* stap.1.in: Moved some content out.
	* Makefile.am (man_MANS): Add new man pages.
	* configure.ac (AC_CONFIG_FILES): Add them.
	* systemtap.spec.in: Package them.
	* Makefile.in, configure: Regenerated.
	* buildrun.cxx (run_pass): Pass "-r" to stpd.
	* translate.cxx (emit_common_header): Wrap try/catch around
	variable decls, to improve exception particularity.
	(visit_literal_number): Emit as unsigned literal, which is
	actually a subtle correctness issue.

2005-08-28  Frank Ch. Eigler  <fche@redhat.com>

	* tapsets.cxx (visit_target): Make target variable exceptions
	more informative.
	(literal_stmt_for_local): Improve bad-type exception message.
	* translate.cxx (emit_module_init): Include probe point in comments.

2005-08-27  Roland McGrath  <roland@redhat.com>

	* loc2c-test.c (print_type): New function.
	(print_vars): Use it.

	* loc2c-test.c (paddr, print_vars): New functions.
	(main): If given no variable name argument, print out variables.

2005-08-26  Graydon Hoare  <graydon@redhat.com>

	* translate.cxx: Revert tmp initialization changes.

2005-08-26  Graydon Hoare  <graydon@redhat.com>

	* parse.cxx (scan): Preserve basic C-ish escapes.
	* translate.cxx (c_tmpcounter::declaring): New flag.
	(c_tmpcounter::declare_or_init): New helper method.
	(c_tmpcounter::visit_*): Use declare_or_init.
	(c_unparser::emit_function): Run a tmpcounter to initialize tmps.
	(c_unparser::emit_probe): Likewise.
	(c_unparser::c_strcpy): Use strlcpy.
	(c_unparser::c_strcat): Use strlcat.

2005-08-25  Roland McGrath  <roland@redhat.com>

	* Makefile.am (EXTRA_DIST): List .h files explicitly.
	Automake really does not like wildcards.
	* Makefile.in: Regenerated.

2005-08-25  Frank Ch. Eigler  <fche@redhat.com>

	* Makefile.am (docs): Removed target.
	* Makefile.in: Regenerated.

2005-08-24  Graydon Hoare  <graydon@redhat.com>

	* tapsets.cxx (dwflpp::literal_stmt_for_local): Fetch pointer types,
	array types, strings, from target.

2005-08-24  Roland McGrath  <roland@redhat.com>

	* loc2c-test.c (handle_variable): Iterate on const_type/volatile_type.

2005-08-24  Frank Ch. Eigler  <fche@elastic.org>

	* configure.ac: Require elfutils 0.114.
	* tapsets.cxx: Brought back graydon's changes.
	* configure: Regenerated.

2005-08-24  Roland McGrath  <roland@redhat.com>

	* systemtap.spec.in: Update elfutils requirement.

2005-08-24  Frank Ch. Eigler  <fche@elastic.org>

	* translate.cxx (emit_global, emit_module_init): Use 2.6.9-compatible
	rwlock initialization.

2005-08-24  Frank Ch. Eigler  <fche@elastic.org>

	* tapsets.cxx (*::emit_probe_entries): Treat NULL and "" last_errors
	both as clean early returns, not errors.
	* translate.cxx: Revamp last_error handling logic.  Remove all
	"goto out" paths from expression context.
	(visit_statement): Handle last_error exit one nesting level at a time.
	(visit_return_statement, visit_functioncall): Set/reset last_error="".
	(c_tmpcounter::visit_for_loop): New routine.
	(c_unparser::visit_foreach, visit_for_loop): Rewrite to properly
	support continue/breaks, non-local exits, (foreach) locks.
	(emit_global): Emit lock variable.
	(varlock ctor, dtor): Lock/unlock global variable.
	(varlock_w, varlock_r): New concrete subclasses.  Update all users.
	* tapset/builtin_logging.stp (exit): Don't set last_error.
	* src/testsuite/buildok/sixteen.stp: New test.

	* tapsets.cxx: Temporarily rolled back graydon's changes.

2005-08-23  Graydon Hoare  <graydon@redhat.com>

	* tapsets.cxx: Re-implement dwarf probe-pattern resolution.

2005-08-22  Frank Ch. Eigler  <fche@elastic.org>

	PR systemtap/1134
	* elaborate.h (module_fds): New member in systemtap_session.
	* tapsets.cxx (dwarf_derived_probe ctor): Open /sys/module/$MOD/.text
	for the duration of a systemtap session, to lock module in memory.

2005-08-21  Frank Ch. Eigler  <fche@redhat.com>

	PR systemtap/1195, systemtap/1193
	* elaborate.cxx (alias_expansion_builder): Set new block token.
	* parse.cxx (parse_symbol): Set new target_symbol token.
	* runtest.sh: Store more pertinent failure data.
	* tapsets.cxx (emit_probe_entries): Rewrite error-handling path.
	* translate.cxx (emit_common_header): Goodbye errorcount, hello
	last_error & last_stmt.
	(c_unparser::visit_statement): New "header" for all other stmts.
	(c_assignop, visit_binary_expression): Adapt to last_error.
	* tapset/builtin_logging.stp: Adapt to last_error.

2005-08-19  Frank Ch. Eigler  <fche@elastic.org>

	PR systemtap/1213
	* translate.cxx (visit_if_statement): Translate else arms.

2005-08-19  Frank Ch. Eigler  <fche@elastic.org>

	PR systemtap/1209
	* elaborate.cxx (derived_probe_builder): Add get_param function.
	* elaborate.h: Declare them.
	* tapsets.cxx (dwarf_query::get_*_param): Call them.
	(timer_derived_probe, timer_builder): New classes.
	(register_standard_tapsets): Register timer.jiffies(N) and friend.
	* translate.cxx (translate_pass): #include <linux/timers.h>.
	* stap.1.in: Document timer.jiffies(N) probe points.
	* testsuite/buildok/fourteen.stp: New test.

2005-08-19  Frank Ch. Eigler  <fche@elastic.org>

	* elaborate.cxx (find_var): Remove $pid/$tid builtin logic.

2005-08-19  Martin Hunt  <hunt@redhat.com>

	* stp_check.in: Remove stp-control.

2005-08-18  Roland McGrath  <roland@redhat.com>

	* loc2c.c (c_translate_addressof): Take TYPEDIE instead of TYPEATTR.
	* loc2c.h: Update decl.
	* loc2c-test.c (handle_variable): Handle DW_TAG_pointer_type target
	for fetch.

2005-08-18  Will Cohen  <wcohen@redhat.com>

	* stp_check.in: See if relayfs available filesystem.

2005-08-18  Roland McGrath  <roland@redhat.com>

	* loc2c.c (struct location): New member `emit_address'.
	(alloc_location): Initialize new member from ORIGIN.
	(location_from_address): New argument EMIT_ADDRESS.
	Initialize new member.
	(translate): Use LOC->emit_address hook to format DW_OP_addr constant.
	(location_relative): Die if DW_OP_addr is used.
	(default_emit_address): New function.
	(c_translate_location): New argument EMIT_ADDRESS, pass it down.
	Use default_emit_address if argument is null.
	* loc2c.h: Update decl.
	* loc2c-test.c (handle_variable): Update caller.
	* tapsets.cxx (dwflpp::literal_stmt_for_local): Update caller.
	(dwflpp::loc2c_emit_address): New static method.

2005-08-17  Roland McGrath  <roland@redhat.com>

	PR systemtap/1197
	* loc2c.c (struct location): New members `fail', `fail_arg'.
	(alloc_location): New function.  Initialize those members.
	(new_synthetic_loc, translate): Use that instead of obstack_alloc.
	(location_from_address, location_relative): Likewise.
	(FAIL): New macro.  Use it everywhere in place of `error'.
	(c_translate_location): Take new args FAIL, FAIL_ARG.
	* loc2c.h: Update declaration.
	* loc2c-test.c (fail): New function.
	(handle_variable): Pass it to c_translate_location.
	* tapsets.cxx (dwflpp::loc2c_error): New static method.
	(dwflpp::literal_stmt_for_local): Pass it to to c_translate_location.

	PR systemtap/1205, systemtap/1206
	* loc2c.c (c_translate_fetch): Take TYPEDIE instead of TYPEATTR.
	(c_translate_store): Likewise.
	* loc2c.h: Update decls.
	* loc2c-test.c (handle_variable): Update callers.
	Look up type, resolve typedefs, and check that it's DW_TAG_base_type.
	* tapsets.cxx (dwflpp::literal_stmt_for_local): Likewise.

	* loc2c.c (base_byte_size): Add assert on expected DIE tag.
	(c_translate_array, c_translate_pointer): Likewise.
	* loc2c.h: Amend comments to explicitly state type DIE tags expected.

	* loc2c.c: #include "loc2c.h".

2005-08-16  Frank Ch. Eigler  <fche@elastic.org>

	PR systemtap/1180
	* tapsets.cxx (*): Add more verbose-predicatation to informative
	messages.  Correct more hex/dec ostream mismatches.
	(query_function): Use entry/querypc, not prologue-end, for
	function().return and .statement() probe points.
	(dwarf_derived_probe ctor): Reorganize function/statement
	probe point regeneration.

2005-08-16  Frank Ch. Eigler  <fche@elastic.org>

	* main.cxx: Don't print library parse trees if last_pass=1.

2005-08-14  Roland McGrath  <roland@redhat.com>

	* systemtap.spec.in: Update elfutils_version requirement to 0.113;
	restore bundled_elfutils setting to 1.

2005-08-12  Graydon Hoare  <graydon@redhat.com>

	* translate.cxx (c_tmpcounter::visit_array_in): Implement.
	(c_unparser::visit_array_in): Likewise.
	(mapvar::exists): New method.

2005-08-12  Frank Ch. Eigler  <fche@elastic.org>

	PR systemtap/1122 et alii
	* parse.cxx (parse_literal): Parse and range-limit 64-bit numbers.
	(parse_unary): Correct precedence glitch.
	* staptree.h (literal_number): Store an int64_t.
	* staptree.cxx: Corresponding changes.
	* translate.cxx (check_dbz): Remove - insufficient.
	(emit_function): Define CONTEXT macro sibling for THIS.
	(c_typename): pe_long -> int64_t.
	(visit_literal_number): Format literal rigorously and uglily.
	(c_assignop, visit_binary_expression): Handle div/mod via new
	helper functions in runtime.
	* tapset/builtin_logging.stp: Add error, exit builtins.
	* testsuite/buildok/ten,eleven.stp: New tests.
	* testsuite/parse{ko,ok}/six.stp: Modify for larger numbers.
	* testsuite/transok/one.stp: Add more ";"s, maybe unnecessarily.

2005-08-11  Frank Ch. Eigler  <fche@elastic.org>

	* systemtap.spec.in: Tweak to turn into fedora-flavoured spec.
	Don't build/install runtime docs.

2005-08-11  Frank Ch. Eigler  <fche@elastic.org>

	* Makefile.am (uninstall-local): New target.
	* Makefile.in: Regenerate.

2005-08-11  Frank Ch. Eigler  <fche@elastic.org>

	* translate.cxx (emit_function): Add an extra { } around the
	function body visitation.
	* tapset/timestamp_functions.stp: New file.
	* tapset/builtin_conversions.stp: Aggregated from [hex]string.
	* tapset/builtin_logging.stp: Aggregated from log/warn/printk.

2005-08-11  Frank Ch. Eigler  <fche@elastic.org>

	* tapsets.cxx: Tweak hex/decimal printing for consistency.
	(emit_registrations): Remove module-specific code, anticipating
	that libelf gives us run-time addresses already.

2005-08-10  Roland McGrath  <roland@redhat.com>

	* loc2c.c (emit_base_store): New function.
	(emit_bitfield): Rewritten to handle stores, change parameters.
	(c_translate_fetch): Update caller.
	(c_translate_store): New function.
	* loc2c.h: Declare it.
	* loc2c-test.c (handle_variable): Grok "=" last argument to do a store.

	* loc2c.c (c_translate_location): Increment INDENT.
	(c_translate_pointer): Likewise.
	(emit_loc_value): Increment INDENT after emit_header.

2005-08-10  Graydon Hoare  <graydon@redhat.com>

	* tapsets.cxx (dwflpp::literal_stmt_for_local): Copy code from
	loc2c-test to implement target member variable access.

2005-08-10  Graydon Hoare  <graydon@redhat.com>

	* tapsets.cxx
	(dwflpp::global_addr_of_line_in_cu): Implement next-line heuristic.
	(dwarf_query::get_number_param): Dwarf_Addr variant.
	(query_cu): Add line-selecting variant for function iteration.

2005-08-10  Frank Ch. Eigler  <fche@elastic.org>

	PR translator/1186
	* elaborate.cxx (resolve_2types): Accept a flag to tolerate unresolved
	expression types.
	(visit_functioncall): Call it thusly.
	* translate.cxx (emit_function): Tolerate void functions.
	* stap.1.in: Document possibility of void functions.
	* tapset/builtin_{log,printk,warn}.stp: Make these void functions.
	* testsuite/buildok/nine.stp, semok/eighteen.stp: New tests.

2005-08-10  Frank Ch. Eigler  <fche@elastic.org>

	* tapsets.cxx: Correct hex/decimal misformatting of verbose messages.
	* main.cxx: Add formal "-h" and "-V" options.
	* stap.1.in: Document them.

2005-08-10  Frank Ch. Eigler  <fche@elastic.org>

	* tapsets.cxx: Move around "focusing on ..." messages to print
	them only for matching functions/modules.
	(dwflpp ctor): Also add cu (source file) name to derived
	probe point.

2005-08-09  Graydon Hoare  <graydon@redhat.com>

	* testsuite/parseok/nine.stp: Update
	* testsuite/semok/{six,seven,eleven,seventeen}.stp: Update.

2005-08-09  Graydon Hoare  <graydon@redhat.com>

	* staptree.{cxx,h}
	(target_symbol): New struct.
	(*_visitor::visit_target_symbol): Support it.
	(visitor::active_lvalues)
	(visitor::is_active_lvalue)
	(visitor::push_active_lvalue)
	(visitor::pop_active_lvalue): Support lvalue-detection.
	(delete_statement::visit)
	(pre_crement::visit)
	(post_crement::visit)
	(assignment::visit): Push and pop lvalue expressions.
	* elaborate.{cxx,h}
	(lvalule_aware_traversing_visitor): Remove class.
	(no_map_mutation_during_iteration_check)
	(mutated_map_collector): Update lvalue logic.
	(typeresolution_info::visit_target_symbol): Add, throw error.
	* parse.{cxx,h}
	(tt2str)
	(tok_is)
	(parser::expect_*)
	(parser::peek_*): New helpers.
	(parser::parse_symbol): Rewrite, support target_symbols.
	* translate.cxx (c_unparser::visit_target_symbol): Implement.
	* tapsets.cxx (var_expanding_copy_visitor): Update lvalue logic,
	change visit_symbol to visit_target_symbol.

2005-08-09  Martin Hunt  <hunt@redhat.com>

	PR 1174
	* stp_check.in: Supply path for lsmod.
	* stp_check: Removed.

2005-08-09  Graydon Hoare  <graydon@redhat.com>

	* elaborate.cxx:
	(delete_statement_symresolution_info): New struct.
	(symresolution_info::visit_delete_statement): Use it.
	(delete_statement_typeresolution_info): New struct.
	(typeresolution_info::visit_delete_statement): Use it.
	(symresolution_info::find_var): Accept -1 as 'unknown' arity.
	* elaborate.h: Update to reflect changes in .cxx.
	* translate.cxx (mapvar::del): New method.
	(c_unparser::getmap): Check arity >= 1;
	(delete_statement_operand_visitor): New struct.
	(c_unparser::visit_delete_statement): Use it.
	* staptree.cxx (vardecl::set_arity): Accept and ignore -1.
	(vardecl::compatible_arity): Likewise.
	* testsuite/buildok/eight.stp: New test for 'delete' operator.

2005-08-08  Roland McGrath  <roland@redhat.com>

	* loc2c-test.c: New file.
	* Makefile.am (noinst_PROGRAMS): Add loc2c-test.
	(loc2c_test_SOURCES, loc2c_test_LDADD): New variables.
	* Makefile.in, aclocal.m4: Regenerated.

2005-08-08  Frank Ch. Eigler  <fche@elastic.org>

	* stap.1.in: Autoconfify old man page.
	* configure.ac: Make it so.
	* stap.1: Removed.
	* configure, Makefile.in, aclocal.m4: Regenerated.

2005-08-05  Frank Ch. Eigler  <fche@elastic.org>

	* runtest.sh: Keep around log files from crashed processes,
	those whose rc is neither 0 nor 1.

2005-08-05  Frank Ch. Eigler  <fche@elastic.org>

	* tapsets.cxx (query_statement|function|cu|module): Add explicit
	nested try/catch, since elfutils iteration seems to block
	exception catching.

2005-08-05  Frank Ch. Eigler  <fche@elastic.org>

	PR translator/1175
	* translate.cxx (*): Added unlikely() markers to most emitted error
	checks.
	(mapvar::get,set): Handle NULL<->"" impedance mismatch.
	(itervar::get_key): Ditto.  Use base index=1 for keys.
	* testsuite/buildok/one.stp: Extend.  And it runs with -p5 too.
	* stap.1: Document use of ";" statament as mechanism for grammar
	ambiguity resolution.
	* stp_check.in: Set $prefix.
	* systemtap.spec.in: Prereq kernel-devel, kernel-debuginfo,
	and not tcl.
	* tapsets.cxx: Make slightly less verbose.

2005-08-03  Graydon Hoare  <graydon@redhat.com>

	* tapsets.cxx (dwflpp): Fix address calculation logic a bit,
	and use prologue-end addresses for function probes.

2005-08-03  Frank Ch. Eigler  <fche@redhat.com>

	* stap.1: More meat, all stub sections filled.
	* elaborate.cxx (visit_assignment): Add numerous missing cases.
	* parse.cxx: Parse ".=" operator.
	* testsuite/semok/sixteen.stp: Check them.
	* main.cxx (usage): Don't show incompletely supported options.

2005-08-03  Martin Hunt  <hunt@redhat.com>

	* stp_check.in : Copy sources to /var/cache/systemtap.
	* systemtap.spec.in: Install stp_check.
	* Makefile.am (install-exec-local): Install stp_check.

2005-08-03  Martin Hunt  <hunt@redhat.com>

	* configure.ac: Add stp_check to AC_CONFIG_FILES.
	* stp_check.in : New file.

2005-08-03  Frank Ch. Eigler  <fche@elastic.org>

	* README: Be more specific about prerequisites.
	* tapset/builtin_string.stp: New builtin.
	* testsuite/buildok/seven.stp, semko/eighteen.stp: New tests.

2005-08-03  Roland McGrath  <roland@redhat.com>

	* configure.ac, systemtap.spec.in: Version 0.2.1.
	* Makefile.in, aclocal.m4, configure: Regenerated.

2005-08-02  Roland McGrath  <roland@redhat.com>

	* loc2c.c (emit_bitfield): Return bool, value from emit_base_fetch.
	(c_translate_fetch): Update caller.
	(c_translate_pointer): Never ignore emit_base_fetch return value.

	* systemtap.spec.in (%install): Remove parameters after %makeinstall.

2005-08-02  Frank Ch. Eigler  <fche@elastic.org>

	* loc2.c (emit_loc_address): Emit interleaved declaration into
	its own nested { } block.
	* tapsets.cxx (literal_stmt_for_local): Emit deref_fault block
	unconditionally.
	* tapset/builtin_hexstring.stp: New builtin.
	* testsuite/buildok/six.stp: New test.

2005-08-02  Frank Ch. Eigler  <fche@elastic.org>

	* tapsets.cxx (emit_registrations): Treat module_name="kernel"
	as if module_name="".

2005-08-01  Graydon Hoare  <graydon@redhat.com>

	* staptree.{cxx,h} (probe_point::component): Add a ctor.
	* tapsets.cxx (dwarf_derived_probe): Synthesize concrete
	probe_point for matched pattern.
	(dwarf_probe_type)
	(dwarf_query::add_kernel_probe)
	(dwarf_query::add_module_probe): Remove, they were noise.
	(dwflpp::module_name_matches): Don't call get_module_dwarf().

2005-08-01  Frank Ch. Eigler  <fche@elastic.org>

	* tapsets.cxx: Support ".return" option for function probe points.
	* testuite/buildok/five.stp: Try it.

2005-08-01  Frank Ch. Eigler  <fche@elastic.org>

	* elaborate.cxx (derive_probes, semantic_pass_symbols): Improve
	error message specificity.
	* translate.cxx (emit_module_init): Compact partial registration
	recovery code.
	(emit_module_exit): Invert deregistration sequence.
	* testsuite/buildok/four.stp: Some module() test case.

2005-08-01  Frank Ch. Eigler  <fche@elastic.org>

	* elaborate.cxx (derive_probes): Print error if results empty.
	* tapsets.cxx (dwflpp_assert): Handle positive RCs, which likely
	came from errno.
	(dwflpp::setup): Improve missing debug-info messages.
	* testsuite/semko/sixteen,seventeen.stp: New tests.
	* runtest.sh: Save stdout/stderr of FAIL/XPASS test cases.
	* Makefile.am (clean-local): Clean up testsuite/.
	* Makefile.in, aclocal.m4: Regenerated.

2005-07-29  Frank Ch. Eigler  <fche@redhat.com>

	From Graydon Hoare <graydon@redhat.com:
	* tapsets.cxx (var_expanding_copy_visitor): Correct lvalue cases.

2005-07-29  Frank Ch. Eigler  <fche@redhat.com>

	* Makefile.am: Make sure stpd goes into libexec/systemtap/
	* Makefile.in: Regenerated.

2005-07-29  Frank Ch. Eigler  <fche@redhat.com>

	* configure.ac: Fail configure stage if elfutils 0.111+ is not found.
	* Makefile.am, elaborate.cxx, tapsets.cxx: Unconditionalize.
	* configure, Makefile.in, config.in: Regenerated.

2005-07-29  Roland McGrath  <roland@redhat.com>

	* Version 0.2 distribution.

	* systemtap.spec.in: Include %{_datadir}/systemtap/tapset directory.
	(%check): Add section, run make check.
	* Makefile.am (EXTRA_DIST): Add runtest.sh.
	* Makefile.in: Regenerated.

	* systemtap.spec.in: Include man pages.
	* Makefile.am (man_MANS): Renamed to dist_man_MANS.

	* configure.ac: Add AM_CONDITIONAL definition of HAVE_LIBDW.
	* Makefile.am [HAVE_LIBDW] (stap_SOURCES_libdw): New variable.
	(stap_SOURCES): Use it, moving loc2c.c there.
	* configure, config.in: Regenerated.

	* tapsets.cxx: <libdw.h> -> <elfutils/libdw.h>
	* loc2c.c, loc2c.h: Likewise.

	* main.cxx (main): Check return value of system.

	* systemtap.spec.in (LDFLAGS): Punt using $ORIGIN here, just hard-code
	%{_libdir}.
	(elfutils_version): Bump to 0.111.
	[bundled_elfutils]: Don't massage libdwfl.h header any more.

	* configure.ac: Don't check for libelf.h, not actually #include'd.
	Update -ldw check for merged libdwfl+libdw.
	(stap_LIBS): New substituted variable.  Set only this, not LIBS,
	with -ldw check.
	* Makefile.am (stap_LDADD): New variable, use @stap_LIBS@.

	* Makefile.am (AM_CPPFLAGS): Use ${pkgdatadir}.
	(AM_CFLAGS): Use -W instead of -Wextra, for gcc 3 compatibility.
	(stpd_LDFLAGS): Variable removed.
	(AM_MAKEFLAGS): Variable removed.

2005-07-28  Frank Ch. Eigler  <fche@elastic.org>

	* elaborate.cxx (find_var): Correct array dereferencing thinko.

2005-07-28  Graydon Hoare  <graydon@redhat.com>

	* elaborate.cxx (derived_probe::derived_probe): Accept NULL probe.
	* staptree.cxx (provide, require): Move from here...
	* staptree.h: to here, and virtualize deep-copy methods.
	* translate.cxx
	(c_unparser::emit_common_header): Include loc2c-runtime.h
	* tapsets.cxx
	(dwflpp::iterate_over_modules): Use new, faster getmodules loop.
	(dwflpp::literal_stmt_for_local): New method, call loc2c.
	(var_expanding_copy_visitor): New struct which expands $-vars.
	(dwarf_derived_probe): Rebuild this->body using var expander.
	(query_function): Refactor logic a bit for speed.
	* loc2c.{c,h}: Copies (with minor changes) of Roland's work
	from elfutils CVS.
	* Makefile.am (AM_CFLAGS): Set to elfutils-style.
	(stap_SOURCES): Add loc2c.c.
	* Makefile.in: Regenerate.

2005-07-28  Frank Ch. Eigler  <fche@redhat.com>

	* stap.1: Beginnings of a man page.
	* Makefile.am: Install it.  Comment out stpd LDADD goodies.
	* configure.ac: Futilely complain about non-stpd LIBS.
	* Makefile.in, configure.in: Regenerated.
	* main.cxx (usage): Remove ARGS from help text, as nothing is
	done with these yet.

2005-07-28  Frank Ch. Eigler  <fche@redhat.com>

	* translate.cxx: Add "pt_regs*" field to context.
	* tapsets.cxx (*): Correct kprobes API interface.
	* testsuite/buildok/three.stp: New test, copied from semok.
	* Makefile.am (install-data-local): Also install runtime/relayfs,
	so scripts can build against headers located thereunder.
	* Makefile.in: Regenerated.

2005-07-28  Frank Ch. Eigler  <fche@redhat.com>

	translator/1120
	* main.cxx (main): Preset -R and -I options from environment
	variables (if set).  Pass guru mode flags to parser.
	* parse.cxx (privileged): New parser operation flag.  Update callers.
	(parse_embeddedcode): Throw an error if !privileged.
	(parse_functiondecl): Change signature.  Prevent duplicates.
	(parse_globals): Ditto.
	* parse.h: Corresponding changes.
	* tapset/*.stp: Beginnings of real tapset library, to replace
	previous builtins.
	* tapsets.cxx: Greatly reduce verbose mode output.
	* Makefile.am: Install & dist it.
	* runtest.sh: Refer to it.
	* Makefile.in, aclocal.m4: Regenerated.
	* testsuite/*/*.stp: Set guru mode via /bin/sh if needed.
	* testusite/*/*ko.stp: Homogenize shell scripts.

2005-07-28  Frank Ch. Eigler  <fche@redhat.com>

	translator/1120
	translator/1123
	* elaborate.cxx (semantic_pass_symbols): Print a more helpful
	error message around exceptions.
	* elaborate.h (systemtap_session): Add guru_mode field.
	* main.cxx (main): Initialize it to false.  Add version-sensitive
	script library searching.  Add more failure messages.
	* tapsets.cxx (dwflpp_assert): Add a decorative text parameter.
	Update callers.

2005-07-28  Martin Hunt  <hunt@redhat.com>

	* Makefile.am (install-data-local): Add runtime/transport.
	* Makefile.in: regenerated.

2005-07-26  Graydon Hoare  <graydon@redhat.com>

	* elaborate.cxx: Revert builtin-function code.
	* translate.cxx: Likewise.
	* tapsets.{h,cxx}: Likewise.

2005-07-26  Martin Hunt  <hunt@redhat.com>

	* buildrun.cxx (compile_pass): Add -Wno-unused to CFLAGS because
	usually a module doesn't use every function in the runtime.

2005-07-26  Martin Hunt  <hunt@redhat.com>

	* Makefile.am (stpd_LDFLAGS): Set rpath correclty because otherwise
	automake doesn't seem to get it right when binaries are in libexec
	subdirs.
	(AM_CPPFLAGS): revert.
	* systemtap.spec.in (LDFLAGS): Set libexecdir here instead.

2005-07-26  Frank Ch. Eigler  <fche@redhat.com>

	Support %{ embedded-c %}
	* staptree.h (embeddedcode): New statement subtype.  Stub support in
	visitors.
	* staptree.cxx: Ditto.
	* parse.cxx: Parse %{ / %}.  Accept "_" as identifier leading char.
	(parse_probe): Simplify calling convention.
	* elaborate.h: Store embedded code.
	* elaborate.cxx: Pass it.
	* translate.cxx: Transcribe it.  Return some dropped module init/exit
	code.
	* Makefile.am: Add buildok/buildko tests.
	* Makefile.in: Regenerated.
	* main.cxx: Return EXIT_SUCCESS/FAILURE even for weird rc.
	* testsuite/parseok/nine.stp: Test _identifiers.
	* testsuite/transko/*.stp: Tweak to force -p3 rather than -p2 errors.
	* testsuite/semok/transko.stp: ... and keep it that way in the future.
	* testsuite/parse*/*: Some new tests for %{ %}.
	* testsuite/build*/*: New tests for -p4.

2005-07-26  Martin Hunt  <hunt@redhat.com>

	* Makefile.am (AM_CPPFLAGS): Set PKGLIBDIR correctly.

2005-07-26  Martin Hunt  <hunt@redhat.com>

	* systemtap.spec.in: Stpd goes in libexec/systemtap.
	* Makefile.am (libexecdir): Set to libexecdir/systemtap.
	* aclocal.m4, Makefile.in: Regenerated

2005-07-25  Roland McGrath  <roland@redhat.com>

	* configure.ac: Don't define PKGLIBDIR and PKGDATADIR here.
	* Makefile.am (AM_CPPFLAGS): New variable, use -D here instead.
	(dist-hook): Don't remove ChangeLog files.
	(install-data-local): Don't install docs, just runtime stuff.
	(rpm, clean-local): Use make variables instead of @substitution@s.
	* configure, config.in, aclocal.m4, Makefile.in: Regenerated

2005-07-22  Graydon Hoare  <graydon@redhat.com>

	* translate.cxx (itervar): New class.
	(*::visit_foreach_loop): Implement.
	Various bug fixes.
	* staptree.cxx (deep_copy_visitor::*): Copy tok fields.
	* elaborate.cxx (lvalue_aware_traversing_visitor):
	(mutated_map_collector):
	(no_map_mutation_during_iteration_check): New classes.
	(semantic_pass_maps): New function to check map usage.
	(semantic_pass): Call it.
	* testsuite/transok/eight.stp: Test 'foreach' loop translation.
	* testsuite/semko/{thirteen,fourteen,fifteen}.stp:
	Test prohibited forms of foreach loops.

2005-07-21  Martin Hunt  <hunt@redhat.com>

	* Makefile.am (EXTRA_DIST): Add systemtap.spec.
	(install-data-local): Install docs and probes.
	(docs): New target.
	(rpm): New target.

	* configure.ac: Set initial version to 0.1.1.
	(pkglibdir): Set to libexec.

	* Makefile.in: Regenerated.

2005-07-20  Graydon Hoare  <graydon@redhat.com>

	* elaborate.{cxx,h} (find_array): Remove.
	(find_scalar): Rename to find_var, add array support.
	* staptree.{cxx,h} (vardecl::compatible_arity): New method.
	* translate.cxx: Refactor, add array read/write support.
	* testsuite/transok/three.stp: Uncomment array uses.
	* testsuite/transok/seven.stp: New test of array r/w.

2005-07-20  Frank Ch. Eigler  <fche@redhat.com>

	* tapsets.cxx (*::emit_[de]registrations): Add logic for probe
	lifecycle control (session_state).
	* translate.cxx (emit_common_header,emit_module_{init,exit}): Ditto.
	(visit_*): Use per-context errorcount.

2005-07-19  Frank Ch. Eigler  <fche@redhat.com>

	* Makefile.am (dist-hook): Complete the resulting tarball.
	* Makefile.in: Regenerated.

2005-07-19  Frank Ch. Eigler  <fche@redhat.com>

	* translate.cxx (emit_module_init/exit, translate_pass): Conform
	to newer runtime startup/shutdown hooks.

2005-07-15  Frank Ch. Eigler  <fche@redhat.com>

	* Makefile.am (install-data-local): Correct typo.
	* buildrun.cxx (compile_pass): Ditto.
	* main.cxx (main): Print errors if passes 4 or 5 fail.

2005-07-14  Frank Ch. Eigler  <fche@redhat.com>

	* buildrun.cxx (compile_pass, run_pass): Get closer to a working
	test_mode.
	* translate.cxx (emit_module_init, emit_common_header): Ditto.
	(translate_pass): Ditto.

2005-07-14  Frank Ch. Eigler  <fche@redhat.com>

	* Makefile.am (stpd): Install in $pkglibdir.
	(runtime): Copy to $pkgdatadir.
	* configure.ac: Pass along pkgdatadir and pkglibdir.
	* main.cxx: Default runtime_path from pkgdatadir.
	* buildrun.cxx (run_pass): Correct stpd directory.
	* Makefile.in, configure, config.in: Regenerated.

2005-07-12  Graydon Hoare  <graydon@redhat.com>

	* elaborate.cxx
	(semantic_pass_symbols): Only enter body if non-null.
	(semantic_pass_types): Likewise.
	(semantic_pass): Pass session to register_standard_tapsets.
	* translate.cxx
	(builtin_collector): New struct.
	(hookup_builtins): New function.
	(translate_pass): Only translate functions with bodies.
	(c_unparser::emit_common_header): Likewise, and call hookup_builtins.
	* tapsets.hh (builtin_function): New class.
	(register_standard_tapsets): Change parameter to session.
	* tapsets.cc (bultin_function::*): Implement class.
	(register_standard_tapsets): Register printk, log, warn.
	* testsuite/transok/six.stp: New test.

2005-07-12  Frank Ch. Eigler  <fche@redhat.com>

	* buildrun.cxx (compile_pass): Make non-verbose mode quieter.
	(run_pass): Spawn stpd for dirty work.
	* Makefile.am: Also build stpd into libexecdir.
	* configure.ac: Pass LIBEXECDIR.
	* Makefile.in, configure, config.in: Regenerated.
	* AUTHORS: Update.

2005-07-11  Graydon Hoare  <graydon@redhat.com>

	* staptree.cxx (require): Generally handle null pointers in src.
	(deep_copy_visitor::visit_if_statement): Revert fche's change.

2005-07-11  Frank Ch. Eigler  <fche@redhat.com>

	* parse.cxx (parse_literal): Compile cleanly on 64-bit host.
	* staptree.cxx (deep_copy_visitor::visit_if_statement): Don't
	freak on a null if_statement.elseblock.

2005-07-07  Graydon Hoare  <graydon@redhat.com>

	* staptree.{h,cxx} (deep_copy_visitor): New visitor.
	* elaborate.cxx
	(derived_probe::derived_probe):
	(alias_expansion_builder::build): Use it.
	* testsuite/semok/fifteen.stp: New test which relies on deep copy.

2005-07-07  Frank Ch. Eigler  <fche@redhat.com>

	* Makefile.am (dist): Package up the source tree, including
	testsuite and runtime.
	* main.cxx: Use clog instead of cerr for logging messages.
	* buildrun.cxx: Ditto.
	(compile_pass): Add -Iruntime/user for test mode.
	* translate.cxx (*): Commonalize test/real mode output.
	* Makefile.in: Regenerated.

2005-07-05  Graydon Hoare  <graydon@redhat.com>

	* elaborate.{h,cxx}: Revert previous changes.
	* tapsets.{h,cxx}: Adapt to verbose as a member of session.
	* elaborate.cxx (alias_expansion_builder::build): Avoid copying
	locals between alias definition and use.
	* testsuite/semok/{twelve,thirteen,fourteen}.stp: New tests.
	* staptree.cxx (probe_alias::printsig): Print equals sign.

2005-07-05  Frank Ch. Eigler  <fche@redhat.com>

	* elaborate.h (systemtap_session): Add more command-line arguments.
	* staptree.h (verbose): Bad global, no donut.
	* elaborate.cxx: Temporarily disable verbose variable access.
	* main.cxx: Support more arguments, build/run passes.  Revamp
	temporary file generation and partial-pass output generation.
	* tapsets.cxx, translate.cxx: Emit just enough extra punctuation
	and fluff to make generated probe pass -Werror.
	* buildrun.cxx, buildrun.h: New files for passes 4/5.  Partial
	support for build pass, nothing on probe execution yet.
	* testsuite/transok/*.stp: Force just -p3, now that -p4/5 exist.
	* Makefile.am, Makefile.in: Corresponding changes.

2005-07-04  Graydon Hoare  <graydon@redhat.com>

	* elaborate.h (symresolution_info::current_derived_probe): New field.
	(symresolution_info::current_probe): Change type.
	* elaborate.cxx (semantic_pass_symbols): Add passes for resolving
	locals in pre-derivation base probes and pre-expansion aliases.
	(symresolution_info::visit_symbol):
	(symresolution_info::find_scalar): Update to match new field.

2005-06-27  Graydon Hoare  <graydon@redhat.com>

	* staptree.{h,cxx} (probe_alias): New structure.
	* parse.{h,cxx} (parser::parse): Parse probes or probe aliases.
	(parser::parse_probe): Likewise.
	* tapsets.{h,cxx}:
	(derived_probe_builder):
	(match_key):
	(match_node):
	(alias_derived_probe): Move from here,
	* elaborate.{h,cxx}: to here.
	* elaborate.h (systemtap_session::pattern_root): New member.
	(register_library_aliases): New function.
	* tapsets.cxx: Build one dwarf_derived_probe per target address.

2005-06-23  Graydon Hoare  <graydon@redhat.com>

	* tapsets.cxx
	(probe_type): New enum.
	(probe_spec): New struct.
	(dwarf_derived_probe): Reorganize a bit, interpret .return.
	(query_statement): Translate addresses back to module space.
	(probe_entry_function_name):
	(probe_entry_struct_kprobe_name):
	(foreach_dwarf_probe_entry):
	(declare_dwarf_kernel_entry):
	(deregister_dwarf_kernel_entry):
	(register_dwarf_kernel_entry):
	(register_dwarf_module):
	(declare_dwarf_module_entry):
	(deregister_dwarf_module_entry):
	(register_dwarf_module_entry): New functions.
	(dwarf_derived_probes::emit_probe_entries):
	(dwarf_derived_probes::emit_registrations):
	(dwarf_derived_probes::emit_deregistrations): Implement.

2005-06-21  Frank Ch. Eigler  <fche@redhat.com>

	* config.in, configure: Regenerated.
	* tapsets.cxx: Make dwarf code conditional on new elfutils header.

2005-06-20  Graydon Hoare  <graydon@redhat.com>

	* configure.ac: Scan for libdwfl.
	* staptree.h (verbose): New global.
	* main.cxx (usage, main): Implement -v option.
	* tapsets.cxx (dwflpp): New struct.
	(query_statement): New function.
	(query_function): New function.
	(query_cu): New function.
	(query_module): New function.
	(dwarf_derived_probe): Implement primary forms.

2005-06-14  Graydon Hoare  <graydon@redhat.com>

	* tapsets.h: New file.
	(derived_probe_builder): Callback for making derived probes.
	(match_key): Component of pattern-matching tree.
	(match_node): Other component of pattern-matching tree.
	* tapsets.cxx: Add pattern-matching system for probes.
	(alias_derived_probe): Skeleton for alias probes.
	(dwarf_derived_probe): Skeleton for dwarf probes.
	(register_standard_tapsets): Registry for standard tapsets.

2005-06-13  Frank Ch. Eigler  <fche@redhat.com>

	Start separating out translator-side probe point recognition.
	* tapsets.cxx: New file.
	(be_derived_probe): Support for begin/end probes.
	(derive_probe): Ditto.  Reject anything unrecognized.
	* translator.cxx: Move out old code.
	* Makefile.am: Add new source file.
	* testsuite/semok/*: Switch to begin/end probes only.

2005-06-08  Frank Ch. Eigler  <fche@redhat.com>

	systemtap/916
	Implement all basic scalar operators, including modify-assignment.
	* parse.cxx (lexer): Allow multi-character lookahead in order to
	scan 1/2/3-character operators.
	(parse_boolean_or/and/xor/shift): New routines.
	* translate.cxx (visit_assignment, visit_binary_expression,
	visit_*_crement): Generally rewrote.
	(visit_*): Added more parentheses in output.
	(emit_module_init): Initialize globals.
	* staptree.h, elaborate.cxx, elaborate.h: Remove exponentiation.
	* main.cxx (main): Add an end-of-line to output file.
	* testsuite/*: Several new tests.

2005-06-05  Frank Ch. Eigler  <fche@elastic.org>

	Implement for/next/continue/break/while statements.
	* staptree.h: Declare new 0-arity statement types.  Tweak for_loop.
	* parse.cxx: Parse them all.
	* translate.cxx (c_unparser): Maintain break/continue label stack.
	(visit_for_loop, *_statement): New implementations.
	* elaborate.*, staptree.cxx: Mechanical changes.
	* testsuite/parseok/ten.stp, semko/twelve.stp, transko/two.stp,
	transok/five.stp: New tests.

2005-06-03  Frank Ch. Eigler  <fche@elastic.org>

	* elaborate.cxx (find_*): Remove arity checks from here ...
	* staptree.cxx (set_arity): Put arity match assertion here.
	* testsuite/semko/{six,nine}.stp: Confirm logic.
	* testsuite/transko/one.stp: First translation-time ko test.

2005-06-03  Frank Ch. Eigler  <fche@redhat.com>

	* TODO: Removed entries already represented in bugzilla.
	* elaborate.cxx: Rewrite type inference for several operators.
	* main.cxx (main): For -p2 runs, print types of function/probe locals.
	* parse.cxx (scan): Identify more two-character operators.
	(parse_comparison): Support the whole suite.
	* translate.cxx (visit_unary_expression, logical_or_expr,
	logical_and_expr, comparison,ternary_expression): New support.
	* testsuite/parseok/semok.stp: Clever new test.
	* testsuite/transok/four.stp: New test.
	* testsuite/*: Some tweaked tests for syntax changes.

2005-06-03  Frank Ch. Eigler  <fche@redhat.com>

	* parse.cxx (scan): Support C and C++ comment styles.
	* testsuite/parseok/four.stp: Test them some ...
	* testsuite/parseko/nine.stp: ... and some more.

2005-06-02  Frank Ch. Eigler  <fche@redhat.com>

	* translate.cxx (visit_concatenation, visit_binary_expression):
	New basic implementation.
	(*): Reduce emitted whitespace and remove `# LINE "FILE"' lines.

2005-06-02  Frank Ch. Eigler  <fche@redhat.com>

	Parse foreach construct.  Added fuller copyright notices throughout.
	* staptree.h (foreach_loop): New tree node type.
	* staptree.cxx: Print it, visit it, love it, leave it.
	* parse.cxx: Parse it.
	(parse_stmt_block): Don't require ";" separators between statements.
	(parse_array_in): Use [] as index group operator instead of ().
	* elaborate.cxx (visit_foreach_loop): New code.
	* translate.cxx: Slightly tighten errorcount/actioncount handling.
	* main.cxx: Accept "-" as script file name standing for stdin.
	(visit_arrayindex): Switch to simpler set_arity call.
	* configure.ac: Generate DATE macro.
	* Makefile.in, configure, config.in: Regenerated.
	* testsuite/*: New/updated tests for syntax changes, foreach ().

2005-05-30  Frank Ch. Eigler  <fche@redhat.com>

	More fully parse & elaborate "expr in array" construct.
	* staptree.h (array_in): Make this unary.  Update .cxx to match.
	* parse.cxx (parse_array_in): Rewrite.
	(parse_symbol_plain): Removed.  Update .h to match.
	* elaborate.cxx (typeresolution_info::visit_array_in): New function.
	(find_array): Tentatively, accept arity=0.
	* translate.cxx (c_unparser::c_assign): New functions to eliminate
	much ugly duplication.  Use throughout.
	(visit_symbol): Correct function formal argument search.
	(c_tmpcounter*::visit): Add missing recursion in several functions.
	* testsuite/*: Add new tests for array-in construct.  Add the
	first "transok" test.
	* Makefile.am: Add transok tests.
	* Makefile.in: Regenerated.

2005-05-26  Frank Ch. Eigler  <fche@redhat.com>

	* translate.cxx: Traverse trees just for common-header generation,
	to emit explicit temp variables into context.  Switch to explicit
	"frame" pointer in generated function/probe bodies.  Initialize
	locals in function bodies.  Rename "test_unparser" to "c_unparser"
	throughout.

2005-05-24  Frank Ch. Eigler  <fche@redhat.com>

	* elaborate.cxx (find_array): Support automagic tapset globals.
	* testsuite/semok/nine.stp: Test it.
	* staptree.cxx (stapfile print): List globals.

2005-05-24  Frank Ch. Eigler  <fche@redhat.com>

	* testsuite/semlib/*: New tapset library chunks for "-I" testing.
	* testsuite/semok/eight.stp, nine.stp: New tests.

2005-05-22  Frank Ch. Eigler  <fche@elastic.org>

	* Makefile.am (gcov): New target to generate test-coverage data from
	a testsuite run.
	* Makefile.in: Regenerated.

2005-05-20  Frank Ch. Eigler  <fche@redhat.com>

	Many changes throughout.  Partial sketch of translation output.
	* elaborate.*: Elaboration pass.
	* translate.*: Translation pass.
	* staptree.*: Simplified for visitor concept.
	* main.cxx: Translator mainline.
	* *test.cxx: Removed.
	* testsuite/*: Some new tests, some changed for newer syntax.

2005-05-05  Frank Ch. Eigler  <fche@redhat.com>

	* parse.cxx (parse): Add helper methods.
	(lexer::scan, parse_assignment): Parse "<<<" operator.  Fix assignment
	associativity.
	(parse_symbol): Permit function with empty arg list.
	(parse_global, parse_statement, parse_functiondecl): Expect
	unconsumed leading keyword.
	(parse_global): Don't use ";" termination.
	* parse.h: Corresponding changes.
	* staptree.cxx (binary_expression::resolve_types): Fix <<<
	type inference.
	(translator_output): Improve pretty-printing.
	(*): Add general visitors to statement/expression types.
	* staptree.h: Corresponding changes.  Tweak symresolution_info fields.
	Add semantic_error class.
	* semtest.cxx: Adapt to this.
	* testsuite/parseok/two.stp, semok/*.stp: Adapt to syntax changes.

2005-03-15  Frank Ch. Eigler  <fche@redhat.com>

	* semtest.cxx: Print probe signatures properly.
	* staptree.cxx (probe::printsig): New function.

2005-03-15  Frank Ch. Eigler  <fche@redhat.com>

	* TODO: New file.  Include some probe-point-provider syntax examples.
	* parse.cxx (lexer::scan, parser::parse_literal): Support hex, octal
	numbers via strtol.
	(parse_probe, parse_probe_point): Modify for dotted syntax.
	* staptree.cxx: Ditto.
	* parsetest.cxx, semtest.cxx: Print parse/sem results even if
	.stp files were given on command line.
	* parse.h, staptree.h: Rename probe_point_spec -> probe_point.
	* runtest.sh: New test-runner front-end script.
	* Makefile.am: Use it for TESTS_ENVIRONMENT.
	* testsuite/*: Update probe point syntax.  Add a bunch of new tests.

2005-03-04  Frank Ch. Eigler  <fche@redhat.com>

	* parse.cxx (scan): Support '$' characters in identifiers.
	(parse_symbol): Support thread-> / process-> shorthand.
	* staptree.cxx (symresolution_info::find): Split up into
	find_scalar, find_array, find_function.
	(resolve_symbols): Call the above for symbol/arrayindex/functioncall.
	(find_scalar): Add stub support for synthetic builtin variables.
	* staptree.h: Corresponding changes.
	* testsuite/*: Some new tests.

2005-03-03  Frank Ch. Eigler  <fche@redhat.com>

	* parse.cxx (parse_assignment): Assert lvalueness of left
	operand.
	* staptree.h (expression): Add is_lvalue member.
	* staptree.cxx (functioncall::resolve_types): Don't crash on
	formal-vs-actual argument count mismatch.
	(*): Add some is_lvalue stub functions.
	* testsuite/*: Some new tests.

2005-03-01  Frank Ch. Eigler  <fche@redhat.com>

	* parse.cxx: Implement left-associativity for several types of
	operators.  Add some more statement types.  Parse functions.
	Be able to print tokens.  Simplify error generating functions.
	Save tokens in all parse tree nodes.
	* parse.h: Corresponding changes.
	* staptree.cxx: Move tree-printing functions here.  Add many
	new functions for symbol and type resolution.
	* staptree.h: Corresponding changes.
	* semtest.cxx: New semantic analysis pass & test driver.
	* testsuite/sem*/*: New tests.
	* parsetest.cxx: Separated parse test driver.
	* testsuite/parse*/*: Adapt tests to parsetest driver.
	* Makefile.am: Build semtest.  Run its tests.
	* Makefile.in: Regenerated.

2005-02-11  Frank Ch. Eigler  <fche@redhat.com>

	* parse.cxx, parse.h: New files: parser.
	* staptree.h: New file: semantic object declarations.
	* staptree.cxx: New dummy driver file.<|MERGE_RESOLUTION|>--- conflicted
+++ resolved
@@ -1,4 +1,3 @@
-<<<<<<< HEAD
 2008-08-29  Dave Brolley  <brolley@redhat.com>
 
 	* stap-server.8.in: New man page.
@@ -6,7 +5,7 @@
 	* configure.ac (AC_CONFIG_FILE): Add stap-server.8.
 	* Makefile.in: Regenerated.
 	* configure: Regenerated.
-=======
+
 2008-08-29  Stan Cox  <scox@redhat.com>
 
 	* elaborate.cxx (add_global_var_display): Repopulate symbol/type info.
@@ -27,7 +26,6 @@
 
 	* elaborate.cxx (add_global_var_display): Render array indexes
 	in [key,key,key] vs. [key][key][key] form.
->>>>>>> 8d142c01
 
 2008-08-27  Stan Cox  <scox@redhat.com>
 
