<<<<<<< HEAD
2008-04-09  Martin Hunt  <hunt@dragon>

	* buildrun.cxx (run_pass): Remove unused "-d" option
	passed to staprun.

	* translate.cxx (emit_symbol_data): When available,
	grab symbols from debuginfo instead of /proc/kallsyms.
=======
2008-04-11  David Smith  <dsmith@redhat.com>

	* elaborate.h (struct derived_probe_group): Added
	emit_module_header virtual function.
	* translate.cxx (c_unparser::emit_common_header): Calls each probe
	group's emit_module_header function.
	(translate_pass): Moved inclusion of linux/marker.h to
	mark_derived_probe_group::emit_module_header().
	* tapsets.cxx (struct be_derived_probe_group): Added empty
	emit_module_header function.
	(struct timer_derived_probe_group): Ditto.
	(struct profile_derived_probe_group): Ditto.
	(struct procfs_derived_probe_group): Ditto.
	(struct hrtimer_derived_probe_group): Ditto.
	(struct perfmon_derived_probe_group): Ditto.
	(dwarf_derived_probe_group::emit_module_header): Moved kprobes
	kernel check from emit_module_decls() to here.
	(uprobe_derived_probe_group::emit_module_header): Moved uprobe
	kernel check from emit_module_decls() to here.
	(uprobe_derived_probe_group::emit_module_decls): Moved uprobe
	kernel check to emit_module_header().
	(mark_derived_probe_group::emit_module_header): Moved marker
	kernel check from emit_module_decls and translate_pass() to here.
	(uprobe_derived_probe_group::emit_module_decls): Moved marker
	kernel check to emit_module_header().

2008-04-10  Frank Ch. Eigler  <fche@elastic.org>

	PR 2949.
	* session.h (listing_mode): New field.
	* main.cxx (main): Test it.  Enjoy it.
	(printscript): Do it.
	(usage): Document it.
	* stap.1.in, stapex.5.in: Ditto.
	* elaborate.cxx (print_error): Disable error messages in listing mode.

2008-04-10  Frank Ch. Eigler  <fche@elastic.org>

	PR 6393 cont'd.
	* Makefile.am: Also copy RadeonHD.am fragment to force
	git_version.h regeneration at every make, and also special
	tagging for "make dist".  Thanks <ndim>.

2008-04-10  Frank Ch. Eigler  <fche@elastic.org>

	PR 6393.
	* git_version.sh: New file, copied from radeonhd.
	* configure.ac: No longer generate $builddir/SNAPSHOT.
	* Makefile.am: Generate $builddir/git_version.h.
	(EXTRA_DIST): Add git_version.h and git_version.sh.
	* main.cxx (version): Print generated GIT_MESSAGE therefrom.
	* Makefile.in, configure: Regenerated.

2008-04-09  David Smith  <dsmith@redhat.com>

	* .gitignore: Added more files to ignore.

2008-04-04  Masami Hiramatsu <mhiramat@redhat.com>

	PR 6028
	* translate.cxx (c_unparser::emit_common_header): Add unwaddr for
	caching unwound address.
	* tapsets.cxx (common_probe_entryfn_prologue): Clear unwaddr.

2008-04-01  Frank Ch. Eigler  <fche@elastic.org>

	* safety/*: Removed subdirectory containing abandoned experiment.
>>>>>>> 48899faa

2008-03-31  Frank Ch. Eigler  <fche@elastic.org>

	* configure.ac: Bump version to 0.7.
	* configure: Regenerated.

2008-03-27  Frank Ch. Eigler  <fche@elastic.org>

	* tapsets.cxx (common_probe_entryfn_prologue): Clear last_stmt.

2008-03-26  Frank Ch. Eigler  <fche@elastic.org>

	* translate.cxx (emit_function): Set context last_stmt, in case
	an error occurs during the function.

2008-03-25  Frank Ch. Eigler  <fche@elastic.org>

	* stap.1.in: Clarify utility of epilogue type probe aliases.

2008-03-21  Eugene Teo  <eugeneteo@kernel.sg>

	PR 5528
	* tapset/conversions.stp (user_string_n, user_string_n2,
	user_string_n_warn, user_string_n_quoted, user_short, user_short_warn,
	user_int, user_int_warn, user_long, user_long_warn, user_char,
	user_char_warn): New user_* functions.
	* stapfuncs.5.in: Documented the new functions.
	* testsuite/systemtap.stress/conversions.stp: Test new functions.
	* testsuite/buildok/conversions.stp: Test new functions.
	* testsuite/buildok/conversions-embedded.stp: Test new functions.

2008-03-20  Frank Ch. Eigler  <fche@elastic.org>

	PR 5975.
	* tapsets.cxx (*): Added a few (void) expressions for asserts that
	may be compiled out.

2008-03-14  Masami Hiramatsu <mhiramat@redhat.com>

	PR 3542
	* buildrun.cxx (compile_pass): Add an autoconf to check the kernel
	supports batch unregistration.
	* tapsets.cxx (dwarf_derived_probe_group::emit_module_decls): Add an
	array of probe pointers for batch unregistration.
	* tapsets.cxx (dwarf_derived_probe_group::emit_module_exit): Use
	unregister_k(ret)probes if it is supported.

2008-03-13  Frank Ch. Eigler  <fche@elastic.org>

	PR 5928.
	* buildrun.cxx (compile_pass): Use EXTRA_CFLAGS for autoconf'd values
	instead of CFLAGS_<module>.o.

2008-03-12  Frank Ch. Eigler  <fche@elastic.org>

	* configure.ac, systemtap.spec.in: Bumped version to 0.6.2.
	* configure: Regenerated.

2008-03-12  Dave Brolley  <brolley@redhat.com>

	PR5897
	* staptree.cxx (probe::printsig): If this probe was derived from an alias,
	call the printsig method of the alias.

2008-03-10  Dave Brolley  <brolley@redhat.com>

	PR5189
	* translate.cxx (probe_or_function_needs_deref_fault_handler): New member of
	c_unparser.
	(c_unparser::emit_function): Initialize probe_or_function_needs_deref_fault_handler.
	Check it after the body is visited and generate a deref fault handler if necessary.
	(c_unparser::emit_probe): Likewise.
	(c_unparser::visit_print_format): Correct the compoenent type for an overridden string
	literal.  Generate code to check that pointer arguments to %m can be dereferenced.
	Generate casts for printf arguments as necessary.
	* elaborate.cxx (typeresolution_info::visit_print_format): Desired type for conv_memory
	is pe_long.

2008-03-06  Frank Ch. Eigler  <fche@elastic.org>

	* Makefile.am (AM_CXXFLAGS, AM_CFLAGS): Remove -Werror.
	* Makefile.in, doc/Makefile.in: Regenerated.

2008-03-03  Frank Ch. Eigler  <fche@elastic.org>

	PR5516
	* elaborate.cxx (symbol_fetcher, dead_assignment_remover):
	Support unresolved $target lvalues.  Propagate pretty error
	messages.
	* staptree.cxx (varuse_collecting_visitor target_symbol): Ditto.
	* staptree.h: Corresponding decl.

	* loc2c.c: c_translate_pointer_store: New function.
	* loc2c.h: Corresponding decl.
	* tapsets.cxx (dwflpp::translate_final_fetch_or_store): Call it
	for $target pointer assignments.

2008-02-29  Will Cohen  <wcohen@redhat.com>

	* main.cxx (handle_interrupts): Make compatible with GCC 4.3.

2008-02-28  Frank Ch. Eigler  <fche@elastic.org>

	PR5045
	* session.h (pending_interrupts): New global.
	* main.cxx (handle_interrupts): New fn to handle SIGINT* etc.
	* elaborate.cxx, translate.cxx, tapsets.cxx, main.cxx (*): Insert
	pending_interrupts escape hatches inside potentially timetaking loops.
	* buildrun.cxx: Don't deal with signals.

2008-02-27  Frank Ch. Eigler  <fche@elastic.org>

	PR5697
	* configure.ac (enable-docs): Implement.
	* systemtap.spec.in: Add optional docs build/install/prereqs.
	* Makefile.am (SUBDIRS): Add doc.
	* Makefile.in, configure: Regenerated.

2008-02-27  Dave Brolley  <brolley@redhat.com>

	PR5189
	* staptree.h (print_format::conv_memory): New enumerator.
	(print_format::width_type): New enumeration.
	(print_format::precision_type): New enumeration.
	(format_component::widthtype): New member.
	(format_component::prectype): New member.
	(format_component::is_empty): Test widthtype and prectype.
	(format_component::clear): Clear widthtype and prectype.
	* staptree.cxx (print_format::components_to_string): Handle dynamic width and precision.
	Handle conv_memory.
	(print_format::string_to_components): Parse dynamic width and precision specifiers.
	Set widthtype and prectype. Parse %m format specifier.
	* elaborate.h (typeresolution_info::check_arg_type): New method.
	* elaborate.cxx (typeresolution_info::visit_print_format): Account for dynamic width
	and precision when computing the expected number of arguments. Check the types of
	arguments for dynamic width and precision. Use check_arg_type to check the types of
	all arguments. Handle print_format::conv_memory.
	(typeresolution_info::check_arg_type): New method.
	* NEWS: Describe the enhancements above.

2008-02-27  David Smith  <dsmith@redhat.com>

	PR5729
	* systemtap.spec.in: Adds examples to the testsuite rpm so that
	systemtap.samples/examples.exp works correctly.

2008-02-26  Dave Brolley  <brolley@redhat.com>

	PR5018
	* staprun.8.in: Escape dashes ('-') as appropriate.

2008-02-26  Srinivasa DS   <srinivasa@in.ibm.com>
	PR5772
	* tapset/syscall2.stp: Modify wait4,waitid argument list
	for kernel > 2.6.24.

2008-02-25  Frank Ch. Eigler  <fche@elastic.org>

	PR5792.
	* parse.cxx (eval_pp_conditional): Support wildcards in 
	%( kernel_v/kernel_vr/arch ==/!= "*foo?" %) operands.
	* NEWS, stap.1.in: Document this.

2008-02-22  Frank Ch. Eigler  <fche@elastic.org>

	PR5787, PR2608, .statement()
	* tapsets.cxx (query_dwarf_func): Process .statement(NUM) probes too.
	(query_cu): Ditto.
	(query_func_info): Bypass prologue searching for .statement() probes.
	(query_cu): Ditto.

	(build_blacklist): Remove unsightly empty first alternative in
	"^(|foo)$" regexps.  Show them for -vvv.

	* buildrun.cxx (compile_pass): Don't turn on "gcc -Q" on until -vvvv.

2008-02-20  David Smith  <dsmith@redhat.com>

	* tapsets.cxx (struct mark_derived_probe): Renamed 'probe_sig' to
	'probe_format'.
	(mark_derived_probe::mark_derived_probe): Added new "format" probe
	point component.
	(mark_derived_probe::parse_probe_format): Renamed from
	'mark_derived_probe::parse_probe_sig'.
	(struct mark_builder): Added typedefs.  Converted mark_cache from
	a map to a multimap to handle markers with the same name but
	different formats.
	(mark_builder::build): Added new 'format' probe parameter.
	(register_standard_tapsets): Added new 'format' marker probe
	optional parameter.
	* stapprobes.5.in (parts): Documented new "format" probe
	component. 

2008-02-19  Roland McGrath  <roland@redhat.com>

	* tapsets.cxx (query_module): Use dwfl_module_getdwarf rather
	than dwfl_module_getelf for e_machine check.
	(dwarf_query::get_blacklist_section): Likewise for section search.
	Ignore non-SHF_ALLOC sections.

2008-02-19  Frank Ch. Eigler  <fche@elastic.org>

	* tapsets.cxx (query_module): Tweak elf-machine checking to
	better represent elfutils idioms.

2008-02-19  Frank Ch. Eigler  <fche@elastic.org>

	PR 5766.
	* tapsets.cxx (build_blacklist): Switch (back) to regexp-based
	blacklist construction ...
	(blacklist_p): ... and querying.

2008-02-19  David Smith  <dsmith@redhat.com>

	PR 5672.
	* tapsets.cxx (mark_derived_probe): Call probe_point copy ctor to
	shallow-copy incoming base probe location before
	recomputing/overwriting it.

2008-02-18  Frank Ch. Eigler  <fche@elastic.org>

	* NEWS, stapprobes.5.in: Document basic (non-symbolic prototype)
	user-space probe points.

2008-02-15  Frank Ch. Eigler  <fche@elastic.org>

	* tapsets.cxx (function_name_last_match): New function.
	(query_dwarf_func): Call it to stop unnecessary further iteration.

2008-02-13  Frank Ch. Eigler  <fche@elastic.org>

	PR 5759
	* tapsets.cxx (build_blacklist): Add some CONFIG_PREEMPT-related
	functions.

2008-02-13  Dave Brolley  <brolley@redhat.com>

	PR5609
	* staptree.h (probe::collect_derivation_chain): Now takes vector<probe*>.
	(probe::get_alias): New virtual method.
	* elaborate.h (derived_probe::collect_derivation_chain): Now takes vector<probe*>.
	* staptree.cxx (probe::collect_derivation_chain): Now takes vector<probe*>. Don't
	cast 'this' to (derived_probe*).
	* elaborate.cxx (derived_probe::collect_derivation_chain): Now takes vector<probe*>.
	(alias_derived_probe::get_alias): New virtual method.
	(alias_derived_probe::alias): New member.
	(alias_expansion_builder::build): Call checkForRecursiveExpansion and emit a
	diagnostic if recursion is detected. Pass alias to constructor of
	alias_derived_probe.
	(alias_expansion_builder::checkForRecursiveExpansion): New method.
	* coveragedb.cxx: Pass vector<probe*> on all calls to collect_derivation_chain.

2008-02-12  Frank Ch. Eigler  <fche@elastic.org>

	PR 4393
	* tapsets.cxx (emit_address): Support relocatable kernels.
	(dwarf_derived_probe ctor): Hack around for missing USHRT_MAX.
	* elaborate.cxx (semantic_pass): Increment rc if exception caught.

2008-02-12  Martin Hunt  <hunt@redhat.com>
	PR 5757
	* tapsets.cxx, translate.cxx: Cleanup indentation a bit.

2008-02-11  Jim Keniston  <jkenisto@us.ibm.com>

	PR 5693
	* runtime/uprobes/uprobes.c: Intercept handler-destined
	signals received while we're single-stepping, and re-queue
	them afterward.
	* runtime/uprobes/uprobes.h: Ditto

2008-02-09  Frank Ch. Eigler  <fche@elastic.org>

	PR5750.
	From Eugeniy Meshcheryakov eugen@debian.org:
	* configure.ac (HAVE_LIBSQLITE3): Complete AC_DEFINE.

	* configure, INSTALL, missing, compile, depcomp, install-sh:
	autoreconf -fi'd.

2008-02-09  Frank Ch. Eigler  <fche@elastic.org>

	PR 5751.
	* configure.ac: Add -Werror to trial compilation with
	-fstack-protector-all, for hosts that don't quite support it.
	* configure: Regenerated.

2008-02-08  David Smith  <dsmith@redhat.com>

	PR 5650
	* systemtap.spec.in: Further simplification.

2008-02-07  Frank Ch. Eigler  <fche@elastic.org>

	* buildrun.cxx (run_make_cmd, compile_pass): Tweak kbuild
	parametrization to produce useful compile logs at -vv.

2008-02-04  David Smith  <dsmith@redhat.com>

	PR 4446 (partial)
	* tapsets.cxx
	(mark_var_expanding_copy_visitor::visit_target_symbol_arg): New
	function.
	(mark_var_expanding_copy_visitor::visit_target_symbol_format): New
	function.
	(mark_var_expanding_copy_visitor::visit_target_symbol): Handles
	"$arg" or "$format".
	(mark_derived_probe_group::emit_module_decls): Sets up "$format"
	data.

	PR 5650 (parital)
	* systemtap.spec.in: Moved %pre section to the systemtap-runtime
	rpm.

2008-01-30  David Smith  <dsmith@redhat.com>

	PR 5650
	* systemtap.spec.in: Simplified and explicitly specifies configure
	options.

2008-01-30  Dave Brolley  <brolley@redhat.com>

	* coveragedb.cxx (print_coverage_info): Fix typo: s.probes -> s.unused_probes
	where appropriate.
	(sql_update_unused_probes): Likewise.

2008-01-29  Frank Ch. Eigler  <fche@elastic.org>

	PR 5647
	* configure.ac (--enable-ssp): Make default on compilers that
	support it.
	* configure: Regenerated.

2008-01-28  David Smith  <dsmith@redhat.com>

	* configure.ac: Fixed a bug when "--disable-permon" was used.
	Added "--enable-crash" option.
	* configure: Regenerated.
	* Makefile.am: Improved staplog.so compile command.
	* Makefile.in: Regenerated.

	* tapsets.cxx (dwarf_derived_probe_group::emit_module_decls):
	Added 'const' to several members of stap_dwarf_probes.

	PR 5685.  From Eugeniy Meshcheryakov <eugen@debian.org>
	* configure.ac: If "--enable-sqlite" is specified, define
	HAVE_LIBSQLITE3.
	* configure: Regenerated.

2008-01-26  Frank Ch. Eigler  <fche@elastic.org>

	PR 5673.
	* tapsets.cxx (dwarf_derived_probe_group): Split stap_dwarf_probes[]
	into bss-carried kprobes structs.  Tune embedded strings for
	minimizing relocation-vs-fixed-buffer wastage.
	* tapsets.cxx (dwarf_derived_probe): Impose .maxactive() limits.

2008-01-25  Jim Keniston  <jkenisto@us.ibm.com>

	* runtime/uprobes/uprobes.c: Within a probed process, serialize
	calls to access_process_vm() when populating instructions
	slots.	Fixes an SMP bug on multithreaded apps with many
	active probepoints.
	* runtime/uprobes/uprobes.h: Ditto

2008-01-25  Frank Ch. Eigler  <fche@elastic.org>

	PR 5672.
	* staptree.cxx (probe_point copy ctor): New function.
	* staptree.h: Declare it.
	* tapsets.cxx (dwarf_derived_probe ctor): Call it to shallow-copy
	incoming base probe location before recomputing/overwriting it.

2008-01-25  David Smith  <dsmith@redhat.com>

	* configure.ac: Compressed the two perfmon options into one.
	Made other small fixes and whitespace changes.
	* configure: Regenerated.

2008-01-24  Frank Ch. Eigler  <fche@elastic.org>

	* Makefile.am: Make another $(MKDIR) call visible.
	* Makefile.in: Regenerated.

2008-01-24  David Smith  <dsmith@redhat.com>

	PR 5661 (reverted).
	* configure.ac: Removed elfutils version number check.
	* configure: Regenerated.
	* acsite.m4: Removed.
	* systemtap.spec.in: Minimum elfutils version number is no longer
	filled in by configure.

	PR 5650 (partial).
	* configure.ac: Handles sqlite optional functionality correctly.
	If enabled/disabled by the user, do the right thing.  If not
	specified by the user, use it if present.
	* configure: Regenerated.
	* systemtap.spec.in: Always specify to configure whether to use
	sqlite or not.

2008-01-24  Dave Brolley  <brolley@redhat.com>

	PR 5017.
	* staptree.cxx (<cstring>): #include it.
	(required <indexable *>): Remove 'static' from instantiation and
	move instantiation to here from...
	* staptree.h: ...here.

2008-01-23  David Smith  <dsmith@redhat.com>

	PR 5661.
	* configure.ac: Checks elfutils version number.
	* acsite.m4: New file containing macro to return elfutils version
	number.
	* configure: Regenerated.
	* systemtap.spec.in: Minimum elfutils version number is now filled
	in by configure.

2008-01-23  Dave Brolley  <brolley@redhat.com>

	PR 5613.
	* translate.cxx (var::fini): New method.
	(c_unparser::emit_module_init): Call var::fini when deregistering
	variables without indices.
	(c_unparser::emit_module_exit): Likewise.

2008-01-23  Frank Ch. Eigler  <fche@elastic.org>

	PR 2151.
	* tapsets.cxx (dwflpp::setup): Parametrize debuginfo_path.
	* stap.1.in: Document this.

2008-01-22  Jim Keniston  <jkenisto@us.ibm.com>

	* runtime/uprobes/uprobes.c: Fix from Srinivasa: Recast
	rcu_dereferences of engine->data to resync with kernel.org
	builds.

2008-01-18  Srinivasa DS <srinivasa@in.ibm.com>

	PR 5549
	* buildrun.cxx : Verify whether kernel has register rename patch
	through autoconf files.
	* runtime/(loc2c-runtime.h, procfs.c, regs.c, regs.h,
	stack-i386.c, autoconf-x86-uniregs.c, autoconf-nameidata.c) : Use
	appropriate register name at runtime, based on whether kernel has
	register rename patch or not.

2008-01-18  Jim Keniston  <jkenisto@us.ibm.com>

	* runtime/uprobes/uprobes.c: Added static copy of
	access_process_vm(), for kernels that don't export it.

2008-01-18  Frank Ch. Eigler  <fche@elastic.org>

	* configure.ac, systemtap.spec.in: Update version to 0.6.1
	* configure: Regenerated.

2008-01-17  Srinivasa DS <srinivasa@in.ibm.com>
	
	PR 5483
	* tapsets.cxx : Possible fix for making systemtap compatible with
	the elfutils-0.131

2008-01-17  Frank Ch. Eigler  <fche@elastic.org>

	PR 4935.
	Reorganize probe condition implementation.
	* elaborate.cxx (add_condition): New function.
	(derived_probe): Remove condition member.
	(derived_probe ctors): Assert non-null incoming probe/location ptrs.
	(insert_condition_statement): Remove; turn into ...
	(semantic_pass_conditions): New pass-2 subpass.
	(semantic_pass_symbols, visit_symbol, visit_functioncall, find_var):
	Detect some condition-related error cases.
	(match_key): Change type to exp_type from tok_type.  Update callers.
	(alias_expansion_builder): Propagate probe conditions.
	* staptree.cxx (probe): Remove condition field and related functions.
	* tapsets.cxx (dwarf_derived_probe ctor): Compute replacement
	wildcard-expanded probe_point preserving more of the original
	location.
	(mark_derived_probe ctor): Make similar to others - take location
	rather than condition parameters.
	* translate.cxx (emit_common_header): Tweak ordering of tmpcounter
	traversal and hashkey expression generation.
	* elaborate.h: Corresponding changes.

2008-01-17  David Smith  <dsmith@redhat.com>

	* tapsets.cxx
	(procfs_var_expanding_copy_visitor::visit_target_symbol): Print an
	error when trying to use the procfs target variable '$value' as an
	array or structure.
	(perfmon_var_expanding_copy_visitor::visit_target_symbol): Print an
	error when trying to use the perfmon target variable '$counter as
	an array or structure.

2008-01-17  Srinivasa DS  <srinivasa@in.ibm.com>

	PR 5483.
	* tapsets.cxx (emit_address): Tolerate dummy relocation entry
	added for kernel by recent elfutils.

2008-01-16  David Smith  <dsmith@redhat.com>

	PR 5608.
	* tapsets.cxx
	(mark_var_expanding_copy_visitor::visit_target_symbol): Print an
	error when trying to use a marker argument as an array or
	structure.

2008-01-16  Eugene Teo  <eteo@redhat.com>

	* stapfuncs.5.in: Document signal.stp tapset functions.

2008-01-14  Martin Hunt  <hunt@redhat.com>
	* translate.cxx (emit_module_init): Call _stp_print_kernel_info()
	to print out version information and internal memory usage stats.

2008-01-14  Martin Hunt  <hunt@redhat.com>
	* translate.cxx (emit_module_exit): When using timing, delete timing
	stats when finished.

2008-01-12  Frank Ch. Eigler  <fche@elastic.org>

	* configure.ac: Generate a build tree SNAPSHOT file from git-rev-list,
	if we suspect the source tree came from git.
	* configure: Regenerated.

2008-01-12  Frank Ch. Eigler  <fche@elastic.org>

	PR 5603.
	* configure.ac: Add "--enable-ssp" to select -fstack-protector-all
	and similar runtime checking directives.
	* configure: Regenerated.

2008-01-09  David Smith  <dsmith@redhat.com>

	* systemtap.spec.in: Since "make check" was removed
	from the rpm build step, we no longer need to require dejagnu at
	build time.

2008-01-09  Frank Ch. Eigler  <fche@elastic.org>

	* tapsets.cxx (dwflpp::setup): Improve missing kernel-debuginfo
	message.

2008-01-02  Frank Ch. Eigler  <fche@elastic.org>

	From Mark McLoughlin <markmc@redhat.com>:
	* main.cxx (main): Set/restore umask around mkdtemp().

2007-12-27  Jim Keniston  <jkenisto@us.ibm.com>

	* runtime/uprobes/uprobes_x86_64.c: Fix handling of indirect
	jmps and calls that use rip-relative addressing.  Allow probing
	of opcode 0x63.

2007-12-13  Masami Hiramatsu  <mhiramat@redhat.com>

	* stap.1.in: Document about relay buffer sharing.
	* NEWS: Document about relay buffer sharing and staplog crash extension.

2007-12-12  Wenji Huang <wenji.huang@oracle.com>

        PR 5470
        * parse.cxx (parser::parse_probe_point): Add checking pointer t.

2007-12-11  Frank Ch. Eigler  <fche@elastic.org>

	* staptree.cxx, staptree.h: More GCC 4.3 build fixes from
	Eugeniy Meshcheryakov <eugen@debian.org>.

2007-12-05  William Cohen  <wcohen@redhat.com>

	* systemtap.spec.in: Correct Source to point to location contain code.

2007-12-05  Masami Hiramatsu  <mhiramat@redhat.com>

	PR 4935
	* tapsets.cxx (dwarf_derived_probe::dwarf_derived_probe): Allow user
	to access kernel variables in the condition of probe points.
	* stapprobes.5.in : Document the conditional probe point.
	* NEWS : Ditto.

2007-12-03  Masami Hiramatsu  <mhiramat@redhat.com>

	PR 5376
	* parse.cxx (lexer::scan): Treat '*' as an alphabet if the wildcard
	flag is true.
	(parser::parse_probe_point): Call parser::next() with wildcard = true.
	(parser::scan_pp): Add wildcard flag and pass it to lexer::scan.
	(parser::next): Ditto.
	(parser::peek): Ditto.
	* parse.h : Ditto.

2007-12-01  Frank Ch. Eigler  <fche@elastic.org>

	* gen-stapmark.h, stapmark.h: Retire.

2007-11-29  David Smith  <dsmith@redhat.com>

	* tapsets.cxx (mark_derived_probe::initialize_probe_context_vars):
	Handles the case where one marker has more than one string
	argument.

2007-11-27  David Smith  <dsmith@redhat.com>

	PR 5377.
	* elaborate.cxx (match_node::find_and_build): Handle wildcards in
	probe points correctly.

2007-11-26  Frank Ch. Eigler  <fche@elastic.org>

	* elaborate.cxx (derived_probe ctor): Don't duplicate condition
	if it doesn't exist.
	* staptree.cxx (probe_point, probe ctors): Initialize to 0.

2007-11-20  Masami Hiramatsu  <mhiramat@redhat.com>

	PR 4935.
	* parse.cxx (parser::parse_probe_point): Parse "if" condition
	following probe point.
	* staptree.h (probe_point): Add "condition" field.
	(probe): Add "condition" field and "add_condition" method.
	(deep_copy_visitor): Add "deep_copy" method for the expression.
	* staptree.cxx (probe_point::probe_point): Initalize it.
	(probe::add_condition): Implement it.
	(probe::print): Output "condition" field.
	(probe::str): Ditto.
	(deep_copy_visitor::deep_copy): Implement it.
	* elaborate.h (derived_probe): Add "insert_condition_statement"
	method.
	* elaborate.cxx (derived_probe::derived_probe): Initialize "condition"
	field, and insert a condition check routine on the top of body.
	(derived_probe::insert_condition_statement): Implement it.
	(alias_expansion_builder::build): Pass the condition from the alias
	referer to new alias.
	* tapsets.cxx (be_derived_probe): Remove unused constructor.
	(dwarf_derived_probe::dwarf_derived_probe): Insert a condition check
	routine on the top of body.
	(mark_derived_probe::mark_derived_probe): Ditto.
	(mark_builder::build): Pass the base location to mark_derived_probe.


2007-11-19  Frank Ch. Eigler  <fche@elastic.org>

	PR 3887.
	* staptree.h (probe_point): Add "sufficient" field.
	* staptree.cxx: Initialize it, print it.
	* parse.cxx (parse_probe_point): Parse it.
	* elaborate.cxx (derive_probes): Implement it.
	* stapprobes.5.in: Document it.
	* NEWS: Gloat about it.

2007-11-15  David Smith  <dsmith@redhat.com>

	* tapsets.cxx (mark_derived_probe::initialize_probe_context_vars):
	Updated to work with latest LTTNG patch
	patch-2.6.24-rc2-lttng-0.10-pre23.tar.bz2.
	(mark_derived_probe_group::emit_module_decls): Ditto.
	(mark_derived_probe_group::emit_module_init): Ditto.
	(mark_derived_probe_group::emit_module_exit): Ditto.

	* translate.cxx (c_unparser::emit_common_header): Ditto.

2007-11-15  Mike Mason <mmlnx@us.ibm.com>

        * systemtap.spec.in: Removed "make check" from rpm build steps

2007-11-15  David Smith  <dsmith@redhat.com>

	* tapsets.cxx: Removed mark_query structure.
	(mark_derived_probe::mark_derived_probe): Just looks for "kernel"
	marker probes.
	(mark_builder::build_no_more): No longer kern_dw, instead clears
	the marker cache.
	(mark_builder::build): Now parses Module.markers file to find
	marker list and stores them in a cache.
	(register_standard_tapsets): Removed 'module("foo").mark("bar")'.
	All markers now go through 'kernel.mark("bar")'.

	* stapprobes.5.in (parts): Updated marker text.

2007-11-14  Jim Keniston  <jkenisto@us.ibm.com>

	PR 5324
	* main.cxx: Restored initialization of need_uprobes flag,
	mistakenly backed out in PR 5270 fix.

2007-11-14  Zhaolei  <zhaolei@cn.fujitsu.com>

	* stapfuncs.5.in (tokenize): Change NULL to blank to avoid
	misunderstanding.

2007-11-13  Jim Keniston  <jkenisto@us.ibm.com>

	PR 5270
	* main.cxx: Restored pre-10-08 version: moved uprobes build to
	buildrun.cxx.
	* buildrun.cxx: Reworked uprobes build so that the resulting
	Module.symvers can be used in building the stap-generated
	module.  If user isn't root, call verify_uprobes_uptodate()
	rather than trying (and failing) to rebuild uprobes.ko.
	* buildrun.h: uprobes_enabled() and make_uprobes() are no
	longer extern.
	* runtime/uprobes/Makefile: Added uprobes.ko target for use
	by verify_uprobes_uptodate().

2007-11-12  Martin Hunt  <hunt@redhat.com>

	* stap.1.in: Replaced references to the log() function.
	* stapex.5.in: Ditto.
	* stapfuncs.5.in: Ditto. ALso remove print and printf.  They are
	documented in stap.1.in.

2007-11-12  Martin Hunt  <hunt@redhat.com>

	* translate.cxx (visit_print_format): Strings without a format or
	formatted with "%s" or "%s\n" should be printed with calls to _stp_print().
	Call _stp_print_char() if printing a char.

	* staptree.cxx (parse_print): Check for "print_char".

	* staptree.h (struct print_format): Add print_char.
	(parse_print): Update prototype.

	* parse.cxx (parse_symbol): Set print_char bool in print_format.

2007-11-12  Martin Hunt  <hunt@redhat.com>

	* tapsets.cxx (build_blacklist): Add __raw_spin_is_locked.

2007-10-25  Josh Stone  <joshua.i.stone@intel.com>

	PR 5219
	* stap.1.in: Add a note about string literal limitations in printf
	and printd.

2007-10-22  Jim Keniston  <jkenisto@us.ibm.com>

	* runtime/uprobes/uprobes_x86_64.[ch]: Added x86_64 uprobes support

2007-10-19  Jim Keniston  <jkenisto@us.ibm.com>

	* runtime/uprobes/uprobes_ppc64.h,uprobes_s390.c: Fixed 10/16
	update to arch_validate_probed_insn() decl.

2007-10-19  Masami Hiramatsu <mhiramat@redhat.com>

	* staplog.c: Cleanup code and remove end-of-line spaces.
	(create_output_filename): Use snprintf instead of sprintf and remove
	malloc().
	(print_rchan_info): Merge into output_cpu_logs().
	(open_output_file): Use GETBUF() instead of malloc().
	(output_cpu_logs): Simplify logic and remove unused code.
	(do_staplog): Merge into cmd_staplog().
	(help_staplog): Fix typos.
	* Makefile.am (STAPLOG): Add -Wall option.
	* Makefile.in: Regenerated.

2007-10-19  Masami Hiramatsu <mhiramat@redhat.com>

	From Satoru Moriya <satoru.moriya.br@hitachi.com>:
	* staplog.c (create_output_dir): New function for creating output
	directory.
	(create_output_filename): New function for making output filename.
	(print_rchan_info): New function for displaying relay channel status.
	(open_output_file): New function for opening output file.
	(output_cpu_logs): Cleanup code and fix bugs to retrieve buffer
	data even when the last buffer is full and even if the systemtap
	uses old(non-utt) format. Add a routine for '-a' option.
	(cmd_staplog): Add '-a' option.
	(help_staplog): Ditto.

2007-10-18  Mike Mason <mmlnx@us.ibm.com>

	* stapprobes.5.in: Removed C label reference.
	Clarified source path requirements for probe
	definitions.  Fixed some vertical spacing
	issues.

2007-10-18  Mike Mason <mmlnx@us.ibm.com>

	* stapfuncs.5.in: Corrected tokenize description.
	Added task_* functions.

2007-10-16  Jim Keniston  <jkenisto@us.ibm.com>

	* runtime/uprobes/uprobes.[ch], uprobes_i386.[ch],
	uprobes_ppc64.h, uprobes_s390.h: Adjusted SLOT_IP and
	arch_validate_probed_insn to accept task pointer (needed by
	x86_64); added uprobe_probept_arch_info and uprobe_task_arch_info
	(ditto).
	* runtime/uprobes/uprobes_i386.c: Fixed a couple of glitches
	discovered when porting to x86_64

2007-10-15  Roland McGrath  <roland@redhat.com>

	PR 5101
	* loc2c.c (struct location): Replace regno union member with struct
	member reg, fields regno and offset.
	(translate): Update uses.
	(emit_base_fetch, emit_base_store, emit_loc_register): Likewise.
	Fail if reg.offset is not zero.
	(location_relative): Handle DW_OP_plus_uconst relative to loc_register.
	(c_translate_array): Handle array index into loc_register.

2007-10-15  David Smith  <dsmith@redhat.com>

	* tapsets.cxx (mark_query::handle_query_module): Checks for marker
	to be in the proper section.
	(mark_derived_probe_group::emit_module_decls): Updated emitted
	marker C code for 10/2/2007 markers patch.  Fixes PR 5178.

	From David Wilder <dwilder@us.ibm.com>
	* tapsets.cxx (mark_query::handle_query_module): Updated to handle
	64-bit platforms correctly.

2007-10-15  Zhaolei  <zhaolei@cn.fujitsu.com>

	From Cai Fei <caifei@cn.fujitsu.com>
	* conversions.stp: Add a function kernel_string_n for copy
	non-0-terminated string with fixed length from kernel space at
	given address.
	* stapfuncs.5.in: Add kernel_string_n.
	* nfsd.stp: Using kernel_string_n to copy non-0-terminated string
	with fixed length from kernel space at given address.
	* nfs_proc.stp: Ditto.

2007-10-12  David Smith  <dsmith@redhat.com>

	* tapsets.cxx (dwflpp::setup): Added 'debuginfo_needed' parameter
	to not error if no debuginfo present.
	(hex_dump): New function.
	(mark_query::handle_query_module): Updated for
	10/2/2007 markers patch.  Currently only handles markers in the
	kernel image itself - not in modules.

2007-10-12  Martin Hunt  <hunt@redhat.com>

	* Makefile.am (staprun_LDADD): Add -lpthread.
	* Makefile.in: Rebuilt.

2007-10-11  Frank Ch. Eigler  <fche@elastic.org>

	* systemtap.spec.in: Make -testsuite subrpm require dejagnu.

2007-10-10  Jim Keniston  <jkenisto@us.ibm.com>

	* runtime/uprobes/uprobes_ppc64.[ch]: Added
	* runtime/uprobes/uprobes_s390.[ch]: Added

2007-10-09  Jim Keniston  <jkenisto@us.ibm.com>

	PR 5083
	* runtime/uprobes/uprobes.c: Adjust module ref-count
	when creating or removing uprobe_process, so "rmmod
	--wait uprobes" waits as needed until uretprobed
	functions return.

2007-10-08  Jim Keniston  <jkenisto@us.ibm.com>

	PR 5079
	* main.cxx: Add pass 4.5: make uprobes.ko in runtime/uprobes
	* buildrun.cxx: Add uprobes_enabled() and make_uprobes().
	Factor run_make_cmd() out of compile_pass().
	* buildrun.h: Add uprobes_enabled and make_uprobes decls.
	* tapsets.cxx: Do correct #include for modprobed uprobes.ko;
	set need_uprobes in pass 2.
	* session.h: Add need_uprobes

	* runtime/staprun/common.c: Add -u option -> need_uprobes
	* runtime/staprun/staprun_funcs.c: Generalize insert_module()
	to support inserting uprobes.ko.
	* runtime/staprun/staprun.c: Add enable_uprobes().  insert_module
	call becomes insert_stap_module().
	* runtime/staprun/staprun.h: Reflect insert_module() and
	need_uprobes changes

	* runtime/uprobes/*.[c,h]: uprobes is built as a module,
	rather than included into the source of the stap-generated
	module.
	* runtime/uprobes/Makefile: Added

2007-10-05  Frank Ch. Eigler  <fche@elastic.org>

	PR 1119
	* elaborate.cxx (semantic_pass_opt[12]): Warn on elided
	variables/functions in user script.
	* session.h (suppress_warnings): New field.  Change
	"timing" to plain old bool.
	* main.cxx (main): Configure warnings on by default.
	* stap.1.in: Document this.

2007-10-05  Frank Ch. Eigler  <fche@elastic.org>

	PR 5036
	* systemtap.spec.in: Create new systemtap-testsuite sub-rpm.
	Install crash(8)'s staplog.so into -runtime sub-rpm if built.
	* Makefile.am (rpm): New target.
	* Makefile.in: Regenerated.

2007-10-04  Frank Ch. Eigler  <fche@elastic.org>

	* stapfuncs.5.in: Document inet.stp tapset functions.

2007-10-04  David Smith  <dsmith@redhat.com>

	* buildrun.cxx (compile_pass): Tweaked build system for the
	2.6.23-rc8-mm2 kernel.

2007-10-03  Frank Ch. Eigler  <fche@elastic.org>

	PR 5102
	* translate.cxx (visit_statement): Add new parameter regarding whether
	c->last_stmt needs to be updated.  Update callers, mostly passing
	"false".
	(visit_EXPRESSIONTYPE): Generally omit setting c->last_stmt, unless
	the construct can set c->last_error.

2007-10-03  Frank Ch. Eigler  <fche@elastic.org>

	PR 5096
	* translate.cxx (emit_function): Put nesting limit/control logic into
	function body ...
	(visit_functioncall): ... and not into each call site.

2007-10-02  Frank Ch. Eigler  <fche@redhat.com>

	PR 3635
	* translate.cxx (emit_global): Wrap all globals and locks into one
	top-level struct.  Update references to former "global_VAR" prefix.
	* translate.h (emit_global_init): New function.

2007-10-02  Frank Ch. Eigler  <fche@redhat.com>

	PR 5078
	* tapsets.cxx (be_derived_probe): Rework to add error probe support.
	Emit probe description array in C for traversal by generated code.
	* register_standard_tapsets: Add error probes.
	* stapprobes.5.in: Document.
	* translate.cxx (emit_module_init): Handle errors that may occur
	during begin probes.
	(emit_module_exit): Use schedule() rather than cpu_relax() during
	shutdown synchronization wait loop.
	* staptree.cxx (probe::printsig): Put multiple probe points on same
	line.

2007-09-28  Frank Ch. Eigler  <fche@elastic.org>

	* Makefile.in: Regenerated from Jim Keniston's uprobes Makefile.am
	changes.

2007-09-25  Josh Stone  <joshua.i.stone@intel.com>

	* tapsets.cxx (translator_output::~translator_output): Fix mismatched
	delete / delete [].

2007-09-25  David Smith  <dsmith@redhat.com>

	* tapsets.cxx (mark_query::handle_query_module): Updated for
	9/18/2007 markers patch.
	(mark_derived_probe::parse_probe_sig): Ditto.
	(mark_derived_probe_group::emit_module_decls): Ditto.
	(mark_derived_probe_group::emit_module_init): Ditto.
	(mark_derived_probe_group::emit_module_exit): Ditto.

2007-09-24  Masami Hiramatsu <mhiramat@redhat.com>

	PR 3916
	* buildrun.cxx (compile_pass): Add new autoconf options for checking
	time related APIs.

2007-09-21  Frank Ch. Eigler  <fche@elastic.org>

	rhbz #300121
	* elaborate.cxx (dead_stmtexpr_remover): Add visit_if_statement,
	visit_foreach_loop, visit_for_loop): Support elision for unbraced
	statement bodies.
	(visit_expr_statement): Assert absence of unexpected nesting.

2007-09-17  David Smith  <dsmith@redhat.com>

	PR 1154
	* stapprobes.5.in: Documented procfs probes.

	* tapsets.cxx (procfs_builder::build): Validate procfs path.

2007-09-14  David Smith  <dsmith@redhat.com>

	PR 1154
	* tapsets.cxx
	(procfs_var_expanding_copy_visitor::visit_target_symbol):
	Disallows reading from $value in a procfs read probe.

2007-09-14  David Smith  <dsmith@redhat.com>

	PR 1154
	* tapsets.cxx (procfs_derived_probe_group::emit_module_init):
	Fixed problem where if only one type (read/write) of procfs probe
	was defined, the generated code wouldn't compile.

2007-09-13  David Smith  <dsmith@redhat.com>

	PR 1154
	* tapsets.cxx (procfs_derived_probe::procfs_derived_probe):
	Removed debug print.
	(procfs_derived_probe_group::emit_module_decls): Improved error
	handling and added support for procfs.write probes.
	(procfs_var_expanding_copy_visitor::visit_target_symbol): Removed
	debug print.

2007-09-12  Frank Ch. Eigler  <fche@elastic.org>

	* parse.cxx (parse_symbol): Accept println(@hist*()).

2007-09-12  Frank Ch. Eigler  <fche@elastic.org>

	PR 5023
	* translate.cxx (c_unparser::visit_literal_number): Support LLONG_MIN.
	(visit_unary_expression): Likewise.

2007-09-12  Martin Hunt  <hunt@redhat.com>

	PR 5019
	* elaborate.cxx (visit_hist_op): Remove log histogram param.
	* translate.cxx (assert_hist_compatible): Ditto.
	* staptree.cxx (hist_op::print): Ditto.
	* session.h (statistic_decl): Ditto.

	* parse.cxx (expect_number): Allow negative numbers.
	Also validate that input is really numeric. This is used
	by histograms to get the parameters.
	(parse_hist_op_or_bare_name): Remove code to get parameter
	for log histograms.

2007-09-12  David Smith  <dsmith@redhat.com>

	* translate.cxx (c_unparser::emit_common_header): Added 'data'
	variable to context structure to support procfs probes.
	* tapsets.cxx: Improved procfs probe handling.

2007-09-10  David Smith  <dsmith@redhat.com>

	* tapsets.cxx (procfs_derived_probe_group::emit_module_init):
	Improved procfs probe handling (still non-working).
	(procfs_builder::build): Ditto.
	(register_standard_tapsets): Ditto.
	(all_session_groups): Ditto.

2007-09-10  Martin Hunt  <hunt@redhat.com>

	* tapsets.cxx, session.h, elaborate.cxx: Start of procfs
	interaction support. PR 1154.

2007-09-06  Masami Hiramatsu <mhiramat@redhat.com>

	PR 4542
	* tapsets.cxx (dwarf_query::build_blacklist): add __switch_to to
	blacklisted_return_probes on i686

2007-08-30  David Smith  <dsmith@redhat.com>

	PR 4983
	* translate.cxx (c_tmpcounter::visit_print_format): Don't declare
	temporaries for number and string constants.
	(c_unparser::visit_print_format): Use numeric and string constants
	directly instead of copying them into temporaries.

2007-08-27  Frank Ch. Eigler  <fche@redhat.com>

	PR 4817
	* NEWS: Mention retirement of LKET.
	* configure.ac: Remove mysql dependency.
	* systemtap.spec.in: Remove glib2 dependency.
	* configure, config.in: Regenerated.

2007-08-24  Frank Ch. Eigler  <fche@elastic.org>

	* configure.ac: Check for proper $PROCFLAGS-dependent -lcap.
	* Makefile.am (staprun_LDADD): Use autoconf variable rather than
	-lcap literal.
	* configure, aclocal.m4, Makefile.in, config.in: Regenerated.

2007-08-24  Frank Ch. Eigler  <fche@redhat.com>

	PR 4899
	* tapsets.cxx (dwflpp::has_single_line_record): Extended,
	abstraction violated.
	(iterate_over_srcfile_lines): Remove exactly line number match
	logic.  Improve error message to offered better-checked alternative
	line numbers.
	(query_srcfile_line): Whoops, pass scope_die down for statement("...")
	probes, to enable $target var processing.

2007-08-21  David Smith  <dsmith@redhat.com>

	PR 2305
	* translate.cxx (c_unparser::visit_foreach_loop): When the user
	requested sorting an array of aggregates by value, sort by
	@count.

2007-08-20  Martin Hunt  <hunt@redhat.com>

	PR 2424
	From Lai Jiangshan <laijs@cn.fujitsu.com:
	* util.cxx (cmdstr_quoted): New. Properly quote
	command string.
	* buildrun.cxx (run_pass): Call cmdstr_quoted().

2007-08-20  Frank Ch. Eigler  <fche@elastic.org>

	From Satoru MORIYA <satoru.moriya.br@hitachi.com>
	* staplog.c: Updated.

2007-08-20  David Smith  <dsmith@redhat.com>

	From Lai Jiangshan <laijs@cn.fujitsu.com>
	* main.cxx (main): Make sure the '-c' and '-x' options can't be
	specified together.

2007-08-17  Frank Ch. Eigler  <fche@elastic.org>

	As suggested by "Zhaolei" <zhaolei@cn.fujitsu.com>:
	* elaborate.cxx (semantic_pass_optimize[12],
	unresolved, invalid, mismatch): Use stringstream and
	print_error(semantic_error) instead of ad-hoc cerr.

2007-08-16  Frank Ch. Eigler  <fche@elastic.org>

	PR 1315.
	* stapfuncs.5.in: Document new target_set tapset.

2007-08-16  Frank Ch. Eigler  <fche@elastic.org>

	* Makefile.am (install-exec-hook): Only make staprun setuid if
	"make install" is being run as root.
	* Makefile.in: Regenerated.

2007-08-16  Josh Stone  <joshua.i.stone@intel.com>

	PR 4591
	* parse.cxx (parser::parse_symbol): Tweak 'print' matching to allow
	all the new variants with printd and println.
	* staptree.h (struct print_format): Add fields for the new print
	variants, and parse_print() to help matching.
	* staptree.cxx (print_format::parse_print): New static method to
	match the print variants and determine their properties.
	(print_format::print): Handle the new print types.
	(deep_copy_visitor::visit_print_format): Copy the new fields.
	* translate.cxx (c_unparser::visit_print_format): Insert delims and
	newlines where appropriate for new print functions.
	* stap1.in: Document the new print functions.

2007-08-15  David Smith  <dsmith@redhat.com>

	* systemtap.spec.in: Updated %pre to latest Fedora group creation
	guidelines.

	* stap.1.in: Changed '/usr' to '@prefix@' so the values will be
	updated correctly.
	* stapfunc.5.in: Ditto.

	* README.security: Typo fix.

2007-08-15  Martin Hunt  <hunt@redhat.com>

	* Makefile.am: Removed stap_merge.
	* Makefile.in: Rebuilt.

2007-08-14  David Smith  <dsmith@redhat.com>

	Merge from setuid-branch.  Changes also by Martin Hunt
	<hunt@redhat.com>.

	* Makefile.am: Added staprun_funcs.c and cap.c to
	staprun_SOURCES.  Added -lcap to staprun_LDADD.  Removed
	stp_check reference. Added stapio program.  Staprun is now
	setuid.
	* Makefile.in: Rebuilt.

	* configure.ac: Version increase to 0.6 and checks for libcap
	availability.  Removed stp_check reference.
	* configure: Regenerated.
	* stp_check.in: Removed.

	* systemtap.spec.in: Version increase to 0.6-1 and added
	BuildReq for libcap-devl (and removed sudo requirement).
	Added %pre script to create new groups.  Staprun is now
	setuid.

	* NEWS: Added info on new security model.
	* INTERNALS: Removed sudo reference.

	* README.security: New file.

	* main.cxx (main): Make sure module name isn't too long.
	* hash.cxx: Moved MODULE_NAME_LEN define to hash.h.
	* hash.h: Moved MODULE_NAME_LEN define here from hash.cxx.

	* buildrun.cxx (run_pass): No longer runs staprun with "sudo".

	* stap.1.in: Removed sudo references and added information about
	the stapdev/stapusr groups.
	* staprun.8.in: Added information about module detaching and
	attaching.  Removed sudo references and added information
	about the stapdev/stapusr groups.  Removed reference to
	staprun needing to be run as root.  Removed reference to
	removed '-u USERNAME' option.

	* .cvsignore: Removed stp_check and added stapio and stap_merge.

2007-08-10  Josh Stone  <joshua.i.stone@intel.com>

	PR 4593
	* translate.cxx (c_unparser::emit_common_header): Add an
	error_buffer to the context to allow dynamic error messages.
	* tapsets.cxx (dwflpp::express_as_string): Let deref / store_deref
	fill in last_error with a detailed message.

2007-08-09  Frank Ch. Eigler  <fche@elastic.org>

	From Lai Jiangshan <laijs@cn.fujitsu.com>:
	* translate.cxx (emit_module_exit): Use stp_warn for warning.

2007-08-07  Frank Ch. Eigler  <fche@redhat.com>

	PR 4846
	* parse.cxx (input_put): New function, sort of like stdio ungetc.
	(input_get): Skip cursor position changing for input_put strings.
	(scan): Rework $.../@... substitution into character pasting.
	* parse.h: Corresponding changes.
	* util.h (lex_cast_qstring): Octal-quote unprintable characters.
	* stap.1.in, NEWS: Document new behaviour.

2007-07-26  David Smith  <dsmith@redhat.com>

	PR 4295
	* main.cxx (main): If '-m MODNAME' is used, the generated module
	is saved in the current directory.
	* stap.1.in: Updated '-m' description.

2007-07-11  William Cohen  <wcohen@redhat.com>

	* systemtap.spec.in: Make sqlite support selectable.

2007-07-11  Frank Ch. Eigler  <fche@elastic.org>

	* configure.ac: Don't AC_MSG_ERROR if don't HAVE_LIBSQLITE3.
	* coveragedb.cxx: Compile to nothing unless HAVE_LIBSQLITE3.
	* main.cxx: Print no error message on -q if HAVE_LIBSQLITE3.
	* configure: Regenerated, looks rosier with HAVE_LIBSQLITE3.

2007-07-08  William Cohen  <wcohen@redhat.com>

	PR 4529
	* coveragedb.cxx (update_coverage_db): Make index "unique" to optimize.

2007-07-08  William Cohen  <wcohen@redhat.com>

	PR 4529
	* coveragedb.h (db_type): New enum for type column in coverage_element.
	(coverage_element): Remove removed column, change type to int.
	* coveragedb.cxx (has_table, has_index): New.
	(update_coverage_db): Use has_table, has_index.
	(enter_element): Change for new table format.
	(increment_element): Ditto.
	(sql_update_used_probes): Ditto.
	(sql_update_unused_probes): Ditto.
	(sql_update_used_functions): Ditto.
	(sql_update_unused_functions): Ditto.
	(sql_update_used_globals): Ditto.
	(sql_update_unused_globals): Ditto.
	(update_coverage_db): Ditto.
	(print_coverage_info(systemtap_session): Relocate vector.
	(sql_update_used_probes): Ditto.
	(sql_update_unused_probes): Ditto.

2007-07-03  Frank Ch. Eigler  <fche@elastic.org>

	* configure.ac: Bumped version to 0.5.15 for development.
	* configure: Regenerated.

2007-07-03  Roland McGrath  <roland@frob.com>

	* Makefile.am (install-exec-local, install-elfutils): Use $(DESTDIR).
	(SRCDIR): Variable removed.
	(check): Use sh code in commands instead.
	* Makefile.in: Regenerated.

2007-07-02  William Cohen  <wcohen@redhat.com>

	PR 4717
	From Eugeniy Meshcheryakov <eugen@debian.org>
	* staptree.cxx: Add #include <cstdlib> for gcc 4.3.

2007-07-02  Frank Ch. Eigler  <fche@rechat.com>

	* staplog.c: New file from Satoru MORIYA
	<satoru.moriya.br@hitachi.com>, prototype crash(8) extension module.
	* configure.ac: Look for crash/defs.h.
	* Makefile.am: Build/install staplog.so shared library if found.
	* configure, Makefile, config.in, runtime/lket/b2a/Makefile.in:
	Regenerated.

2007-07-02  William Cohen  <wcohen@redhat.com>

	PR 4720
	* staptree.cxx (probe_point::print): Remove stray output.

2007-06-29  William Cohen  <wcohen@redhat.com>

	PR 4529
	* configure.ac:
	* Makefile.am: Limit where sqlite3 linked in.
	* configure:
	* Makefile.in: Regenerate.

2007-06-29  William Cohen  <wcohen@redhat.com>

	PR 4529
	* configure.ac:
	* Makefile.am: Limit where sqlite3 linked in.
	* configure:
	* Makefile.in: Regenerate.

	* coveragedb.cxx (update_coverage_db): Remove unneeded print.
	* coveragedb.cxx (increment_element): Correct formatting.

2007-06-26  William Cohen  <wcohen@redhat.com>

	* staptree.cxx (probe_point::print): Remove stray "\n".

2007-06-26  William Cohen  <wcohen@redhat.com>

	PR 4529
	* coveragedb.cxx: New.
	* coveragedb.h: New.
	* Makefile.am: Add coveragedb.cxx and sqlite3 to build.
	* Makefile.in: Regenerated.
	* configure.ac: Add test for sqlite3
	* configure: Regenerated.
	* systemtap.spec.in: Add dependencies for sqlite3/sqlite3-devel.
	* elaborate.h, elaborate.cxx
	  (derived_probe::collect_derivation_chain): New.
	  (alias_expansion_builder::build): Correct token location.
	  (semantic_pass_opt[12): Track used and unused variables/functions.
	* session.h (tapset_compile_coverage, unused_globals,
	  unused_probes, unused_functions): New fields.
	* staptree.h (unused_locals, probe_point::str): New member.
	* staptree.cxx: Ditto.
	* main.cxx: Add "-q" tapset coverage option and SYSTEMTAP_COVERAGE env.

2007-06-21  David Smith  <dsmith@redhat.com>

	* Makefile.in: Regenerated with automake 1.10.
	* aclocal.m4: Regenerated with aclocal 1.10.
	* configure: Regenerated.

2007-06-20  Martin Hunt  <hunt@redhat.com>

	* Makefile.am (noinst_PROGRAMS): Add stap_merge.
	* Makefile.in: Rebuilt:
	* config.in: Rebuilt

2007-06-20  Frank Ch. Eigler  <fche@elastic.org>

	* configure.ac: Added AM_PROG_CC_C_O for compatibility with
	automake 1.10.
	* configure, aclocal.m4: Regenerated.

2007-06-20  David Smith  <dsmith@redhat.com>

	* buildrun.cxx (compile_pass): Unset environment variables that
	could interfere with building the kernel module.  Fixes PR 4664.
	* main.cxx (main): Unsets a few standard environment variables for
	safety.

2007-06-18  David Smith  <dsmith@redhat.com>

	* staprun.8.in: Fixed a couple of typos.

2007-06-15  Frank Ch. Eigler  <fche@elastic.org>

	PR 3331 cont'd.
	* loc2c.c (base_encoding): Tolerate absenece of DW_AT_encoding.
	(c_translate_pointer): Don't even try to find signedness, assume
	unsigned.

2007-06-14  Frank Ch. Eigler  <fche@elastic.org>

	* translate.cxx (emit_module_init): Emit translator/elfutils
	version numbers together.
	* main.cxx (version): Ditto.
	(main): Skip printing tapset directories where no sources were found.

2007-06-14  Frank Ch. Eigler  <fche@elastic.org>

	PR 3331 cont'd.
	* loc2c.c (emit_base_fetch): Emit size/signedness cast
	slightly differently for every low-level fetch.
	(translate_base_fetch, c_translate_fetch, c_translate_store,
	c_translate_pointer): Fetch & pass the $target signedness.
	(base_encoding): Follow typedefs etc.

2007-06-09  Frank Ch. Eigler  <fche@elastic.org>

	PR 4609
	From Eugeniy Meshcheryakov <eugen@debian.org>
	* staptree.cxx: Add #include <algorithm> for gcc 4.3.

2007-06-08  David Smith  <dsmith@redhat.com>

	PR 4553.
	* configure.ac: For x86 systems with gcc versions less than 4,
	automatically default to enabling prologue searching.
	* configure: Regenerated.

2007-06-05  Frank Ch. Eigler  <fche@redhat.com>

	PR 3331.
	* loc2c.c (emit_base_fetch): Emit size/signedness cast
	for every low-level fetch.
	(translate_base_fetch, c_translate_fetch, c_translate_store,
	c_translate_pointer): Fetch & pass the $target signedness.

2007-05-31  Frank Ch. Eigler  <fche@elastic.org>

	PR 3579
	From Eugeniy Meshcheryakov <eugen@debian.org>
	* cache.cxx, parse.cxx: Add #include <cstring> for gcc 4.3.

2007-05-30  Frank Ch. Eigler  <fche@redhat.com>

	PR 4567.
	* staptree.cxx (varuse_collecting_visitor): Add side-effect
	result query functions.
	* elaborate.cxx (dead_stmtexpr_remover::visit_expr_statement):
	Switch to it.
	(dead_assignment_remover::visit_assignment): Skip elision of
	lvalues with side-effects in index exprs.
	* staptree.h: Corresponding changes.

2007-05-25  Frank Ch. Eigler  <fche@redhat.com>

	PR 4255 teaser.
	* elaborate.cxx (has_null_param): New function.
	* elaborate.h: Declare it.
	* session.h: Include uprobe_derived_probes group.
	* tapsets.cxx (uprobe_*): New classes.
	(all_session_groups): List uprobes in list.
	(register_standard_tapset): Interpret
	process(#).statement(#).absolute and
	process(#).statement(#).absolute.return probe points.

2007-05-25  Martin Hunt  <hunt@redhat.com>

	Patch from Quentin Barnes.
	* tapsets.cxx (query_module): Add support for arm.

2007-05-21  David Smith  <dsmith@redhat.com>

	PR 4446.
	* elaborate.h (derived_probe::initialize_probe_context_vars): New
	virtual function that will allow added context vars to be
	initialized.
	* translate.cxx (c_unparser::emit_common_header): Added
	'mark_va_list'.
	(c_unparser::emit_probe): Calls new function
	initialize_probe_context_vars.
	(translate_pass): Includes linux/marker.h if CONFIG_MARKERS is
	defined.
	* tapsets.cxx (struct dwarf_query): Split into base_query (which
	contains most of the original code) and a much smaller
	dwarf_query class.
	(struct base_query): New class.
	(dwarf_query::handle_query_module): New function.
	(query_module): Moved code into dwarf_query::handle_query_module().
	(mark_derived_probe): Adjusted for new kernel markers.
	(mark_derived_probe_group): Ditto.
	(mark_var_expanding_copy_visitor): Ditto.
	(mark_var_expanding_copy_visitor::visit_target_symbol): Generates
	code for new kernel markers.
	(struct mark_query): New class.
	(mark_query::handle_query_module): New function.
	(mark_derived_probe::mark_derived_probe): Adjusted for new kernel
	markers.
	(mark_derived_probe::join_group): Ditto.
	(mark_derived_probe::emit_probe_context_vars): Ditto.
	(mark_derived_probe::parse_probe_sig): New function.
	(mark_derived_probe::initialize_probe_context_vars): New function.
	(mark_derived_probe::emit_module_decls): Adjust for new kernel markers.
	(mark_derived_probe::emit_module_init): Ditto.
	(mark_derived_probe::emit_module_exit): Ditto.
	(struct mark_builder): Ditto.
	(mark_builder::build): Ditto.

2007-05-08  Martin Hunt  <hunt@redhat.com>

	* buildrun.cxx (run_pass): Send proper verbosity
	level to staprun

2007-05-06  Frank Ch. Eigler  <fche@elastic.org>

	PR 1305.
	* tapsets.cxx (iterate_over_srcfile_lines): Exclude approximate
	file:lineno matches optimistically returned by dwarf_getsrc_file.
	(query_srcfile_line): Use Dwarf_Line line number for constructing
	derived_probe location string.

2007-05-02  David Smith  <dsmith@redhat.com>

	* translate.cxx (c_tmpcounter::visit_functioncall): Updated
	temporary handling.
	(c_unparser::visit_functioncall): No longer copies numeric and
	string constants to temporary variables.

2007-05-01  David Smith  <dsmith@redhat.com>

	* translate.cxx (c_tmpcounter::visit_binary_expression): Updated
	temporary handling.
	(c_unparser::visit_binary_expression): Improved handing of numeric
	constants when handling '%' and '/' operators.
	(c_tmpcounter::visit_print_format): Updated temporary handling.
	(c_unparser::visit_print_format): Removed the need for a result
	temporary when printing to a stream.

2007-04-30  David Smith  <dsmith@redhat.com>

	PR 2339
	* translate.cxx (c_unparser_assignment::c_assignop): Improved
	handling of numeric constants in the rest of the assignment
	operators.
	(c_tmpcounter_assignment::c_assignop): Updated temporary
	handling.

2007-04-29  Frank Ch. Eigler  <fche@elastic.org>

	* configure.ac: Mention testsuite/configure.ac for version matching.

2007-04-27  Frank Ch. Eigler  <fche@elastic.org>

	PR 4432.
	* buildrun.cxx (compile_pass): Tweak autoconf CFLAGS handling to
	avoid macro recursion but still get the needed -I directives.
	Add the inode-private autoconf test.

2007-04-26  Frank Ch. Eigler  <fche@elastic.org>

	PR 4432.
	* buildrun.cxx (compile_pass): Add $(mflags-y) to stap_check_build.

2007-04-26  Frank Ch. Eigler  <fche@elastic.org>

	* buildrun.cxx (compile_pass): Correct placement of commented-out
	"set -x" make-macro-debugging snippet.

2007-04-25  David Smith  <dsmith@redhat.com>

	PR 2339
	* translate.cxx: Renamed "qname" to "value" throughout, since
	there are times now when qname would refer to a constant value.
	(tmpvar::override): Added function to allow for overriding a
	temporary variable name with a string.
	(tmpvar::value): New function that returns either the overridden
	string or the temporary variable name.
	(c_unparser::c_expression): New function.
	(c_unparser_assignment::c_assignop): Speed up assignment when
	numeric or string constants are used.
	(c_tmpcounter::visit_block): Avoid empty structs inside the union
	of temporary variables.
	(c_tmpcounter_assignment::prepare_rvalue): New function.
	(c_tmpcounter_assignment::c_assignop): New function.
	(c_tmpcounter_assignment::visit_symbol): Update temporary
	declarations.
	(c_unparser_assignment::prepare_rvalue): Speed up use of rvalues
	by using numeric and string constants directly instead of copying
	them to temporaries first.
	(c_tmpcounter::load_map_indices): New function.
	(c_unparser::load_map_indices): Speed up use of numeric and string
	constants as map indices.
	(c_tmpcounter::visit_arrayindex): Updated temporary declarations.
	(c_tmpcounter_assignment::visit_arrayindex): Updated temporary
	declarations.
	* translate.h (class translator_output): Added tellp() and seekp()
	functions.

2007-04-24  Mike Mason <mmlnx@us.ibm.com>

	* man/stapprobes.socket.5.in: Removed do_write and do_read probes,
	added aio_write, aio_read, writev and readv probes.

2007-04-24  David Smith  <dsmith@redhat.com>

	* tapsets.cxx (common_probe_entryfn_epilogue): Increment
	error_count when overload processing kicks in.

2007-04-24  Martin Hunt  <hunt@redhat.com>

	* stp_check.in: More tweaking of mount statement.

2007-04-23  Frank Ch. Eigler  <fche@redhat.com>

	* tapsets.cxx (die_entrypc): Expand search algorithm to
	check for "aranges", as sometimes occurs for inlined functions.

2007-04-20  Roland McGrath  <roland@redhat.com>

	* systemtap.spec.in (elfutils_version): Bump to 0.127.

2007-04-18  Frank Ch. Eigler  <fche@elastic.org>

	* Makefile.am (install-elfutils): Use $INSTALL_PROGRAM to
	copy elfutils shared libraries, as suggested by Perry Cheng
	<perryche@us.ibm.com>.

2007-04-18  Frank Ch. Eigler  <fche@elastic.org>

	* parse.cxx (scan_pp): Correct warnings from if/if/else nesting.

2007-04-10  Martin Hunt  <hunt@redhat.com>

	* stp_check.in: Fixes to make sure debugfs or relayfs are mounted
	exactly where we expect and other mounts are ignored.

2007-04-03  Pierre Peiffer  <pierre.peiffer@bull.net>

	* parse.cxx, parse.h (lexer::scan): Add $# and @# identifiers.
	(eval_pp_conditional, scan_pp): Allow the use of $x and @x identifiers.
	Produce more accurate error messages.
	* stap.1.in: Document $# and @# identifiers.

2007-04-04  Frank Ch. Eigler  <fche@elastic.org>

	GCC 4.3 compatibility patches from Debian.
	* buildrun.cxx, hash.cxx, tapsets.cxx, translate.cxx: #include a few
	more C++ headers.

2007-04-03  Frank Ch. Eigler  <fche@elastic.org>

	Improve error messages for underprivileged scripts.
	* parse.h (parse_error): Add skip_some member, true default.
	* parse.cxx (parse_embedded_code): Send false on missing -g.
	* parse.cxx (parser::parse): Respect flag during parse error
	recovery.

2007-04-02  Frank Ch. Eigler  <fche@redhat.com>

	PR 3261.
	* tapsets.cxx (query_module): Reject elfutils module "kernel"
	unless kernel.* probe point used.

2007-04-02  Frank Ch. Eigler  <fche@elastic.org>

	* tapsets.cxx (query_dwarf_func): Skip non-inlined functions
	for .function().inline case.

2007-03-30  Frank Ch. Eigler  <fche@redhat.com>

	PR 1570
	* NEWS: Document probe handler language change re. inline functions.
	* stapprobes.5.in: Likewise.
	* tapsets.cxx: Many changes to simplify caches and implement new
	handling of inline functions, removed of stubs for future probes.
	* elaborate.cxx (derived_probe printsig_nested): New function.
	* elaborate.h: Declare it.
	* main.cxx (usage): Clarify "-r" meaning.
	(main): Tweak related "-p 4" message.

2007-03-30  David Smith  <dsmith@redhat.com>

	PR 2341
	* translate.cxx (c_unparser::emit_locks): No longer emits a read
	lock for global variables that are only written to in begin/end
	probes.
	(c_unparser::emit_unlocks): Ditto.
	(translate_pass): Runs a varuse_collecting_visitor over probes
	that need global variable locks for use in
	emit_locks()/emit_unlocks().

	* stap.1.in: Corrected probe overload processing text.

2007-03-29  David Smith  <dsmith@redhat.com>

	PR 3545
	* stap.1.in: Documented probe overload processing.

2007-03-29  Frank Ch. Eigler  <fche@redhat.com>

	* tapsets.cxx (dwarf_derived_probe emit_module_init): Correct handling
	of kprobe registration errors in the middle of a sequence.

2007-03-29  David Smith  <dsmith@redhat.com>

	PR 4281
	* main.cxx (main): Validates '-m NAME' option.  Chops off '.ko' if
	present.  Makes sure name isn't empty.  Makes sure name is only
	composed of characters [_a-zA-Z0-9].

2007-03-28  David Smith  <dsmith@redhat.com>

	PR 2341 (partial fix)
	* elaborate.h (struct derived_probe): Added needs_global_locks()
	member function.  Unless overridden, will return true indicating
	that this probe needs locks around global variable references.
	* tapsets.cxx (struct be_derived_probe): Added override of default
	needs_global_locks() returning false.  begin/end probes don't
	need locks around global variables, since they aren't run
	concurrently with any other probes.
	* translate.cxx (c_unparser::emit_common_header): Updated
	probe_contents logic to match the logic in emit_probe.
	(c_unparser::emit_probe): Added whether the probe needs global
	variable locks to the probe string (that helps eliminate duplicate
	probes).  The generated C changes based on whether or not global
	variable locks are needed, but the pass 2 output doesn't differ
	between a probe that needs global variable locks and one that
	doesn't.  If the probe doesn't need global variable locks, doesn't
	output them.

2007-03-26  Frank Ch. Eigler  <fche@elastic.org>

	* configure.ac: Bumped version to 0.5.14.
	* configure: Regenerated.

2007-03-26  David Smith  <dsmith@redhat.com>

	* tapsets.cxx (dwflpp::translate_final_fetch_or_store): Improved
	error messages for invalid types.

	* elaborate.cxx (typeresolution_info::invalid): Improved the error
	message for invalid operators.

2007-03-22  Frank Ch. Eigler  <fche@elastic.org>

	PR 4224.
	* staptree.h (probe): Add privileged field.
	* elaborate.cxx, parse.cxx: Pass privileged flag to probes.
	* tapsets.cxx (dwarf_query): Add has_absolute field.
	(dwarf_derived_probe ctor): Tolerate it.
	(register_patterns): Expose it.
	(dwarf_builder::build): Implement it with no dwfl whatsoever.
	* NEWS: Document kernel.statement().absolute.
	* stapprobes.5.in: Ditto.

2007-03-21  Will Cohen  <wcohen@redhat.com>

	* Makefile.am:
	* Makefile.in: Correct SAMPLE_SRC.

2007-03-21  David Smith  <dsmith@redhat.com>

	PR 4146
	* tapsets.cxx (common_probe_entryfn_prologue): Added
	'interruptible' parameter.  If a probe is interruptible,
	interrupts are not disabled while the probe executes.  Preemption
	is disabled however.  Interruptible parameter defaults to false.
	(common_probe_entryfn_epilogue): Ditto.
	(be_derived_probe_group::emit_module_decl): Uses new
	'interruptible' parameter to mark begin/end probes as
	interruptible.
	(probe_derived_probe_group::emit_module): Initialize
	'actionremaining' with MAXACTION instead of initializing
	'actioncount' with 0.
	* translate.cxx (emit_common_header): Renamed 'actioncount' to
	'actionremaining'.  Turned logic around to initialize
	actionremaining to MAXACTION or MAXACTION_INTERRUPTIBLE then
	decrement it as actions occur.
	(translate_pass): Added MAXACTION_INTERRUPTIBLE initialization.
	* translate.h: Removed outdated comment portion.
	* stap.1.in: Documented MAXACTION_INTERRUPTIBLE.
	* NEWS: Added note about begin/end probes being run with
	interrupts enabled.

2007-03-20  Frank Ch. Eigler  <fche@elastic.org>

	PR 4224.
	* tapsets.cxx (add_probe_point): Make kernel implicitly relocated
	relative to the _stext symbol.
	(dwarf_derived_probe ctor, emit_module_decls): Cooperate.
	(lookup_symbol_address): New function.
	(dwarf_builder::build): Call it thrice.
	(in_kprobes_function): Simplify.
	* session.h (systemtap_session): Rename cached symbol addresses.
	* translate.cxx, elaborate.cxx: Corresponding tweaks.

2007-03-19  David Smith  <dsmith@redhat.com>

	PR 4146 (partial fix)
	* tapsets.cxx (all_session_groups): Added note about stating that
	begin probes should be registered (actually run) first and end
	probes should be unregistered (run) last.
	* translate.cxx (c_unparser::emit_module_exit): Process probe
	group vector in reverse order so that probe groups will get
	unregistered in the reverse order that they were registered.

2007-03-19  Frank Ch. Eigler  <fche@elastic.org>

	* buildrun.cxx (compile_pass): Emit kbuild-time autoconf widgets
	to customize runtime or translator C code to actual kernel rather
	than kernel version string.  Thanks to FC 2.6."20" for the nudge.
	* tapsets.cxx (hrtimer*emit_module): First client: HRTIMER_{MODE_}REL.

2007-03-17  Frank Ch. Eigler  <fche@elastic.org>

	* configure.ac: Tweak missing elfutils error message.
	* configure: Regenerated.

2007-03-16  David Smith  <dsmith@redhat.com>

	PR 3545.
	* tapsets.cxx (common_probe_entryfn_prologue): Added
	'overload_processing' parameter, which defaults to true.  If
	overload_processing is set to false, doesn't output the
	STP_OVERLOAD code.
	(common_probe_entryfn_epilogue): Ditto.
	(be_derived_probe_group::emit_module_decl): Set
	overload_processing to false in calls to
	common_probe_entryfn_prologue and common_probe_entryfn_epilogue
	since begin/end probes shouldn't overload the system.
	* translate.cxx (c_unparser::emit_common_header): Emit
	STP_OVERLOAD global variables.
	(translate_pass): Emit STP_OVERLOAD defines.

2007-03-14  Martin Hunt  <hunt@redhat.com>
	* main.cxx (usage): Remove "-M" and edit description
	of "-b".
	* stap.1.in: Remove "-M" option and edit description of "-b".
	Edit description of "-o".

2007-03-14  Martin Hunt  <hunt@redhat.com>
	* Makefile.am: Don't install old relayfs sources.
	* makefile.in: Rebuilt.

2007-03-14  Martin Hunt  <hunt@redhat.com>

	* Makefile.am (staprun_SOURCES): Sources now live in
	runtime/staprun.
	* makefile.in: Rebuilt.

	* staprun.8.in: Updated.

	* buildrun.cxx (run_pass): Use "-v" instead of not "-q" to
	be compatible with latest staprun.
	* translate.cxx (emit_module_exit): Print warning using
	_stp_printf so it shows up at the end of all output.
	(translate_pass): Replace STP_RELAYFS with STP_BULKMODE.
	Eliminate STP_RELAYFS_MERGE.

2007-03-13  Frank Ch. Eigler  <fche@redhat.com>

	PR 4171.
	* Makefile.am (check, installcheck): Pass build-tree pointers
	in environment variables.
	* configure.ac: Run separate configury for testsuite/.
	* configure, Makefile.in: Regenerated.

2007-03-07  Frank Ch. Eigler  <fche@elastic.org>

	PR 4166.
	* tapsets.cxx (translate_components): Throw an exception rather
	then suffer an assertion failure for $ptr[index] expressions.

2007-03-05  David Smith  <dsmith@redhat.com>

	* systemtap.spec.in: Made example perl script non-executable so
	that the systemtap rpm won't require perl.

2007-03-04  Frank Ch. Eigler  <fche@redhat.com>

	* stap.1.in, stapex.5.in, staprun.8.in: Tweak text to remove
	authors credits, update examples and pointers.

2007-02-28  David Smith  <dsmith@redhat.com>

	* systemtap.spec.in: Fixed %{_libexecdir}/systemtap path in
	systemtap-runtime %files section.

2007-02-27  Frank Ch. Eigler  <fche@elastic.org>

	* systemtap.spec.in (/var/cache/systemtap): Forget it.
	(stp_check): Pack this in with systemtap-runtime.
	* stp_check.in: Add LANG=C for speed.

2007-02-27  David Smith  <dsmith@redhat.com>

	* staprun.8.in: Added a basic staprun man page.
	* Makefile.am: Added staprun.8.
	* Makefile.in: Regenerated.
	* configure.ac: Added staprun.8.
	* configure: Regenerated.
	* systemtap.spec.in: Added staprun.8 and other document files to
	staprun RPM.
	* .cvsignore: Ignores staprun.8.

2007-02-27  Frank Ch. Eigler  <fche@elastic.org>

	* tapsets.cxx (dwflpp setup): Print "missing kernel debuginfo"
	message consistently for, er, missing kernel debuginfo.
	(dwarf_builder::build): Don't try to help.
	(query_kernel_exists): Zapped.

2007-02-27  David Smith  <dsmith@redhat.com>

	* systemtap.spec.in: Fedora Packaging Guidelines updates.  Updated
	BuildRoot macro value to Fedora Extras standard value.  No longer
	uses %makeinstall macro.  The rpm now owns the
	/usr/libexec/systemtap directory.

2007-02-26  David Smith  <dsmith@redhat.com>

	* Makefile.am: Removed 'update-examples' target.  Moved
	functionality to systemtap.spec.in.
	* Makefile.in: Regenerated from Makefile.am.
	* systemtap.spec.in: Fixes paths in the example scripts directly.

	* Makefile.am: Added 'update-examples' target that fixes paths in
	the example code we ship in the rpm.
	* Makefile.in: Regenerated from Makefile.am.
	* systemtap.spec.in: Calls "make update-examples" target to fix
	the path to systemtap in the example scripts.

2007-02-25  Frank Ch. Eigler  <fche@redhat.com>

	* elaborate.h (match_node, derived_probe_builder): Add
	build_no_more member function.
	* elaborate.cxx (semantic_pass_symbols): Call it.
	* tapsets.cxx (dwarf_builder): Implement it by releasing dwflpp
	instance after pass 2, freeing mucho memory.

2007-02-23  Josh Stone  <joshua.i.stone@intel.com>

	PR 4096
	* tapsets.cxx (hrtimer_derived_probe_group::emit_module_decls):
	Adapt the function signature for changes in 2.6.21.
	(hrtimer_derived_probe_group::emit_module_init): Fix the enum name
	for 2.6.21 as well.

2007-02-19  Frank Ch. Eigler  <fche@elastic.org>

	PR 4078 and more, including patch from
	Eugeniy Meshcheryakov <eugen@debian.org>:
	* Makefile.am (AM_CXXFLAGS, AM_CFLAGS): Add -Wextra -Wall -Werror
	consistently.
	* Makefile.in: Regenerated.
	(*): Many minor warning fixes.

2007-02-17  Frank Ch. Eigler  <fche@elastic.org>

	PR 4066.
	* translate.cxx (var::init): Check stat scalar initialization,
	just like is done for arrays.
	(emit_module_exit): Check unlikely but possible null timing stat.

2007-02-15  David Smith  <dsmith@redhat.com>

	PR 3625.
	* tapsets.cxx (dwflpp::print_locals): New function to print all
	the variables/parameters of a function.
	(dwflpp::find_variable_and_frame_base): Calls print_locals() when
	target variable can't be found.
	(dwflpp::print_members): New function to print all the members of
	a union/structure.
	(dwflpp::translate_components) Calls print_members() when
	union/structure member target variable reference can't be found.

2007-02-14  Frank Ch. Eigler  <fche@elastic.org>

	* tapsets.cxx (emit_module_decls): Assert CONFIG_KPROBES,
	as suggested by Andreas Kostyrka <andreas@kostyrka.org>.

2007-02-12  Frank Ch. Eigler  <fche@elastic.org>

	* tapsets.cxx (query_statement): Tolerate null file name string.

2007-02-09  Frank Ch. Eigler  <fche@elastic.org>

	PR 3965
	* configure.ac: Add --enable-prologue option.
	* configure, config.in: Regenerated.
	* session.h (prologue_searching): New field.
	* main.cxx (main): Parse new "-P" option.  Initialize based on
	autoconf flag.
	* stap.1.in, NEWS: Document it.
	* hash.cxx (find_hash): Include it in computation.
	* tapsets.cxx (query_func_info, query_cu): Respect it.

2007-02-06  Frank Ch. Eigler  <fche@elastic.org>

	* stapfuncs.5.in: Add docs for kernel_{long,int,short,char} and
	some user_string* variants.

2007-01-31  Martin Hunt  <hunt@redhat.com>

	* translate.cxx (translate_pass): Remove old string impedance
	mismatch stuff. Modify included files.

2007-01-29  Frank Ch. Eigler  <fche@elastic.org>

	* configure.ac, configure: Bumped version to 0.5.13 for development.

2007-01-29  Frank Ch. Eigler  <fche@elastic.org>

	* translate.cxx (emit_module_init): Add some more type casts to printk
	args.

2007-01-29  Martin Hunt  <hunt@redhat.com>

	* translate.cxx (emit_module_init): BZ3888. Add memory usage for the
	runtime to the printk.

2007-01-29  Frank Ch. Eigler  <fche@elastic.org>

	* main.cxx (main): For successful last_pass=4, print compiled module
	name.
	* cache.cxx (get_from_cache): Ditto.

2007-01-23  Mike Mason <mmlnx@us.ibm.com>

	* Makefile.am, configure.ac: Add support for
	stapprobes.socket man page.
	* configure, Makefile.in: Regenerate.
	* man/stapprobes.socket.5.in: Socket tapset man page.
	* stapprobes.5.in: Add stapprobes.socket(5) to "See Also" section.
	* stapfuncs.5.in: Add new string and sockets functions.

2007-01-23  Frank Ch. Eigler  <fche@elastic.org>

	* tapsets.cxx (loc2c_error): Correct vasprintf ignored-rc warning.

2007-01-22  Martin Hunt  <hunt@redhat.com>

	* translate.cxx (mapvar::exists): Use new _stp_map_exists function.
	Testing for zero is no longer correct after changes from 2007-01-10
	below.

2007-01-18  Frank Ch. Eigler  <fche@elastic.org>

	* main.cxx (version): Add (C) 2007.
	* translate.cxx (emit_module_init): Add a KERN_DEBUG printk
	at module startup time to aid debugging and auditing.

2007-01-12  David Smith  <dsmith@redhat.com>

	* tapsets.cxx
	(dwarf_var_expanding_copy_visitor::visit_target_symbol): Since
	array behavior has changed (setting to 0 no longer deletes the
	array element), we delete the internal counter array element when
	providing target variable access in return probes.

2007-01-11  Roland McGrath  <roland@redhat.com>

	* systemtap.spec.in (elfutils_version): Bump to 0.125.
	Older libdw's have known bugs, though the ABI has not changed.

2007-01-10  Martin Hunt  <hunt@redhat.com>

	* translate.cxx (mapvar::del): Call the new _stp_map_del
	function instead of setting to zero.

2007-01-01  Frank Ch. Eigler  <fche@redhat.com>

	* configure.ac: Bump version to 0.5.12 for release.
	* configure: Regenerated.
	* NEWS, AUTHORS: Populate & repopulate.

2006-12-29  Frank Ch. Eigler  <fche@elastic.org>

	* tapsets.cxx (*group:emit_module_init): flush stdout less for timing
	mode.  Also, Set probe_point variable ...
	* translate.cxx (emit_module_init): ... so on registration failure, a
	usable error message can be generated.

2006-12-29  Frank Ch. Eigler  <fche@redhat.com>

	PR 3523.
	* tapsets.cxx (common_probe_entryfn_prologue,epilogue): Restore
	support for -t (benchmarking) mode.
	* translate.cxx (emit_common_header,emit_module_init):Ditto.
	(emit_module_exit,emit_probe): Ditto, with most meat here.

2006-12-22  Josh Stone  <joshua.i.stone@intel.com>

	* stap.1.in: Document how to specify the size of global arrays.

2006-12-21  Josh Stone  <joshua.i.stone@intel.com>

	PR 3671
	* parse.cxx (parser::parse_global): Allow a maxsize on global arrays.
	* staptree.h (struct vardecl): Add the maxsize field.
	* staptree.cxx (vardecl::vardecl): Init. maxsize.
	(vardecl::set_arity): Don't allow arity 0 when there's a maxsize.
	(vardecl::compatible_arity): Ditto.
	(vardecl::print): Include maxsize in output.
	(target_symbol::print): Ditto.
	* translate.cxx (struct mapvar, mapvar::mapvar): Add maxsize.
	(mapvar::init): Init maps with the given maxsize if specified, else
	keep using MAXMAPENTRIES.
	(mapvar::set): Make the error message give the maxsize.
	(mapvar::add): Ditto, and check for overflow on pmap add.
	(c_unparser::getmap): Pass the maxsize from the vardecl to mapvar.

2006-12-21  David Smith  <dsmith@redhat.com>

	* hash.cxx (find_hash): Added two more options into the hash that
	change the generated C file - '-M' (merge) and '-t' (benchmark
	timing).

2006-12-20  David Smith  <dsmith@redhat.com>

	PR 3519.
	* Makefile.am: Added 'examples' directory to the 'EXTRA_DIST'
	variable so that the examples directory will be added to the
	distribution directory.  Added variables 'SAMPLE_DEST_DIR' and
	'SAMPLE_SRC' and target 'dist-add-samples' to copy some of the
	testsuite sample scripts to the examples directory when creating a
	distribution directory.
	* Makefile.in: Regenerated.
	* systemtap.spec.in: Added 'examples' directory to the %doc list
	so that the examples directory will be installed on a user's
	system.

2006-12-19  Frank Ch. Eigler  <fche@redhat.com>

	PR 3522.
	* tapsets.cxx (dwflpp::emit_address): Call
	_stp_module_relocate only once per session.

	Error message cleanup: duplicate elimination etc.
	* session.h (saved_errors): Store a set of 'em.
	(num_errors): Return set size.  Remove old numeric field.
	Update all callers.
	* elaborate.cxx (systemtap_session::print_errors):
	Print each encountered message just once.
	* staptree (semantic_error): Make msg2 writeable.
	Add a chain field.
	* tapsets.cxx (*var_expanding*:visit_target_symbol): Set saved
	semantic_error's chain field.
	* elaborate.cxx (register_library_aliases, visit_foreach_loop,
	visit_functioncall, derive_probes): Plop "while: ..." error
	message	prefix/suffix right into the semantic_error message string.
	* parse.cxx (lexer::scan): Identify erroneous token better
	in error message for unresolvable $N/@M command line args.
	* util.h (lex_cast_hex): Use std::hex, not std::ios::hex.

2006-12-18  David Smith  <dsmith@redhat.com>

	* Makefile.am (EXTRA_DIST): Added header files - cache.h, hash.h,
	mdfour.h, and util.h.
	* Makefile.in: Regenerated.

2006-12-16  Frank Ch. Eigler  <fche@elastic.org>

	* main.cxx (main): Print version strings if verbose >=2 .
	* tapsets.cxx (common_probe_entryfn_prologue): Decorate an
	emitted local with __restrict__.

2006-12-14  David Smith  <dsmith@redhat.com>

	* tapsets.cxx (struct dwarf_var_expanding_copy_visitor): Added
	'return_ts_map' member variable.
	(dwarf_var_expanding_copy_visitor::visit_target_symbol):
	Optimization.  If we've already seen this target variable in this
	return probe, return the last replacement (instead of creating a
	new replacement).

2006-12-13  David Smith  <dsmith@redhat.com>

	* tapsets.cxx (struct dwarf_var_expanding_copy_visitor): Added
	'add_probe' member variable.  Initialized it in ctor.
	(dwarf_var_expanding_copy_visitor::visit_target_symbol):
	Optimization.  Instead of generating one entry probe per target
	variable accessed in a return probe, now just generates one entry
	probe for all target variables accessed in a particular return
	probe.  It does this by creating a new probe in the new
	'add_probe' member variable.
	(dwarf_derived_probe::dwarf_derived_probe): If add_probe isn't
	NULL, make sure it gets derived later.

2006-12-11  Josh Stone  <joshua.i.stone@intel.com>

	* parse.cxx (parse::parse_literal): Enforce the lower bound on
	negative literals.

2006-12-11  David Smith  <dsmith@redhat.com>

	* hash.cxx (find_hash): Fixed a caching bug.  Bulk mode (relayfs)
	status should be figured into the hash since it changes the
	generated C code.

2006-12-08  Josh Stone  <joshua.i.stone@intel.com>

	PR 3681.
	* staptree.h (struct vardecl): Add a literal 'init' member for the
	initialization value of globals.
	* staptree.cxx (vardecl::vardecl): Initialize 'init' to NULL.
	(vardecl::print): Print global init value during pass-1 output.
	* main.cxx (printscript): Print global init values during verbose
	pass-2 output.
	* parse.cxx (parser::parse_global): Set the initialization literal of
	global vardecls.
	* translate.cxx (var::init): Don't unconditionally override the value
	of numeric globals when the module_param isn't used.
	(c_unparser::emit_global_param): Write numeric module_params directly
	into the global variable, as an int64_t instead of long.
	(c_unparser::emit_global): Add initialization to global declarations.
	Don't create a temp module_param long for numeric globals anymore.

2006-12-07  Josh Stone  <joshua.i.stone@intel.com>

	PR 3624.
	* tapsets.cxx (struct be_derived_probe): Add a new priority parameter
	for begin/end probes, and a comparison function for sorting.
	(be_builder::build): Parse the priority & pass it to be_derived_probe.
	(be_derived_probe_group::emit_module_init, emit_module_exit): Sort the
	probe list by priority before emitting any code.
	(register_standard_tapsets): Add new begin/end variants.
	* parse.cxx (parser::parse_literal): Allow negative numeric literals,
	by checking for a '-' unary operator right before a number.
	* stapprobes.5.in: Document the new begin/end syntax.

2006-12-06  Josh Stone  <joshua.i.stone@intel.com>

	PR 3623.
	* tapsets.cxx (timer_derived_probe_group::emit_module_decls): Restart
	the timers if we are in STARTING or RUNNING state.
	(hrtimer_derived_probe_group::emit_module_decls): Ditto.
	(be_derived_probe_group::emit_module_init): indicate error to the rest
	of the initialization if any begin probes fail.
	* translate.cxx (c_unparser::emit_module_init): Set the global error
	state on an initialization error so timers know to shut down.

2006-12-05  Frank Ch. Eigler  <fche@redhat.com>

	PR 3648.
	* main.cxx (main): Tweak error message for tapset script execution.
	Also catch those clever rogues who use stdin.

2006-11-30  Frank Ch. Eigler  <fche@elastic.org>

	* tapsets.cxx (common_probe_entryfn_prologue): Tweak
	insufficient stack detection logic.

2006-11-30  David Smith  <dsmith@redhat.com>

	* main.cxx (printscript): Prints global embedded code.  Not
	printing the global embedded code was causing bad caching
	behavior.

2006-11-29  David Smith  <dsmith@redhat.com>

	* tapsets.cxx (struct dwarf_var_expanding_copy_visitor): Added
	'add_block' member variable.  Constructor sets it to NULL.
	(dwarf_var_expanding_copy_visitor::visit_target_symbol): Fixes the
	problem of accessing a cached target variable in a loop.  Cached
	target variable is assigned to a temporary variable, which can be
	safely access multiple times.  In addition, the cached value is
	deleted after being read.
	(dwarf_derived_probe::dwarf_derived_probe): Adds in the new block
	of code created in visit_target_symbol() to the beginning of the
	derived probe.

2006-11-28  David Smith  <dsmith@redhat.com>

	* tapsets.cxx
	(dwarf_var_expanding_copy_visitor::visit_target_symbol):
	Improved handling target variables in return probes by having a
	per-thread counter.

2006-11-26  Frank Ch. Eigler  <fche@redhat.com>

	PRs 2685, 3596, toward 2725.
	* tapsets.cxx (common_probe_entryfn_prologue): Skip probe on
	insufficient stack.
	(build_blacklist): Add a slew of lock-related calls.
	(query_module): Check for debuginfo architecture match.
	* translate.cxx (translate_pass): Add default MINSTACKSPACE.
	* configure.ac: Link stap with -lebl too.
	* configure: Regenerated.
	* stap.1.in: Document MINSTACKSPACE parameter.

2006-11-21  Frank Ch. Eigler  <fche@elastic.org>

	* translate.cxx (emit_module_init): Adapt to 2.6.19 utsname().

2006-11-21  Frank Ch. Eigler  <fche@elastic.org>

	PR 3556.
	* translate.cxx (emit_module_init): Emit code to check
	system_utsname against translate-time version/machine strings.

2006-11-20  David Smith  <dsmith@redhat.com>

	* tapsets.cxx
	(dwarf_var_expanding_copy_visitor::visit_target_symbol):  BZ
	1382.  Target variables can be accessed in return probes.  A new
	function entry probe is generated that saves the target variables
	so that they can be accesssed in the return probe.

2006-11-19  Frank Ch. Eigler  <fche@elastic.org>

	* main.cxx (main): Signal parse error if a tapset script
	is given as the user script.

2006-11-15  Frank Ch. Eigler  <fche@redhat.com>

	* tapsets.cxx (d_v_e_c_v::visit_target_symbol): Restore lost
	exception-saving functionality that improves error messages
	for incorrect $target expressions.
	(translate_components): Systematize error messages somewhat.
	* translate.cxx (emit_function, emit_probe): Clarify
	"array locals" error message.

2006-11-10  David Smith  <dsmith@redhat.com>

	* tapsets.cxx
	(dwarf_var_expanding_copy_visitor::visit_target_symbol): Minor
	improvement to error handling by throwing exceptions before
	allocations are done.

2006-11-10  Frank Ch. Eigler  <fche@elastic.org>

	* stap.1.in: On urging of Adam Jackson, add blurbs on array syntax
	and default limits.

2006-11-09  Martin Hunt  <hunt@redhat.com>

	* Makefile.am (staprun_LDADD): Need PROCFLAGS here too.

2006-11-09  Martin Hunt  <hunt@redhat.com>

	* Makefile.am (staprun_CFLAGS): New. Use PROCFLAGS.

	* configure.ac: Add PROCFLAGS. Processor-dependent
	compilation flags.
	* configure: Rebuilt.
	* Makefile.in: Rebuilt.

2006-11-09  David Smith  <dsmith@redhat.com>

	* tapsets.cxx (dwarf_query::dwarf_query): Looks for "maxactive"
	return probe variant.
	(dwarf_derived_probe::dwarf_derived_probe): Initializes
	has_maxactive and maxactive_val member variables.
	(dwarf_derived_probe::register_function_variants): Matches
	"maxactive" return probe variant.
	(dwarf_derived_probe_group::emit_module_decls): Emits code to use
	maxactive data.
	(dwarf_derived_probe_group::emit_module_init): Ditto.

2006-11-08  David Smith  <dsmith@redhat.com>

	* cache.cxx (get_from_cache): To preserve semantics with
	non-cached use, if the last pass is 3, display the cached C
	source.

2006-11-08  Frank Ch. Eigler  <fche@elastic.org>

	* staptree.cxx (print_format::components_to_string): Quote ".
	(c_unparser::visit_print_format): Don't use lex_cast_qstring
	as it overdoes \ quoting.  Resemble ::visit_literal_string
	instead.

2006-11-08  Frank Ch. Eigler  <fche@elastic.org>

	* util.h (lex_cast_qstring): Move def'n here.  Also quote \.
	(stringify, lex_cast, lex_cast_hex): Move defn here.
	* buildrun.cxx, elaborate.cxx, main.cxx, staptree.cxx: Adapt.

2006-11-07  Frank Ch. Eigler  <fche@elastic.org>

	* tapsets.cxx (profile_derived_probe_group::emit_module_decls):
	Pass along incoming pt_regs to context of timer.profile handlers.

2006-11-06  Martin Hunt  <hunt@redhat.com>

	* translate.cxx (var::init): Check for errors when
	allocating arrays of stats, as well as other arrays.

2006-11-06  David Smith  <dsmith@redhat.com>

	Added "limit EXP" support to foreach statements.
	* translate.cxx (c_tmpcounter::visit_foreach_loop): Handles
	"limit" member variable.
	(c_unparser::visit_foreach_loop): Ditto.
	* staptree.cxx (foreach_loop::print): Prints "limit EXP"
	addition.
	(traversing_visitor::visit_foreach_loop): Handles "limit" member
	variable.
	(deep_copy_visitor::visit_foreach_loop): Ditto.
	* staptree.h (struct foreach_loop): Added "limit" member
	variable.
	* stap.1.in: Added documentation for the "limit EXP" addition to
	foreach statement.
	* parse.cxx (lexer::scan): Added "limit" keyword for foreach
	statements.
	(parser::parse_foreach_loop): Parses "limit" keyword for foreach
	statements.
	* elaborate.cxx (symresolution_info::visit_foreach_loop): Handles
	"limit" member variable.
	(typeresolution_info::visit_foreach_loop): Ditto.

2006-11-03  Frank Ch. Eigler  <fche@elastic.org>

	* tapsets.cxx (emit_address): Emit calls to _stp_module_relocate
	for $target-variable addresses in relocatable sections.

2006-11-02  Martin Hunt  <hunt@redhat.com>

	* session.h (struct systemtap_session): Add symtab. This controls
	if a symbol table is generated and compiled into the module.

	* main.cxx (main): Set session.symtab to false. This could later
	enabled by a command-line option if necessary.

	* translate.cxx (emit_symbol_data): Don't write a symbol table if
	session.symtab is false.

	* tapsets.cxx (emit_module_decls): Remove stap_module array and
	module_relocate.
	(emit_module_init): Use "_stp_module_relocate".

	* Makefile.am (staprun_SOURCES): Add symbols.c
	* Makefile.in: Rebuilt.

2006-11-02  David Smith  <dsmith@redhat.com>

	* main.cxx (main): Added '-r' check.  If the user changes the
	kernel release to compile against, make sure pass 5 isn't
	performed (since the resulting module won't be installable).

2006-11-02  Frank Ch. Eigler  <fche@elastic.org>

	* Makefile.am: Install tapset/README too.
	* Makefile.in: Regenerated.

2006-11-01  Josh Stone  <joshua.i.stone@intel.com>

	* tapsets.cxx (timer_derived_probe_group::emit_interval): New -
	Fixes randomization for jiffies timers in ms mode.
	(timer_derived_probe_group::emit_module_decls): Use emit_interval.
	(timer_derived_probe_group::emit_module_init): Ditto.

2006-11-01  David Smith  <dsmith@redhat.com>

	* translate.cxx (delete_statement_operand_visitor::visit_symbol):
	Added referent assert.
	(delete_statement_operand_tmp_visitor::visit_arrayindex): Ditto.
	(c_tmpcounter::visit_array_in): Ditto.
	(c_unparser::visit_symbol): Ditto.
	(c_unparser_assignment::visit_symbol): Ditto.
	(c_unparser::load_map_indices): Ditto.
	(c_tmpcounter::visit_arrayindex): Ditto.
	(c_tmpcounter_assignment::visit_arrayindex): Ditto.
	(c_tmpcounter::visit_functioncall): Ditto.
	(c_unparser::visit_functioncall): Ditto.

2006-10-31  Frank Ch. Eigler  <fche@redhat.com>

	Probe registration rework.  Offline dwarf processing for better
	cross-instrumentation.
	* elaborate.h (derived_probe): Remove registration-related code
	generation API.  Add new function sole_location().
	(derived_probe_group): Reworked this and associated classes.
	* session.h (systemntap_session): Create individual per-category
	derived_probe_groups.
	* elaborate.cxx (derived_probe_group): Reworked.
	(alias_derived_probe): Switch to new derived_probe API.
	(semantic_pass_symbols): Ditto.
	* translate.cxx (mapvar init): Check for array initialization error.
	(emit_module_init): Handle such failures, at least in theory.
	(emit_module_exit): Switch to new derived_probe_group API.  Call
	cpu_relax() during shutdown busywait.
	(emit_common_header): Elide context variables for elided handler fns.
	(c_unparser::emit_probe): Implement new, improved duplicate
	elimination technique for probe handlers.  Leave two older ones
	behind as compile options for education.
	* tapsets.cxx (*): Reworked all probe registration code, moving
	it from derived_probes into derived_probe_groups.  Shrunk output
	code.  Temporarily disabled probe timing and perfmon/mark probes.
	(dwflpp): Use offline reporting, so that module matching and
	relocation is performed at run time.
	(dwarf_query): Remove flavour logic, now supplanted by other
	duplicate elimination code.
	(dwarf_derived_probe): Reworked construction, centralized
	module/section/offset computations.
	* tapsets.h (all_session_groups): New little helper.

	* main.cxx (main): For pass-2 message, print number of embeds too.
	* systemtap.spec.in: Add a "BuildRequires: dejagnu" for make check.
	* configure.ac: Bump version to 0.5.11.
	* configure: Regenerated.

2006-10-23  Li Guanglei <guanglei@cn.ibm.com>

	* lket.5.in: Rearranged the sections, add more details.

2006-10-30  David Smith  <dsmith@redhat.com>

	* stap.1.in: Added notes about new caching feature.

2006-10-24  David Smith  <dsmith@redhat.com>

	* tapsets.cxx (build_blacklist): Added
	"atomic_notifier_call_chain" to the blacklist (Bugzilla #3379).

2006-10-23  David Smith  <dsmith@redhat.com>

	* main.cxx (printscript): New function containing code moved from
	main().
	(main): Added code to create cache directory, call function to
	generate hash, and see if we can use cached source/module.  If
	pass 4 is actually run to produce a new module, we call
	add_to_cache() to cache the result.
	* session.h (struct systemtap_session): Added hash/cache session
	data.
	* cache.cxx: New file handling adding/getting files from the
	cache.
	* cache.h: New header file for cache.cxx.
	* hash.cxx: New file containing C++ wrapper for routines in
	mdfour.c and the find_hash function which computes the hash file
	name for an input script.
	* hash.h: New header file for hash.cxx.
	* mdfour.c: New file containing MD4 hash code.
	* mdfour.h: New header file for mdfour.c.
	* util.cxx: New file containing several utility functions used by
	the caching code.
	* util.h: New header file for util.cxx.
	* Makefile.am: Added new C/C++ files.
	* Makefile.in: Regenerated.

2006-10-23  Li Guanglei <guanglei@cn.ibm.com>

	* configure.ac, Makefile.am: add lket-b2a.1.in
	* Makefile.in, configure: regenreated
	* ket-b2a.1.in: new man page for lket-b2a
	* lket.5.in: document signal trace hooks

2006-10-18  Roland McGrath  <roland@redhat.com>

	PR 2727
	* configure.ac (elfutils build): Pass --prefix and --exec-prefix
	options to elfutils configure.
	(elfutils_abs_srcdir): New substituted variable.
	* Makefile.am (DISTCHECK_CONFIGURE_FLAGS): New variable.
	* configure, config.in, Makefile.in: Regenerated.

2006-10-16  Li Guanglei <guanglei@cn.ibm.com>

	* configure.ac: add the checking for mysql_config,
	mysqlclient library and header files
	* runtime/lket/b2a/Makefile.am: set compile flags
	according to the existance of mysql_config
	* Makefile.in, configure, testsuite/Makefile.in,
	runtime/lket/b2a/Makefile.in: regenerated

2006-10-12  Martin Hunt  <hunt@redhat.com>

	* translate.cxx (emit_common_header): Add a
	kretprobe_instance pointer to struct context.
	(emit_symbol_data): Include absolute symbols.

	* tapsets.cxx (emit_common_header): Initialize
	the kprobe instance pointer to 0;
	(emit_probe_entries): Set kretprobe instance
	pointer if appropriate.


2006-10-11  David Smith  <dsmith@redhat.com>

	* tapsets.cxx (in_kprobes_function): New function that looks up
	the values of '__kprobes_text_start' and '__kprobes_text_end' in
	the kernel to be able to automatically exclude functions marked as
	'__kprobes' (BZ# 2639).
	(blacklisted_p): Calls in_kprobes_function().
	(query_kernel_module): Utility function that finds the kernel module.
	* session.h (struct systemtap_session): Added kprobes_text
	variables - kprobes_text_initialized, kprobes_text_start, and
	kprobes_text_end.
	* elaborate.cxx (systemtap_session::systemtap_session):
	kprobes_text variables get initialized.

2006-10-10  Roland McGrath  <roland@redhat.com>

	* systemtap.spec.in (elfutils_version): Require 0.124 now.

2006-10-10  Frank Ch. Eigler  <fche@elastic.org>

	* configure.ac: Override incomplete mysql checking for now.
	* configure: Regenerated.

2006-10-10  Li Guanglei <guanglei@cn.ibm.com>

	* configure.ac: add the checking of mysql client library
	* Makefile.in, configure: regenerated

2006-09-29  Li Guanglei <guanglei@cn.ibm.com>

	* man: newly created dir for stapprobes
	* man/stapprobes.iosched.5, man/stapprobes.netdev.5, man/stapprobes.nfs.5,
	man/stapprobes.nfsd.5, man/stapprobes.pagefault.5, man/stapprobes.process.5,
	man/stapprobes.rpc.5, man/stapprobes.scsi.5, man/stapprobes.signal.5,
	man/stapprobes.tcp.5, man/stapprobes.udp.5: Some of these man pages are from
	the old stapprobes.5.in. Some are newly created(rpc, nfs, nfsd)
	* man/.cvsignore: ignore the generated man page files

2006-09-29  Li Guanglei <guanglei@cn.ibm.com>

	PR 3282
	* Makefile.am: add -DPKGLIBDIR='"$(pkglibexecdir)"' to AM_CPPFLAGS

2006-09-28  Josh Stone  <joshua.i.stone@intel.com>

	PR 3278
	* tapsets.cxx (hrtimer_derived_probe::emit_probe_entries): Only
	restart timers when the session is still active and we updated the
	expire time.

2006-09-27  Josh Stone  <joshua.i.stone@intel.com>

	* session.h (struct systemtap_session): Add kernel_base_release
	to store the kernel version without the -NNN suffix.
	* main.cxx (main): Generate and use kernel_base_release.
	* parse.cxx (eval_pp_conditional): Use kernel_base_release.
	* tapsets.cxx (profile_derived_probe::profile_derived_probe):
	Use kernel_base_release.

	* tapsets.cxx (timer_builder::build): Support a wide variety of
	timer varients -- jiffies, s/sec, ms/msec, us/usec, ns/nsec, and
	hz.  Use hrtimers automatically on kernels that have it.
	(timer_builder::register_patterns): Bind all of the new timer
	varients in one easy place.
	(register_standard_tapsets): Call timer_builder::register_patterns.
	(struct hrtimer_builder): Removed since timer_builder is generic.
	* stapprobes.5.in: Document new timer.* functionality.

	* tapsets.cxx (hrtimer_derived_probe_group::emit_probes): Add a
	shared global for the actual hrtimer resolution, _stp_hrtimer_res.
	(hrtimer_derived_probe_group::emit_module): Init _stp_hrtimer_res.
	(hrtimer_derived_probe::emit_interval): Limit intervals at a
	minimum to the hrtimer's actual resolution.
	(hrtimer_derived_probe::emit_probe_entries): Forward timers
	based on previous expiration instead of restarting relative.

2006-09-26  David Smith  <dsmith@redhat.com>

	* .cvsignore: Changed 'stpd' reference to 'staprun'.
	* INTERNALS: Ditto.
	* buildrun.cxx (run_pass): Ditto.
	* lket.5.in: Ditto.
	* stap.1.in: Ditto.
	* stapruncs.5.in: Ditto.
	* examples/small_demos/demo_script.txt: Ditto.
	* examples/small_demos/sys.stp: Ditto.

	* systemtap.spec.in: Created a new subpackage,
	"systemtap-runtime", that contains staprun.

	* Makefile.am: Renamed 'stpd' to 'staprun' and moved it to
	$(bindir).
	* Makefile.in: Regenerated from Makefile.am.

	* configure.ac: Incremented version number.
	* configure: Regenerated from configure.ac.

2006-09-22  Tom Zanussi  <zanussi@us.ibm.com>

	* stp_check.in: Add debugfs mounting.

2006-09-22  Li Guanglei <guanglei@cn.ibm.com>

	From Gui Jian <guijian@cn.ibm.com>
	* lket.5.in: document RPC trace hooks

2006-09-20  Josh Stone  <joshua.i.stone@intel.com>

	PR 3233
	* stapfuncs.5.in: Document new gettimeofday_ns.

2006-09-19  Tom Zanussi  <zanussi@us.ibm.com>

	* README: Add CONFIG_DEBUG_FS to config options.

2006-09-18  Josh Stone  <joshua.i.stone@intel.com>

	PR 3219
	From Eugeniy Meshcheryakov <eugen@debian.org>:
	* stapprobes.5.in: Correct misuse of '-' -> '\-' in manpage

2006-09-18  Martin Hunt  <hunt@redhat.com>

	* buildrun.cxx (run_pass): Remove "-m" option to stpd.
	* translate.cxx (translate_pass): #define STP_RELAYFS_MERGE
	if appropriate.

2006-09-13  Martin Hunt  <hunt@redhat.com>

	* buildrun.cxx (run_pass): Remove "-r" option to stpd.

2006-09-13  Will Cohen  <wcohen@redhat.com>

	* tapsets.cxx (perfmon_derived_probe_group::emit_module_init):
	Do not throw sematic error unless probes actually used.

2006-09-12  Will Cohen  <wcohen@redhat.com>

	PR 909
	* configure.ac: Add perfmon support options.
	* configure: Regenerated.

	* stapfuncs.5.in:
	* stapprobes.5.in: Document the perfmon support.

	* session.h, main.cxx: Track number of perfmon probes.
	* translate.cxx: Gen STP_PERFMON when perfmon probes.

	* elaborate.h:
	* elaborate.cxx (derived_probe_group):  Add register_probe() for
		perfmon probe.

	* tapsets.cxx (derived_probe::emit_common_header): Gen perfmon data.
	(perfmon_var_expanding_copy_visitor): New struct.
	(struct perfmon_derived_probe):
	(struct perfmon_derived_probe_group):
	(struct perfmon_builder):  New Perfmon probe handling structures.
	(register_standard_tapsets): Add perfmon tapset binding.
	(derived_probe_group_container):
	(~derived_probe_group_container):
	(derived_probe_group_container::register_probe):
	(derived_probe_group_container::emit_probes):
	(derived_probe_group_container::emit_module_init):
	(derived_probe_group_container::emit_module_init_call):
	(derived_probe_group_container::emit_module_exit): Add perfmon tapset.

	* tapset/perfmon.stp: New.
	* runtime/perf.c: New.
	* runtime/perf.h: New.
	* runtime/runtime.h: Include perf.c.

	* testsuite/buildok/perfmon01.stp: Test to exercise perfmon
		probes.
	* testsuite/systemtap.pass1-4/buildok.exp:

2006-09-12  Li Guanglei <guanglei@cn.ibm.com>

	From Li Xuepeng <xuepengl@cn.ibm.com>
	* lket.5.in: document nfs trace hooks

2006-09-08  David Smith  <dsmith@redhat.com>

	* elaborate.h (struct derived_probe): Replace emit_registrations()
	function with emit_registrations_start() and
	emit_registrations_end().
	(struct derived_probe_group): Added emit_module_init().
	(struct derived_probe_group_container): Added emit_module_init(),
	emit_module_init_call(), and emit_module_exit().
	* elaborate.cxx (struct alias_derived_probe): Updated
	emit_regitrations calls.
	* translate.cxx (emit_module_init): Instead of actually emitting
	per-probe-point registrations/unregistrations, let the session's
	derived_probe_group_container do it.
	* tapsets.cxx (emit_probe_timing): New function that handles
	probe timing code.
	(be_derived_probe::emit_registrations_start): Renamed from
	emit_registrations.
	(be_derived_probe_group::emit_module_init): New function that
	outputs probes create and destroy functions.
	(dwarf_derived_probe::emit_registrations): Removed, but most code
	moved to emit_registrations_start().
	(dwarf_derived_probe::emit_registrations_start): Handles details
	of multiple dwarf probe registrations.
	(dwarf_derived_probe::emit_registrations_end): Handles cleanup
	details of multiple dwarf probe registrations.
	(dwarf_derived_probe_group::emit_module_init): New function that
	outputs probes create and destroy functions.
	(timer_derived_probe::emit_registrations_start): Renamed from
	emit_registrations.  Added mutiple probe handling.
	(timer_derived_probe::emit_registrations_end): Handles cleanup
	details of multiple probe registrations.
	(timer_derived_probe_group::emit_module_init): New function that
	outputs probes create and destroy functions.
	(profile_derived_probe::emit_registrations_start): Renamed from
	emit_registrations.  Added mutiple probe handling.
	(profile_derived_probe::emit_registrations_end): Handles cleanup
	details of multiple probe registrations.
	(profile_derived_probe_group::emit_module_init): New function that
	outputs probes create and destroy functions.
	(mark_derived_probe::emit_registrations_start): Renamed from
	emit_registrations.  Added mutiple probe handling.
	(mark_derived_probe::emit_registrations_end): Handles cleanup
	details of multiple probe registrations.
	(mark_derived_probe_group::emit_module_init): New function that
	outputs probes create and destroy functions.
	(hrtimer_derived_probe::emit_registrations_start): Renamed from
	emit_registrations.  Added mutiple probe handling.
	(hrtimer_derived_probe::emit_registrations_end): Dummy function.
	(hrtimer_derived_probe_group::emit_module_init): New function that
	outputs probes create and destroy functions.
	(derived_probe_group_container::emit_module_init): Added function
	to call all probe group's emit_module_int functions.
	(derived_probe_group_container::emit_module_init_call): Added
	function to handle probe group initialization cleanup.
	(derived_probe_group_container::emit_module_exit): Added
	function to handle probe group cleanup.


2006-09-06  Frank Ch. Eigler  <fche@elastic.org>

	Add basic support for initialized globals.
	* parse.cxx (parse_global): Parse initialization clause, implement
	by rewriting to "probe begin { var = value }".
	* parse.h: Corresponding changes.
	* stap.1.in: Document optional initialization.

2006-09-04  Frank Ch. Eigler  <fche@elastic.org>

	Improve unresolved target-symbol error messages.
	* staptree.h (target_symbol): Add new field saved_conversion_error.
	* elaborate.cxx (typeresolution_info::visit_target_symbol): Throw
	that if found instead of generic error.
	* tapsets.cxx (t_v_f_c_v::visit_target_symbol): Set it.

2006-08-30  Li Guanglei <guanglei@cn.ibm.com>

	* stapprobes.5.in: document signal.*

2006-08-28  David Smith  <dsmith@redhat.com>

	* translate.cxx: Added inclusion of session.h.
	(translate_pass): Instead of asking each probe to emit itself, we
	ask the session's probes member variable to emit all the probes.
	* tapsets.cxx: Added inclusion of session.h.  Added a
	register_probe member function to all derived_probe based
	classes.  Added a derived_probe_group derived class for all probe
	types:
	(be_derived_probe_group): New class.
	(never_derived_probe_group): New class.
	(dwarf_derived_probe_group): New class.
	(timer_derived_probe_group): New class.
	(profile_derived_probe_group): New class.
	(mark_derived_probe_group): New class.
	(hrtimer_derived_probe_group): New class
	(derived_probe_group_container): New class.
	* elaborate.h: Removed inclusion of session.h since session.h now
	includes elaborate.h.
	(derived_probe): Added register_probe member function.
	(derived_probe_group): Added class definition.  This is the base
	class of all of the derived probe groups - dwarf, timer, etc.
	(derived_probe_group_container): Added class definition.  An
	instance of this class will be stored in the session and contain
	all the other probe groups.
	* elaborate.cxx (derived_probe_group::register_probe): Added
	derived_probe_group::register_probe stubs.
	(alias_derived_probe::register_probe): Added register_probe member
	function.
	(semantic_pass_symbols): After deriving a probe, the probes now
	register themselves with the session.
	* session.h: Includes elaborate.h to get
	derived_probe_group_container definition. systemtap_session class
	'probes' member variable switched from a vector of derived probes
	to a derived_probe_group_container.
	* buildrun.cxx: Added inclusion of session.h since it was removed
	from elaborate.h.
	* main.cxx: Added inclusion of session.h since it was removed
	from elaborate.h.
	* parse.h: Added forward struct declarations.
	* staptree.h: Removed inclusion of session.h.

2006-08-23  Josh Stone  <joshua.i.stone@intel.com>

	PR 3093
	From Eugeniy Meshcheryakov <eugen@debian.org>:
	* main.cxx (main): Use setenv instead of putenv, since gcc 4.2
	doesn't like assigning string constants to char*.  Also use
	const char* for result from getenv.
	* tapsets.cxx (dwflpp::setup): Copy string constant into a
	local array, to fix gcc 4.2 warning.

2006-08-22  Josh Stone  <joshua.i.stone@intel.com>

	PR 3094
	From Eugeniy Meshcheryakov <eugen@debian.org>:
	* stap.1.in: In groff, '-' produces a Unicode hyphen.  Use '\-'
	where a plain-old minus sign is desired, e.g., code examples.
	* lket.5.in, stapex.5.in, stapfuncs.5.in, stapprobes.5.in: ditto

2006-08-15  Roland McGrath  <roland@redhat.com>

	* systemtap.spec.in (elfutils_version): Require 0.123 now.

2006-08-14  David Smith  <dsmith@redhat.com>

	* elaborate.cxx (semantic_pass): Calls semantic_pass_optimize1()
	and semantic_pass_optimize2().
	(visit_functioncall): Removed setting relaxed_p since
	semantic_pass_opt5 does it.
	(semantic_pass_opt5): Goes ahead and removes duplicate functions
	since semantic_pass_opt1() won't be run again.
	(semantic_pass_optimize1): Renamed from semantic_pass_optimize().
	Moved semantic_pass_opt5() to semantic_pass_optimize2().
	(semantic_pass_optimize2): New function that contains optimization
	passes that need to be done after type inference.

2006-08-12  Frank Ch. Eigler  <fche@elastic.org>

	* Makefile.am (dist-hook): Make "make dist" dist.
	* Makefile.in: Regenerated.

2006-08-12  Frank Ch. Eigler  <fche@elastic.org>

	* configure.ac, Makefile.am: Descend into testsuite/
	directory.  Remove local test logic.
	* configure, Makefile.in: Regenerated.
	* runtest.sh: Not yet removed.
	* HACKING: Update for new testsuite layout.

2006-08-10  David Smith  <dsmith@redhat.com>

	* elaborate.cxx (duplicate_function_remover): Added class.
	(get_functionsig): Added function.
	(semantic_pass_opt5): New function merges duplicate identical
	functions into one function.
	(semantic_pass_optimize): Calls semantic_pass_opt5.

	* translate.cxx (c_unparser::emit_probe): Changed to merge
	duplicate probes bodies by making the duplicate probe just call
	the original probe (BZ# 2421).

2006-08-08  Li Guanglei <guanglei@cn.ibm.com>

	* stapprobes.5.in: document process.*, tcp.*, udp.*

2006-08-09  Thang Nguyen  <thang.p.nguyen@intel.com>

	* testsuite/buildok/iolock_test.stp: Updated for new ioblock.stp

2006-08-09  Josh Stone  <joshua.i.stone@intel.com>

	* examples/small_demos/proc_snoop.stp,
	testsuite/buildok/process_test.stp: Rename process.signal_* to
	new signal.* tapset.
	* stapprobes.5.in, testsuite/buildok/memory.stp: move pagefault
	to vm.* namespace

2006-08-08  Eugene Teo  <eteo@redhat.com>

	* tapset/context.stp (probemod): New function.
	* stapfuncs.5.in: Document it.
	* testsuite/buildok/probemod.stp: Test it.

2006-08-08  Li Guanglei <guanglei@cn.ibm.com>

	* stapprobes.5.in: document scsi.*, ioscheduler.*, netdev.* and
	pagefault.

2006-08-01  Li Guanglei <guanglei@cn.ibm.com>

	PR 2422
	* tapsets.cxx: calling get_module_dwarf(false) to give a
	warning to those modules without debuginfo and skip them

2006-07-19  Roland McGrath  <roland@redhat.com>

	* configure.ac, systemtap.spec.in: Bump version to 0.5.9.
	* configure: Regenerated.

	* systemtap.spec.in: Fix syntax in last change.

2006-07-19  David Smith  <dsmith@redhat.com>

	* testsuite/buildok/scsi.stp: Only run the scsi test if the scsi
	kernel subsystem is running.

2006-07-17  David Smith  <dsmith@redhat.com>

	* stapfuncs.5.in: Removed retval function description, since it
	has been removed.

2006-07-17  Roland McGrath  <roland@redhat.com>

	* configure.ac, systemtap.spec.in: Require elfutils-0.122.
	* configure: Regenerated.

	* systemtap.spec.in (Release): Use %{?dist}.

2006-07-17  Li Guanglei <guanglei@cn.ibm.com>

	* main.cxx: add LKET's tapsets into stap's default tapsets
	search path

2006-07-13  Frank Ch. Eigler  <fche@elastic.org>

	* systemtap.spec.in: Add formerly missing admonitional verb.

2006-07-13  David Smith  <dsmith@redhat.com>

	* parse.cxx (parser::expect_unknown2): New function that looks for
	2 possible token types.
	* parse.cxx (parser::expect_ident_or_keyword): New function that
	calls parser::expect_unknown2.
	* parse.cxx (parser::parse_symbol): Calls
	parser::expect_ident_or_keyword to allow keywords to appear when
	expanding target symbols (Bugzilla #2913).
	* parse.h: Added prototypes for parser::expect_unknown2 and
	parser::expect_ident_or_keyword.
	* testsuite/parseok/seventeen.stp: New test to check for allowing
	keywords when expanding target symbols.

2006-06-30  Josh Stone  <joshua.i.stone@intel.com>

	* tapsets.cxx (hrtimer_builder::build): Enable hrtimers on >=2.6.17.
	* tapsets.cxx (hrtimer_derived_probe::emit_probe_entries): Correct
	compilation errors, fix return value.

2006-06-30  David Smith  <dsmith@redhat.com>

	* tapsets.cxx (dwflpp::dwfl_assert): Added optional extra_msg
	parameter to be able to print out extra error message.
	(dwflpp::setup): Uses new 'extra_msg' parameter to dwfl_assert()
	to ask user to install kernel-debuginfo when
	dwfl_linux_kernel_report_kernel() or
	dwfl_linux_kernel_report_modules() fails (Bugzilla #2669).

	* buildrun.cxx (compile_pass): Checks to make sure module build
	directory exists before trying to run make there (Bugzilla #2669).

2006-06-27  Roland McGrath  <roland@redhat.com>

	* runtest.sh: Don't use eval, use proper quoting.

	* tapsets.cxx (dwflpp::emit_address): New instance method.  Get
	relocation details from Dwfl to emit in comment after address constant.
	(dwflpp::loc2c_emit_address): Just call that.

2006-06-26  Li Guanglei <guanglei@cn.ibm.com>

	* lket.in.5: update to AIO event hooks

2006-06-23  Thang P Nguyen  <thang.p.nguyen@intel.com>

	* testsuite/buildok/tcp_test.stp: updated inet calls
	* testsuite/buildok/udp_test.stp: test udp tapset

2006-06-22  Thang P Nguyen  <thang.p.nguyen@intel.com>

	* testsuite/buildok/tcp_test.stp: test tcp tapset

2006-06-16  Roland McGrath  <roland@redhat.com>

	* configure.ac, systemtap.spec.in: Bump version to 0.5.8.
	* configure: Regenerated.

	* systemtap.spec.in: Fix bundled_elfutils setting so builds can
	possibly work.  Add comment admonishing losers not to touch it.

	* aclocal.m4, Makefile.in: Regenerated with automake-1.9.6-2.

2006-06-16  Li Guanglei <guanglei@cn.ibm.com>

	* lket.in.5: update to reflect the latest changes
	to LKET

2006-06-15  Roland McGrath  <roland@redhat.com>

	* systemtap.spec.in: Require elfutils-0.121.

2006-06-14  Frank Ch. Eigler  <fche@elastic.org>

	* README: Add kernel.org blurb based on text from
	Chuck Ebbert <76306.1226@compuserve.com>.

2006-06-09  Li Guanglei <guanglei@cn.ibm.com>

	* parse.cxx, staptree.cxx, staptree.h, translate.cxx:
	delete lket_trace_extra
	* lket.5.in: delete the description of backtrace in
	LKET

2006-06-08  Thang P Nguyen  <thang.p.nguyen@intel.com>

	* testsuite/buildok/ioblock_test.stp: test ioblock

2006-06-05  David Smith  <dsmith@redhat.com>

	* tapsets.cxx (dwflpp::express_as_string): New function.
	Extracted from dwflpp::literal_stmt_for_local() so that
	dwflpp::literal_stmt_for_return() could also call it.
	(dwflpp::literal_stmt_for_local): Portion extracted to create
	dwflpp::express_as_string().
	(dwflpp::literal_stmt_for_return): New function.  Adds support for
	new symbolic access ("$return") to return value in .return
	probes.  Fixes PR 1132.
	(target_variable_flavour_calculating_visitor::visit_target_symbol):
	Calls dwflpp::literal_stmt_for_return() when in a return probe and
	the variable name is "$return".
	(dwarf_var_expanding_copy_visitor::visit_target_symbol): Ditto.
	* stapfuncs.5.in: Noted that the retval() function is deprecated.
	* stapprobes.5.in: Corrected the name of the return value
	variable.
	* tapset/return.stp: Marked the retval() function as deprecated.
	* testsuite/semko/return01.stp: Added new test.
	* testsuite/semko/return02.stp: Ditto.

2006-06-05  Frank Ch. Eigler  <fche@elastic.org>

	PR 2645 cont'd.
	* elaborate.cxx (derive_probes): Pass down optional flag
	from alias reference to expansion.
	* testsuite/semok/twentytwo.stp: Test passing-down.
	* stapprobes.5.in: Specify passing-down property of optional flag.

2006-06-02  Frank Ch. Eigler  <fche@elastic.org>

	PR 2645 cont'd.
	* elaborate.cxx (find_and_build): Support optional wildcards too.
	(derive_probes): Change last argument to indicate optionalness of
	parent probe point (alias reference).
	(alias_expansion_builder): Shrink epilogue-mode alias body copying.
	Pass along alias reference optionality.
	* elaborate.h: Corresponding changes.
	* testsuite/semko/thirtyfive.stp, semok/twentytwo.stp: New tests.

2006-06-02  Josh Stone  <joshua.i.stone@intel.com>

	* testsuite/buildok/process_test.stp: add signal_handle test
	* examples/small_demos/proc_snoop.stp: log signal_handle

2006-06-02  Frank Ch. Eigler  <fche@elastic.org>

	PR 2645.
	* stapprobes.5.in: Document "?" probe point suffix.
	* parse.cxx (parse_probe_point): Recognize "?" optional suffix.
	* elaborate.cxx (derive_probes): Observe probe_point->optional.
	* staptree.h, staptree.cxx: Corresponding changes.
	* tapsets.cxx (never_derived_probe, never_builder): New classes.
	(register_standard_tapsets): Support "never" probe point.
	* testsuite/buildok/six.stp, parseok/five.stp: Modifed tests.

	* translate.cxx (emit_module_init): Format "-t" (benchmarking)
	cycle-time reports similarly to "-v" (verbose) times.

2006-06-02  David Smith  <dsmith@redhat.com>

	* .cvsignore: Added more files to ignore.

	* main.cxx (usage): Added exitcode parameter.
	(main): Improved a few error messages.  Also, when an error is
	given, stap now always exits with a status of 1.

	* testsuite/buildok/cmdline01.stp: New test.
	* testsuite/parseko/cmdline01.stp: Ditto.
	* testsuite/parseko/cmdline02.stp: Ditto.
	* testsuite/parseko/cmdline03.stp: Ditto.
	* testsuite/parseko/cmdline04.stp: Ditto.
	* testsuite/parseko/cmdline05.stp: Ditto.
	* testsuite/parseko/cmdline06.stp: Ditto.
	* testsuite/parseok/cmdline01.stp: Ditto.
	* testsuite/parseok/cmdline02.stp: Ditto.

2006-06-01  Josh Stone  <joshua.i.stone@intel.com>

	* tapsets.cxx (hrtimer_derived_probe::emit_interval): update
	API usage of hrtimers in preparation of getting exports from
	the kernel.
	(hrtimer_derived_probe::emit_probe_entries): ditto

2006-06-01  Li Guanglei <guanglei@cn.ibm.com>

	* parse.cxx, staptree.cxx, staptree.h, translate.cxx:
	add new function lket_trace_extra at script level
	* lket.5.in: Modified the description of backtrace in
	LKET

2006-05-29  Li Guanglei <guanglei@cn.ibm.com>

	* systemtap.spec.in: include lket-b2a in the rpm package

2006-05-27  Li Guanglei <guanglei@cn.ibm.com>

	* configure.ac: add conditional build of lket-b2a
	if glib2-devel is not found, just skips and gives
	a warning
	* Makefile.am:  add conditional build of lket-b2a
	* Makefile.in, configure: regenerated
	* runtime/lket/b2a/Makefile: deleted. Should be
	generated by configure

2006-05-26  Josh Stone  <joshua.i.stone@intel.com>

	* tapsets.cxx (build_blacklist): build the sets of blacklisted
	functions and function returns.  Manually added many __kprobes
	functions that should not be probed.
	(dwarf_query::dwarf_query): Call build_blacklist.
	(dwarf_query::blacklisted_p): Use blacklist sets.

2006-05-25  Josh Stone  <joshua.i.stone@intel.com>

	* parse.cxx (parser::scan_pp): Free memory for tokens that are
	thrown away in the preprocessing stage.
	* tapsets.cxx
	(dwarf_var_expanding_copy_visitor::visit_target_symbol):
	Free allocated memory when supressing target-variable errors

2006-05-25  David Smith  <dsmith@redhat.com>

	* testsuite/semok/twentyone.stp: New file.

2006-05-24  Frank Ch. Eigler  <fche@elastic.org>

	Pass 4 speedup.
	* tapsets.cxx (derived_probe::emit_common_header): New
	function, to emit code formerly inlined by
	emit_probe_prologue/epilogue.
	* translate.cxx (emit_common_header): Call it.
	* elaborate.h: Corresponding changes.

2006-05-24  David Smith  <dsmith@redhat.com>

	* elaborate.cxx (isglob): New function.
	(match_key::globmatch): New function.
	(match_node::find_and_build): Uses isglob() and
	match_key::globmatch() to provide support for wildcards such as
	"kernel.syscall.*read*" (Bugzilla #1928).
	* elaborate.h (match_key::globmatch): Added function declaration.
	* parse.cxx (parser::parse_probe_point): Collects one or more
	tokens into a single probe-point functor string.

	* testsuite/parseko/twentytwo.stp: New file.
	* testsuite/parseok/sixteen.stp: New file.

2006-05-24  David Smith  <dsmith@redhat.com>

	* testsuite/parseko/cmdlinearg01.stp: New file.
	* testsuite/parseko/cmdlinearg02.stp: New file.
	* testsuite/parseko/eighteen.stp: New file.
	* testsuite/parseko/foreachstmt01.stp: New file.
	* testsuite/parseko/foreachstmt02.stp: New file.
	* testsuite/parseko/foreachstmt03.stp: New file.
	* testsuite/parseko/foreachstmt04.stp: New file.
	* testsuite/parseko/foreachstmt05.stp: New file.
	* testsuite/parseko/forstmt01.stp: New file.
	* testsuite/parseko/forstmt02.stp: New file.
	* testsuite/parseko/forstmt03.stp: New file.
	* testsuite/parseko/forstmt04.stp: New file.
	* testsuite/parseko/functiondecl01.stp: New file.
	* testsuite/parseko/functiondecl02.stp: New file.
	* testsuite/parseko/functiondecl03.stp: New file.
	* testsuite/parseko/functiondecl04.stp: New file.
	* testsuite/parseko/functiondecl05.stp: New file.
	* testsuite/parseko/functiondecl06.stp: New file.
	* testsuite/parseko/functiondecl07.stp: New file.
	* testsuite/parseko/ifstmt01.stp: New file.
	* testsuite/parseko/ifstmt02.stp: New file.
	* testsuite/parseko/nineteen.stp: New file.
	* testsuite/parseko/preprocess01.stp: New file.
	* testsuite/parseko/preprocess02.stp: New file.
	* testsuite/parseko/preprocess03.stp: New file.
	* testsuite/parseko/preprocess04.stp: New file.
	* testsuite/parseko/preprocess05.stp: New file.
	* testsuite/parseko/preprocess06.stp: New file.
	* testsuite/parseko/preprocess07.stp: New file.
	* testsuite/parseko/preprocess08.stp: New file.
	* testsuite/parseko/preprocess09.stp: New file.
	* testsuite/parseko/probepoint01.stp: New file.
	* testsuite/parseko/probepoint02.stp: New file.
	* testsuite/parseko/probepoint03.stp: New file.
	* testsuite/parseko/seventeen.stp: New file.
	* testsuite/parseko/ternarystmt01.stp: New file.
	* testsuite/parseko/twenty.stp: New file.
	* testsuite/parseko/twentyone.stp: New file.
	* testsuite/parseko/whilestmt01.stp: New file.
	* testsuite/parseko/whilestmt02.stp: New file.

2006-05-24  Li Guanglei <guanglei@cn.ibm.com>

	* configure.ac: add lket.5 & runtime/lket/b2a
	* Makefile.am:  add lket & runtime/lket/b2a
	* aclocal.m4, Makefile.in, configure: regenerated
	* runtime/lket/b2a/*: a binary to ascii converter used
	to convert LKET's default binary trace data.
	* lket.5.in: add intro of lket-b2a converter.

2006-05-23  David Smith  <dsmith@redhat.com>

	* parse.cxx (parse_for_loop): Corrected error message.

2006-05-22  David Smith  <dsmith@redhat.com>

	* elaborate.cxx (find_and_build): Fixed issue #2643.  Wildcard
	code was being too optimistic.

2006-05-22  Li Guanglei <guanglei@cn.ibm.com>

	* lket.in.5: draft version of manpage for LKET
	* Makefile.in, configure, stap.1.in: add lket.in.5

2006-05-18  Frank Ch. Eigler  <fche@elastic.org>

	Organize "-t" output by script/parse level probes rather than
	derived-probes.
	* elaborate.cxx (derived_probe ctor): Remove name field setting.
	(alias_derived_probe): New class.
	(alias_expandion_builder::build): Create an instance of the above
	instead of parse-tree-level plain probe.
	* elaborate.h: Corresponding changes.
	(derived_probe::basest): Define.
	* staptree.cxx (probe ctor): Set new name field.
	* staptree.h (probe): Corresponding changes.
	(probe::basest): New field.
	* tapsets.cxx (emit_probe_prologue, emit_probe_entries):
	Switch to basest() probe name for Stat instance.
	(dwarf_derived_probe ctor): Stash away base probe.
	* translate.cxx (unparser::emit_probe): Remove index
	operand, just use probe name to generate symbols.
	(emit_module_init): Reorganize -t output in unregister functions.
	(translate_pass): Remove unparser::current_probenum field and all
	uses.
	* translate.h: Corresponding changes.

2006-05-18  Li Guanglei <guanglei@cn.ibm.com>

	* tapset/LKET/*: tracing tapsets of LKET
	* tapset/context.stp: add stp_pid() func
	* tapset/ppc64/syscalls.stp: add conditional preprocessing
	since sys64_time is removed from kernel >= 2.6.16

2006-05-18  Li Guanglei <guanglei@cn.ibm.com>

	* tapset/tskschedule.stp: deleted, merge into scheduler.stp
	* tapset/scheduler.stp:   incorporate tskschedule.stp
	* testsuite/buildok/tskschedule.stp: deleted, merge into
	  sched_test.stp
	* testsuite/buildok/sched_test.stp: incorporate tskschedule.stp

2006-05-17  Josh Stone  <joshua.i.stone@intel.com>

	* testsuite/buildok/sched_test.stp: test scheduler tapset
	* examples/small_demos/sched_snoop.stp: demo scheduler tapset

2006-05-18  Li Guanglei <guanglei@cn.ibm.com>

	* testsuite/buildok/ioscheduler.stp: testcase for ioscheduler.stp
	* testsuite/buildok/memory.stp:      testcase for memory.stp
	* testsuite/buildok/networking.stp:  testcase for networking.stp
	* testsuite/buildok/scsi.stp:        testcase for scsi.stp
	* testsuite/buildok/tskschedule.stp: testcase for tskschedule.stp

2006-05-18  Li Guanglei <guanglei@cn.ibm.com>

	* tapset/ioscheduler.stp: generic IO scheduler tapsets from LKET
	* tapset/memory.stp:      generic pagefault tapsets from LKET
	* tapset/networking.stp:  generic networking tapsets from LKET
	* tapset/scsi.stp:        generic scsi tapsets from LKET
	* tapset/tskschedule.stp: generic task scheduler tapsets from LKET
	* tapset/process.stp:     changes to process.exec alias

2006-05-16  David Smith  <dsmith@redhat.com>

	* parse.cxx (parser::parser): Added initializer for 'context'
	member variable.
	(tt2str): Added support for new tok_keyword type.
	(operator <<): Ignores keyword content when outputting error
	message.
	(lexer::scan): Recognizes keywords, such as 'probe', 'global',
	'function', etc. and classifies them as type 'tok_keyword'.  This
	causes keywords to become reserved so they cannot be used for
	function names, variable names, etc.
	(parser::parse): Changed tok_identifier to tok_keyword when looking
	for "probe", "global", or "function".  Also sets context member
	variable which remembers if we're in probe, global, function, or
	embedded context.
	(parser::parse_probe, parser::parse_statement)
	(parser::parse_global, parser::parse_functiondecl)
	(parser::parse_if_statement, parser::parse_delete_statement)
	(parser::parse_break_statement, parser::parse_continue_statement)
	(parser::parse_for_loop, parser::parse_while_loop)
	(parser::parse_foreach_loop, parser::parse_array_in): Looks for
	tok_keyword instead of tok_identifier.
	(parser::parse_probe_point): Allows keywords as part of a probe
	name, since "return" and "function" are keywords.
	(parser::parse_return_statement): Looks for tok_keyword instead of
	tok_identifier.  Make sure we're in function context.
	(parser::parse_next_statement): Looks for tok_keyword instead of
	tok_identifier.  Make sure we're in probe context.
	* parse.h: Added parse_context enum.  Added 'tok_keyword' to
	token_type enum.  Added parse_context 'context' member variable to
	parser class.
	* stap.1.in: Because the string() function has been removed,
	the 'string()' function reference has been changed to a 'sprint()'
	function reference.
	* stapex.5.in: Ditto.
	* stapfuncs.5.in: The description of the string() and hexstring()
	functions has been removed.
	* testsuite/buildok/context_test.stp: Calls to the string()
	function were converted to sprint() function calls.
	* testsuite/buildok/fifteen.stp: Ditto.
	* testsuite/buildok/nineteen.stp: Ditto.
	* testsuite/buildok/process_test.stp: Ditto.
	* testsuite/buildok/task_test.stp: Ditto.
	* testsuite/buildok/timestamp.stp: Ditto.
	* testsuite/buildok/twentyone.stp: Ditto.
	* testsuite/semok/args.stp: Ditto.
	* testsuite/semok/seven.stp: Ditto.
	* testsuite/buildok/fourteen.stp: Calls to log()/string() were
	converted to a call to printf().
	* testsuite/buildok/sixteen.stp: Ditto.
	* testsuite/buildok/thirteen.stp: Ditto.
	* testsuite/buildok/twentythree.stp: Ditto.
	* testsuite/buildok/twentytwo.stp: Ditto.
	* testsuite/buildok/seven.stp: Calls to the string()
	function were converted to sprint() calls.  Calls to the
	hexstring() function were converted to sprintf() calls.
	* testsuite/semok/eleven.stp: Ditto.
	* testsuite/buildok/seventeen.stp: Calls to log()/hexstring() were
	converted to a call to printf().
	* testsuite/semko/nineteen.stp: Ditto.
	* testsuite/parseok/three.stp: Because keywords are reserved, a
	variable named 'string' was renamed to 'str'.
	* testsuite/parseok/two.stp: Because keywords are reserved, a
	variable named 'global' was renamed to 'gbl'.
	* testsuite/transko/two.stp: Because the parser now checks for
	'next' and 'return' statement context, a 'next' statement was
	removed from a function and a 'return' statement was removed from
	a probe.

2006-05-15  Frank Ch. Eigler  <fche@elastic.org>

	* tapsets.cxx, translator.cxx (*): Designate more emitted
	functions as static.
	* translator.cxx (visit_print_format): Correct regression
	regression from two weeks ago.
	* stapfuncs.5.in: Tweak wording.  Deprecate returnval() in favour
	of retval().

2006-05-12  Thang P Nguyen  <thang.p.nguyen@intel.com>

	* testsuite/buildok/probefunc.stp: test probefunc()

2006-05-12  Frank Ch. Eigler  <fche@elastic.org>

	* stapfuncs.5.in: Clarify backtrace-related functions.

2006-05-11  David Smith  <dsmith@redhat.com>

	* tapset/ctime.stp: New file.

2006-05-09  Josh Stone  <joshua.i.stone@intel.com>

	* examples/small_demos/proc_snoop.stp: monitor all process events.
	* testsuite/buildok/task_test.stp: test compilation of all task
	functions.
	* testsuite/buildok/process_test.stp: test all process events and
	associated variables.

2006-05-09  Will Cohen  <wcohen@redhat.com>

	PR 2228
	* parse.h:
	* parse.cxx: Add << operator for struct source_loc.
	* translate.cxx (emit_module_init): Print location of probe in script.

2006-05-09  Li Guanglei <guanglei@cn.ibm.com>

	PR 2520
	* main.cxx: add -M option to stop merge per-cpu files in bulk mode
	* session.h: add merge member into systemtap_session
	* buildrun.cxx: generate stpd_cmd to stop merge per-cpu files if -M
	option is turned on by stap.

2006-05-08  Li Guanglei <guanglei@cn.ibm.com>

	PR 2627
	* elaborate.cxx: epilogue style alias expansion
	* parse.cxx: parse += alias definition
	* staptree.h: add epilogue_style member to probe_alias
	* stap.1.in: add the description of epilogue style alias
	* testsuite/parseok/fifteen.stp: testcase for epilogue style alias

2006-05-05  Roland McGrath  <roland@redhat.com>

	* configure.ac (build_elfutils): Pass CFLAGS to elfutils configure,
	editting out -Wall.
	* configure: Regenerated.

2006-05-05  Frank Ch. Eigler  <fche@elastic.org>

	PR 2643
	* testsuite/buildok/syscalls.stp: Take "-u" away again.
	* configure.ac, systemtap.spec.in: Bump version to 0.5.7.
	* configure: Regenerated.

2006-05-05  Frank Ch. Eigler  <fche@elastic.org>

	* configure.ac, systemtap.spec.in: Bump version to 0.5.6.
	* configure: Regenerated.

2006-05-05  Will Cohen  <wcohen@redhat.com>

	* small_demos/fileopen.stp: Shows use of target() to look at pid.
	* small_demos/rwtiming.stp: Shows per executable histograms of time
	spent in read and write system calls.

2006-05-05  Eugene Teo  <eteo@redhat.com>

	PR 2433
	* tapsets.cxx (dwarf_query::blacklisted_p): Extend the list of
	blacklisted .return probes to include "do_exit". Correct funcname
	typo for "sys_groupexit".
	* tapset/syscalls.stp: Remove .return probe aliases of never-
	returning syscall.exit and syscall.exit_group calls.

2006-05-05  David Smith  <dsmith@redhat.com>

	* translate.cxx (mapvar::exists): Added code for string array
	handling.  Otherwise, string array elements always exist.

2006-05-03  Josh Stone  <joshua.i.stone@intel.com>

	PR 2506
	* tapsets.cxx (dwarf_query::blacklisted_p): skip probes in .exit.*

2006-05-02  Will Cohen  <wcohen@redhat.com>

	* translate.cxx (emit_module_init): Move closing '}' inside #ifdef.

2006-05-02  Will Cohen  <wcohen@redhat.com>

	PR 2228
	* stap.1.in: Document "-t" option.
	* main.cxx (main): Add "-t" option for collecting timing information.
	* session.h (systemtap_session): Corresponding changes.
	* tapsets.cxx (emit_probe_prologue, emit_probe_epilogue,
	emit_probe_entries):
	* translate.cxx: (emit_common_header, emit_module_init,
	translate_pass): Add time collection of timing information.


2006-05-01  Frank Ch. Eigler  <fche@elastic.org>

	* translate.cxx (visit_print_format): Fix regression in
	"printf" pseudo-result initialization.

2006-04-30  Frank Ch. Eigler  <fche@elastic.org>

	PR 2610.
	* translate.cxx (c_unparser::visit_arrayindex, visit_stat_op):
	Detect empty aggregates consistently.
	(visit_print_format): Ditto.  Also detect errors due to
	argument evaluation.
	(translator_output::*): Add a flush before a failing assert,
	to produce more context when debugging.

2006-04-25  Frank Ch. Eigler  <fche@elastic.org>

	* Makefile.am: Removed "rpm" target.
	* Makefile.in, aclocal.m4: Regenerated.

2006-04-25  Frank Ch. Eigler  <fche@elastic.org>

	* elaborate.cxx (typeresolution_info::unresolved,invalid,
	mismatch): Print current function/probe name in error message.
	(semantic_pass_types): Pass sufficient information.
	* elaborate.h: Corresponding changes.

2006-04-25  Frank Ch. Eigler  <fche@elastic.org>

	PR 2427.
	* staptree.cxx (varuse_collecting_visitor::visit_embeddedcode):
	Support /* pure */ declaration.  Stop using __tvar_ naming hack.
	(v_c_u::visit_print_format): Mark sprint and sprintf as
	side-effect-free.
	(deep_copy_visitor::visit_print_format): Propagate raw_components.
	* stap.1.in: Document declaration.
	* elaborate.cxx (semantic_pass_opt2): Verbose message tweak.
	(dead_stmtexpr_remover): Extend for more aggressive optimization.
	* tapsets.cxx (dwarf,mark_var_expanding_copy_visotor): Add
	/* pure */ declaration to rvalue expansions.
	* tapset/*.stp: Added /* pure */ declarations to many functions.
	* testsuite/parseok/unparsers.stp: Propagate guru mode flag.
	* testsuite/buildok/twentyfour.stp: New test.

2006-04-24  Frank Ch. Eigler  <fche@elastic.org>

	PR 2599.
	* elaborate.cxx (visit_assignment): Tolerate null current_expr.
	* testsuite/semok/optimize.stp: Add relevant tests.

2006-04-23  Eugene Teo  <eteo@redhat.com>

	PR 2149
	* translate.cxx (mapvar::set): Test _stp_map_set_xx() for
	array overflows.

2006-04-23  Eugene Teo  <eteo@redhat.com>

	* small_demos/ansi_colors.stp: Add an example of using octal
	escape sequences to display all possible ansi colors.

2006-04-21  Eugene Teo  <eteo@redhat.com>

	PR 1326
	* translate.cxx (c_unparser::visit_binary_expression): Handle
	negative left and right shift count.

2006-04-21  Frank Ch. Eigler  <fche@elastic.org>

	PR 953
	* elaborate.h (derived_probe): Add field "name".  Stop passing
	"probe index" to other emit_* calls.
	(emit_probe_context_vars): New member function.
	* elaborate.cxx (derived_probe ctor): Generate unique name.
	* translate.cxx (*): Adapt to index->name.
	(emit_probe): Realize that probe locals only occur at nesting=0.
	* tapsets.cxx (*derived_probe::emit_*): Adapt to index->name.
	(mark_var_expanding_copy_visitor): New class to process $argN.
	(mark_derived_probe ctor): Call it.
	(mark_derived_probe::emit_probe_context_vars): Do it.
	* buildrun.cxx (compile_pass): Add more optional gcc verbosity.
	Add CFLAGS += -freorder-blocks.
	* testsuite/buildok/marker.stp: New test.

2006-04-19  Eugene Teo  <eteo@redhat.com>

	PR 2014
	* parse.cxx (lexer::scan): Added \[0-7]* case to preserve
	octal escape sequences.

2006-04-18  Martin Hunt  <hunt@redhat.com>

	* Makefile.am (install-data-local): Another try.

2006-04-18  Frank Ch. Eigler  <fche@elastic.org>

	PR 2220
	* translate.cxx (visit_statement): Tolerate 0 first argument.
	(visit_for_loop, visit_foreach_loop): Call it thusly for condition
	expression.
	(visit_embededcode, visit_block, visit_null_statement): Don't
	call visit_statement() at all.

2006-04-18  Martin Hunt  <hunt@redhat.com>

	* Makefile.am (install-data-local): Tweak previous fix.
	(install-data-local):

2006-04-18  Martin Hunt  <hunt@redhat.com>

	* Makefile.am (install-data-local): Rewrite. Set
	ownership and permissions for all files and directories
	under runtime and tapset. Restrict files to source code.

	* Makefile.in: Rebuilt.

2006-04-18  Eugene Teo  <eteo@redhat.com>

	PR 1341
	* main.cxx (main): Use TMPDIR instead of hard-coded /tmp.

2006-04-17  Frank Ch. Eigler  <fche@elastic.org>

	* tapsets.cxx (mark_derived_probe::emit_{de}registrations):
	Use cmpxchg to synchronize.

2006-04-12  Tom Zanussi  <zanussi@us.ibm.com>

	PR 2538
	* buildrun.cxx (compile_pass): Remove space
	between -I and runtime path.

2006-04-12  Martin Hunt  <hunt@redhat.com>

	PR 2497
	* translate.cxx (translate_pass): Don't
	reset STP_STRING_SIZE if it was already defined.
	Set it to 1024 by default.

2006-04-10  Martin Hunt  <hunt@redhat.com>

	* translate.cxx (visit_print_format): Call
	_stp_snprintf() instead of snprintf().

2006-04-09  Martin Hunt  <hunt@redhat.com>

	Add binary printf support.

	* elaborate.cxx (visit_print_format): Don't include
	conv_literal or conv_size  in components vector.
	Add conv_binary to switch statement.

	* translate.cxx (visit_print_format): Eliminate
	special cast to (long long) for pe_long because new
	vsnprintf uses int64_t.

	* staptree.h (struct print_format): Add conv_binary and conv_size.

	* staptree.cxx (components_to_string): Add conv_binary case.
	Add conv_size case.
	(string_to_components): Add cases for 'b' and 'n'

2006-04-08  Frank Ch. Eigler  <fche@elastic.org>

	* tapsets.cxx (resolve_prologue_endings): Rewrote.
	(resolve_prologue_endings2): Removed.

	* gen-stapmark.h: Emit a 0-arity marker.
	* stapmark.h: Regenerated for arities 0..6.

2006-04-04  Roland McGrath  <roland@redhat.com>

	* configure.ac: Bump version to 0.5.5.
	Require elfutils-0.120.
	* configure: Regenerated.
	* systemtap.spec.in: Likewise.

	* main.cxx (version): Use dwfl_version.

	* loc2c.c (array_stride): stride_size -> byte_stride

2006-04-04 Tom Zanussi  <zanussi@us.ibm.com>

	* stp_check: Change test for relay vs relayfs

2006-03-30  Martin Hunt  <hunt@redhat.com>

	* tapsets.cxx (dwarf_derived_probe::emit_registrations):
	Change maxactive so single-processor kernels using
	kretprobes don't get lots of dropped probes.

2006-03-30  Frank Ch. Eigler  <fche@elastic.org>

	PR 953, part 1
	* tapsets.cxx: (mark_derived_probe*): New classes.
	(register_standard_tapsets): Register kernel/module.mark() family.
	* stapmark.h: New header for static instrumentation markers.
	* gen-stapmark.h: New perl script to generate it.
	* elaborate.cxx (derived_probe ctor): Ignore null location*.

2006-03-29  Josh Stone  <joshua.i.stone@intel.com>

	* tapsets.cxx (hrtimer_derived_probe::*): creates a probe point
	based on the hrtimer APIs.
	* tapsets.cxx (hrtimer_builder::*):  parses the user's time-spec
	into a 64-bit nanosecond value, and calls the appropriate
	derived_probe.
	* tapsets.cxx (register_standard_tapsets): add hrtimer bindings
	* translate.cxx (translate_pass): add linux/random.h include,
	used for generating 64-bit random numbers for hrtimers.

2006-03-28  Martin Hunt  <hunt@redhat.com>

	* testsuite/buildok/syscall.stp: Update so
	it works again.

2006-03-16 Tom Zanussi  <zanussi@us.ibm.com>

	* configure.ac: Revert relayfs version check.
	* configure: Reverted.
	* translate.cxx (compile_pass): Remove relayfs include path.

2006-03-15 Tom Zanussi  <zanussi@us.ibm.com>

	* configure.ac: Add check for relayfs version.
	* configure: Regenerated.
	* stp_check.in: Remove bundled relayfs loading/compilation, add
	check for relay (vs relayfs).

2006-03-13  Josh Stone  <joshua.i.stone@intel.com>

	* safety/safety.py: Support IA64 disassembly matching.
	* safety/data/opcodes-ia64: new opcode rules for IA64.
	* safety/data/references: Add references used by example scripts
	when compiled for IA64.

2006-03-13  Frank Ch. Eigler  <fche@elastic.org>

	* translate.cxx (emit_globals): Tag globals, especially the locks,
	as __cacheline_aligned.

2006-03-09  Frank Ch. Eigler  <fche@elastic.org>

	* translate.cxx (emit_locks): Emit dummy references to unlock_ ...
	(emit_module_init): ... and probe_point.

2006-03-06  Frank Ch. Eigler  <fche@elastic.org>

	PR 2425
	* staptree.cxx (varuse_collecting_visitor::visit_embeddedcode):
	Realize that $var-setter functions have side-effects.
	* testsuite/transok/tval-opt.stp: New test.

2006-03-06  Martin Hunt  <hunt@redhat.com>

	* buildrun.cxx (run_pass): Add "-u username".
	* stapfuncs.5.in: Document system().

2006-03-06  Frank Ch. Eigler  <fche@elastic.org>

	* stapex.5.in: Use \[aq] for plain single quotes for encoding
	variation tolerance.

2006-03-03  Josh Stone  <joshua.i.stone@intel.com>

	* main.cxx (main): search forward for dashes in the kernel release,
	to work properly with release names with more than one dash.  Also
	* parse.cxx (eval_pp_conditional): ditto
	* tapsets.cxx (profile_derived_probe::profile_derived_probe): ditto
	* safety/safety.py (StaticSafety::__build_search_suffixes): ditto,
	and add copyright & GPL tag

	PR 2390
	* main.cxx (main): expand search path so that revision w.x.y.z
	searches w.x.y.z, w.x.y, and w.x.

2006-03-03  Frank Ch. Eigler  <fche@elastic.org>

	* tapset/indent.stp, indent-default.stp: New little tapset.
	* stapfuncs.5.in: Document it.
	* testsuite/buildok/indent.stp: Build it.

2006-02-27  Josh Stone  <joshua.i.stone@intel.com>

	* safety/*: Add a static safety checker.

2006-02-25  Frank Ch. Eigler  <fche@elastic.org>

	* translate.cxx (var::init): Don't crush string module_params.
	(emit_global_param): New function, forked out of emit_global,
	to put module_param calls at the bottom of C file.
	* translate.h: Corresponding changes.

2006-02-23  Frank Ch. Eigler  <fche@elastic.org>

	PR 1304
	* parse.cxx (lexer): Take systemtap_session argument.
	(lexer::scan): Support $1..$NNNN and @1...@NNNN expansion.
	* stap.1.in: Document this.
	* testsuite/semok/args.stp: New test.
	* translate.cxx (var::init, emit_global): Emit code to allow
	named module parameters to initialize global string/number scalars.
	* stap.1.in: Don't document this yet.

	PR 2334
	* main.cxx (main): Clarify "-v" option repeatibility.
	* stap.1.in: Ditto.

2006-02-23  Roland McGrath  <roland@redhat.com>

	* Makefile.am (AUTOMAKE_OPTIONS): New variable, set dist-bzip2.
	* Makefile.in: Regenerated.

2006-02-23  Martin Hunt  <hunt@redhat.com>

	PR 1989. Adds support for %p in printf
	* staptree.h (struct print_format): Add conv_unsigned_ptr.
	* staptree.cxx (components_to_string): Output 'p'
	for conv_unsigned_ptr.
	* elaborate.cxx (visit_print_format): Add case for
	conv_unsigned_ptr.

2006-02-23  Martin Hunt  <hunt@redhat.com>

	* Makefile.am (install-data-local): Create tapset/i686 and
	tapset/x86_64 directories. This fixes a problem where they
	were included, but had bad permissions.
	* Makefile.in: Rebuilt.

2006-02-22  Frank Ch. Eigler  <fche@elastic.org>

	* stapfuncs.5.in: Document get_cycles().
	* testsuite/buildok/timestamp.stp: Build it and its friends.

2006-02-22  Frank Ch. Eigler  <fche@elastic.org>

	PR 2293.
	* tapsets.cxx (emit_probe_epilogue): Emit early local_irq_save().
	(emit_probe_epilogue): ... and matching _restore().

	* main.cxx (main): Emit a "hello, I'm starting" message
	before pass 5 in verbose mode.

2006-02-17  Frank Ch. Eigler  <fche@elastic.org>

	* stapfuncs.5.in (cpu): Document contextinfo function.

2006-02-15  Frank Ch. Eigler  <fche@elastic.org>

	* translate.cxx (varlock*): Removed now unnecessary class.
	(aggregation_locks): Renamed field to aggregations_active.

2006-02-14  Frank Ch. Eigler  <fche@elastic.org>

	* stapfuncs.5.in: Document new queue_stats tapset.
	* elaborate.cxx (*): Put "while:" clarification messages before a
	thrown semantic error.
	* staptree.cxx (print_format::string_to_components): Correct
	parse of "%%" formatting element.

2006-02-07  Frank Ch. Eigler  <fche@elastic.org>

	* src/testsuite/buildok/syscalls.stp: Build with "-u" to build-test
	all auxiliary functions.
	* tapsets.cxx (dwarf_query::add_probe_point): Add some "-vv" output.

2006-02-07  Josh Stone  <joshua.i.stone@intel.com>

	PR 2068
	* tapsets.cxx (dwarf_query::blacklisted_p): add __switch_to
	to the blacklist for x86_64 architecture only.

2006-02-06  Will Cohen  <wcohen@redhat.com>

	* tapset/syscall2.stp: Correct opening comment typo.

2006-02-06  Will Cohen  <wcohen@redhat.com>

	* tapset/syscall2.stp: Correct closing comment typos.

2006-02-01  Frank Ch. Eigler  <fche@elastic.org>

	* testsuite/semko/one.stp: Make sure test case stays broken.

2006-02-01  Martin Hunt  <hunt@redhat.com>

	* stapfuncs.5.in: Document is_return(), returnval() and
	probefunc().
	* testsuite/buildok/syscall.stp: Basic syscall test.

2006-02-01  Frank Ch. Eigler  <fche@elastic.org>

	* configure.ac, systemtap.spec.in: Version 0.5.4.
	* configure: Regenerated.

2006-01-31  Josh Stone  <joshua.i.stone@intel.com>

	PR 2252
	* translate.cxx (translate_pass): Fix legacy definition of
	read_trylock.

2006-01-30  Frank Ch. Eigler  <fche@elastic.org>

	* main.cxx (main): Also print elapsed real time for each pass.

2006-01-27  Frank Ch. Eigler  <fche@elastic.org>

	* main.cxx: Make "-v" (verbose) flag a counter.
	* stap.1.in: Document this.
	* session.h: Corresponding changes.
	* {elaborate,buildrun,tapsets,translate}.cxx: Update all uses of
	verbose flag to compare it to sensible level for value of message.

2006-01-27  Frank Ch. Eigler  <fche@elastic.org>

	* main.cxx (main): In verbose mode, print user+sys times after
	each pass.
	* buildrun.cxx (compile_pass): Move success message back to main().

2006-01-26  Frank Ch. Eigler  <fche@elastic.org>

	PR 2060: lock elevation, mop-up
	* staptree.cxx (functioncall_traversing_visitor): Store a
	current_function pointer during traversal.
	(visit_embeddedcode): Use it to handle $target-synthesized functions.
	(varuse_collecting_visitor::visit_assignment): Correct l-lr typo.
	(visit_foreach_loop): Note added write on sorted foreach.
	(visit_delete_statement): Note as read+write.
	* staptree.h: Corresponding changes.
	* elaborate.cxx (dead_assignment_remover::visit_expr_statement):
	Correct stmt token after possible expression rewriting.
	* tapsets.cxx (visit_target_symbol): Create naming convention
	to recognize $target-synthesized functions.
	* translate.cxx (emit_locks, emit_unlocks): New functions to
	emit lock/unlock sequences at the outermost level of a probe.
	(emit_probe): Call them.
	(varlock_*): #if-0 out the lock code generation.  Later, these
	classes should be removed.
	(translate_pass): Emit read_trylock() kludge macro for old kernels.

2006-01-25  Frank Ch. Eigler  <fche@elastic.org>

	PR 2205, patch from <hiramatu@sdl.hitachi.co.jp>:
	* parse.cxx (scan): Correct EOF detection for %{ %} case.

2006-01-24  Frank Ch. Eigler  <fche@elastic.org>

	PR 2060 etc.
	* tapsets.cxx (visit_target_symbol): Tolerate failed resolution by
	letting target_symbol instance pass through to optimizer and
	type checker.
	* elaborate.cxx (semantic_pass_optimize): New family of functions and
	associated visitor classes.
	(visit_for_loop): Tolerate absent init/incr clauses.
	(semantic_pass): Invoke unless unoptimized (-u) option given.
	* main.cxx, session.h: Add support for flag.
	* staptree.cxx (visit_for_loop): Tolerate absent init/incr clauses.
	(traversing_visitor::visit_arrayindex): Visit the index expressions.
	(functioncall_traversing_visitor): New class.
	(varuse_tracking_visitor): New class.
	* staptree.h: Corresponding changes.
	* parse.cxx (parse_for_loop): Represent absent init/incr expressions
	with null statement pointer instead of optimized-out dummy numbers.
	* stap.1.in: Document optimization.
	* testsuite/{semko,transko}/*.stp: Added "-u" or other code to many
	tests to check bad code without optimizer elision.
	* testsuite/semok/optimize.stp: New test.

	* elaborate.cxx (unresolved, invalid, mismatch): Standardize error
	message wording.
	* stapfuncs.5.in: Tweak print/printf docs.
	* tapset/logging.stp: Remove redundant "print" auxiliary function,
	since it's a translator built-in.
	* testsuite/transok/five.stp: Extend test.
	* translate.cxx (emit_symbol_data): Put symbol table into a separate
	temporary header file, to make "-p3" output easier on the eyes.
	* buildrun.cxx (compile_pass): Eliminate test-mode support throughout.
	* main.cxx, session.h, translate.cxx: Ditto.
	* main.cxx (main): For last-pass=2 runs, print post-optimization ASTs.

2006-01-18  Josh Stone  <joshua.i.stone@intel.com>

	* tapsets.cxx (profile_derived_probe::emit_probe_entries): Setup
	c->regs properly in light of the emit_probe_prologue change.

2006-01-18  Josh Stone  <joshua.i.stone@intel.com>

	* translate.cxx (c_unparser::visit_foreach_loop): improved the error
	message when _stp_pmap_agg fails.

2006-01-18  Frank Ch. Eigler  <fche@elastic.org>

	* translate.cxx (c_unparser_assignment::visit_arrayindex):
	Eliminate dummy assignments for "<<<" code.

2006-01-17  Josh Stone  <joshua.i.stone@intel.com>

	PR 2156
	* testsuite/buildok/pmap_foreach.stp: Add test with sorting

2006-01-17  Josh Stone  <joshua.i.stone@intel.com>

	PR 2156
	* translate.cxx (c_unparser::visit_foreach_loop): Check the return
	value of _stp_pmap_agg() for NULL.

2006-01-17  Frank Ch. Eigler  <fche@elastic.org>

	* systemtap.spec.in: Remove explicit kernel-devel dependency,
	since some old kernel rpm builds don't virtual-provide it for
	e.g. smp, hugemem.

2006-01-17  Frank Ch. Eigler  <fche@elastic.org>

	PR 2142
	* translate.cxx (EXTRACTORS_PERMISSIVE): New experimental policy
	parameter.
	(c_unparser::visit_arrayindex, visit_print_format, visit_stat_op):
	Tolerate absent index (= NULL runtime return) in pmap.
	(*): Make semantic_error messages consistently lower case.
	* testsuite/buildok/iterate_histogram_buckets.stp: Note some missing
	functionality.

2006-01-17  Josh Stone  <joshua.i.stone@intel.com>

	* stap.1.in: Document the 'delete' operator.

2006-01-16  Roland McGrath  <roland@redhat.com>

	* systemtap.spec.in (elfutils_version): Require 0.119 now.
	* configure.ac, systemtap.spec.in: Version 0.5.3.
	* configure: Regenerated.

2006-01-16  Josh Stone  <joshua.i.stone@intel.com>

	PR 2140
	* translate.cxx (mapvar::del): Add ability to delete an indexed stat
	from (p)maps.
	(delete_statement_operand_visitor::visit_symbol): Add ability to
	delete entire pmaps and scalars.
	(delete_statement_operand_tmp_visitor): Add a special tmpvar visitor
	to parallel delete_statement_operand_visitor.
	(c_tmpcounter::visit_delete_statement): Invoke the new visitor.
	* testsuite/buildok/delete.stp: Also test scalar deletes.
	* vim/syntax/stap.vim: Recognize 'delete' operator.

2006-01-15  Frank Ch. Eigler  <fche@elastic.org>

	PR 2148
	* translate.cxx (MAXERRORS): Actually the max should be 0, so first
	error aborts session.

2006-01-13  Frank Ch. Eigler  <fche@elastic.org>

	* main.cxx (main): Suppress "Try again with -v" message if already
	verbose.

2006-01-13  Frank Ch. Eigler  <fche@elastic.org>

	* translate.cxx (c_unparser:getmap): Correct exception throwing typo.

2006-01-12  Josh Stone  <joshua.i.stone@intel.com>

	PR 2056
	* translate.cxx (c_unparser::aggregation_locks): Keeps track of
	foreach's locks on pmaps to avoid extra aggregation.
	(c_unparser::visit_foreach_loop): Set aggregation_locks appropriately.
	(c_unparser::load_aggregate, mapvar::call_prefix, mapvar::get):
	Use a new parameter to indicate that we should read from the
	already-aggregated map rather than the full pmap..
	(c_unparser::visit_arrayindex c_unparser::visit_print_format,
	c_unparser::visit_stat_op): Use aggregation_locks to avoid taking a
	lock and aggregating the pmap.
	(c_unparser::emit_map_type_instantiations): To read from a pmap's
	aggregated map, we need to include map-gen.c for the _stp_map_*
	functions.
	(c_unparser::obtained_locks, varlock::varlock, varlock::~varlock):
	Add simple static checking to detect incompatible nested locks during
	translation, and flag it as an error.

2006-01-11  Josh Stone  <joshua.i.stone@intel.com>

	PR 2140
	* testsuite/buildok/delete.stp: Test correct compilation of the
	'delete' operator for all "legal" variations.

2006-01-11  Frank Ch. Eigler  <fche@elastic.org>

	* translate.cxx (MAXERRORS): Oops, set back to intended default of 1.

2006-01-10  Frank Ch. Eigler  <fche@redhat.com>

	PR 1972.
	* tapsets.cxx (var_expanding_copy_visitor::visit_target_symbol):
	Produce error message for $var access within .return probes.
	* testsuite/semko/thirtyfour.stp: New test.

2006-01-10  Frank Ch. Eigler  <fche@redhat.com>

	PR 2060.
	* buildrun.cxx (compile_pass): Add "V=1" to kbuild if verbose.
	* translate.cxx (translator_output): For output-file constructor,
	set an explicit output buffer.
	(emit_module_init, emit_module_exit): Reorganize output, to spit
	each individual probe registration/deregistration blurb into a
	separate function.
	* translate.h: Corresponding changes; set default buffer size to 8K.
	* translate.cxx, tapsets.cxx: Replace "endl" by buffer-friendly "\n"
	throughout code generation routines.

2006-01-09  Frank Ch. Eigler  <fche@redhat.com>

	* HACKING: Extend guidelines for tapset testing.

2006-01-06  Will Cohen  <wcohen@redhat.com>

	* Makefile.am (gcov,lcov): Don't remove .gcno .gcda files.
	* Makefile.am (gcov): Fix to report data when tests fail.
	* Makefile.am (lcov): New rule to generate html coverage data.
	* Makefile.in: Regenerated.

2006-01-05  Josh Stone  <joshua.i.stone@intel.com>

	PR 2056
	* translate.cxx (var::~var, var::hist, var::buckets): make these
	methods virtual, so we can use polymorphism.
	(mapvar::hist, mapvar::buckets):  Override the corresponding var
	methods to handle pmaps correctly.
	(c_unparser::visit_arrayindex, c_unparser::visit_print_format): Make
	use of the new polymorphic behavior of var & mapvar when dealing with
	histogram data.
	* testsuite/buildok/pmap_foreach.stp: Add tests to check histogram
	accesses with for/foreach.

2006-01-04  Frank Ch. Eigler  <fche@elastic.org>

	PR 2057.
	* translate.cxx (c_unparser_assignment::visit_arrayindex): Don't take
	write lock around pmap accumulation.

2006-01-04  Will Cohen  <wcohen@redhat.com>

	* testsuite/buildok/printf.stp: Improve test coverage.

2006-01-03  Frank Ch. Eigler  <fche@redhat.com>

	* tapsets.cxx (emit_deregistration): Fix bad thinko on loop nesting.

2006-01-03  Frank Ch. Eigler  <fche@redhat.com>

	PR 1144, 1379
	* tapsets.cxx (emit_probe_prologue, _epilogue): New routines.
	Call from existing derived_probe spots.  Implement soft errors in
	epilogue code.  Implement reentrancy detection in prologue code.
	(dwarf_derived_probe::emit_deregistration): Add kprobes layer
	"nmissed" to skipped_count.
	* translate.cxx (varlock): Use nsleep(TRYLOCKDELAY) in lock
	contention loop.
	(emit_module_exit): Report number of soft errors and skipped probes.
	(emit_function, _probe): Add __restrict__ marker to context pointer.
	(translate_pass): Define new MAXTRYLOCK, TRYLOCKDELAY, MAXERRORS,
	MAXSKIPPED parameters.
	* tapset/logging.stp (error): Don't stp_error, just set context state.
	* stap.1.in, stapfuncs.5.in: Document soft errors.
	* elaborate.h: Corresponding changes.

2005-12-23  Kevin Stafford  <krstaffo@us.ibm.com>

	* tapset/2.6.9-20.ELsmp/syscalls.stp: added kernel
	version tapset
	* tapset/2.6.9-20.ELsmp/i686/syscalls.stp: added kernel
	version arch specific tapset
	* tapset/doc/discrepancies.txt: log of kernel version
	discrepancies.

2005-12-22  Roland McGrath  <roland@redhat.com>

	* configure.ac: Pass LDFLAGS to elfutils configure to force DT_RUNPATH.
	* configure: Regeneraed.

2005-12-21  Josh Stone  <joshua.i.stone@intel.com>

	PR 2056
	* translate.cxx (itervar::next): emit different code for pmaps

2005-12-21  Frank Ch. Eigler  <fche@elastic.org>

	* loc2c.h: Add __attribute__ defeating code for g++ 3.3 compatibility.

2005-12-20  Josh Stone  <joshua.i.stone@intel.com>

	* vim/filetype.vim: defines *.stp files as SystemTap scripts
	* vim/ftplugin/stap.vim: sets the comment styles
	* vim/indent/stap.vim: enables simple auto-indenting
	* vim/syntax/stap.vim: defines syntax highlighting

2005-12-19  Roland McGrath  <roland@redhat.com>

	* configure.ac, systemtap.spec.in: Version 0.5.2.
	* configure: Regenerated.

2005-12-17  Roland McGrath  <roland@redhat.com>

	* staptree.h: #include <cassert> here.

2005-12-14  Kevin Stafford  <krstaffo@us.ibm.com>

	* tapset/2.6.14/syscalls.stp: Added 2.6.14 syscalls to tapset.
	* 2.tapset/6.14/i686/syscalls.stp: Added i386 arch specific syscalls
	to tapset for kernel 2.6.14.
	* tapset/2.6.9-24.ELsmp/syscalls.stp: Added 2.6.9-24.ELsmp syscalls.
	* tapset/2.6.9-24.ELsmp/x86_64/syscalls.stp: Added x86_64 arch
	specific syscalls to tapset for kernel 2.6.9-24.ELsmp.
	* tapset/system_calls.stp: File removed.

2005-12-14  Martin Hunt  <hunt@redhat.com>

	* tapset/system_calls.stp (epoll.ctl): Temporarily remove
	references to $op and $event because gcc 4.0.2 can't
	find them.
	(epoll.wait): Ditto for $maxevents.

2005-12-13  Frank Ch. Eigler  <fche@redhat.com>

	* tapsets.cxx (var_expanding_copy_visitor::visit_target):
	Transcribe token pointer to synthesized functiondecl.

2005-12-12  Josh Stone  <joshua.i.stone@intel.com>

	* tapset/context.stp
	(execname,pid,tid,ppid,pexecname,gid,egid,uid,euid): Removed
	in_interrupt checks and other pointer checks.  We now operate on
	the assumption that "current" and its related data are always
	valid.
	* tapsets.cxx (profile_derived_probe::*,profile_builder::build):
	Do kernel version checks at translation time, using the same
	internal mechanisms as the preprocessor - a la %( kernel_v <
	"2.6.10" %? ... %: ... %)

2005-12-12  Kevin Stafford  <krstaffo@us.ibm.com>

	* main.cxx (main): Added arch directory to the existing
	kernel-version-sensitive search path.

2005-12-12  Frank Ch. Eigler  <fche@redhat.com>

	* translate.cxx (translate_pass): Emit #include <linux/profile.h>.

2005-12-12  Will Cohen  <wcohen@redhat.com>

	* tapset/logging.stp (function_exit): Make sure systemtap probes
	stop collection additional data.

2005-12-12  Frank Ch. Eigler  <fche@redhat.com>

	Fix parse tree pretty-printer.
	* staptree.h (print_format): Add raw_components field.
	* parse.cxx (parse_symbol): Set it.
	* staptree.cxx (lex_cast_qstring): Copy it here too.
	(binary_expression::print): Add a space around operator, due to
	lexical ambiguity (expr % paren-expr) vs %( preprocessor op.
	(array_in:: foreach_loop:: arrayindex::print): Print base as indexable.
	(print_format::string_to_components): Use parse_error, not semantic.
	(print_format::print): Properly quote formatting string.  Print
	histogram argument.
	* translate.cxx (visit_print_format): Properly quote formatting string.
	(varlock): Reword lock timeout error message.
	* testsuite/buildok/printf.stp: Add some quoting troublemakers.
	* testsuite/parseok/unparser.stp: New file.

2005-12-11  Roland McGrath  <roland@redhat.com>

	* configure.ac: Bump version to 0.5.1 for test builds.
	* systemtap.spec.in: Remove ExclusiveArch.
	* configure: Regenerated.

	PR 1916
	* configure.ac: Grok --with-elfutils.
	* Makefile.am [BUILD_ELFUTILS] (install-elfutils, stamp-elfutils):
	New targets.
	[BUILD_ELFUTILS] (stap_LDFLAGS, stap_LDFLAGS): Add flags
	to point at local elfutils build.
	[BUILD_ELFUTILS] (BUILT_SOURCES): Add stamp-elfutils.
	[BUILD_ELFUTILS] (stap_DEPENDENCIES): New variable.
	[BUILD_ELFUTILS] (lib-elfutils/libdw.so): New target.
	[BUILD_ELFUTILS] (install-exec-local): Depend on install-elfutils.
	(loc2c_test_LDADD): Set this to $(stap_LDADD).
	(loc2c_test_CPPFLAGS, loc2c_test_LDFLAGS): New variables.
	* Makefile.in: Regenerated.
	* compile: New file from automakeland.
	* systemtap.spec.in (elfutils_version): Require 0.118 or later.
	[bundled_elfutils]: Remove old hacks for building elfutils, and rely
	on configure --with-elfutils instead.

	* Makefile.am (pkglibexecdir): New variable.
	(AM_CPPFLAGS): Use it.
	(pkglibexec_PROGRAMS): Set this instead of noinst_PROGRAMS with stpd.
	(pkglibexec_SCRIPTS, CLEANFILES): New variables.
	(install-exec-local): Target removed.
	* runtest.sh: Set LD_LIBRARY_PATH when lib-elfutils is in use.

	* loc2c-test.c (get_location): Fix function name in error message.

2005-12-09  Graydon Hoare  <graydon@redhat.com>

	* elaborate.cxx (alias_expansion_builder::build): Fix comment typo.
	* tapsets.cxx (symbol_cache): New class.
	(dwflpp::cache): Add cache.
	(dwflpp::pattern_limited_cus): New member.
	(dwflpp::pattern_limited_funcs): New member.
	(dwflpp::limit_search_to_function_pattern): New method.
	(dwflpp::iterate_over_cus): Modify to use cached, limited sets.
	(dwflpp::iterate_over_functions): Likewise.
	(dwarf_builder::user_dw): New member.
	(dwarf_builder::kern_dw): New member.
	(dwarf_builder::~dwarf_builder): Add dtor.
	(query_module): Call dwflpp::limit_search_to_function_pattern.
	(dwarf_builder::build): Initialize persistent dwflpp members on demand.

2005-12-08  Graydon Hoare  <graydon@redhat.com>

	* translate.cxx (delete_statement_operand_visitor::visit_arrayindex):
	Prohibit deleting histogram buckets.
	(c_tmpcounter::visit_array_in): Direct to visit_arrayindex.
	(c_unparser::visit_array_in): Likewise.

	* testsuite/buildok/histogram_operator_in.stp: New test.

2005-12-08  Frank Ch. Eigler  <fche@elastic.org>

	PR 1937
	* buildrun.cxx (run_pass): Pass new "-d PID" option to stpd.
	Set SIGHUP to SIG_IGN too.

2005-12-07  Graydon Hoare  <graydon@redhat.com>

	* staptree.cxx (traversing_visitor::visit_foreach_loop): Visit
	the base indexable of the foreach loop.

	* translate.cxx (c_tmpcounter::visit_foreach_loop): Implement
	histogram bucket iteration arm.
	(c_unparser::visit_foreach_loop): Likewise.
	(c_tmpcounter::visit_arrayindex): Fix typo.

	* testsuite/buildok/iterate_histogram_buckets.stp: New test.

2005-12-07  Martin Hunt  <hunt@redhat.com>

	* translate.cxx (mapvar::fini): Use _stp_pmap_del() on pmaps.
	(emit_global): For pmaps, use "PMAP" instead of "MAP".

2005-12-06  Frank Ch. Eigler  <fche@elastic.org>

	PR 1934.
	* tapsets.cxx (resolve_prologue_endings2): Add new heuristic for
	tail-call optimized functions.
	(query_func_info): Make somewhat less verbose.

2005-12-06  Graydon Hoare  <graydon@redhat.com>

	* translate.cxx (visit_print_format): Explicitly Cast int64_t
	(pe_long) args to (long long) in generated code, for portability.

2005-12-05  Frank Ch. Eigler  <fche@elastic.org>

	* *.cxx: Add <cassert> #include as needed.

2005-12-02  Graydon Hoare  <graydon@redhat.com>

	* elaborate.cxx (mutated_var_collector): Forward
	traversal portion of calls to base class.
	(mutated_var_collector::visit_arrayindex): Resolve
	arrayindex-into-histogram expression as pe_long.
	(typeresolution_info::visit_print_format): Traverse
	into histogram if present.

	* parse.cxx (parse_symbol): Handle parse ambiguity surrounding
	print(@hist_op(...)[...]).

	* staptree.cxx (traversing_visitor::visit_arrayindex): Visit
	base member of arrayindex.

	* translate.cxx (c_unparser::histogram_index_check): New method.
	(var::hist): Fix bug.
	(var::buckets): New method.
	(stmt_expr::stmt_expr): Print with newline.
	(c_unparser::load_map_indices): Handle indexing-histogram case.
	(c_tmpcounter::visit_arrayindex): Likewise.
	(c_unparser::visit_arrayindex): Likewise.
	(c_tmpcounter_assignment::visit_arrayindex): Throw error when
	user attempts to write to histogram bucket.
	(c_unparser_assignment::visit_arrayindex): Likewise.

	* testsuite/buildok/print_histogram_entry.stp: New test.

2005-12-02  Frank Ch. Eigler  <fche@elastic.org>

	* configure.ac: Bump version number.
	* stap.1.in: Document some of the new print/stats stuff.
	* configure: Regenerated.
	* systemtap.spec.in: Enable ia64 and ppc builds.

2005-12-01  Frank Ch. Eigler  <fche@elastic.org>

	PR 1944 improved hack.
	* translator.cxx (c_tmpcounter::visit_block): New routine, allows
	overlay of sequential statements' temporaries within context.

2005-12-01  Frank Ch. Eigler  <fche@redhat.com>

	PR 1944 quick hack.
	* translator.cxx (translate_pass): Reduce default MAXNESTING to 10.
	(emit_module_init): Add a paranoid check against oversize contexts.
	* stap.1.in: Document MAXNESTING change.

2005-11-30  Frank Ch. Eigler  <fche@redhat.com>

	PR 1276
	From Josh Stone <joshua.i.stone@intel.com>:
	* tapsets.cxx (profile_derived_probe, profile_builder,
	register_standard_tapsets): Support timer.profile variety.
	* stapprobes.5.in: Document it.
	* testsuite/builok/fourteen.stp: Test its buildability.

2005-11-28  Graydon Hoare  <graydon@redhat.com>

	* translate.cxx (var::assert_hist_compatible): New method.
	(var::hist): New method.
	(c_unparser::load_aggregate): New method.
	(hist_op_downcaster): Remove, it was a mistake.
	(expression_is_hist_op): Likewise.
	(c_tmpcounter::visit_print_format): Implement print(@hist(...)).
	(c_unparser::visit_print_format): Likewise.

	* staptree.h (struct print_format): Add optional hist_op* member.
	* staptree.cxx (traversing_visitor::visit_functioncall): Visit
	hist_op if present in print_format.
	(deep_copy_visitor::visit_print_format): Likewise.

	* parse.cxx (parse_symbol): Special case to consume print(@hist(...)).

	* elaborate.cxx (typeresolution_info::visit_arrayindex): Fix type inference bug.
	(typeresolution_info::visit_foreach_loop): Likewise.

	* testsuite/buildok/print_histograms.stp: New test.

2005-11-28  Frank Ch. Eigler  <fche@redhat.com>

	* translate.cxx (c_tmpcounter_assignment::visit_symbol): Don't
	emit unused temporary into context.  Saves mucho space with strings.

2005-11-27  Roland McGrath  <roland@redhat.com>

	* loc2c.c (location_from_address): Diagnose null FB_ATTR specially.

	* loc2c.c (location_from_address): Fix function name in error message.

2005-11-27  Frank Ch. Eigler  <fche@elastic.org>

	* loc2c.c (location_from_address): Tolerate errors with NULL *input.

2005-11-26  Roland McGrath  <roland@redhat.com>

	PR 1868.
	* loc2c.c (struct location): Move frame_base member out of the union.
	(alloc_location): Initialize it.
	(new_synthetic_loc, translate, location_from_address): Update uses.
	(emit_loc_value): Don't handle frame_base here.
	(c_emit_location): Do it here instead.
	(translate): Track USED_DEREF separately for each piece.
	Use a temporary struct when allocating a new piece, letting
	a pending loc_address piece finish up first.

	* loc2c-test.c (main): Free SCOPES at end.
	(handle_variable): Free POOL at end.

	* loc2c.c (translate): Initialize LOC->address.used_deref at start.

2005-11-25  Frank Ch. Eigler  <fche@elastic.org>

	PR 1336.
	* tapsets.cxx (translate_final_fetch_or_store): Remove apparently
	unnecessary check.
	* testsuite/transok/ten.stp: New test for void* integerification.

2005-11-24  Frank Ch. Eigler  <fche@redhat.com>

	PR 1903
	* parse.cxx (eval_pp_conditional): Support %( arch == "i686" %) form.
	* stap.1.in: Document it.
	* testsuite/parseok/fourteen.stp: Test it.
	* session.h (architecture): New field.
	* main.cxx (main): Initialize it.

2005-11-24  Frank Ch. Eigler  <fche@redhat.com>

	PR 1917
	* translate.cxx (emit_common_header, emit_module_init,
	emit_module_exit): Switch context array to per-cpu kmalloc variant.
	* tapsets (*::emit_probe_entires): Use per_cpu_ptr() for my context.

2005-11-23  Graydon Hoare  <graydon@redhat.com>

	* elaborate.h (get_symbol_within_expression): Make visible.
	* elaborate.cxx (get_symbol_within_expression): Make non-static.
	(stat_decl_collector): New struct.
	(semantic_pass_stats): New semantic pass.
	(semantic_pass): Call it.
	(semantic_pass_symbols): Remove collection of statistic_decls from files.
	(visit_stat_op): Only fail if inferred type is not pe_long.

	* parse.cxx (parser::parse): Don't pass per-file statistic_decl
	into parse_global.
	(parser::parse_global): Don't parse global statistic_decls,
	they're obsolete.
	* parse.hh (parser::parse_global): Adjust signature to match.

	* session.h (statistic_decl::operator==): New method.

	* staptree.h (print_format::is_empty): New method.
	(stapfile::stat_decls): Remove field.
	* staptree.cxx (string_to_components): Fix bugs in format-string
	parser.

	* translate.cxx (var): Make private fields protected.
	(var::init): Support HIST_NONE stats.
	(aggvar): New struct.
	(mapvar::is_parallel): New method.
	(mapvar::call_prefix): Use it.
	(mapvar::calculate_aggregate): New method.
	(mapvar::fetch_existing_aggregate): New method.
	(mapvar::get): Support pe_stats.
	(mapvar::init): Use is_parallel(), and support HIST_NONE.
	(itervar::itervar): Only fault on pe_unknown.
	(itervar::start): Use mapvar::is_parallel and
	mapvar::fetch_existing_aggregate.
	(emit_map_type_instantiations): Include alloc.c before pmap-gen.c.
	Include pmap-gen.c for pe_stats maps.
	(c_unparser::gensym_aggregate): New method.
	(c_unparser::visit_foreach_loop): Handle mapvar::is_parallel case.
	(arrayindex_downcaster): New struct.
	(expression_is_arrayindex): New function.
	(c_tmpcounter::visit_stat_op): New method.
	(c_unparser::visit_stat_op): Implement.
	(c_unparser::visit_hist_op): Add commentary, still not implemented.

	* testsuite/buildok/stat_{insert,extract}.stp: New tests.
	* testsuite/semok/ten.stp: Correct for changes to global declarations.
	* testsuite/semko/*.stp: Likewise.

2005-11-21  Roland McGrath  <roland@redhat.com>

	* loc2c.c (c_translate_location): Take Dwarf_Op vector as argument
	directly, not Dwarf_Attribute.
	* loc2c.h: Update decl.
	* loc2c-test.c (get_location): New function.
	(handle_variable): Use it.
	* tapsets.cxx (dwflpp::translate_location): New method.
	(dwflpp::translate_components, dwflpp::literal_stmt_for_local): Use it.

2005-11-21  Frank Ch. Eigler  <fche@elastic.org>

	PR 1276
	From Josh Stone <joshua.i.stone@intel.com>:
	* tapsets.cxx (timer_derived_probe, timer_builder,
	register_standard_tapsets): Support timer.ms() variety.
	* stapprobes.5.in: Document it.
	* testsuite/builok/fourteen.stp: Test its buildability.

2005-11-18  Martin Hunt  <hunt@redhat.com>

	PR 1837
	* testsuite/buildko/one.stp: Replace printk.
	* testsuite/buildok/one.stp: Ditto.
	* testsuite/buildok/two.stp: Ditto.
	* testsuite/semko/fifteen.stp: Ditto.
	* testsuite/semko/fourteen.stp: Ditto.
	* testsuite/semko/thirteen.stp: Ditto.
	* testsuite/transok/eight.stp: Ditto.
	* testsuite/transok/seven.stp: Ditto.
	* testsuite/transok/six.stp: Ditto.

	* tapsets.cxx (*::emit_probe_entries): Replace printk() calls
	with _stp_warn().

	* stap.1.in: Replace printk with printf in example.

	* stapfuncs.5.in: Remove docs for printk and add for
	print and printf.

	* tapset/logging.stp (printk): Deleted.

2005-11-13  Graydon Hoare  <graydon@redhat.com>

	* staptree.h (struct indexable): New struct.
	(classify_indexable): New function.
	(classify_const_indexable): New function.
	(struct symbol): Implement indexable.
	(struct arrayindex): Take indexable as base.
	(struct foreach_loop): Take indexable as base.
	(struct print_format): New struct.
	(enum stat_component_type): New enum.
	(struct stat_op): New struct.
	(enum historgram_type): New enum.
	(struct hist_op): New struct.
	(struct visitor)
	(struct traversing_visitor)
	(struct throwing_visitor)
	(struct deep_copy_visitor): Add new visitor methods.
	(require): Specialize for indexable*.

	* staptree.cxx (print_format::*)
	(stat_op::*)
	(hist_op::*)
	(indexable::*)
	(traversing_visitor::*)
	(throwing_visitor::*)
	(deep_copy_visitor::*)
	(classify_indexable)
	(classify_const_indexable): Implement
	(deep_copy_visitor::*): Update to use indexables.

	* parse.h (parser::parse_indexable): New method.
	(parser::parse_hist_op_or_bare_name): New method.

	* parse.cxx (lexer::scan): Accept @ in identifiers.
	(parser::parse_array_in)
	(parser::parse_foreach_loop): Call parse_indexable.
	(parser::parse_hist_op_or_bare_name): Implement.
	(parser::parse_indexable): Implement.
	(parser::parse_symbol): Accept printf, stat_ops, hist_ops.

	* elaborate.h (struct typeresolution_info): Add methods for
	visiting print_format, stat_op, hist_op.

	* elaborate.cxx (symbol_fetcher): New class.
	(get_symbol_within_expression): New function.
	(get_symbol_within_indexable): New function.
	(mutated_var_collector): Replace mutated_map_collector.
	(no_var_mutation_during_iteration_check): Replace
	no_map_mutation_during_iteration_check.
	(semantic_pass_vars): Replace semantic_pass_maps.
	(semantic_pass): Update call accordingly.
	(symresolution_info::*) Add new visitors, teach about indexables
	(typeresolution_info::*) Likewise.

	* translate.cxx
	(c_unparser::getiter): Take symbol, not foreach_loop.
	(c_unparser::*) Add new visitors, teach about indexables.
	(c_tmpcounter::*)
	(delete_statement_operand_visitor::visit_arrayindex)
	(c_tmpcounter_assignment::*)
	(c_unparser_assignment::*): Likewise.
	(hist_op_downcaster): New struct.
	(expression_is_hist_op): New function.

	* testsuite/buildok/printf.stp: New test for print_format.

2005-11-10  Frank Ch. Eigler  <fche@elastic.org>

	* translate.cxx (c_unparser::visit_array_in, visit_arrayindex):
	Finish adapting to PR 1275 by switching back to read locks.

2005-11-09  Martin Hunt  <hunt@redhat.com>

	* translate.cxx: New API uses HIST_LOG and HIST_LINEAR
	instead of HSTAT_LOG and HSTAT_LINEAR.

2005-11-09  Frank Ch. Eigler  <fche@elastic.org>

	Reported by Guang Lei Li <liguangl@cn.ibm.com>:
	* tapset/context.stp (pid,ppid,tid): Correctly pick tgid vs pid.
	* testsuite/buildok/context_test.stp: Print out tid() too.

2005-11-08  Frank Ch. Eigler  <fche@redhat.com>

	* tapsets.cxx (blacklisted_p): Tolerate NULL filename parameter.
	* src/testsuite/semok/twenty.stp: New test to enumerate everything
	dwarfly probeable.

2005-11-08  Frank Ch. Eigler  <fche@redhat.com>

	* translate.cxx (c_unparser::visit_foreach_loop): With PR 1275
	done, add back read lock around foreach loop.  Add a write lock
	around preceding sort operation.  Leave a race condition window. :-(

2005-11-08  Frank Ch. Eigler  <fche@redhat.com>

	* translate.cxx (mapvar::exists): Correct some more.

2005-11-08  Frank Ch. Eigler  <fche@redhat.com>

	Patch from "Mao, Bibo" <bibo.mao@intel.com>
	* translate.cxx (mapvar::exists): Correct 64-bit type mismatch.

2005-11-08  Frank Ch. Eigler  <fche@redhat.com>

	* tapsets.cxx (blacklisted_p): Add blacklist for some .return
	probes to kludge around bug #1345.
	* tapset/system_calls.stp: Add some %( %? %) conditionals to
	get closer to using tapset on 2.6.9 kernel.

2005-11-07  Frank Ch. Eigler  <fche@redhat.com>

	PR 1828.
	* tapsets.cxx (blacklisted_p): New function.  Add a few blacklist
	entries.
	* testsuite/semko/thirtythree.stp: New test.

2005-11-07  Frank Ch. Eigler  <fche@redhat.com>

	* testsuite/buildok/twentytwo.stp: Add another test for PR 1271.

2005-11-04  Frank Ch. Eigler  <fche@redhat.com>

	* tapsets.cxx (dwarf_derived_probe::emit_registrations): Add
	possible kprobe address prechecking logic.  Set kretprobes
	maxactive to zero.
	* translate.cxx (emit_module_init): Set a more helpful default
	probe_point value for use in registration errors.  Exit properly
	after registration failure of probe #0.

2005-11-04  Roland McGrath  <roland@redhat.com>

	* tapsets.cxx (add_probe_point): Use dwfl_module_relocation_info to
	get symbol name when dwfl_module_relocations has the info.

2005-11-03  Roland McGrath  <roland@redhat.com>

	* tapsets.cxx (add_probe_point): Use explicit test with assignment in
	while condition.

2005-11-03  Frank Ch. Eigler  <fche@elastic.org>

	PR 1329.
	* tapsets.cxx (dwarf_query::add_probe_point): Look up section name
	containing given address.  Skip request if it came from .init.*.
	* testsuite/semko/thirtytwo.stp: New test.

2005-11-02  Martin Hunt  <hunt@redhat.com>

	* Makefile.am (EXTRA_DIST): Add session.h.
	* Makefile.in: Regenerated.

2005-11-01  Frank Ch. Eigler  <fche@elastic.org>

	Sound advice from <drepper@redhat.com>:
	* configure.ac: Undo last change.
	* configure.ac: Unregenerated.
	* parse.cxx: Use glibc strverscmp function instead of rpmlib.
	* stap.1.in: Update correspondingly.

2005-11-01  Graydon Hoare  <graydon@redhat.com>

	* translate.cxx (c_unparser::collect_map_index_types)
	(c_unparser::emit_map_type_instantiations)
	(c_unparser::visit_arrayindex)
	(c_unparser::visit_array_in)
	(delete_statement_operand_visitor::visit_arrayindex)
	(c_unparser_assignment::visit_arrayindex)
	(mapvar::*): Update to new runtime map API.

2005-11-01  Frank Ch. Eigler  <fche@elastic.org>

	PR 1425.
	* configure.ac: Look for rpm-devel headers and libs.
	* configure: Regenerated.
	* session.h: New file to contain systemtap_session decl.
	* staptree.h: Likewise evict statistics_decl.
	* elaborate.h: Corresponding changes.
	* main.cxx (usage): Elaborate.  Re-enable "-r RELEASE" option.
	* parse.cxx (parser): Add systemtap_session& field.  Update users.
	(scan_pp, eval_pp_conditional): New routines for preprocessing.
	(peek, next): Call it.
	(lexer::scan): Lex the preprocessor operators.
	(parser::parse): Include an extra level of exception catching
	for parse errors that occur during recovery.
	* parse.h: Corresponding changes.
	(parse_error): Allow explicit token parameter.
	* stap.1.in: Document preprocessing.
	* testsuite/parseok/fourteen.stp: New test.

2005-10-31  Roland McGrath  <roland@redhat.com>

	* systemtap.spec.in, configure.ac: Version 0.4.2 cooked.
	* configure: Regenerated.

	* configure.ac: Update libdw test to require 0.116 with dwarf_diecu.
	* configure: Regenerated.
	* systemtap.spec.in: Update elfutils requirement to 0.116.
	* loc2c.c: Dwarf_Loc -> Dwarf_Op.
	(location_from_address): dwarf_addrloclists -> dwarf_getlocation_addr.
	(c_translate_location): Likewise.
	(max_fetch_size): Remove fakeo dwarf_diecu macro.
	* tapsets.cxx (dwflpp): Dwarf_Func -> Dwarf_Die;
	dwarf_func_name -> dwarf_diename;
	dwarf_func_entrypc -> dwarf_entrypc;
	dwarf_func_file, dwarf_func_line -> dwarf_decl_file, dwarf_decl_line.

2005-10-26  Roland McGrath  <roland@redhat.com>

	* loc2c.c (max_fetch_size): Default to host pointer size,
	while still waiting for new libdw entrypoint.

2005-10-25  Roland McGrath  <roland@redhat.com>

	PR 1271 cont'd.
	* testsuite/buildok/twentytwo.stp: New file.
	* testsuite/buildok/twentythree.stp: New file.
	* loc2c.c (discontiguify): Add missing ; in output.

2005-10-20  Graydon Hoare  <graydon@redhat.com>

	PR 917 (incomplete)
	* staptree.h (struct statistic_decl): New struct.
	(stapfile::stat_decls): New member.

	* parse.h, parse.cxx
	(parser::expect_known): Fix typo.
	(parser::expect_number): New method.
	(parser::parse_global): Parse global statistic_decls.

	* elaborate.h (systemtap_session::stat_decls): New member.
	* elaborate.cxx (semantic_pass_symbols): Copy per-file stat_decls
	to session-wide.
	(typeresolution_info::visit_assignment): Detect some semantic stats
	errors in type resolution pass.

	* translate.cxx (var::sd): New private member.
	(var::var): Initialize it.
	(var::sdecl): New accessor.
	(var::init): Handle stats values.
	(mapvar::mapvar): Pass through statistic_decl to var ctor.
	(mapvar::get): Test for long explicitly.
	(mapvar::set): Likewise.
	(mapvar::init): Handle stats values.
	(c_unparser::emit_common_header): Remove typedef of stats_t,
	include stat.c when necessary.
	(mapvar::key_typename): Typo.
	(c_unparser::emit_map_type_instantiations): Thinko: value_typename not key_typename.
	(c_unparser::c_typename): Implementation typename is "Stat", not "stats_t".
	(c_unparser::c_assign): Fix bad error message.
	(c_unparser_assignment::c_assignop): Handle operator <<<.
	(c_unparser::getvar): Feed session statistic_decl into var.
	(c_unparser::getmap): Likewise.
	(c_unparser::visit_assignment): Handle operator <<<.
	(c_tmpcounter_assignment::visit_symbol): Derive type from rvalue when present.
	(c_unparser_assignment::visit_symbol)
	(c_tmpcounter_assignment::visit_arrayindex)
	(c_unparser_assignment::load_map_indices): Likewise.
	(c_unparser::visit_arrayindex): Likewise, and Prohibit statistic rvalues.
	(c_unparser_assignment::visit_arrayindex): Handle operator <<<.

	* testsuite/semko/twentyfour.stp:
	* testsuite/semko/twentyfive.stp:
	* testsuite/semko/twentysix.stp:
	* testsuite/semko/twentyseven.stp:
	* testsuite/semko/twentyeight.stp:
	* testsuite/semko/twentynine.stp:
	* testsuite/semko/thirty.stp:
	* testsuite/semko/thirtyone.stp: New tests for prohibited statistic contexts.
	* testsuite/buildok/twentytwo.stp: New test for legal statistic contexts.

2005-10-19  Tom Zanussi  <zanussi@us.ibm.com>

	PR 1194.
	* elaborate.h: Move output_file variable into systemtap_session.
	* buildrun.cxx (run_pass): Pass output file to stpd if applicable.
	* main.cxx (main): Set output_file if -o option specified.

2005-10-18  Frank Ch. Eigler  <fche@redhat.com>

	PR 1477.
	* main.cxx (main): Set PATH and LC_ALL, so
	* buildrun.cxx (compile_pass, run_pass): ... and ...
	* translate.cxx (emit_symbol_data): ... don't have to.

2005-10-18  Frank Ch. Eigler  <fche@elastic.org>

	PR 1482 cont'd.
	* translator.cxx (emit_module_init): Set aside a variable for
	detailed probe point id.
	* tapsets.cxx (emit_registrations): Use it.
	(add_probe_point): Correct synthesized probe-point typo.

2005-10-17  Martin Hunt  <hunt@redhat.com>

	PR 1482
	* tapsets.cxx (emit_registrations): On failure, don't
	forget to unregister probe 0;

2005-10-17  Frank Ch. Eigler  <fche@elastic.org>

	PR 1338.
	* parse.cx (parse_probe): Unconditionally visit parse_probe_point.
	(parse_probe_point): Accept "*" as component name.
	* stapprobes.5.in: Document this.
	* elaborate.cxx (derive_probes): Rewrite.  Make top-level function.
	(match_node::find_and_build): New function to replace
	(find_builder): Removed.
	(match_key operator <): Correct one nasty typo.
	(match_node::bind): Refuse to bind "*" component names.
	(derived_probe_builder::build): Remove recursion output param.
	(alias_expandion_builder::build): Recurse to derive_probes instead.
	* elaborate.h: Corresponding changes.
	* tapsets.cxx: Ditto.
	(query_cu): Elide prologue finding for uninteresting CUs.
	* testsuite/semok/nineteen.stp: New test.
	* testsuite/semko/twentythree.stp: New test.
	* testsuite/semko/twentyone/two.stp: Fix -p2.

2005-10-17  Graydon Hoare  <graydon@redhat.com>

	* testsuite/semko/twentyone.stp: Check function doesn't match inline.

	* testsuite/semko/twentytwo.stp: Check inline doesn't match function.

	* testsuite/buildok/six.stp: Change "function" to "inline".

	* stapprobes.5.in: Describe "inline" probes.

	* tapsets.cxx (TOK_INLINE): New token "inline".
	(dwarf_query::has_inline_str)
	(dwarf_query::has_inline_num)
	(dwarf_query::inline_str_val)
	(dwarf_query::inline_num_val): New members.
	(dwarf_query::dwarf_query): Load new members.
	(query_dwarf_inline_instance)
	(query_dwarf_func)
	(query_cu)
	(query_module)
	(dwarf_derived_probe::add_probe_point)
	(dwarf_builder::build):
	Use inline-related members where appropriate.
	(dwarf_derived_probe::register_inline_variants): New method.
	(dwarf_derived_probe::register_function_and_statement_variants):
	Call it.

2005-10-14  Roland McGrath  <roland@redhat.com>

	PR 1271.
	* loc2c.c (translate): Set LOC->byte_size in loc_noncontiguous result.
	(struct location.address): New member `declare'.
	(new_synthetic_loc, translate): Initialize it.
	(struct location.type): Add loc_fragment, loc_decl to enum.
	(c_emit_location): Emit unadorned code for loc_fragment.
	(discontiguify): New function.
	(c_translate_fetch, c_translate_store): Call it.
	(get_bitfield): New function, broken out of ....
	(emit_bitfield): ... here.  Function removed.
	(declare_noncontig_union): New function.
	(max_fetch_size): New function.
	(translate_base_fetch): New function, broken out of ...
	(c_translate_fetch): ... here.  Call it.
	Use get_bitfield here, not emit_bitfield.
	(c_translate_store): Likewise.
	(c_emit_location): Emit declarations first.

	* loc2c.c (dwarf_diename_integrate): Function removed.
	Change all callers to use dwarf_diename.

	* loc2c-test.c (handle_variable): Check for "=" before fetching DIE
	from ATTR_MEM.

2005-10-13  Roland McGrath  <roland@redhat.com>

	* loc2c.c (c_emit_location): Use final location's used_deref flag too.

	* loc2c.c (translate): Pass LOC to alloc_location, not INPUT.

	* loc2c-test.c (fail): Print a newline after the error message.

2005-10-10  Frank Ch. Eigler  <fche@elastic.org>

	* elaborate.cxx (match_node::bind): Improve error message.
	(register_library_aliases): Catch and verbosify error message.
	(semantic_pass): Provide a back-up exception catcher.

2005-10-10  Frank Ch. Eigler  <fche@elastic.org>

	PR 1456.
	* translate.cxx (c_unparser_assignment): Rename "pre" field to "post",
	add blurb to clarify polarity.
	(visit_pre/post_crement): Flip passed flag value.

2005-10-07  Frank Ch. Eigler  <fche@elastic.org>

	PR 1366.
	* staptree.h (foreach_loop): Add sort_column, sort_direction fields.
	* parse.cxx (parse_foreach_loop): Parse "+"/"-" suffix operators.
	* stap.1.in, stapex.5.in: Document them.
	* staptree.cxx (foreach_loop print, copy): Propagate them.
	* translate.cxx (visit_foreach_loop): Support them.
	* testsuite/parseok/fifteen.stp, parseko/thirteen.stp,
	buildok/twentyone.stp: Test them.

2005-10-07  Kevin Stafford  <kevinrs@us.ibm.com>

        * tapset/system_calls.stp: All 281 syscalls *prototyped*. They
	are still untested. Many of the aliases useability are contin-
 	gent upon resolution of namely: bz #1295 & bz #1382.

2005-10-06  Frank Ch. Eigler  <fche@elastic.org>

	* stap.1.in: Document -b/-s options.
	* main.cxx (usage): Clarify -b/-s blurbs.
	* translator.cxx (translate_pass): Handle bulk_mode here instead.

2005-10-06  Frank Ch. Eigler  <fche@elastic.org>

	PR 1332.
	* translate.cxx (emit_symbol_data): New function to transcribe
	a processed address->symbol lookup table, based upon /proc/kallsyms.

2005-10-05  Tom Zanussi  <zanussi@us.ibm.com>

	* buildrun.cxx (run_pass): Add bulk/buffer_size flags to flags
	passed to stpd.
	* elaborate.h (systemtap_session): Add bulk/buffer_size flags.
	* main.cxx (usage,main): Add -b (bulk), -s (buffer_size) options.
	processing.

2005-10-04  Graydon Hoare  <graydon@redhat.com>

	PR 1131.
	* tapsets.cxx
	(target_variable_flavour_calculating_visitor::visit_target_symbol)
	(var_expanding_copy_visitor::visit_target_symbol):
	Require guru mode for writing to target vars.
	* testsuite/buildok/twenty.stp: Test writing to target vars.

2005-10-01  Frank Ch. Eigler  <fche@elastic.org>

	* tapsets.cxx (get_module_dwarf): Add "required" parameter, which
	throws an exception if debuginfo is not found.
	(focus_on_module_containing_global_address): Tolerate miss.
	(query_kernel_exists): New function to test for "kernel" module in
	dwfl_getmodules() result set.
	(dwarf_builder::build): Call it if appropriate.

2005-09-30  Graydon Hoare  <graydon@redhat.com>

	PR 1131.
	* tapsets.cxx (dwflpp::find_variable_and_frame_base)
	(dwflpp::translate_components)
	(dwflpp::resolve_unqualified_inner_typedie)
	(dwflpp::translate_final_fetch_or_store): New functions.
	(dwflpp::literal_stmt_for_local): Factor a bit.
	(variable_flavour_calculating_visitor::visit_target_symbol):
	Don't fault on lvalue, just collect an extra char.
	(var_expanding_copy_visitor::target_symbol_setter_functioncalls):
	New member.
	(var_expanding_copy_visitor::visit_assignment): New method.
	(var_expanding_copy_visitor::visit_target_symbol): Permit lvalues.

2005-09-30  Frank Ch. Eigler  <fche@elastic.org>

	* tapset/system_calls.stp (*_str): Simplified boolean test logic
	throughout, fixed some typos.

2005-09-28  Frank Ch. Eigler  <fche@elastic.org>

	PR 1182.
	* main.cxx (main): Support -D macro-setting option.
	* stap.1.in: Document it and related macros.
	* buildrun.cxx (compile_pass): Emit macro definitions.
	* translate.cxx (translate_pass): Guard limit macros with #ifdef.
	Eliminate MAXCONCURRENCY macro.
	* elaborate.h (systemtap_session): Add "macros" field.
	* parse.cxx (parse_if_statement): Clear "elseblock" if needed.

2005-09-27  Frank Ch. Eigler  <fche@elastic.org>

	* tapsets.cxx (query_cu_containing_global_address): Tolerate
	way out of range addresses that result in null cudie pointers.

2005-09-27  Frank Ch. Eigler  <fche@elastic.org>

	PR 1368.
	* translate.cxx (emit_common_header): Move some MAX* definitions out ...
	(translate_pass): ... to here.  Fix probe_start API impedance mismatch.
	(emit_module_init, exit): Tolerate registration errors, such as absence
	of kretprobes support.

2005-09-27  Frank Ch. Eigler  <fche@elastic.org>

	PR 1311.
	* tapsets.cxx (target_variable_flavour_calculating_visitor::
	visit_target_symbol): Print verbose error.
	(var_expanding_copy_visitor::visit_target_symbol): Throw
	simple error.

2005-09-26  Frank Ch. Eigler  <fche@elastic.org>

	* stapfuncs.5.in: Extend errno_str verbiage.
	* tapset/errno.stp: Canonicalize script code slightly.

2005-09-26  Frank Ch. Eigler  <fche@elastic.org>

	PR 1295.
	* tapsets.cxx (resolve_prologue_endings2): Try another heuristic
	for end-of-prologue.

2005-09-22  Graydon Hoare  <graydon@redhat.com>,
	Frank Ch. Eigler  <fche@elastic.org>

	PR 1330.
	* tapsets.cxx (dwarf_derived_probe): Allow multiple probe_point
	locations per derived_probe.
	(dwarf_query): Add probe "flavour" concept, to reuse probe bodies for
	identical flavours across wildcards.
	(dwarf::emit_registrations, emit_deregistrations, emit_probe_entries):
	Reorganize.
	* staptree (probe::printsig): Put multiple locations on separate lines.

2005-09-22  Will Cohen  <wcohen@redhat.com>

	* stap.1.in: Correct sys_read alias example.

2005-09-19  Frank Ch. Eigler  <fche@redhat.com>

	* tapsets.cxx (*::emit_probe_entries): Handle busy-count correctly
	upon contention.

2005-09-14  Graydon Hoare  <graydon@redhat.com>

	PR 1260
	* tapsets.cxx (dwflpp::resolve_prologue_endings): Correct logic
	error triggered by consecutive function-beginning line records.

2005-09-14  Frank Ch. Eigler  <fche@elastic.org>

	PR 1344
	* translate.cxx: Call _stp_map_clear for "delete ARRAY" statement.

2005-09-14  Roland McGrath  <roland@redhat.com>

	* systemtap.spec.in: Version 0.4.1 cooked.
	Build runpath into elfutils libs too.

2005-09-14  Frank Ch. Eigler  <fche@elastic.org>

	PR 1257
	* Makefile.am (AM_CFLAGS): Add -fexceptions.
	* loc2c.c (c_translate_location): Invoke *fail properly.
	* Makefile.in: Regenerated.

2005-09-13  Graydon Hoare  <graydon@redhat.com>

	PR 1260
	* tapsets.cxx (func_info::func_info): Initialize fields.
	(inline_instance_info::inline_instance_info): Likewise.
	(query_inline_instance_info): Add try-catch block.
	(query_func_info): Likewise, and fault when missing prologue-end.
	(query_dwarf_func): Fault when missing entrypc.

2005-09-12  Frank Ch. Eigler  <fche@elastic.org>

	PR 1335
	* translate.cxx (c_tmpcounter::visit_functioncall): Correct
	recursion sequence.
	* testsuite/buildok/nineteen.stp: New test case.

2005-09-12  Graydon Hoare  <graydon@redhat.com>

	PR 1306
	* tapsets.cxx (dwflpp::iterate_over_srcfile_lines): Fix two
	off-by-one errors in previous change.

2005-09-12  Graydon Hoare  <graydon@redhat.com>

	PR 1306
	* tapsets.cxx (dwflpp::has_single_line_record): New function.
	(dwflpp::iterate_over_srcfile_lines): Throw when user requests
	single statement line with multiple records (and provide advice).
	(query_cu): Adjust call to match.
	(query_srcfile_line): Fix indentation.

2005-09-10  Frank Ch. Eigler  <fche@elastic.org>

	* Makefile.am, runtest.sh: Use a "testresuilt/" directory in build
	tree rather than overloading "testsuite/".
	* TODO: Removed obsoleted file.
	* Makefile.in: Regenerated.

2005-09-07  Martin Hunt  <hunt@redhat.com>

	* stap.1.in: Document current "-c" and "-x" options.

2005-09-07  Frank Ch. Eigler  <fche@elastic.org>

	* systemtap.spec.in: Remove kernel-debuginfo dependency.

2005-09-07  Frank Ch. Eigler  <fche@redhat.com>

	* main.cxx (main): Choose getpid()-based module names.
	* tapsets.cxx: Make timer.jiffies' use of task_pt_regs __i386__-only.

2005-09-07  Frank Ch. Eigler  <fche@redhat.com>

	* stap.1.in: Oops, && and || do short-circuit.

2005-09-06  Frank Ch. Eigler  <fche@elastic.org>

	* stap.1.in: Clarify absence of short-circuiting in && and ||.
	* translate.cxx (emit_function): Improve "array locals" message.
	* tapset/timestamp.stp: Add gettimeofday_us function.  Correct
	arithmetic typing in other functions.
	* stapfuncs.5.in: Document new function.

2005-09-06  Martin Hunt  <hunt@redhat.com>

	* systemtap.spec.in: Bump elfutils_version to .115.

2005-09-05  Roland McGrath  <roland@redhat.com>

	* loc2c.h: Comment fix.

2005-09-06  Frank Ch. Eigler  <fche@elastic.org>

	* configure.ac: Require elfutils 0.115+.
	* tapsets.cxx: Restore graydon's PR 1244 code.
	* testsuite/buildok/eighteen.stp: Correct typing.
	* configure: Regenerated.

2005-09-06  Martin Hunt  <hunt@redhat.com>

	* tapset/context.stp: Add function target().
	* stapfuncs.5.in (target): Document it.
	* elaborate.h (struct systemtap_session): Add cmd and target_pid to
	the struct.
	* main.cxx (usage): Add descriptions of "-c" and "-x" options.
	(main): Set s.cmd and s.target_pid.
	* buildrun.cxx (stringify): Copy this utility func here too.
	(run_pass): Add new options to set cmd and pid to the stpd
	command line.

2005-09-06  Frank Ch. Eigler  <fche@redhat.com>

	* tapsets.cxx (emit_probe_entries): Disable fault_handler for now.

2005-09-05  Frank Ch. Eigler  <fche@elastic.org>

	PR 1289
	* translate.cxx (lex_cast_qstring): Correct "cast" of object
	to string containing more than one word.
	* tapset.cxx (lex_cast_qstring): Ditto.
	(dwarf_derived_module::emit_probe_entries): Emit and use
	a generic fault_handler.

2005-09-05  Frank Ch. Eigler  <fche@elastic.org>

	PR 1172.
	* staptree.h, staptree.cxx: Make all ::print*(), operator<<
	functions take const staptree objects.
	(literal_string::print): \-prefix double-quotes.
	* translate.cxx (emit_common_header): Add context probe_point field.
	Switch to atomic_t busy flags.
	(emit_module_exit): Use atomic operations for busy flag.
	(visit_*): Use lex_cast_qstring for last_stmt strings.
	* tapsets.cxx (lex_cast_qstring): New function.
	(*::emit_probe_entries): Populate probe_point.  Use atomic operations
	for busy flag.
	* tapset/context.stp (pp): New function.
	* stapfuncs.5.in: Document it.
	* testsuite/buildok/context_test.stp: Test it.

2005-09-04  Frank Ch. Eigler  <fche@elastic.org>

	* translate.cxx (visit_literal_string): \-prefix double-quotes.

2005-09-04  Martin Hunt  <hunt@redhat.com>

	* testsuite/buildok/context_test.stp: New test.
	* tapset/logging.stp (log): Call _stp_printf().
	* stapfuncs.5.in: Add contextinfo funcs.
	* tapset/context.stp: Minor cleanup.

2005-09-03  Frank Ch. Eigler  <fche@elastic.org>

	PR 1187 prime
	* tapset.cxx (literal_stmt_for_local): Don't automgaically copy
	target char*'s to systemtap strings.
	* tapset/conversions.stp (user_string, kernel_string): New functions.
	* stapfuncs.5.in: Document new functions.

2005-09-03  Frank Ch. Eigler  <fche@elastic.org>

	PR 1292, by popular request.
	* parse.cxx (parse_functiondecl): Allow optional value/param type
	declarations.
	* stap.1.in: Document this.
	* tapset/*.stp: Convert most functions accordingly.
	* testsuite/parseok/twelve.stp, semok/seven.stp,
	semko/twenty.stp: Test this.

2005-09-02  Frank Ch. Eigler  <fche@redhat.com>

	* translate.cxx (varlock): Use trylock only for write locks.
	(translate_pass): Remove read_trylock macro hack.
	(visit_foreach_loop): Remove protective read lock, until PR 1275.
	(visit_*): Added many more "last_stmt"-setting expressions in the
	output, to improve last_error message locality.

2005-09-02  Martin Hunt  <hunt@redhat.com>

	* tapset/logging.stp: Make log() be same as print().

2005-09-02  Frank Ch. Eigler  <fche@elastic.org>

	* tapsets.cxx: Temporarily rolled back graydon's changes.

2005-09-02  Frank Ch. Eigler  <fche@elastic.org>

	* tapset/*.stp: Renamed several files to simplify names.

2005-09-01  Graydon Hoare  <graydon@redhat.com>

	PR systemtap/1244
	* testsuite/buildok/eighteen.stp: New test.
	* tapsets.cxx (dwflpp::literal_stmt_for_local)
	(query_statement, query_inline_instance_info)
	(query_func_info, query_srcfile_line, query_cu)
	(var_expanding_copy_visitor, visit_target_symbol)
	(dwarf_derived_probe): Fix 1244.

2005-09-01  Martin Hunt  <hunt@redhat.com>

	* tapset/builtin_logging.stp: Add print.

	* tapset/context.stp: New file. First cut at some
	context info.

2005-09-01  Martin Hunt  <hunt@redhat.com>

	* translate.cxx (emit_probe): Add a call to _stp_print_flush
	at the end of each probe.
	(translate_pass): Define STP_NUM_STRINGS to be 1 for
	a scratch string. Include current.c and stack.c. Don't
	define KALLSYMS_LOOKUP_NAME or KALLSYMS_LOOKUP. Remove
	references to next_fmt() and stp_dbug().

2005-08-31  Graydon Hoare  <graydon@redhat.com>

	PR systemtap/1258
	* tapsets.cxx (dwflpp::literal_stmt_for_local):
	Support DW_TAG_enumeration_type tag as synonymous with
	DW_TAG_base_type.
	* loc2c.c (base_byte_size): Likewise.
	* testsuite/buildok/seven.stp: Adjust to work on UP kernels.

2005-08-31  Graydon Hoare  <graydon@redhat.com>

	* tapsets.cxx (dwflpp::iterate_over_srcfile_lines): Correct segv
	reported in PR 1270.

2005-08-31  Frank Ch. Eigler  <fche@redhat.com>

	* translate.cxx (visit_array_in, visit_arrayindex): Use write locks
	even for array reads, until PR 1275.
	(translate_pass): Add read_trylock -> write_trylock escalation.

2005-08-30  Roland McGrath  <roland@redhat.com>

	* Makefile.am (install-data-local): Use mkdir -p, not -mkdir.
	* Makefile.in: Regenerated.

2005-08-30  Graydon Hoare  <graydon@redhat.com>

	* tapsets.cxx (dwflpp::literal_stmt_for_local): Handle dwarf
	pointer-to-1-byte-means-char case (found in PR 1187)
	* parse.cxx (parse_symbol): Eliminate use of "." from target
	symbol parser, conflicting with string concatenation operator.
	* staptree.h (target_symbol::component_type) Eliminate
	comp_struct_pointer_member, since . and -> are considered the
	same now.
	* staptree.cxx (target_symbol::print): Likewise.
	* testsuite/buildok/seventeen.stp: Test solution on PR 1191.
	* testsuite/buildok/six.stp: Test working portion of PR 1155.
	* testsuite/semko/nineteen.stp: Unresolved portion of PR 1155.

2005-08-30  Frank Ch. Eigler  <fche@elastic.org>

	PR systemtap/1268
	* translator (varlock): Add deadlock detection code.
	(emit_common_header): Add a new MAXTRYLOCK configuration macro.

2005-08-29  Graydon Hoare  <graydon@redhat.com>

	PR translator/1265
	* tapsets.cxx
	(func_info::decl_file)
	(func_info::decl_line)
	(inline_instance_info::decl_file)
	(inline_instance_info::decl_line): New fields.
	(dwflpp::function_srcfile): Remove.
	(dwflpp::function_file): Add.
	(dwflpp::function_line): Add.
	(dwarf_derived_probe::dwarf_derived_probe): Update.
	(query_statement): Pass func, file, line through.
	(query_inline_instance_info): Likewise.
	(query_func_info): Likewise.
	(query_srcfile_line): Query statement lines if
	statement_str exists, rather than *_info.
	(query_dwarf_inline_instance): Extract file and line.
	(query_dwarf_func): Likewise.
	(query_cu): Pass empty func, file, line, for address-based
	queries.

2005-08-29  Frank Ch. Eigler  <fche@redhat.com>

	* runtest.sh: Tolerate relative $SRCDIR.

2005-08-29  Frank Ch. Eigler  <fche@redhat.com>

	* stapprobes.5.in, stapfuncs.5.in, stapex.5.in: New man pages.
	* stap.1.in: Moved some content out.
	* Makefile.am (man_MANS): Add new man pages.
	* configure.ac (AC_CONFIG_FILES): Add them.
	* systemtap.spec.in: Package them.
	* Makefile.in, configure: Regenerated.
	* buildrun.cxx (run_pass): Pass "-r" to stpd.
	* translate.cxx (emit_common_header): Wrap try/catch around
	variable decls, to improve exception particularity.
	(visit_literal_number): Emit as unsigned literal, which is
	actually a subtle correctness issue.

2005-08-28  Frank Ch. Eigler  <fche@redhat.com>

	* tapsets.cxx (visit_target): Make target variable exceptions
	more informative.
	(literal_stmt_for_local): Improve bad-type exception message.
	* translate.cxx (emit_module_init): Include probe point in comments.

2005-08-27  Roland McGrath  <roland@redhat.com>

	* loc2c-test.c (print_type): New function.
	(print_vars): Use it.

	* loc2c-test.c (paddr, print_vars): New functions.
	(main): If given no variable name argument, print out variables.

2005-08-26  Graydon Hoare  <graydon@redhat.com>

	* translate.cxx: Revert tmp initialization changes.

2005-08-26  Graydon Hoare  <graydon@redhat.com>

	* parse.cxx (scan): Preserve basic C-ish escapes.
	* translate.cxx (c_tmpcounter::declaring): New flag.
	(c_tmpcounter::declare_or_init): New helper method.
	(c_tmpcounter::visit_*): Use declare_or_init.
	(c_unparser::emit_function): Run a tmpcounter to initialize tmps.
	(c_unparser::emit_probe): Likewise.
	(c_unparser::c_strcpy): Use strlcpy.
	(c_unparser::c_strcat): Use strlcat.

2005-08-25  Roland McGrath  <roland@redhat.com>

	* Makefile.am (EXTRA_DIST): List .h files explicitly.
	Automake really does not like wildcards.
	* Makefile.in: Regenerated.

2005-08-25  Frank Ch. Eigler  <fche@redhat.com>

	* Makefile.am (docs): Removed target.
	* Makefile.in: Regenerated.

2005-08-24  Graydon Hoare  <graydon@redhat.com>

	* tapsets.cxx (dwflpp::literal_stmt_for_local): Fetch pointer types,
	array types, strings, from target.

2005-08-24  Roland McGrath  <roland@redhat.com>

	* loc2c-test.c (handle_variable): Iterate on const_type/volatile_type.

2005-08-24  Frank Ch. Eigler  <fche@elastic.org>

	* configure.ac: Require elfutils 0.114.
	* tapsets.cxx: Brought back graydon's changes.
	* configure: Regenerated.

2005-08-24  Roland McGrath  <roland@redhat.com>

	* systemtap.spec.in: Update elfutils requirement.

2005-08-24  Frank Ch. Eigler  <fche@elastic.org>

	* translate.cxx (emit_global, emit_module_init): Use 2.6.9-compatible
	rwlock initialization.

2005-08-24  Frank Ch. Eigler  <fche@elastic.org>

	* tapsets.cxx (*::emit_probe_entries): Treat NULL and "" last_errors
	both as clean early returns, not errors.
	* translate.cxx: Revamp last_error handling logic.  Remove all
	"goto out" paths from expression context.
	(visit_statement): Handle last_error exit one nesting level at a time.
	(visit_return_statement, visit_functioncall): Set/reset last_error="".
	(c_tmpcounter::visit_for_loop): New routine.
	(c_unparser::visit_foreach, visit_for_loop): Rewrite to properly
	support continue/breaks, non-local exits, (foreach) locks.
	(emit_global): Emit lock variable.
	(varlock ctor, dtor): Lock/unlock global variable.
	(varlock_w, varlock_r): New concrete subclasses.  Update all users.
	* tapset/builtin_logging.stp (exit): Don't set last_error.
	* src/testsuite/buildok/sixteen.stp: New test.

	* tapsets.cxx: Temporarily rolled back graydon's changes.

2005-08-23  Graydon Hoare  <graydon@redhat.com>

	* tapsets.cxx: Re-implement dwarf probe-pattern resolution.

2005-08-22  Frank Ch. Eigler  <fche@elastic.org>

	PR systemtap/1134
	* elaborate.h (module_fds): New member in systemtap_session.
	* tapsets.cxx (dwarf_derived_probe ctor): Open /sys/module/$MOD/.text
	for the duration of a systemtap session, to lock module in memory.

2005-08-21  Frank Ch. Eigler  <fche@redhat.com>

	PR systemtap/1195, systemtap/1193
	* elaborate.cxx (alias_expansion_builder): Set new block token.
	* parse.cxx (parse_symbol): Set new target_symbol token.
	* runtest.sh: Store more pertinent failure data.
	* tapsets.cxx (emit_probe_entries): Rewrite error-handling path.
	* translate.cxx (emit_common_header): Goodbye errorcount, hello
	last_error & last_stmt.
	(c_unparser::visit_statement): New "header" for all other stmts.
	(c_assignop, visit_binary_expression): Adapt to last_error.
	* tapset/builtin_logging.stp: Adapt to last_error.

2005-08-19  Frank Ch. Eigler  <fche@elastic.org>

	PR systemtap/1213
	* translate.cxx (visit_if_statement): Translate else arms.

2005-08-19  Frank Ch. Eigler  <fche@elastic.org>

	PR systemtap/1209
	* elaborate.cxx (derived_probe_builder): Add get_param function.
	* elaborate.h: Declare them.
	* tapsets.cxx (dwarf_query::get_*_param): Call them.
	(timer_derived_probe, timer_builder): New classes.
	(register_standard_tapsets): Register timer.jiffies(N) and friend.
	* translate.cxx (translate_pass): #include <linux/timers.h>.
	* stap.1.in: Document timer.jiffies(N) probe points.
	* testsuite/buildok/fourteen.stp: New test.

2005-08-19  Frank Ch. Eigler  <fche@elastic.org>

	* elaborate.cxx (find_var): Remove $pid/$tid builtin logic.

2005-08-19  Martin Hunt  <hunt@redhat.com>

	* stp_check.in: Remove stp-control.

2005-08-18  Roland McGrath  <roland@redhat.com>

	* loc2c.c (c_translate_addressof): Take TYPEDIE instead of TYPEATTR.
	* loc2c.h: Update decl.
	* loc2c-test.c (handle_variable): Handle DW_TAG_pointer_type target
	for fetch.

2005-08-18  Will Cohen  <wcohen@redhat.com>

	* stp_check.in: See if relayfs available filesystem.

2005-08-18  Roland McGrath  <roland@redhat.com>

	* loc2c.c (struct location): New member `emit_address'.
	(alloc_location): Initialize new member from ORIGIN.
	(location_from_address): New argument EMIT_ADDRESS.
	Initialize new member.
	(translate): Use LOC->emit_address hook to format DW_OP_addr constant.
	(location_relative): Die if DW_OP_addr is used.
	(default_emit_address): New function.
	(c_translate_location): New argument EMIT_ADDRESS, pass it down.
	Use default_emit_address if argument is null.
	* loc2c.h: Update decl.
	* loc2c-test.c (handle_variable): Update caller.
	* tapsets.cxx (dwflpp::literal_stmt_for_local): Update caller.
	(dwflpp::loc2c_emit_address): New static method.

2005-08-17  Roland McGrath  <roland@redhat.com>

	PR systemtap/1197
	* loc2c.c (struct location): New members `fail', `fail_arg'.
	(alloc_location): New function.  Initialize those members.
	(new_synthetic_loc, translate): Use that instead of obstack_alloc.
	(location_from_address, location_relative): Likewise.
	(FAIL): New macro.  Use it everywhere in place of `error'.
	(c_translate_location): Take new args FAIL, FAIL_ARG.
	* loc2c.h: Update declaration.
	* loc2c-test.c (fail): New function.
	(handle_variable): Pass it to c_translate_location.
	* tapsets.cxx (dwflpp::loc2c_error): New static method.
	(dwflpp::literal_stmt_for_local): Pass it to to c_translate_location.

	PR systemtap/1205, systemtap/1206
	* loc2c.c (c_translate_fetch): Take TYPEDIE instead of TYPEATTR.
	(c_translate_store): Likewise.
	* loc2c.h: Update decls.
	* loc2c-test.c (handle_variable): Update callers.
	Look up type, resolve typedefs, and check that it's DW_TAG_base_type.
	* tapsets.cxx (dwflpp::literal_stmt_for_local): Likewise.

	* loc2c.c (base_byte_size): Add assert on expected DIE tag.
	(c_translate_array, c_translate_pointer): Likewise.
	* loc2c.h: Amend comments to explicitly state type DIE tags expected.

	* loc2c.c: #include "loc2c.h".

2005-08-16  Frank Ch. Eigler  <fche@elastic.org>

	PR systemtap/1180
	* tapsets.cxx (*): Add more verbose-predicatation to informative
	messages.  Correct more hex/dec ostream mismatches.
	(query_function): Use entry/querypc, not prologue-end, for
	function().return and .statement() probe points.
	(dwarf_derived_probe ctor): Reorganize function/statement
	probe point regeneration.

2005-08-16  Frank Ch. Eigler  <fche@elastic.org>

	* main.cxx: Don't print library parse trees if last_pass=1.

2005-08-14  Roland McGrath  <roland@redhat.com>

	* systemtap.spec.in: Update elfutils_version requirement to 0.113;
	restore bundled_elfutils setting to 1.

2005-08-12  Graydon Hoare  <graydon@redhat.com>

	* translate.cxx (c_tmpcounter::visit_array_in): Implement.
	(c_unparser::visit_array_in): Likewise.
	(mapvar::exists): New method.

2005-08-12  Frank Ch. Eigler  <fche@elastic.org>

	PR systemtap/1122 et alii
	* parse.cxx (parse_literal): Parse and range-limit 64-bit numbers.
	(parse_unary): Correct precedence glitch.
	* staptree.h (literal_number): Store an int64_t.
	* staptree.cxx: Corresponding changes.
	* translate.cxx (check_dbz): Remove - insufficient.
	(emit_function): Define CONTEXT macro sibling for THIS.
	(c_typename): pe_long -> int64_t.
	(visit_literal_number): Format literal rigorously and uglily.
	(c_assignop, visit_binary_expression): Handle div/mod via new
	helper functions in runtime.
	* tapset/builtin_logging.stp: Add error, exit builtins.
	* testsuite/buildok/ten,eleven.stp: New tests.
	* testsuite/parse{ko,ok}/six.stp: Modify for larger numbers.
	* testsuite/transok/one.stp: Add more ";"s, maybe unnecessarily.

2005-08-11  Frank Ch. Eigler  <fche@elastic.org>

	* systemtap.spec.in: Tweak to turn into fedora-flavoured spec.
	Don't build/install runtime docs.

2005-08-11  Frank Ch. Eigler  <fche@elastic.org>

	* Makefile.am (uninstall-local): New target.
	* Makefile.in: Regenerate.

2005-08-11  Frank Ch. Eigler  <fche@elastic.org>

	* translate.cxx (emit_function): Add an extra { } around the
	function body visitation.
	* tapset/timestamp_functions.stp: New file.
	* tapset/builtin_conversions.stp: Aggregated from [hex]string.
	* tapset/builtin_logging.stp: Aggregated from log/warn/printk.

2005-08-11  Frank Ch. Eigler  <fche@elastic.org>

	* tapsets.cxx: Tweak hex/decimal printing for consistency.
	(emit_registrations): Remove module-specific code, anticipating
	that libelf gives us run-time addresses already.

2005-08-10  Roland McGrath  <roland@redhat.com>

	* loc2c.c (emit_base_store): New function.
	(emit_bitfield): Rewritten to handle stores, change parameters.
	(c_translate_fetch): Update caller.
	(c_translate_store): New function.
	* loc2c.h: Declare it.
	* loc2c-test.c (handle_variable): Grok "=" last argument to do a store.

	* loc2c.c (c_translate_location): Increment INDENT.
	(c_translate_pointer): Likewise.
	(emit_loc_value): Increment INDENT after emit_header.

2005-08-10  Graydon Hoare  <graydon@redhat.com>

	* tapsets.cxx (dwflpp::literal_stmt_for_local): Copy code from
	loc2c-test to implement target member variable access.

2005-08-10  Graydon Hoare  <graydon@redhat.com>

	* tapsets.cxx
	(dwflpp::global_addr_of_line_in_cu): Implement next-line heuristic.
	(dwarf_query::get_number_param): Dwarf_Addr variant.
	(query_cu): Add line-selecting variant for function iteration.

2005-08-10  Frank Ch. Eigler  <fche@elastic.org>

	PR translator/1186
	* elaborate.cxx (resolve_2types): Accept a flag to tolerate unresolved
	expression types.
	(visit_functioncall): Call it thusly.
	* translate.cxx (emit_function): Tolerate void functions.
	* stap.1.in: Document possibility of void functions.
	* tapset/builtin_{log,printk,warn}.stp: Make these void functions.
	* testsuite/buildok/nine.stp, semok/eighteen.stp: New tests.

2005-08-10  Frank Ch. Eigler  <fche@elastic.org>

	* tapsets.cxx: Correct hex/decimal misformatting of verbose messages.
	* main.cxx: Add formal "-h" and "-V" options.
	* stap.1.in: Document them.

2005-08-10  Frank Ch. Eigler  <fche@elastic.org>

	* tapsets.cxx: Move around "focusing on ..." messages to print
	them only for matching functions/modules.
	(dwflpp ctor): Also add cu (source file) name to derived
	probe point.

2005-08-09  Graydon Hoare  <graydon@redhat.com>

	* testsuite/parseok/nine.stp: Update
	* testsuite/semok/{six,seven,eleven,seventeen}.stp: Update.

2005-08-09  Graydon Hoare  <graydon@redhat.com>

	* staptree.{cxx,h}
	(target_symbol): New struct.
	(*_visitor::visit_target_symbol): Support it.
	(visitor::active_lvalues)
	(visitor::is_active_lvalue)
	(visitor::push_active_lvalue)
	(visitor::pop_active_lvalue): Support lvalue-detection.
	(delete_statement::visit)
	(pre_crement::visit)
	(post_crement::visit)
	(assignment::visit): Push and pop lvalue expressions.
	* elaborate.{cxx,h}
	(lvalule_aware_traversing_visitor): Remove class.
	(no_map_mutation_during_iteration_check)
	(mutated_map_collector): Update lvalue logic.
	(typeresolution_info::visit_target_symbol): Add, throw error.
	* parse.{cxx,h}
	(tt2str)
	(tok_is)
	(parser::expect_*)
	(parser::peek_*): New helpers.
	(parser::parse_symbol): Rewrite, support target_symbols.
	* translate.cxx (c_unparser::visit_target_symbol): Implement.
	* tapsets.cxx (var_expanding_copy_visitor): Update lvalue logic,
	change visit_symbol to visit_target_symbol.

2005-08-09  Martin Hunt  <hunt@redhat.com>

	PR 1174
	* stp_check.in: Supply path for lsmod.
	* stp_check: Removed.

2005-08-09  Graydon Hoare  <graydon@redhat.com>

	* elaborate.cxx:
	(delete_statement_symresolution_info): New struct.
	(symresolution_info::visit_delete_statement): Use it.
	(delete_statement_typeresolution_info): New struct.
	(typeresolution_info::visit_delete_statement): Use it.
	(symresolution_info::find_var): Accept -1 as 'unknown' arity.
	* elaborate.h: Update to reflect changes in .cxx.
	* translate.cxx (mapvar::del): New method.
	(c_unparser::getmap): Check arity >= 1;
	(delete_statement_operand_visitor): New struct.
	(c_unparser::visit_delete_statement): Use it.
	* staptree.cxx (vardecl::set_arity): Accept and ignore -1.
	(vardecl::compatible_arity): Likewise.
	* testsuite/buildok/eight.stp: New test for 'delete' operator.

2005-08-08  Roland McGrath  <roland@redhat.com>

	* loc2c-test.c: New file.
	* Makefile.am (noinst_PROGRAMS): Add loc2c-test.
	(loc2c_test_SOURCES, loc2c_test_LDADD): New variables.
	* Makefile.in, aclocal.m4: Regenerated.

2005-08-08  Frank Ch. Eigler  <fche@elastic.org>

	* stap.1.in: Autoconfify old man page.
	* configure.ac: Make it so.
	* stap.1: Removed.
	* configure, Makefile.in, aclocal.m4: Regenerated.

2005-08-05  Frank Ch. Eigler  <fche@elastic.org>

	* runtest.sh: Keep around log files from crashed processes,
	those whose rc is neither 0 nor 1.

2005-08-05  Frank Ch. Eigler  <fche@elastic.org>

	* tapsets.cxx (query_statement|function|cu|module): Add explicit
	nested try/catch, since elfutils iteration seems to block
	exception catching.

2005-08-05  Frank Ch. Eigler  <fche@elastic.org>

	PR translator/1175
	* translate.cxx (*): Added unlikely() markers to most emitted error
	checks.
	(mapvar::get,set): Handle NULL<->"" impedance mismatch.
	(itervar::get_key): Ditto.  Use base index=1 for keys.
	* testsuite/buildok/one.stp: Extend.  And it runs with -p5 too.
	* stap.1: Document use of ";" statament as mechanism for grammar
	ambiguity resolution.
	* stp_check.in: Set $prefix.
	* systemtap.spec.in: Prereq kernel-devel, kernel-debuginfo,
	and not tcl.
	* tapsets.cxx: Make slightly less verbose.

2005-08-03  Graydon Hoare  <graydon@redhat.com>

	* tapsets.cxx (dwflpp): Fix address calculation logic a bit,
	and use prologue-end addresses for function probes.

2005-08-03  Frank Ch. Eigler  <fche@redhat.com>

	* stap.1: More meat, all stub sections filled.
	* elaborate.cxx (visit_assignment): Add numerous missing cases.
	* parse.cxx: Parse ".=" operator.
	* testsuite/semok/sixteen.stp: Check them.
	* main.cxx (usage): Don't show incompletely supported options.

2005-08-03  Martin Hunt  <hunt@redhat.com>

	* stp_check.in : Copy sources to /var/cache/systemtap.
	* systemtap.spec.in: Install stp_check.
	* Makefile.am (install-exec-local): Install stp_check.

2005-08-03  Martin Hunt  <hunt@redhat.com>

	* configure.ac: Add stp_check to AC_CONFIG_FILES.
	* stp_check.in : New file.

2005-08-03  Frank Ch. Eigler  <fche@elastic.org>

	* README: Be more specific about prerequisites.
	* tapset/builtin_string.stp: New builtin.
	* testsuite/buildok/seven.stp, semko/eighteen.stp: New tests.

2005-08-03  Roland McGrath  <roland@redhat.com>

	* configure.ac, systemtap.spec.in: Version 0.2.1.
	* Makefile.in, aclocal.m4, configure: Regenerated.

2005-08-02  Roland McGrath  <roland@redhat.com>

	* loc2c.c (emit_bitfield): Return bool, value from emit_base_fetch.
	(c_translate_fetch): Update caller.
	(c_translate_pointer): Never ignore emit_base_fetch return value.

	* systemtap.spec.in (%install): Remove parameters after %makeinstall.

2005-08-02  Frank Ch. Eigler  <fche@elastic.org>

	* loc2.c (emit_loc_address): Emit interleaved declaration into
	its own nested { } block.
	* tapsets.cxx (literal_stmt_for_local): Emit deref_fault block
	unconditionally.
	* tapset/builtin_hexstring.stp: New builtin.
	* testsuite/buildok/six.stp: New test.

2005-08-02  Frank Ch. Eigler  <fche@elastic.org>

	* tapsets.cxx (emit_registrations): Treat module_name="kernel"
	as if module_name="".

2005-08-01  Graydon Hoare  <graydon@redhat.com>

	* staptree.{cxx,h} (probe_point::component): Add a ctor.
	* tapsets.cxx (dwarf_derived_probe): Synthesize concrete
	probe_point for matched pattern.
	(dwarf_probe_type)
	(dwarf_query::add_kernel_probe)
	(dwarf_query::add_module_probe): Remove, they were noise.
	(dwflpp::module_name_matches): Don't call get_module_dwarf().

2005-08-01  Frank Ch. Eigler  <fche@elastic.org>

	* tapsets.cxx: Support ".return" option for function probe points.
	* testuite/buildok/five.stp: Try it.

2005-08-01  Frank Ch. Eigler  <fche@elastic.org>

	* elaborate.cxx (derive_probes, semantic_pass_symbols): Improve
	error message specificity.
	* translate.cxx (emit_module_init): Compact partial registration
	recovery code.
	(emit_module_exit): Invert deregistration sequence.
	* testsuite/buildok/four.stp: Some module() test case.

2005-08-01  Frank Ch. Eigler  <fche@elastic.org>

	* elaborate.cxx (derive_probes): Print error if results empty.
	* tapsets.cxx (dwflpp_assert): Handle positive RCs, which likely
	came from errno.
	(dwflpp::setup): Improve missing debug-info messages.
	* testsuite/semko/sixteen,seventeen.stp: New tests.
	* runtest.sh: Save stdout/stderr of FAIL/XPASS test cases.
	* Makefile.am (clean-local): Clean up testsuite/.
	* Makefile.in, aclocal.m4: Regenerated.

2005-07-29  Frank Ch. Eigler  <fche@redhat.com>

	From Graydon Hoare <graydon@redhat.com:
	* tapsets.cxx (var_expanding_copy_visitor): Correct lvalue cases.

2005-07-29  Frank Ch. Eigler  <fche@redhat.com>

	* Makefile.am: Make sure stpd goes into libexec/systemtap/
	* Makefile.in: Regenerated.

2005-07-29  Frank Ch. Eigler  <fche@redhat.com>

	* configure.ac: Fail configure stage if elfutils 0.111+ is not found.
	* Makefile.am, elaborate.cxx, tapsets.cxx: Unconditionalize.
	* configure, Makefile.in, config.in: Regenerated.

2005-07-29  Roland McGrath  <roland@redhat.com>

	* Version 0.2 distribution.

	* systemtap.spec.in: Include %{_datadir}/systemtap/tapset directory.
	(%check): Add section, run make check.
	* Makefile.am (EXTRA_DIST): Add runtest.sh.
	* Makefile.in: Regenerated.

	* systemtap.spec.in: Include man pages.
	* Makefile.am (man_MANS): Renamed to dist_man_MANS.

	* configure.ac: Add AM_CONDITIONAL definition of HAVE_LIBDW.
	* Makefile.am [HAVE_LIBDW] (stap_SOURCES_libdw): New variable.
	(stap_SOURCES): Use it, moving loc2c.c there.
	* configure, config.in: Regenerated.

	* tapsets.cxx: <libdw.h> -> <elfutils/libdw.h>
	* loc2c.c, loc2c.h: Likewise.

	* main.cxx (main): Check return value of system.

	* systemtap.spec.in (LDFLAGS): Punt using $ORIGIN here, just hard-code
	%{_libdir}.
	(elfutils_version): Bump to 0.111.
	[bundled_elfutils]: Don't massage libdwfl.h header any more.

	* configure.ac: Don't check for libelf.h, not actually #include'd.
	Update -ldw check for merged libdwfl+libdw.
	(stap_LIBS): New substituted variable.  Set only this, not LIBS,
	with -ldw check.
	* Makefile.am (stap_LDADD): New variable, use @stap_LIBS@.

	* Makefile.am (AM_CPPFLAGS): Use ${pkgdatadir}.
	(AM_CFLAGS): Use -W instead of -Wextra, for gcc 3 compatibility.
	(stpd_LDFLAGS): Variable removed.
	(AM_MAKEFLAGS): Variable removed.

2005-07-28  Frank Ch. Eigler  <fche@elastic.org>

	* elaborate.cxx (find_var): Correct array dereferencing thinko.

2005-07-28  Graydon Hoare  <graydon@redhat.com>

	* elaborate.cxx (derived_probe::derived_probe): Accept NULL probe.
	* staptree.cxx (provide, require): Move from here...
	* staptree.h: to here, and virtualize deep-copy methods.
	* translate.cxx
	(c_unparser::emit_common_header): Include loc2c-runtime.h
	* tapsets.cxx
	(dwflpp::iterate_over_modules): Use new, faster getmodules loop.
	(dwflpp::literal_stmt_for_local): New method, call loc2c.
	(var_expanding_copy_visitor): New struct which expands $-vars.
	(dwarf_derived_probe): Rebuild this->body using var expander.
	(query_function): Refactor logic a bit for speed.
	* loc2c.{c,h}: Copies (with minor changes) of Roland's work
	from elfutils CVS.
	* Makefile.am (AM_CFLAGS): Set to elfutils-style.
	(stap_SOURCES): Add loc2c.c.
	* Makefile.in: Regenerate.

2005-07-28  Frank Ch. Eigler  <fche@redhat.com>

	* stap.1: Beginnings of a man page.
	* Makefile.am: Install it.  Comment out stpd LDADD goodies.
	* configure.ac: Futilely complain about non-stpd LIBS.
	* Makefile.in, configure.in: Regenerated.
	* main.cxx (usage): Remove ARGS from help text, as nothing is
	done with these yet.

2005-07-28  Frank Ch. Eigler  <fche@redhat.com>

	* translate.cxx: Add "pt_regs*" field to context.
	* tapsets.cxx (*): Correct kprobes API interface.
	* testsuite/buildok/three.stp: New test, copied from semok.
	* Makefile.am (install-data-local): Also install runtime/relayfs,
	so scripts can build against headers located thereunder.
	* Makefile.in: Regenerated.

2005-07-28  Frank Ch. Eigler  <fche@redhat.com>

	translator/1120
	* main.cxx (main): Preset -R and -I options from environment
	variables (if set).  Pass guru mode flags to parser.
	* parse.cxx (privileged): New parser operation flag.  Update callers.
	(parse_embeddedcode): Throw an error if !privileged.
	(parse_functiondecl): Change signature.  Prevent duplicates.
	(parse_globals): Ditto.
	* parse.h: Corresponding changes.
	* tapset/*.stp: Beginnings of real tapset library, to replace
	previous builtins.
	* tapsets.cxx: Greatly reduce verbose mode output.
	* Makefile.am: Install & dist it.
	* runtest.sh: Refer to it.
	* Makefile.in, aclocal.m4: Regenerated.
	* testsuite/*/*.stp: Set guru mode via /bin/sh if needed.
	* testusite/*/*ko.stp: Homogenize shell scripts.

2005-07-28  Frank Ch. Eigler  <fche@redhat.com>

	translator/1120
	translator/1123
	* elaborate.cxx (semantic_pass_symbols): Print a more helpful
	error message around exceptions.
	* elaborate.h (systemtap_session): Add guru_mode field.
	* main.cxx (main): Initialize it to false.  Add version-sensitive
	script library searching.  Add more failure messages.
	* tapsets.cxx (dwflpp_assert): Add a decorative text parameter.
	Update callers.

2005-07-28  Martin Hunt  <hunt@redhat.com>

	* Makefile.am (install-data-local): Add runtime/transport.
	* Makefile.in: regenerated.

2005-07-26  Graydon Hoare  <graydon@redhat.com>

	* elaborate.cxx: Revert builtin-function code.
	* translate.cxx: Likewise.
	* tapsets.{h,cxx}: Likewise.

2005-07-26  Martin Hunt  <hunt@redhat.com>

	* buildrun.cxx (compile_pass): Add -Wno-unused to CFLAGS because
	usually a module doesn't use every function in the runtime.

2005-07-26  Martin Hunt  <hunt@redhat.com>

	* Makefile.am (stpd_LDFLAGS): Set rpath correclty because otherwise
	automake doesn't seem to get it right when binaries are in libexec
	subdirs.
	(AM_CPPFLAGS): revert.
	* systemtap.spec.in (LDFLAGS): Set libexecdir here instead.

2005-07-26  Frank Ch. Eigler  <fche@redhat.com>

	Support %{ embedded-c %}
	* staptree.h (embeddedcode): New statement subtype.  Stub support in
	visitors.
	* staptree.cxx: Ditto.
	* parse.cxx: Parse %{ / %}.  Accept "_" as identifier leading char.
	(parse_probe): Simplify calling convention.
	* elaborate.h: Store embedded code.
	* elaborate.cxx: Pass it.
	* translate.cxx: Transcribe it.  Return some dropped module init/exit
	code.
	* Makefile.am: Add buildok/buildko tests.
	* Makefile.in: Regenerated.
	* main.cxx: Return EXIT_SUCCESS/FAILURE even for weird rc.
	* testsuite/parseok/nine.stp: Test _identifiers.
	* testsuite/transko/*.stp: Tweak to force -p3 rather than -p2 errors.
	* testsuite/semok/transko.stp: ... and keep it that way in the future.
	* testsuite/parse*/*: Some new tests for %{ %}.
	* testsuite/build*/*: New tests for -p4.

2005-07-26  Martin Hunt  <hunt@redhat.com>

	* Makefile.am (AM_CPPFLAGS): Set PKGLIBDIR correctly.

2005-07-26  Martin Hunt  <hunt@redhat.com>

	* systemtap.spec.in: Stpd goes in libexec/systemtap.
	* Makefile.am (libexecdir): Set to libexecdir/systemtap.
	* aclocal.m4, Makefile.in: Regenerated

2005-07-25  Roland McGrath  <roland@redhat.com>

	* configure.ac: Don't define PKGLIBDIR and PKGDATADIR here.
	* Makefile.am (AM_CPPFLAGS): New variable, use -D here instead.
	(dist-hook): Don't remove ChangeLog files.
	(install-data-local): Don't install docs, just runtime stuff.
	(rpm, clean-local): Use make variables instead of @substitution@s.
	* configure, config.in, aclocal.m4, Makefile.in: Regenerated

2005-07-22  Graydon Hoare  <graydon@redhat.com>

	* translate.cxx (itervar): New class.
	(*::visit_foreach_loop): Implement.
	Various bug fixes.
	* staptree.cxx (deep_copy_visitor::*): Copy tok fields.
	* elaborate.cxx (lvalue_aware_traversing_visitor):
	(mutated_map_collector):
	(no_map_mutation_during_iteration_check): New classes.
	(semantic_pass_maps): New function to check map usage.
	(semantic_pass): Call it.
	* testsuite/transok/eight.stp: Test 'foreach' loop translation.
	* testsuite/semko/{thirteen,fourteen,fifteen}.stp:
	Test prohibited forms of foreach loops.

2005-07-21  Martin Hunt  <hunt@redhat.com>

	* Makefile.am (EXTRA_DIST): Add systemtap.spec.
	(install-data-local): Install docs and probes.
	(docs): New target.
	(rpm): New target.

	* configure.ac: Set initial version to 0.1.1.
	(pkglibdir): Set to libexec.

	* Makefile.in: Regenerated.

2005-07-20  Graydon Hoare  <graydon@redhat.com>

	* elaborate.{cxx,h} (find_array): Remove.
	(find_scalar): Rename to find_var, add array support.
	* staptree.{cxx,h} (vardecl::compatible_arity): New method.
	* translate.cxx: Refactor, add array read/write support.
	* testsuite/transok/three.stp: Uncomment array uses.
	* testsuite/transok/seven.stp: New test of array r/w.

2005-07-20  Frank Ch. Eigler  <fche@redhat.com>

	* tapsets.cxx (*::emit_[de]registrations): Add logic for probe
	lifecycle control (session_state).
	* translate.cxx (emit_common_header,emit_module_{init,exit}): Ditto.
	(visit_*): Use per-context errorcount.

2005-07-19  Frank Ch. Eigler  <fche@redhat.com>

	* Makefile.am (dist-hook): Complete the resulting tarball.
	* Makefile.in: Regenerated.

2005-07-19  Frank Ch. Eigler  <fche@redhat.com>

	* translate.cxx (emit_module_init/exit, translate_pass): Conform
	to newer runtime startup/shutdown hooks.

2005-07-15  Frank Ch. Eigler  <fche@redhat.com>

	* Makefile.am (install-data-local): Correct typo.
	* buildrun.cxx (compile_pass): Ditto.
	* main.cxx (main): Print errors if passes 4 or 5 fail.

2005-07-14  Frank Ch. Eigler  <fche@redhat.com>

	* buildrun.cxx (compile_pass, run_pass): Get closer to a working
	test_mode.
	* translate.cxx (emit_module_init, emit_common_header): Ditto.
	(translate_pass): Ditto.

2005-07-14  Frank Ch. Eigler  <fche@redhat.com>

	* Makefile.am (stpd): Install in $pkglibdir.
	(runtime): Copy to $pkgdatadir.
	* configure.ac: Pass along pkgdatadir and pkglibdir.
	* main.cxx: Default runtime_path from pkgdatadir.
	* buildrun.cxx (run_pass): Correct stpd directory.
	* Makefile.in, configure, config.in: Regenerated.

2005-07-12  Graydon Hoare  <graydon@redhat.com>

	* elaborate.cxx
	(semantic_pass_symbols): Only enter body if non-null.
	(semantic_pass_types): Likewise.
	(semantic_pass): Pass session to register_standard_tapsets.
	* translate.cxx
	(builtin_collector): New struct.
	(hookup_builtins): New function.
	(translate_pass): Only translate functions with bodies.
	(c_unparser::emit_common_header): Likewise, and call hookup_builtins.
	* tapsets.hh (builtin_function): New class.
	(register_standard_tapsets): Change parameter to session.
	* tapsets.cc (bultin_function::*): Implement class.
	(register_standard_tapsets): Register printk, log, warn.
	* testsuite/transok/six.stp: New test.

2005-07-12  Frank Ch. Eigler  <fche@redhat.com>

	* buildrun.cxx (compile_pass): Make non-verbose mode quieter.
	(run_pass): Spawn stpd for dirty work.
	* Makefile.am: Also build stpd into libexecdir.
	* configure.ac: Pass LIBEXECDIR.
	* Makefile.in, configure, config.in: Regenerated.
	* AUTHORS: Update.

2005-07-11  Graydon Hoare  <graydon@redhat.com>

	* staptree.cxx (require): Generally handle null pointers in src.
	(deep_copy_visitor::visit_if_statement): Revert fche's change.

2005-07-11  Frank Ch. Eigler  <fche@redhat.com>

	* parse.cxx (parse_literal): Compile cleanly on 64-bit host.
	* staptree.cxx (deep_copy_visitor::visit_if_statement): Don't
	freak on a null if_statement.elseblock.

2005-07-07  Graydon Hoare  <graydon@redhat.com>

	* staptree.{h,cxx} (deep_copy_visitor): New visitor.
	* elaborate.cxx
	(derived_probe::derived_probe):
	(alias_expansion_builder::build): Use it.
	* testsuite/semok/fifteen.stp: New test which relies on deep copy.

2005-07-07  Frank Ch. Eigler  <fche@redhat.com>

	* Makefile.am (dist): Package up the source tree, including
	testsuite and runtime.
	* main.cxx: Use clog instead of cerr for logging messages.
	* buildrun.cxx: Ditto.
	(compile_pass): Add -Iruntime/user for test mode.
	* translate.cxx (*): Commonalize test/real mode output.
	* Makefile.in: Regenerated.

2005-07-05  Graydon Hoare  <graydon@redhat.com>

	* elaborate.{h,cxx}: Revert previous changes.
	* tapsets.{h,cxx}: Adapt to verbose as a member of session.
	* elaborate.cxx (alias_expansion_builder::build): Avoid copying
	locals between alias definition and use.
	* testsuite/semok/{twelve,thirteen,fourteen}.stp: New tests.
	* staptree.cxx (probe_alias::printsig): Print equals sign.

2005-07-05  Frank Ch. Eigler  <fche@redhat.com>

	* elaborate.h (systemtap_session): Add more command-line arguments.
	* staptree.h (verbose): Bad global, no donut.
	* elaborate.cxx: Temporarily disable verbose variable access.
	* main.cxx: Support more arguments, build/run passes.  Revamp
	temporary file generation and partial-pass output generation.
	* tapsets.cxx, translate.cxx: Emit just enough extra punctuation
	and fluff to make generated probe pass -Werror.
	* buildrun.cxx, buildrun.h: New files for passes 4/5.  Partial
	support for build pass, nothing on probe execution yet.
	* testsuite/transok/*.stp: Force just -p3, now that -p4/5 exist.
	* Makefile.am, Makefile.in: Corresponding changes.

2005-07-04  Graydon Hoare  <graydon@redhat.com>

	* elaborate.h (symresolution_info::current_derived_probe): New field.
	(symresolution_info::current_probe): Change type.
	* elaborate.cxx (semantic_pass_symbols): Add passes for resolving
	locals in pre-derivation base probes and pre-expansion aliases.
	(symresolution_info::visit_symbol):
	(symresolution_info::find_scalar): Update to match new field.

2005-06-27  Graydon Hoare  <graydon@redhat.com>

	* staptree.{h,cxx} (probe_alias): New structure.
	* parse.{h,cxx} (parser::parse): Parse probes or probe aliases.
	(parser::parse_probe): Likewise.
	* tapsets.{h,cxx}:
	(derived_probe_builder):
	(match_key):
	(match_node):
	(alias_derived_probe): Move from here,
	* elaborate.{h,cxx}: to here.
	* elaborate.h (systemtap_session::pattern_root): New member.
	(register_library_aliases): New function.
	* tapsets.cxx: Build one dwarf_derived_probe per target address.

2005-06-23  Graydon Hoare  <graydon@redhat.com>

	* tapsets.cxx
	(probe_type): New enum.
	(probe_spec): New struct.
	(dwarf_derived_probe): Reorganize a bit, interpret .return.
	(query_statement): Translate addresses back to module space.
	(probe_entry_function_name):
	(probe_entry_struct_kprobe_name):
	(foreach_dwarf_probe_entry):
	(declare_dwarf_kernel_entry):
	(deregister_dwarf_kernel_entry):
	(register_dwarf_kernel_entry):
	(register_dwarf_module):
	(declare_dwarf_module_entry):
	(deregister_dwarf_module_entry):
	(register_dwarf_module_entry): New functions.
	(dwarf_derived_probes::emit_probe_entries):
	(dwarf_derived_probes::emit_registrations):
	(dwarf_derived_probes::emit_deregistrations): Implement.

2005-06-21  Frank Ch. Eigler  <fche@redhat.com>

	* config.in, configure: Regenerated.
	* tapsets.cxx: Make dwarf code conditional on new elfutils header.

2005-06-20  Graydon Hoare  <graydon@redhat.com>

	* configure.ac: Scan for libdwfl.
	* staptree.h (verbose): New global.
	* main.cxx (usage, main): Implement -v option.
	* tapsets.cxx (dwflpp): New struct.
	(query_statement): New function.
	(query_function): New function.
	(query_cu): New function.
	(query_module): New function.
	(dwarf_derived_probe): Implement primary forms.

2005-06-14  Graydon Hoare  <graydon@redhat.com>

	* tapsets.h: New file.
	(derived_probe_builder): Callback for making derived probes.
	(match_key): Component of pattern-matching tree.
	(match_node): Other component of pattern-matching tree.
	* tapsets.cxx: Add pattern-matching system for probes.
	(alias_derived_probe): Skeleton for alias probes.
	(dwarf_derived_probe): Skeleton for dwarf probes.
	(register_standard_tapsets): Registry for standard tapsets.

2005-06-13  Frank Ch. Eigler  <fche@redhat.com>

	Start separating out translator-side probe point recognition.
	* tapsets.cxx: New file.
	(be_derived_probe): Support for begin/end probes.
	(derive_probe): Ditto.  Reject anything unrecognized.
	* translator.cxx: Move out old code.
	* Makefile.am: Add new source file.
	* testsuite/semok/*: Switch to begin/end probes only.

2005-06-08  Frank Ch. Eigler  <fche@redhat.com>

	systemtap/916
	Implement all basic scalar operators, including modify-assignment.
	* parse.cxx (lexer): Allow multi-character lookahead in order to
	scan 1/2/3-character operators.
	(parse_boolean_or/and/xor/shift): New routines.
	* translate.cxx (visit_assignment, visit_binary_expression,
	visit_*_crement): Generally rewrote.
	(visit_*): Added more parentheses in output.
	(emit_module_init): Initialize globals.
	* staptree.h, elaborate.cxx, elaborate.h: Remove exponentiation.
	* main.cxx (main): Add an end-of-line to output file.
	* testsuite/*: Several new tests.

2005-06-05  Frank Ch. Eigler  <fche@elastic.org>

	Implement for/next/continue/break/while statements.
	* staptree.h: Declare new 0-arity statement types.  Tweak for_loop.
	* parse.cxx: Parse them all.
	* translate.cxx (c_unparser): Maintain break/continue label stack.
	(visit_for_loop, *_statement): New implementations.
	* elaborate.*, staptree.cxx: Mechanical changes.
	* testsuite/parseok/ten.stp, semko/twelve.stp, transko/two.stp,
	transok/five.stp: New tests.

2005-06-03  Frank Ch. Eigler  <fche@elastic.org>

	* elaborate.cxx (find_*): Remove arity checks from here ...
	* staptree.cxx (set_arity): Put arity match assertion here.
	* testsuite/semko/{six,nine}.stp: Confirm logic.
	* testsuite/transko/one.stp: First translation-time ko test.

2005-06-03  Frank Ch. Eigler  <fche@redhat.com>

	* TODO: Removed entries already represented in bugzilla.
	* elaborate.cxx: Rewrite type inference for several operators.
	* main.cxx (main): For -p2 runs, print types of function/probe locals.
	* parse.cxx (scan): Identify more two-character operators.
	(parse_comparison): Support the whole suite.
	* translate.cxx (visit_unary_expression, logical_or_expr,
	logical_and_expr, comparison,ternary_expression): New support.
	* testsuite/parseok/semok.stp: Clever new test.
	* testsuite/transok/four.stp: New test.
	* testsuite/*: Some tweaked tests for syntax changes.

2005-06-03  Frank Ch. Eigler  <fche@redhat.com>

	* parse.cxx (scan): Support C and C++ comment styles.
	* testsuite/parseok/four.stp: Test them some ...
	* testsuite/parseko/nine.stp: ... and some more.

2005-06-02  Frank Ch. Eigler  <fche@redhat.com>

	* translate.cxx (visit_concatenation, visit_binary_expression):
	New basic implementation.
	(*): Reduce emitted whitespace and remove `# LINE "FILE"' lines.

2005-06-02  Frank Ch. Eigler  <fche@redhat.com>

	Parse foreach construct.  Added fuller copyright notices throughout.
	* staptree.h (foreach_loop): New tree node type.
	* staptree.cxx: Print it, visit it, love it, leave it.
	* parse.cxx: Parse it.
	(parse_stmt_block): Don't require ";" separators between statements.
	(parse_array_in): Use [] as index group operator instead of ().
	* elaborate.cxx (visit_foreach_loop): New code.
	* translate.cxx: Slightly tighten errorcount/actioncount handling.
	* main.cxx: Accept "-" as script file name standing for stdin.
	(visit_arrayindex): Switch to simpler set_arity call.
	* configure.ac: Generate DATE macro.
	* Makefile.in, configure, config.in: Regenerated.
	* testsuite/*: New/updated tests for syntax changes, foreach ().

2005-05-30  Frank Ch. Eigler  <fche@redhat.com>

	More fully parse & elaborate "expr in array" construct.
	* staptree.h (array_in): Make this unary.  Update .cxx to match.
	* parse.cxx (parse_array_in): Rewrite.
	(parse_symbol_plain): Removed.  Update .h to match.
	* elaborate.cxx (typeresolution_info::visit_array_in): New function.
	(find_array): Tentatively, accept arity=0.
	* translate.cxx (c_unparser::c_assign): New functions to eliminate
	much ugly duplication.  Use throughout.
	(visit_symbol): Correct function formal argument search.
	(c_tmpcounter*::visit): Add missing recursion in several functions.
	* testsuite/*: Add new tests for array-in construct.  Add the
	first "transok" test.
	* Makefile.am: Add transok tests.
	* Makefile.in: Regenerated.

2005-05-26  Frank Ch. Eigler  <fche@redhat.com>

	* translate.cxx: Traverse trees just for common-header generation,
	to emit explicit temp variables into context.  Switch to explicit
	"frame" pointer in generated function/probe bodies.  Initialize
	locals in function bodies.  Rename "test_unparser" to "c_unparser"
	throughout.

2005-05-24  Frank Ch. Eigler  <fche@redhat.com>

	* elaborate.cxx (find_array): Support automagic tapset globals.
	* testsuite/semok/nine.stp: Test it.
	* staptree.cxx (stapfile print): List globals.

2005-05-24  Frank Ch. Eigler  <fche@redhat.com>

	* testsuite/semlib/*: New tapset library chunks for "-I" testing.
	* testsuite/semok/eight.stp, nine.stp: New tests.

2005-05-22  Frank Ch. Eigler  <fche@elastic.org>

	* Makefile.am (gcov): New target to generate test-coverage data from
	a testsuite run.
	* Makefile.in: Regenerated.

2005-05-20  Frank Ch. Eigler  <fche@redhat.com>

	Many changes throughout.  Partial sketch of translation output.
	* elaborate.*: Elaboration pass.
	* translate.*: Translation pass.
	* staptree.*: Simplified for visitor concept.
	* main.cxx: Translator mainline.
	* *test.cxx: Removed.
	* testsuite/*: Some new tests, some changed for newer syntax.

2005-05-05  Frank Ch. Eigler  <fche@redhat.com>

	* parse.cxx (parse): Add helper methods.
	(lexer::scan, parse_assignment): Parse "<<<" operator.  Fix assignment
	associativity.
	(parse_symbol): Permit function with empty arg list.
	(parse_global, parse_statement, parse_functiondecl): Expect
	unconsumed leading keyword.
	(parse_global): Don't use ";" termination.
	* parse.h: Corresponding changes.
	* staptree.cxx (binary_expression::resolve_types): Fix <<<
	type inference.
	(translator_output): Improve pretty-printing.
	(*): Add general visitors to statement/expression types.
	* staptree.h: Corresponding changes.  Tweak symresolution_info fields.
	Add semantic_error class.
	* semtest.cxx: Adapt to this.
	* testsuite/parseok/two.stp, semok/*.stp: Adapt to syntax changes.

2005-03-15  Frank Ch. Eigler  <fche@redhat.com>

	* semtest.cxx: Print probe signatures properly.
	* staptree.cxx (probe::printsig): New function.

2005-03-15  Frank Ch. Eigler  <fche@redhat.com>

	* TODO: New file.  Include some probe-point-provider syntax examples.
	* parse.cxx (lexer::scan, parser::parse_literal): Support hex, octal
	numbers via strtol.
	(parse_probe, parse_probe_point): Modify for dotted syntax.
	* staptree.cxx: Ditto.
	* parsetest.cxx, semtest.cxx: Print parse/sem results even if
	.stp files were given on command line.
	* parse.h, staptree.h: Rename probe_point_spec -> probe_point.
	* runtest.sh: New test-runner front-end script.
	* Makefile.am: Use it for TESTS_ENVIRONMENT.
	* testsuite/*: Update probe point syntax.  Add a bunch of new tests.

2005-03-04  Frank Ch. Eigler  <fche@redhat.com>

	* parse.cxx (scan): Support '$' characters in identifiers.
	(parse_symbol): Support thread-> / process-> shorthand.
	* staptree.cxx (symresolution_info::find): Split up into
	find_scalar, find_array, find_function.
	(resolve_symbols): Call the above for symbol/arrayindex/functioncall.
	(find_scalar): Add stub support for synthetic builtin variables.
	* staptree.h: Corresponding changes.
	* testsuite/*: Some new tests.

2005-03-03  Frank Ch. Eigler  <fche@redhat.com>

	* parse.cxx (parse_assignment): Assert lvalueness of left
	operand.
	* staptree.h (expression): Add is_lvalue member.
	* staptree.cxx (functioncall::resolve_types): Don't crash on
	formal-vs-actual argument count mismatch.
	(*): Add some is_lvalue stub functions.
	* testsuite/*: Some new tests.

2005-03-01  Frank Ch. Eigler  <fche@redhat.com>

	* parse.cxx: Implement left-associativity for several types of
	operators.  Add some more statement types.  Parse functions.
	Be able to print tokens.  Simplify error generating functions.
	Save tokens in all parse tree nodes.
	* parse.h: Corresponding changes.
	* staptree.cxx: Move tree-printing functions here.  Add many
	new functions for symbol and type resolution.
	* staptree.h: Corresponding changes.
	* semtest.cxx: New semantic analysis pass & test driver.
	* testsuite/sem*/*: New tests.
	* parsetest.cxx: Separated parse test driver.
	* testsuite/parse*/*: Adapt tests to parsetest driver.
	* Makefile.am: Build semtest.  Run its tests.
	* Makefile.in: Regenerated.

2005-02-11  Frank Ch. Eigler  <fche@redhat.com>

	* parse.cxx, parse.h: New files: parser.
	* staptree.h: New file: semantic object declarations.
	* staptree.cxx: New dummy driver file.<|MERGE_RESOLUTION|>--- conflicted
+++ resolved
@@ -1,4 +1,3 @@
-<<<<<<< HEAD
 2008-04-09  Martin Hunt  <hunt@dragon>
 
 	* buildrun.cxx (run_pass): Remove unused "-d" option
@@ -6,7 +5,7 @@
 
 	* translate.cxx (emit_symbol_data): When available,
 	grab symbols from debuginfo instead of /proc/kallsyms.
-=======
+
 2008-04-11  David Smith  <dsmith@redhat.com>
 
 	* elaborate.h (struct derived_probe_group): Added
@@ -74,7 +73,6 @@
 2008-04-01  Frank Ch. Eigler  <fche@elastic.org>
 
 	* safety/*: Removed subdirectory containing abandoned experiment.
->>>>>>> 48899faa
 
 2008-03-31  Frank Ch. Eigler  <fche@elastic.org>
 
