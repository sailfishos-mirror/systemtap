<<<<<<< HEAD
2008-03-31  Frank Ch. Eigler  <fche@elastic.org>

	* configure.ac: Bump version to 0.7.
	* configure: Regenerated.
=======
2008-03-27  Frank Ch. Eigler  <fche@elastic.org>

	* tapsets.cxx (common_probe_entryfn_prologue): Clear last_stmt.

2008-03-26  Frank Ch. Eigler  <fche@elastic.org>

	* translate.cxx (emit_function): Set context last_stmt, in case
	an error occurs during the function.
>>>>>>> 1e00cfb1

2008-03-25  Frank Ch. Eigler  <fche@elastic.org>

	* stap.1.in: Clarify utility of epilogue type probe aliases.

2008-03-21  Eugene Teo  <eugeneteo@kernel.sg>

	PR 5528
	* tapset/conversions.stp (user_string_n, user_string_n2,
	user_string_n_warn, user_string_n_quoted, user_short, user_short_warn,
	user_int, user_int_warn, user_long, user_long_warn, user_char,
	user_char_warn): New user_* functions.
	* stapfuncs.5.in: Documented the new functions.
	* testsuite/systemtap.stress/conversions.stp: Test new functions.
	* testsuite/buildok/conversions.stp: Test new functions.
	* testsuite/buildok/conversions-embedded.stp: Test new functions.

2008-03-20  Frank Ch. Eigler  <fche@elastic.org>

	PR 5975.
	* tapsets.cxx (*): Added a few (void) expressions for asserts that
	may be compiled out.

2008-03-14  Masami Hiramatsu <mhiramat@redhat.com>

	PR 3542
	* buildrun.cxx (compile_pass): Add an autoconf to check the kernel
	supports batch unregistration.
	* tapsets.cxx (dwarf_derived_probe_group::emit_module_decls): Add an
	array of probe pointers for batch unregistration.
	* tapsets.cxx (dwarf_derived_probe_group::emit_module_exit): Use
	unregister_k(ret)probes if it is supported.

2008-03-13  Frank Ch. Eigler  <fche@elastic.org>

	PR 5928.
	* buildrun.cxx (compile_pass): Use EXTRA_CFLAGS for autoconf'd values
	instead of CFLAGS_<module>.o.

2008-03-12  Frank Ch. Eigler  <fche@elastic.org>

	* configure.ac, systemtap.spec.in: Bumped version to 0.6.2.
	* configure: Regenerated.

2008-03-12  Dave Brolley  <brolley@redhat.com>

	PR5897
	* staptree.cxx (probe::printsig): If this probe was derived from an alias,
	call the printsig method of the alias.

2008-03-10  Dave Brolley  <brolley@redhat.com>

	PR5189
	* translate.cxx (probe_or_function_needs_deref_fault_handler): New member of
	c_unparser.
	(c_unparser::emit_function): Initialize probe_or_function_needs_deref_fault_handler.
	Check it after the body is visited and generate a deref fault handler if necessary.
	(c_unparser::emit_probe): Likewise.
	(c_unparser::visit_print_format): Correct the compoenent type for an overridden string
	literal.  Generate code to check that pointer arguments to %m can be dereferenced.
	Generate casts for printf arguments as necessary.
	* elaborate.cxx (typeresolution_info::visit_print_format): Desired type for conv_memory
	is pe_long.

2008-03-06  Frank Ch. Eigler  <fche@elastic.org>

	* Makefile.am (AM_CXXFLAGS, AM_CFLAGS): Remove -Werror.
	* Makefile.in, doc/Makefile.in: Regenerated.

2008-03-03  Frank Ch. Eigler  <fche@elastic.org>

	PR5516
	* elaborate.cxx (symbol_fetcher, dead_assignment_remover):
	Support unresolved $target lvalues.  Propagate pretty error
	messages.
	* staptree.cxx (varuse_collecting_visitor target_symbol): Ditto.
	* staptree.h: Corresponding decl.

	* loc2c.c: c_translate_pointer_store: New function.
	* loc2c.h: Corresponding decl.
	* tapsets.cxx (dwflpp::translate_final_fetch_or_store): Call it
	for $target pointer assignments.

2008-02-29  Will Cohen  <wcohen@redhat.com>

	* main.cxx (handle_interrupts): Make compatible with GCC 4.3.

2008-02-28  Frank Ch. Eigler  <fche@elastic.org>

	PR5045
	* session.h (pending_interrupts): New global.
	* main.cxx (handle_interrupts): New fn to handle SIGINT* etc.
	* elaborate.cxx, translate.cxx, tapsets.cxx, main.cxx (*): Insert
	pending_interrupts escape hatches inside potentially timetaking loops.
	* buildrun.cxx: Don't deal with signals.

2008-02-27  Frank Ch. Eigler  <fche@elastic.org>

	PR5697
	* configure.ac (enable-docs): Implement.
	* systemtap.spec.in: Add optional docs build/install/prereqs.
	* Makefile.am (SUBDIRS): Add doc.
	* Makefile.in, configure: Regenerated.

2008-02-27  Dave Brolley  <brolley@redhat.com>

	PR5189
	* staptree.h (print_format::conv_memory): New enumerator.
	(print_format::width_type): New enumeration.
	(print_format::precision_type): New enumeration.
	(format_component::widthtype): New member.
	(format_component::prectype): New member.
	(format_component::is_empty): Test widthtype and prectype.
	(format_component::clear): Clear widthtype and prectype.
	* staptree.cxx (print_format::components_to_string): Handle dynamic width and precision.
	Handle conv_memory.
	(print_format::string_to_components): Parse dynamic width and precision specifiers.
	Set widthtype and prectype. Parse %m format specifier.
	* elaborate.h (typeresolution_info::check_arg_type): New method.
	* elaborate.cxx (typeresolution_info::visit_print_format): Account for dynamic width
	and precision when computing the expected number of arguments. Check the types of
	arguments for dynamic width and precision. Use check_arg_type to check the types of
	all arguments. Handle print_format::conv_memory.
	(typeresolution_info::check_arg_type): New method.
	* NEWS: Describe the enhancements above.

2008-02-27  David Smith  <dsmith@redhat.com>

	PR5729
	* systemtap.spec.in: Adds examples to the testsuite rpm so that
	systemtap.samples/examples.exp works correctly.

2008-02-26  Dave Brolley  <brolley@redhat.com>

	PR5018
	* staprun.8.in: Escape dashes ('-') as appropriate.

2008-02-26  Srinivasa DS   <srinivasa@in.ibm.com>
	PR5772
	* tapset/syscall2.stp: Modify wait4,waitid argument list
	for kernel > 2.6.24.

2008-02-25  Frank Ch. Eigler  <fche@elastic.org>

	PR5792.
	* parse.cxx (eval_pp_conditional): Support wildcards in 
	%( kernel_v/kernel_vr/arch ==/!= "*foo?" %) operands.
	* NEWS, stap.1.in: Document this.

2008-02-22  Frank Ch. Eigler  <fche@elastic.org>

	PR5787, PR2608, .statement()
	* tapsets.cxx (query_dwarf_func): Process .statement(NUM) probes too.
	(query_cu): Ditto.
	(query_func_info): Bypass prologue searching for .statement() probes.
	(query_cu): Ditto.

	(build_blacklist): Remove unsightly empty first alternative in
	"^(|foo)$" regexps.  Show them for -vvv.

	* buildrun.cxx (compile_pass): Don't turn on "gcc -Q" on until -vvvv.

2008-02-20  David Smith  <dsmith@redhat.com>

	* tapsets.cxx (struct mark_derived_probe): Renamed 'probe_sig' to
	'probe_format'.
	(mark_derived_probe::mark_derived_probe): Added new "format" probe
	point component.
	(mark_derived_probe::parse_probe_format): Renamed from
	'mark_derived_probe::parse_probe_sig'.
	(struct mark_builder): Added typedefs.  Converted mark_cache from
	a map to a multimap to handle markers with the same name but
	different formats.
	(mark_builder::build): Added new 'format' probe parameter.
	(register_standard_tapsets): Added new 'format' marker probe
	optional parameter.
	* stapprobes.5.in (parts): Documented new "format" probe
	component. 

2008-02-19  Roland McGrath  <roland@redhat.com>

	* tapsets.cxx (query_module): Use dwfl_module_getdwarf rather
	than dwfl_module_getelf for e_machine check.
	(dwarf_query::get_blacklist_section): Likewise for section search.
	Ignore non-SHF_ALLOC sections.

2008-02-19  Frank Ch. Eigler  <fche@elastic.org>

	* tapsets.cxx (query_module): Tweak elf-machine checking to
	better represent elfutils idioms.

2008-02-19  Frank Ch. Eigler  <fche@elastic.org>

	PR 5766.
	* tapsets.cxx (build_blacklist): Switch (back) to regexp-based
	blacklist construction ...
	(blacklist_p): ... and querying.

2008-02-19  David Smith  <dsmith@redhat.com>

	PR 5672.
	* tapsets.cxx (mark_derived_probe): Call probe_point copy ctor to
	shallow-copy incoming base probe location before
	recomputing/overwriting it.

2008-02-18  Frank Ch. Eigler  <fche@elastic.org>

	* NEWS, stapprobes.5.in: Document basic (non-symbolic prototype)
	user-space probe points.

2008-02-15  Frank Ch. Eigler  <fche@elastic.org>

	* tapsets.cxx (function_name_last_match): New function.
	(query_dwarf_func): Call it to stop unnecessary further iteration.

2008-02-13  Frank Ch. Eigler  <fche@elastic.org>

	PR 5759
	* tapsets.cxx (build_blacklist): Add some CONFIG_PREEMPT-related
	functions.

2008-02-13  Dave Brolley  <brolley@redhat.com>

	PR5609
	* staptree.h (probe::collect_derivation_chain): Now takes vector<probe*>.
	(probe::get_alias): New virtual method.
	* elaborate.h (derived_probe::collect_derivation_chain): Now takes vector<probe*>.
	* staptree.cxx (probe::collect_derivation_chain): Now takes vector<probe*>. Don't
	cast 'this' to (derived_probe*).
	* elaborate.cxx (derived_probe::collect_derivation_chain): Now takes vector<probe*>.
	(alias_derived_probe::get_alias): New virtual method.
	(alias_derived_probe::alias): New member.
	(alias_expansion_builder::build): Call checkForRecursiveExpansion and emit a
	diagnostic if recursion is detected. Pass alias to constructor of
	alias_derived_probe.
	(alias_expansion_builder::checkForRecursiveExpansion): New method.
	* coveragedb.cxx: Pass vector<probe*> on all calls to collect_derivation_chain.

2008-02-12  Frank Ch. Eigler  <fche@elastic.org>

	PR 4393
	* tapsets.cxx (emit_address): Support relocatable kernels.
	(dwarf_derived_probe ctor): Hack around for missing USHRT_MAX.
	* elaborate.cxx (semantic_pass): Increment rc if exception caught.

2008-02-12  Martin Hunt  <hunt@redhat.com>
	PR 5757
	* tapsets.cxx, translate.cxx: Cleanup indentation a bit.

2008-02-11  Jim Keniston  <jkenisto@us.ibm.com>

	PR 5693
	* runtime/uprobes/uprobes.c: Intercept handler-destined
	signals received while we're single-stepping, and re-queue
	them afterward.
	* runtime/uprobes/uprobes.h: Ditto

2008-02-09  Frank Ch. Eigler  <fche@elastic.org>

	PR5750.
	From Eugeniy Meshcheryakov eugen@debian.org:
	* configure.ac (HAVE_LIBSQLITE3): Complete AC_DEFINE.

	* configure, INSTALL, missing, compile, depcomp, install-sh:
	autoreconf -fi'd.

2008-02-09  Frank Ch. Eigler  <fche@elastic.org>

	PR 5751.
	* configure.ac: Add -Werror to trial compilation with
	-fstack-protector-all, for hosts that don't quite support it.
	* configure: Regenerated.

2008-02-08  David Smith  <dsmith@redhat.com>

	PR 5650
	* systemtap.spec.in: Further simplification.

2008-02-07  Frank Ch. Eigler  <fche@elastic.org>

	* buildrun.cxx (run_make_cmd, compile_pass): Tweak kbuild
	parametrization to produce useful compile logs at -vv.

2008-02-04  David Smith  <dsmith@redhat.com>

	PR 4446 (partial)
	* tapsets.cxx
	(mark_var_expanding_copy_visitor::visit_target_symbol_arg): New
	function.
	(mark_var_expanding_copy_visitor::visit_target_symbol_format): New
	function.
	(mark_var_expanding_copy_visitor::visit_target_symbol): Handles
	"$arg" or "$format".
	(mark_derived_probe_group::emit_module_decls): Sets up "$format"
	data.

	PR 5650 (parital)
	* systemtap.spec.in: Moved %pre section to the systemtap-runtime
	rpm.

2008-01-30  David Smith  <dsmith@redhat.com>

	PR 5650
	* systemtap.spec.in: Simplified and explicitly specifies configure
	options.

2008-01-30  Dave Brolley  <brolley@redhat.com>

	* coveragedb.cxx (print_coverage_info): Fix typo: s.probes -> s.unused_probes
	where appropriate.
	(sql_update_unused_probes): Likewise.

2008-01-29  Frank Ch. Eigler  <fche@elastic.org>

	PR 5647
	* configure.ac (--enable-ssp): Make default on compilers that
	support it.
	* configure: Regenerated.

2008-01-28  David Smith  <dsmith@redhat.com>

	* configure.ac: Fixed a bug when "--disable-permon" was used.
	Added "--enable-crash" option.
	* configure: Regenerated.
	* Makefile.am: Improved staplog.so compile command.
	* Makefile.in: Regenerated.

	* tapsets.cxx (dwarf_derived_probe_group::emit_module_decls):
	Added 'const' to several members of stap_dwarf_probes.

	PR 5685.  From Eugeniy Meshcheryakov <eugen@debian.org>
	* configure.ac: If "--enable-sqlite" is specified, define
	HAVE_LIBSQLITE3.
	* configure: Regenerated.

2008-01-26  Frank Ch. Eigler  <fche@elastic.org>

	PR 5673.
	* tapsets.cxx (dwarf_derived_probe_group): Split stap_dwarf_probes[]
	into bss-carried kprobes structs.  Tune embedded strings for
	minimizing relocation-vs-fixed-buffer wastage.
	* tapsets.cxx (dwarf_derived_probe): Impose .maxactive() limits.

2008-01-25  Jim Keniston  <jkenisto@us.ibm.com>

	* runtime/uprobes/uprobes.c: Within a probed process, serialize
	calls to access_process_vm() when populating instructions
	slots.	Fixes an SMP bug on multithreaded apps with many
	active probepoints.
	* runtime/uprobes/uprobes.h: Ditto

2008-01-25  Frank Ch. Eigler  <fche@elastic.org>

	PR 5672.
	* staptree.cxx (probe_point copy ctor): New function.
	* staptree.h: Declare it.
	* tapsets.cxx (dwarf_derived_probe ctor): Call it to shallow-copy
	incoming base probe location before recomputing/overwriting it.

2008-01-25  David Smith  <dsmith@redhat.com>

	* configure.ac: Compressed the two perfmon options into one.
	Made other small fixes and whitespace changes.
	* configure: Regenerated.

2008-01-24  Frank Ch. Eigler  <fche@elastic.org>

	* Makefile.am: Make another $(MKDIR) call visible.
	* Makefile.in: Regenerated.

2008-01-24  David Smith  <dsmith@redhat.com>

	PR 5661 (reverted).
	* configure.ac: Removed elfutils version number check.
	* configure: Regenerated.
	* acsite.m4: Removed.
	* systemtap.spec.in: Minimum elfutils version number is no longer
	filled in by configure.

	PR 5650 (partial).
	* configure.ac: Handles sqlite optional functionality correctly.
	If enabled/disabled by the user, do the right thing.  If not
	specified by the user, use it if present.
	* configure: Regenerated.
	* systemtap.spec.in: Always specify to configure whether to use
	sqlite or not.

2008-01-24  Dave Brolley  <brolley@redhat.com>

	PR 5017.
	* staptree.cxx (<cstring>): #include it.
	(required <indexable *>): Remove 'static' from instantiation and
	move instantiation to here from...
	* staptree.h: ...here.

2008-01-23  David Smith  <dsmith@redhat.com>

	PR 5661.
	* configure.ac: Checks elfutils version number.
	* acsite.m4: New file containing macro to return elfutils version
	number.
	* configure: Regenerated.
	* systemtap.spec.in: Minimum elfutils version number is now filled
	in by configure.

2008-01-23  Dave Brolley  <brolley@redhat.com>

	PR 5613.
	* translate.cxx (var::fini): New method.
	(c_unparser::emit_module_init): Call var::fini when deregistering
	variables without indices.
	(c_unparser::emit_module_exit): Likewise.

2008-01-23  Frank Ch. Eigler  <fche@elastic.org>

	PR 2151.
	* tapsets.cxx (dwflpp::setup): Parametrize debuginfo_path.
	* stap.1.in: Document this.

2008-01-22  Jim Keniston  <jkenisto@us.ibm.com>

	* runtime/uprobes/uprobes.c: Fix from Srinivasa: Recast
	rcu_dereferences of engine->data to resync with kernel.org
	builds.

2008-01-18  Srinivasa DS <srinivasa@in.ibm.com>

	PR 5549
	* buildrun.cxx : Verify whether kernel has register rename patch
	through autoconf files.
	* runtime/(loc2c-runtime.h, procfs.c, regs.c, regs.h,
	stack-i386.c, autoconf-x86-uniregs.c, autoconf-nameidata.c) : Use
	appropriate register name at runtime, based on whether kernel has
	register rename patch or not.

2008-01-18  Jim Keniston  <jkenisto@us.ibm.com>

	* runtime/uprobes/uprobes.c: Added static copy of
	access_process_vm(), for kernels that don't export it.

2008-01-18  Frank Ch. Eigler  <fche@elastic.org>

	* configure.ac, systemtap.spec.in: Update version to 0.6.1
	* configure: Regenerated.

2008-01-17  Srinivasa DS <srinivasa@in.ibm.com>
	
	PR 5483
	* tapsets.cxx : Possible fix for making systemtap compatible with
	the elfutils-0.131

2008-01-17  Frank Ch. Eigler  <fche@elastic.org>

	PR 4935.
	Reorganize probe condition implementation.
	* elaborate.cxx (add_condition): New function.
	(derived_probe): Remove condition member.
	(derived_probe ctors): Assert non-null incoming probe/location ptrs.
	(insert_condition_statement): Remove; turn into ...
	(semantic_pass_conditions): New pass-2 subpass.
	(semantic_pass_symbols, visit_symbol, visit_functioncall, find_var):
	Detect some condition-related error cases.
	(match_key): Change type to exp_type from tok_type.  Update callers.
	(alias_expansion_builder): Propagate probe conditions.
	* staptree.cxx (probe): Remove condition field and related functions.
	* tapsets.cxx (dwarf_derived_probe ctor): Compute replacement
	wildcard-expanded probe_point preserving more of the original
	location.
	(mark_derived_probe ctor): Make similar to others - take location
	rather than condition parameters.
	* translate.cxx (emit_common_header): Tweak ordering of tmpcounter
	traversal and hashkey expression generation.
	* elaborate.h: Corresponding changes.

2008-01-17  David Smith  <dsmith@redhat.com>

	* tapsets.cxx
	(procfs_var_expanding_copy_visitor::visit_target_symbol): Print an
	error when trying to use the procfs target variable '$value' as an
	array or structure.
	(perfmon_var_expanding_copy_visitor::visit_target_symbol): Print an
	error when trying to use the perfmon target variable '$counter as
	an array or structure.

2008-01-17  Srinivasa DS  <srinivasa@in.ibm.com>

	PR 5483.
	* tapsets.cxx (emit_address): Tolerate dummy relocation entry
	added for kernel by recent elfutils.

2008-01-16  David Smith  <dsmith@redhat.com>

	PR 5608.
	* tapsets.cxx
	(mark_var_expanding_copy_visitor::visit_target_symbol): Print an
	error when trying to use a marker argument as an array or
	structure.

2008-01-16  Eugene Teo  <eteo@redhat.com>

	* stapfuncs.5.in: Document signal.stp tapset functions.

2008-01-14  Martin Hunt  <hunt@redhat.com>
	* translate.cxx (emit_module_init): Call _stp_print_kernel_info()
	to print out version information and internal memory usage stats.

2008-01-14  Martin Hunt  <hunt@redhat.com>
	* translate.cxx (emit_module_exit): When using timing, delete timing
	stats when finished.

2008-01-12  Frank Ch. Eigler  <fche@elastic.org>

	* configure.ac: Generate a build tree SNAPSHOT file from git-rev-list,
	if we suspect the source tree came from git.
	* configure: Regenerated.

2008-01-12  Frank Ch. Eigler  <fche@elastic.org>

	PR 5603.
	* configure.ac: Add "--enable-ssp" to select -fstack-protector-all
	and similar runtime checking directives.
	* configure: Regenerated.

2008-01-09  David Smith  <dsmith@redhat.com>

	* systemtap.spec.in: Since "make check" was removed
	from the rpm build step, we no longer need to require dejagnu at
	build time.

2008-01-09  Frank Ch. Eigler  <fche@elastic.org>

	* tapsets.cxx (dwflpp::setup): Improve missing kernel-debuginfo
	message.

2008-01-02  Frank Ch. Eigler  <fche@elastic.org>

	From Mark McLoughlin <markmc@redhat.com>:
	* main.cxx (main): Set/restore umask around mkdtemp().

2007-12-27  Jim Keniston  <jkenisto@us.ibm.com>

	* runtime/uprobes/uprobes_x86_64.c: Fix handling of indirect
	jmps and calls that use rip-relative addressing.  Allow probing
	of opcode 0x63.

2007-12-13  Masami Hiramatsu  <mhiramat@redhat.com>

	* stap.1.in: Document about relay buffer sharing.
	* NEWS: Document about relay buffer sharing and staplog crash extension.

2007-12-12  Wenji Huang <wenji.huang@oracle.com>

        PR 5470
        * parse.cxx (parser::parse_probe_point): Add checking pointer t.

2007-12-11  Frank Ch. Eigler  <fche@elastic.org>

	* staptree.cxx, staptree.h: More GCC 4.3 build fixes from
	Eugeniy Meshcheryakov <eugen@debian.org>.

2007-12-05  William Cohen  <wcohen@redhat.com>

	* systemtap.spec.in: Correct Source to point to location contain code.

2007-12-05  Masami Hiramatsu  <mhiramat@redhat.com>

	PR 4935
	* tapsets.cxx (dwarf_derived_probe::dwarf_derived_probe): Allow user
	to access kernel variables in the condition of probe points.
	* stapprobes.5.in : Document the conditional probe point.
	* NEWS : Ditto.

2007-12-03  Masami Hiramatsu  <mhiramat@redhat.com>

	PR 5376
	* parse.cxx (lexer::scan): Treat '*' as an alphabet if the wildcard
	flag is true.
	(parser::parse_probe_point): Call parser::next() with wildcard = true.
	(parser::scan_pp): Add wildcard flag and pass it to lexer::scan.
	(parser::next): Ditto.
	(parser::peek): Ditto.
	* parse.h : Ditto.

2007-12-01  Frank Ch. Eigler  <fche@elastic.org>

	* gen-stapmark.h, stapmark.h: Retire.

2007-11-29  David Smith  <dsmith@redhat.com>

	* tapsets.cxx (mark_derived_probe::initialize_probe_context_vars):
	Handles the case where one marker has more than one string
	argument.

2007-11-27  David Smith  <dsmith@redhat.com>

	PR 5377.
	* elaborate.cxx (match_node::find_and_build): Handle wildcards in
	probe points correctly.

2007-11-26  Frank Ch. Eigler  <fche@elastic.org>

	* elaborate.cxx (derived_probe ctor): Don't duplicate condition
	if it doesn't exist.
	* staptree.cxx (probe_point, probe ctors): Initialize to 0.

2007-11-20  Masami Hiramatsu  <mhiramat@redhat.com>

	PR 4935.
	* parse.cxx (parser::parse_probe_point): Parse "if" condition
	following probe point.
	* staptree.h (probe_point): Add "condition" field.
	(probe): Add "condition" field and "add_condition" method.
	(deep_copy_visitor): Add "deep_copy" method for the expression.
	* staptree.cxx (probe_point::probe_point): Initalize it.
	(probe::add_condition): Implement it.
	(probe::print): Output "condition" field.
	(probe::str): Ditto.
	(deep_copy_visitor::deep_copy): Implement it.
	* elaborate.h (derived_probe): Add "insert_condition_statement"
	method.
	* elaborate.cxx (derived_probe::derived_probe): Initialize "condition"
	field, and insert a condition check routine on the top of body.
	(derived_probe::insert_condition_statement): Implement it.
	(alias_expansion_builder::build): Pass the condition from the alias
	referer to new alias.
	* tapsets.cxx (be_derived_probe): Remove unused constructor.
	(dwarf_derived_probe::dwarf_derived_probe): Insert a condition check
	routine on the top of body.
	(mark_derived_probe::mark_derived_probe): Ditto.
	(mark_builder::build): Pass the base location to mark_derived_probe.


2007-11-19  Frank Ch. Eigler  <fche@elastic.org>

	PR 3887.
	* staptree.h (probe_point): Add "sufficient" field.
	* staptree.cxx: Initialize it, print it.
	* parse.cxx (parse_probe_point): Parse it.
	* elaborate.cxx (derive_probes): Implement it.
	* stapprobes.5.in: Document it.
	* NEWS: Gloat about it.

2007-11-15  David Smith  <dsmith@redhat.com>

	* tapsets.cxx (mark_derived_probe::initialize_probe_context_vars):
	Updated to work with latest LTTNG patch
	patch-2.6.24-rc2-lttng-0.10-pre23.tar.bz2.
	(mark_derived_probe_group::emit_module_decls): Ditto.
	(mark_derived_probe_group::emit_module_init): Ditto.
	(mark_derived_probe_group::emit_module_exit): Ditto.

	* translate.cxx (c_unparser::emit_common_header): Ditto.

2007-11-15  Mike Mason <mmlnx@us.ibm.com>

        * systemtap.spec.in: Removed "make check" from rpm build steps

2007-11-15  David Smith  <dsmith@redhat.com>

	* tapsets.cxx: Removed mark_query structure.
	(mark_derived_probe::mark_derived_probe): Just looks for "kernel"
	marker probes.
	(mark_builder::build_no_more): No longer kern_dw, instead clears
	the marker cache.
	(mark_builder::build): Now parses Module.markers file to find
	marker list and stores them in a cache.
	(register_standard_tapsets): Removed 'module("foo").mark("bar")'.
	All markers now go through 'kernel.mark("bar")'.

	* stapprobes.5.in (parts): Updated marker text.

2007-11-14  Jim Keniston  <jkenisto@us.ibm.com>

	PR 5324
	* main.cxx: Restored initialization of need_uprobes flag,
	mistakenly backed out in PR 5270 fix.

2007-11-14  Zhaolei  <zhaolei@cn.fujitsu.com>

	* stapfuncs.5.in (tokenize): Change NULL to blank to avoid
	misunderstanding.

2007-11-13  Jim Keniston  <jkenisto@us.ibm.com>

	PR 5270
	* main.cxx: Restored pre-10-08 version: moved uprobes build to
	buildrun.cxx.
	* buildrun.cxx: Reworked uprobes build so that the resulting
	Module.symvers can be used in building the stap-generated
	module.  If user isn't root, call verify_uprobes_uptodate()
	rather than trying (and failing) to rebuild uprobes.ko.
	* buildrun.h: uprobes_enabled() and make_uprobes() are no
	longer extern.
	* runtime/uprobes/Makefile: Added uprobes.ko target for use
	by verify_uprobes_uptodate().

2007-11-12  Martin Hunt  <hunt@redhat.com>

	* stap.1.in: Replaced references to the log() function.
	* stapex.5.in: Ditto.
	* stapfuncs.5.in: Ditto. ALso remove print and printf.  They are
	documented in stap.1.in.

2007-11-12  Martin Hunt  <hunt@redhat.com>

	* translate.cxx (visit_print_format): Strings without a format or
	formatted with "%s" or "%s\n" should be printed with calls to _stp_print().
	Call _stp_print_char() if printing a char.

	* staptree.cxx (parse_print): Check for "print_char".

	* staptree.h (struct print_format): Add print_char.
	(parse_print): Update prototype.

	* parse.cxx (parse_symbol): Set print_char bool in print_format.

2007-11-12  Martin Hunt  <hunt@redhat.com>

	* tapsets.cxx (build_blacklist): Add __raw_spin_is_locked.

2007-10-25  Josh Stone  <joshua.i.stone@intel.com>

	PR 5219
	* stap.1.in: Add a note about string literal limitations in printf
	and printd.

2007-10-22  Jim Keniston  <jkenisto@us.ibm.com>

	* runtime/uprobes/uprobes_x86_64.[ch]: Added x86_64 uprobes support

2007-10-19  Jim Keniston  <jkenisto@us.ibm.com>

	* runtime/uprobes/uprobes_ppc64.h,uprobes_s390.c: Fixed 10/16
	update to arch_validate_probed_insn() decl.

2007-10-19  Masami Hiramatsu <mhiramat@redhat.com>

	* staplog.c: Cleanup code and remove end-of-line spaces.
	(create_output_filename): Use snprintf instead of sprintf and remove
	malloc().
	(print_rchan_info): Merge into output_cpu_logs().
	(open_output_file): Use GETBUF() instead of malloc().
	(output_cpu_logs): Simplify logic and remove unused code.
	(do_staplog): Merge into cmd_staplog().
	(help_staplog): Fix typos.
	* Makefile.am (STAPLOG): Add -Wall option.
	* Makefile.in: Regenerated.

2007-10-19  Masami Hiramatsu <mhiramat@redhat.com>

	From Satoru Moriya <satoru.moriya.br@hitachi.com>:
	* staplog.c (create_output_dir): New function for creating output
	directory.
	(create_output_filename): New function for making output filename.
	(print_rchan_info): New function for displaying relay channel status.
	(open_output_file): New function for opening output file.
	(output_cpu_logs): Cleanup code and fix bugs to retrieve buffer
	data even when the last buffer is full and even if the systemtap
	uses old(non-utt) format. Add a routine for '-a' option.
	(cmd_staplog): Add '-a' option.
	(help_staplog): Ditto.

2007-10-18  Mike Mason <mmlnx@us.ibm.com>

	* stapprobes.5.in: Removed C label reference.
	Clarified source path requirements for probe
	definitions.  Fixed some vertical spacing
	issues.

2007-10-18  Mike Mason <mmlnx@us.ibm.com>

	* stapfuncs.5.in: Corrected tokenize description.
	Added task_* functions.

2007-10-16  Jim Keniston  <jkenisto@us.ibm.com>

	* runtime/uprobes/uprobes.[ch], uprobes_i386.[ch],
	uprobes_ppc64.h, uprobes_s390.h: Adjusted SLOT_IP and
	arch_validate_probed_insn to accept task pointer (needed by
	x86_64); added uprobe_probept_arch_info and uprobe_task_arch_info
	(ditto).
	* runtime/uprobes/uprobes_i386.c: Fixed a couple of glitches
	discovered when porting to x86_64

2007-10-15  Roland McGrath  <roland@redhat.com>

	PR 5101
	* loc2c.c (struct location): Replace regno union member with struct
	member reg, fields regno and offset.
	(translate): Update uses.
	(emit_base_fetch, emit_base_store, emit_loc_register): Likewise.
	Fail if reg.offset is not zero.
	(location_relative): Handle DW_OP_plus_uconst relative to loc_register.
	(c_translate_array): Handle array index into loc_register.

2007-10-15  David Smith  <dsmith@redhat.com>

	* tapsets.cxx (mark_query::handle_query_module): Checks for marker
	to be in the proper section.
	(mark_derived_probe_group::emit_module_decls): Updated emitted
	marker C code for 10/2/2007 markers patch.  Fixes PR 5178.

	From David Wilder <dwilder@us.ibm.com>
	* tapsets.cxx (mark_query::handle_query_module): Updated to handle
	64-bit platforms correctly.

2007-10-15  Zhaolei  <zhaolei@cn.fujitsu.com>

	From Cai Fei <caifei@cn.fujitsu.com>
	* conversions.stp: Add a function kernel_string_n for copy
	non-0-terminated string with fixed length from kernel space at
	given address.
	* stapfuncs.5.in: Add kernel_string_n.
	* nfsd.stp: Using kernel_string_n to copy non-0-terminated string
	with fixed length from kernel space at given address.
	* nfs_proc.stp: Ditto.

2007-10-12  David Smith  <dsmith@redhat.com>

	* tapsets.cxx (dwflpp::setup): Added 'debuginfo_needed' parameter
	to not error if no debuginfo present.
	(hex_dump): New function.
	(mark_query::handle_query_module): Updated for
	10/2/2007 markers patch.  Currently only handles markers in the
	kernel image itself - not in modules.

2007-10-12  Martin Hunt  <hunt@redhat.com>

	* Makefile.am (staprun_LDADD): Add -lpthread.
	* Makefile.in: Rebuilt.

2007-10-11  Frank Ch. Eigler  <fche@elastic.org>

	* systemtap.spec.in: Make -testsuite subrpm require dejagnu.

2007-10-10  Jim Keniston  <jkenisto@us.ibm.com>

	* runtime/uprobes/uprobes_ppc64.[ch]: Added
	* runtime/uprobes/uprobes_s390.[ch]: Added

2007-10-09  Jim Keniston  <jkenisto@us.ibm.com>

	PR 5083
	* runtime/uprobes/uprobes.c: Adjust module ref-count
	when creating or removing uprobe_process, so "rmmod
	--wait uprobes" waits as needed until uretprobed
	functions return.

2007-10-08  Jim Keniston  <jkenisto@us.ibm.com>

	PR 5079
	* main.cxx: Add pass 4.5: make uprobes.ko in runtime/uprobes
	* buildrun.cxx: Add uprobes_enabled() and make_uprobes().
	Factor run_make_cmd() out of compile_pass().
	* buildrun.h: Add uprobes_enabled and make_uprobes decls.
	* tapsets.cxx: Do correct #include for modprobed uprobes.ko;
	set need_uprobes in pass 2.
	* session.h: Add need_uprobes

	* runtime/staprun/common.c: Add -u option -> need_uprobes
	* runtime/staprun/staprun_funcs.c: Generalize insert_module()
	to support inserting uprobes.ko.
	* runtime/staprun/staprun.c: Add enable_uprobes().  insert_module
	call becomes insert_stap_module().
	* runtime/staprun/staprun.h: Reflect insert_module() and
	need_uprobes changes

	* runtime/uprobes/*.[c,h]: uprobes is built as a module,
	rather than included into the source of the stap-generated
	module.
	* runtime/uprobes/Makefile: Added

2007-10-05  Frank Ch. Eigler  <fche@elastic.org>

	PR 1119
	* elaborate.cxx (semantic_pass_opt[12]): Warn on elided
	variables/functions in user script.
	* session.h (suppress_warnings): New field.  Change
	"timing" to plain old bool.
	* main.cxx (main): Configure warnings on by default.
	* stap.1.in: Document this.

2007-10-05  Frank Ch. Eigler  <fche@elastic.org>

	PR 5036
	* systemtap.spec.in: Create new systemtap-testsuite sub-rpm.
	Install crash(8)'s staplog.so into -runtime sub-rpm if built.
	* Makefile.am (rpm): New target.
	* Makefile.in: Regenerated.

2007-10-04  Frank Ch. Eigler  <fche@elastic.org>

	* stapfuncs.5.in: Document inet.stp tapset functions.

2007-10-04  David Smith  <dsmith@redhat.com>

	* buildrun.cxx (compile_pass): Tweaked build system for the
	2.6.23-rc8-mm2 kernel.

2007-10-03  Frank Ch. Eigler  <fche@elastic.org>

	PR 5102
	* translate.cxx (visit_statement): Add new parameter regarding whether
	c->last_stmt needs to be updated.  Update callers, mostly passing
	"false".
	(visit_EXPRESSIONTYPE): Generally omit setting c->last_stmt, unless
	the construct can set c->last_error.

2007-10-03  Frank Ch. Eigler  <fche@elastic.org>

	PR 5096
	* translate.cxx (emit_function): Put nesting limit/control logic into
	function body ...
	(visit_functioncall): ... and not into each call site.

2007-10-02  Frank Ch. Eigler  <fche@redhat.com>

	PR 3635
	* translate.cxx (emit_global): Wrap all globals and locks into one
	top-level struct.  Update references to former "global_VAR" prefix.
	* translate.h (emit_global_init): New function.

2007-10-02  Frank Ch. Eigler  <fche@redhat.com>

	PR 5078
	* tapsets.cxx (be_derived_probe): Rework to add error probe support.
	Emit probe description array in C for traversal by generated code.
	* register_standard_tapsets: Add error probes.
	* stapprobes.5.in: Document.
	* translate.cxx (emit_module_init): Handle errors that may occur
	during begin probes.
	(emit_module_exit): Use schedule() rather than cpu_relax() during
	shutdown synchronization wait loop.
	* staptree.cxx (probe::printsig): Put multiple probe points on same
	line.

2007-09-28  Frank Ch. Eigler  <fche@elastic.org>

	* Makefile.in: Regenerated from Jim Keniston's uprobes Makefile.am
	changes.

2007-09-25  Josh Stone  <joshua.i.stone@intel.com>

	* tapsets.cxx (translator_output::~translator_output): Fix mismatched
	delete / delete [].

2007-09-25  David Smith  <dsmith@redhat.com>

	* tapsets.cxx (mark_query::handle_query_module): Updated for
	9/18/2007 markers patch.
	(mark_derived_probe::parse_probe_sig): Ditto.
	(mark_derived_probe_group::emit_module_decls): Ditto.
	(mark_derived_probe_group::emit_module_init): Ditto.
	(mark_derived_probe_group::emit_module_exit): Ditto.

2007-09-24  Masami Hiramatsu <mhiramat@redhat.com>

	PR 3916
	* buildrun.cxx (compile_pass): Add new autoconf options for checking
	time related APIs.

2007-09-21  Frank Ch. Eigler  <fche@elastic.org>

	rhbz #300121
	* elaborate.cxx (dead_stmtexpr_remover): Add visit_if_statement,
	visit_foreach_loop, visit_for_loop): Support elision for unbraced
	statement bodies.
	(visit_expr_statement): Assert absence of unexpected nesting.

2007-09-17  David Smith  <dsmith@redhat.com>

	PR 1154
	* stapprobes.5.in: Documented procfs probes.

	* tapsets.cxx (procfs_builder::build): Validate procfs path.

2007-09-14  David Smith  <dsmith@redhat.com>

	PR 1154
	* tapsets.cxx
	(procfs_var_expanding_copy_visitor::visit_target_symbol):
	Disallows reading from $value in a procfs read probe.

2007-09-14  David Smith  <dsmith@redhat.com>

	PR 1154
	* tapsets.cxx (procfs_derived_probe_group::emit_module_init):
	Fixed problem where if only one type (read/write) of procfs probe
	was defined, the generated code wouldn't compile.

2007-09-13  David Smith  <dsmith@redhat.com>

	PR 1154
	* tapsets.cxx (procfs_derived_probe::procfs_derived_probe):
	Removed debug print.
	(procfs_derived_probe_group::emit_module_decls): Improved error
	handling and added support for procfs.write probes.
	(procfs_var_expanding_copy_visitor::visit_target_symbol): Removed
	debug print.

2007-09-12  Frank Ch. Eigler  <fche@elastic.org>

	* parse.cxx (parse_symbol): Accept println(@hist*()).

2007-09-12  Frank Ch. Eigler  <fche@elastic.org>

	PR 5023
	* translate.cxx (c_unparser::visit_literal_number): Support LLONG_MIN.
	(visit_unary_expression): Likewise.

2007-09-12  Martin Hunt  <hunt@redhat.com>

	PR 5019
	* elaborate.cxx (visit_hist_op): Remove log histogram param.
	* translate.cxx (assert_hist_compatible): Ditto.
	* staptree.cxx (hist_op::print): Ditto.
	* session.h (statistic_decl): Ditto.

	* parse.cxx (expect_number): Allow negative numbers.
	Also validate that input is really numeric. This is used
	by histograms to get the parameters.
	(parse_hist_op_or_bare_name): Remove code to get parameter
	for log histograms.

2007-09-12  David Smith  <dsmith@redhat.com>

	* translate.cxx (c_unparser::emit_common_header): Added 'data'
	variable to context structure to support procfs probes.
	* tapsets.cxx: Improved procfs probe handling.

2007-09-10  David Smith  <dsmith@redhat.com>

	* tapsets.cxx (procfs_derived_probe_group::emit_module_init):
	Improved procfs probe handling (still non-working).
	(procfs_builder::build): Ditto.
	(register_standard_tapsets): Ditto.
	(all_session_groups): Ditto.

2007-09-10  Martin Hunt  <hunt@redhat.com>

	* tapsets.cxx, session.h, elaborate.cxx: Start of procfs
	interaction support. PR 1154.

2007-09-06  Masami Hiramatsu <mhiramat@redhat.com>

	PR 4542
	* tapsets.cxx (dwarf_query::build_blacklist): add __switch_to to
	blacklisted_return_probes on i686

2007-08-30  David Smith  <dsmith@redhat.com>

	PR 4983
	* translate.cxx (c_tmpcounter::visit_print_format): Don't declare
	temporaries for number and string constants.
	(c_unparser::visit_print_format): Use numeric and string constants
	directly instead of copying them into temporaries.

2007-08-27  Frank Ch. Eigler  <fche@redhat.com>

	PR 4817
	* NEWS: Mention retirement of LKET.
	* configure.ac: Remove mysql dependency.
	* systemtap.spec.in: Remove glib2 dependency.
	* configure, config.in: Regenerated.

2007-08-24  Frank Ch. Eigler  <fche@elastic.org>

	* configure.ac: Check for proper $PROCFLAGS-dependent -lcap.
	* Makefile.am (staprun_LDADD): Use autoconf variable rather than
	-lcap literal.
	* configure, aclocal.m4, Makefile.in, config.in: Regenerated.

2007-08-24  Frank Ch. Eigler  <fche@redhat.com>

	PR 4899
	* tapsets.cxx (dwflpp::has_single_line_record): Extended,
	abstraction violated.
	(iterate_over_srcfile_lines): Remove exactly line number match
	logic.  Improve error message to offered better-checked alternative
	line numbers.
	(query_srcfile_line): Whoops, pass scope_die down for statement("...")
	probes, to enable $target var processing.

2007-08-21  David Smith  <dsmith@redhat.com>

	PR 2305
	* translate.cxx (c_unparser::visit_foreach_loop): When the user
	requested sorting an array of aggregates by value, sort by
	@count.

2007-08-20  Martin Hunt  <hunt@redhat.com>

	PR 2424
	From Lai Jiangshan <laijs@cn.fujitsu.com:
	* util.cxx (cmdstr_quoted): New. Properly quote
	command string.
	* buildrun.cxx (run_pass): Call cmdstr_quoted().

2007-08-20  Frank Ch. Eigler  <fche@elastic.org>

	From Satoru MORIYA <satoru.moriya.br@hitachi.com>
	* staplog.c: Updated.

2007-08-20  David Smith  <dsmith@redhat.com>

	From Lai Jiangshan <laijs@cn.fujitsu.com>
	* main.cxx (main): Make sure the '-c' and '-x' options can't be
	specified together.

2007-08-17  Frank Ch. Eigler  <fche@elastic.org>

	As suggested by "Zhaolei" <zhaolei@cn.fujitsu.com>:
	* elaborate.cxx (semantic_pass_optimize[12],
	unresolved, invalid, mismatch): Use stringstream and
	print_error(semantic_error) instead of ad-hoc cerr.

2007-08-16  Frank Ch. Eigler  <fche@elastic.org>

	PR 1315.
	* stapfuncs.5.in: Document new target_set tapset.

2007-08-16  Frank Ch. Eigler  <fche@elastic.org>

	* Makefile.am (install-exec-hook): Only make staprun setuid if
	"make install" is being run as root.
	* Makefile.in: Regenerated.

2007-08-16  Josh Stone  <joshua.i.stone@intel.com>

	PR 4591
	* parse.cxx (parser::parse_symbol): Tweak 'print' matching to allow
	all the new variants with printd and println.
	* staptree.h (struct print_format): Add fields for the new print
	variants, and parse_print() to help matching.
	* staptree.cxx (print_format::parse_print): New static method to
	match the print variants and determine their properties.
	(print_format::print): Handle the new print types.
	(deep_copy_visitor::visit_print_format): Copy the new fields.
	* translate.cxx (c_unparser::visit_print_format): Insert delims and
	newlines where appropriate for new print functions.
	* stap1.in: Document the new print functions.

2007-08-15  David Smith  <dsmith@redhat.com>

	* systemtap.spec.in: Updated %pre to latest Fedora group creation
	guidelines.

	* stap.1.in: Changed '/usr' to '@prefix@' so the values will be
	updated correctly.
	* stapfunc.5.in: Ditto.

	* README.security: Typo fix.

2007-08-15  Martin Hunt  <hunt@redhat.com>

	* Makefile.am: Removed stap_merge.
	* Makefile.in: Rebuilt.

2007-08-14  David Smith  <dsmith@redhat.com>

	Merge from setuid-branch.  Changes also by Martin Hunt
	<hunt@redhat.com>.

	* Makefile.am: Added staprun_funcs.c and cap.c to
	staprun_SOURCES.  Added -lcap to staprun_LDADD.  Removed
	stp_check reference. Added stapio program.  Staprun is now
	setuid.
	* Makefile.in: Rebuilt.

	* configure.ac: Version increase to 0.6 and checks for libcap
	availability.  Removed stp_check reference.
	* configure: Regenerated.
	* stp_check.in: Removed.

	* systemtap.spec.in: Version increase to 0.6-1 and added
	BuildReq for libcap-devl (and removed sudo requirement).
	Added %pre script to create new groups.  Staprun is now
	setuid.

	* NEWS: Added info on new security model.
	* INTERNALS: Removed sudo reference.

	* README.security: New file.

	* main.cxx (main): Make sure module name isn't too long.
	* hash.cxx: Moved MODULE_NAME_LEN define to hash.h.
	* hash.h: Moved MODULE_NAME_LEN define here from hash.cxx.

	* buildrun.cxx (run_pass): No longer runs staprun with "sudo".

	* stap.1.in: Removed sudo references and added information about
	the stapdev/stapusr groups.
	* staprun.8.in: Added information about module detaching and
	attaching.  Removed sudo references and added information
	about the stapdev/stapusr groups.  Removed reference to
	staprun needing to be run as root.  Removed reference to
	removed '-u USERNAME' option.

	* .cvsignore: Removed stp_check and added stapio and stap_merge.

2007-08-10  Josh Stone  <joshua.i.stone@intel.com>

	PR 4593
	* translate.cxx (c_unparser::emit_common_header): Add an
	error_buffer to the context to allow dynamic error messages.
	* tapsets.cxx (dwflpp::express_as_string): Let deref / store_deref
	fill in last_error with a detailed message.

2007-08-09  Frank Ch. Eigler  <fche@elastic.org>

	From Lai Jiangshan <laijs@cn.fujitsu.com>:
	* translate.cxx (emit_module_exit): Use stp_warn for warning.

2007-08-07  Frank Ch. Eigler  <fche@redhat.com>

	PR 4846
	* parse.cxx (input_put): New function, sort of like stdio ungetc.
	(input_get): Skip cursor position changing for input_put strings.
	(scan): Rework $.../@... substitution into character pasting.
	* parse.h: Corresponding changes.
	* util.h (lex_cast_qstring): Octal-quote unprintable characters.
	* stap.1.in, NEWS: Document new behaviour.

2007-07-26  David Smith  <dsmith@redhat.com>

	PR 4295
	* main.cxx (main): If '-m MODNAME' is used, the generated module
	is saved in the current directory.
	* stap.1.in: Updated '-m' description.

2007-07-11  William Cohen  <wcohen@redhat.com>

	* systemtap.spec.in: Make sqlite support selectable.

2007-07-11  Frank Ch. Eigler  <fche@elastic.org>

	* configure.ac: Don't AC_MSG_ERROR if don't HAVE_LIBSQLITE3.
	* coveragedb.cxx: Compile to nothing unless HAVE_LIBSQLITE3.
	* main.cxx: Print no error message on -q if HAVE_LIBSQLITE3.
	* configure: Regenerated, looks rosier with HAVE_LIBSQLITE3.

2007-07-08  William Cohen  <wcohen@redhat.com>

	PR 4529
	* coveragedb.cxx (update_coverage_db): Make index "unique" to optimize.

2007-07-08  William Cohen  <wcohen@redhat.com>

	PR 4529
	* coveragedb.h (db_type): New enum for type column in coverage_element.
	(coverage_element): Remove removed column, change type to int.
	* coveragedb.cxx (has_table, has_index): New.
	(update_coverage_db): Use has_table, has_index.
	(enter_element): Change for new table format.
	(increment_element): Ditto.
	(sql_update_used_probes): Ditto.
	(sql_update_unused_probes): Ditto.
	(sql_update_used_functions): Ditto.
	(sql_update_unused_functions): Ditto.
	(sql_update_used_globals): Ditto.
	(sql_update_unused_globals): Ditto.
	(update_coverage_db): Ditto.
	(print_coverage_info(systemtap_session): Relocate vector.
	(sql_update_used_probes): Ditto.
	(sql_update_unused_probes): Ditto.

2007-07-03  Frank Ch. Eigler  <fche@elastic.org>

	* configure.ac: Bumped version to 0.5.15 for development.
	* configure: Regenerated.

2007-07-03  Roland McGrath  <roland@frob.com>

	* Makefile.am (install-exec-local, install-elfutils): Use $(DESTDIR).
	(SRCDIR): Variable removed.
	(check): Use sh code in commands instead.
	* Makefile.in: Regenerated.

2007-07-02  William Cohen  <wcohen@redhat.com>

	PR 4717
	From Eugeniy Meshcheryakov <eugen@debian.org>
	* staptree.cxx: Add #include <cstdlib> for gcc 4.3.

2007-07-02  Frank Ch. Eigler  <fche@rechat.com>

	* staplog.c: New file from Satoru MORIYA
	<satoru.moriya.br@hitachi.com>, prototype crash(8) extension module.
	* configure.ac: Look for crash/defs.h.
	* Makefile.am: Build/install staplog.so shared library if found.
	* configure, Makefile, config.in, runtime/lket/b2a/Makefile.in:
	Regenerated.

2007-07-02  William Cohen  <wcohen@redhat.com>

	PR 4720
	* staptree.cxx (probe_point::print): Remove stray output.

2007-06-29  William Cohen  <wcohen@redhat.com>

	PR 4529
	* configure.ac:
	* Makefile.am: Limit where sqlite3 linked in.
	* configure:
	* Makefile.in: Regenerate.

2007-06-29  William Cohen  <wcohen@redhat.com>

	PR 4529
	* configure.ac:
	* Makefile.am: Limit where sqlite3 linked in.
	* configure:
	* Makefile.in: Regenerate.

	* coveragedb.cxx (update_coverage_db): Remove unneeded print.
	* coveragedb.cxx (increment_element): Correct formatting.

2007-06-26  William Cohen  <wcohen@redhat.com>

	* staptree.cxx (probe_point::print): Remove stray "\n".

2007-06-26  William Cohen  <wcohen@redhat.com>

	PR 4529
	* coveragedb.cxx: New.
	* coveragedb.h: New.
	* Makefile.am: Add coveragedb.cxx and sqlite3 to build.
	* Makefile.in: Regenerated.
	* configure.ac: Add test for sqlite3
	* configure: Regenerated.
	* systemtap.spec.in: Add dependencies for sqlite3/sqlite3-devel.
	* elaborate.h, elaborate.cxx
	  (derived_probe::collect_derivation_chain): New.
	  (alias_expansion_builder::build): Correct token location.
	  (semantic_pass_opt[12): Track used and unused variables/functions.
	* session.h (tapset_compile_coverage, unused_globals,
	  unused_probes, unused_functions): New fields.
	* staptree.h (unused_locals, probe_point::str): New member.
	* staptree.cxx: Ditto.
	* main.cxx: Add "-q" tapset coverage option and SYSTEMTAP_COVERAGE env.

2007-06-21  David Smith  <dsmith@redhat.com>

	* Makefile.in: Regenerated with automake 1.10.
	* aclocal.m4: Regenerated with aclocal 1.10.
	* configure: Regenerated.

2007-06-20  Martin Hunt  <hunt@redhat.com>

	* Makefile.am (noinst_PROGRAMS): Add stap_merge.
	* Makefile.in: Rebuilt:
	* config.in: Rebuilt

2007-06-20  Frank Ch. Eigler  <fche@elastic.org>

	* configure.ac: Added AM_PROG_CC_C_O for compatibility with
	automake 1.10.
	* configure, aclocal.m4: Regenerated.

2007-06-20  David Smith  <dsmith@redhat.com>

	* buildrun.cxx (compile_pass): Unset environment variables that
	could interfere with building the kernel module.  Fixes PR 4664.
	* main.cxx (main): Unsets a few standard environment variables for
	safety.

2007-06-18  David Smith  <dsmith@redhat.com>

	* staprun.8.in: Fixed a couple of typos.

2007-06-15  Frank Ch. Eigler  <fche@elastic.org>

	PR 3331 cont'd.
	* loc2c.c (base_encoding): Tolerate absenece of DW_AT_encoding.
	(c_translate_pointer): Don't even try to find signedness, assume
	unsigned.

2007-06-14  Frank Ch. Eigler  <fche@elastic.org>

	* translate.cxx (emit_module_init): Emit translator/elfutils
	version numbers together.
	* main.cxx (version): Ditto.
	(main): Skip printing tapset directories where no sources were found.

2007-06-14  Frank Ch. Eigler  <fche@elastic.org>

	PR 3331 cont'd.
	* loc2c.c (emit_base_fetch): Emit size/signedness cast
	slightly differently for every low-level fetch.
	(translate_base_fetch, c_translate_fetch, c_translate_store,
	c_translate_pointer): Fetch & pass the $target signedness.
	(base_encoding): Follow typedefs etc.

2007-06-09  Frank Ch. Eigler  <fche@elastic.org>

	PR 4609
	From Eugeniy Meshcheryakov <eugen@debian.org>
	* staptree.cxx: Add #include <algorithm> for gcc 4.3.

2007-06-08  David Smith  <dsmith@redhat.com>

	PR 4553.
	* configure.ac: For x86 systems with gcc versions less than 4,
	automatically default to enabling prologue searching.
	* configure: Regenerated.

2007-06-05  Frank Ch. Eigler  <fche@redhat.com>

	PR 3331.
	* loc2c.c (emit_base_fetch): Emit size/signedness cast
	for every low-level fetch.
	(translate_base_fetch, c_translate_fetch, c_translate_store,
	c_translate_pointer): Fetch & pass the $target signedness.

2007-05-31  Frank Ch. Eigler  <fche@elastic.org>

	PR 3579
	From Eugeniy Meshcheryakov <eugen@debian.org>
	* cache.cxx, parse.cxx: Add #include <cstring> for gcc 4.3.

2007-05-30  Frank Ch. Eigler  <fche@redhat.com>

	PR 4567.
	* staptree.cxx (varuse_collecting_visitor): Add side-effect
	result query functions.
	* elaborate.cxx (dead_stmtexpr_remover::visit_expr_statement):
	Switch to it.
	(dead_assignment_remover::visit_assignment): Skip elision of
	lvalues with side-effects in index exprs.
	* staptree.h: Corresponding changes.

2007-05-25  Frank Ch. Eigler  <fche@redhat.com>

	PR 4255 teaser.
	* elaborate.cxx (has_null_param): New function.
	* elaborate.h: Declare it.
	* session.h: Include uprobe_derived_probes group.
	* tapsets.cxx (uprobe_*): New classes.
	(all_session_groups): List uprobes in list.
	(register_standard_tapset): Interpret
	process(#).statement(#).absolute and
	process(#).statement(#).absolute.return probe points.

2007-05-25  Martin Hunt  <hunt@redhat.com>

	Patch from Quentin Barnes.
	* tapsets.cxx (query_module): Add support for arm.

2007-05-21  David Smith  <dsmith@redhat.com>

	PR 4446.
	* elaborate.h (derived_probe::initialize_probe_context_vars): New
	virtual function that will allow added context vars to be
	initialized.
	* translate.cxx (c_unparser::emit_common_header): Added
	'mark_va_list'.
	(c_unparser::emit_probe): Calls new function
	initialize_probe_context_vars.
	(translate_pass): Includes linux/marker.h if CONFIG_MARKERS is
	defined.
	* tapsets.cxx (struct dwarf_query): Split into base_query (which
	contains most of the original code) and a much smaller
	dwarf_query class.
	(struct base_query): New class.
	(dwarf_query::handle_query_module): New function.
	(query_module): Moved code into dwarf_query::handle_query_module().
	(mark_derived_probe): Adjusted for new kernel markers.
	(mark_derived_probe_group): Ditto.
	(mark_var_expanding_copy_visitor): Ditto.
	(mark_var_expanding_copy_visitor::visit_target_symbol): Generates
	code for new kernel markers.
	(struct mark_query): New class.
	(mark_query::handle_query_module): New function.
	(mark_derived_probe::mark_derived_probe): Adjusted for new kernel
	markers.
	(mark_derived_probe::join_group): Ditto.
	(mark_derived_probe::emit_probe_context_vars): Ditto.
	(mark_derived_probe::parse_probe_sig): New function.
	(mark_derived_probe::initialize_probe_context_vars): New function.
	(mark_derived_probe::emit_module_decls): Adjust for new kernel markers.
	(mark_derived_probe::emit_module_init): Ditto.
	(mark_derived_probe::emit_module_exit): Ditto.
	(struct mark_builder): Ditto.
	(mark_builder::build): Ditto.

2007-05-08  Martin Hunt  <hunt@redhat.com>

	* buildrun.cxx (run_pass): Send proper verbosity
	level to staprun

2007-05-06  Frank Ch. Eigler  <fche@elastic.org>

	PR 1305.
	* tapsets.cxx (iterate_over_srcfile_lines): Exclude approximate
	file:lineno matches optimistically returned by dwarf_getsrc_file.
	(query_srcfile_line): Use Dwarf_Line line number for constructing
	derived_probe location string.

2007-05-02  David Smith  <dsmith@redhat.com>

	* translate.cxx (c_tmpcounter::visit_functioncall): Updated
	temporary handling.
	(c_unparser::visit_functioncall): No longer copies numeric and
	string constants to temporary variables.

2007-05-01  David Smith  <dsmith@redhat.com>

	* translate.cxx (c_tmpcounter::visit_binary_expression): Updated
	temporary handling.
	(c_unparser::visit_binary_expression): Improved handing of numeric
	constants when handling '%' and '/' operators.
	(c_tmpcounter::visit_print_format): Updated temporary handling.
	(c_unparser::visit_print_format): Removed the need for a result
	temporary when printing to a stream.

2007-04-30  David Smith  <dsmith@redhat.com>

	PR 2339
	* translate.cxx (c_unparser_assignment::c_assignop): Improved
	handling of numeric constants in the rest of the assignment
	operators.
	(c_tmpcounter_assignment::c_assignop): Updated temporary
	handling.

2007-04-29  Frank Ch. Eigler  <fche@elastic.org>

	* configure.ac: Mention testsuite/configure.ac for version matching.

2007-04-27  Frank Ch. Eigler  <fche@elastic.org>

	PR 4432.
	* buildrun.cxx (compile_pass): Tweak autoconf CFLAGS handling to
	avoid macro recursion but still get the needed -I directives.
	Add the inode-private autoconf test.

2007-04-26  Frank Ch. Eigler  <fche@elastic.org>

	PR 4432.
	* buildrun.cxx (compile_pass): Add $(mflags-y) to stap_check_build.

2007-04-26  Frank Ch. Eigler  <fche@elastic.org>

	* buildrun.cxx (compile_pass): Correct placement of commented-out
	"set -x" make-macro-debugging snippet.

2007-04-25  David Smith  <dsmith@redhat.com>

	PR 2339
	* translate.cxx: Renamed "qname" to "value" throughout, since
	there are times now when qname would refer to a constant value.
	(tmpvar::override): Added function to allow for overriding a
	temporary variable name with a string.
	(tmpvar::value): New function that returns either the overridden
	string or the temporary variable name.
	(c_unparser::c_expression): New function.
	(c_unparser_assignment::c_assignop): Speed up assignment when
	numeric or string constants are used.
	(c_tmpcounter::visit_block): Avoid empty structs inside the union
	of temporary variables.
	(c_tmpcounter_assignment::prepare_rvalue): New function.
	(c_tmpcounter_assignment::c_assignop): New function.
	(c_tmpcounter_assignment::visit_symbol): Update temporary
	declarations.
	(c_unparser_assignment::prepare_rvalue): Speed up use of rvalues
	by using numeric and string constants directly instead of copying
	them to temporaries first.
	(c_tmpcounter::load_map_indices): New function.
	(c_unparser::load_map_indices): Speed up use of numeric and string
	constants as map indices.
	(c_tmpcounter::visit_arrayindex): Updated temporary declarations.
	(c_tmpcounter_assignment::visit_arrayindex): Updated temporary
	declarations.
	* translate.h (class translator_output): Added tellp() and seekp()
	functions.

2007-04-24  Mike Mason <mmlnx@us.ibm.com>

	* man/stapprobes.socket.5.in: Removed do_write and do_read probes,
	added aio_write, aio_read, writev and readv probes.

2007-04-24  David Smith  <dsmith@redhat.com>

	* tapsets.cxx (common_probe_entryfn_epilogue): Increment
	error_count when overload processing kicks in.

2007-04-24  Martin Hunt  <hunt@redhat.com>

	* stp_check.in: More tweaking of mount statement.

2007-04-23  Frank Ch. Eigler  <fche@redhat.com>

	* tapsets.cxx (die_entrypc): Expand search algorithm to
	check for "aranges", as sometimes occurs for inlined functions.

2007-04-20  Roland McGrath  <roland@redhat.com>

	* systemtap.spec.in (elfutils_version): Bump to 0.127.

2007-04-18  Frank Ch. Eigler  <fche@elastic.org>

	* Makefile.am (install-elfutils): Use $INSTALL_PROGRAM to
	copy elfutils shared libraries, as suggested by Perry Cheng
	<perryche@us.ibm.com>.

2007-04-18  Frank Ch. Eigler  <fche@elastic.org>

	* parse.cxx (scan_pp): Correct warnings from if/if/else nesting.

2007-04-10  Martin Hunt  <hunt@redhat.com>

	* stp_check.in: Fixes to make sure debugfs or relayfs are mounted
	exactly where we expect and other mounts are ignored.

2007-04-03  Pierre Peiffer  <pierre.peiffer@bull.net>

	* parse.cxx, parse.h (lexer::scan): Add $# and @# identifiers.
	(eval_pp_conditional, scan_pp): Allow the use of $x and @x identifiers.
	Produce more accurate error messages.
	* stap.1.in: Document $# and @# identifiers.

2007-04-04  Frank Ch. Eigler  <fche@elastic.org>

	GCC 4.3 compatibility patches from Debian.
	* buildrun.cxx, hash.cxx, tapsets.cxx, translate.cxx: #include a few
	more C++ headers.

2007-04-03  Frank Ch. Eigler  <fche@elastic.org>

	Improve error messages for underprivileged scripts.
	* parse.h (parse_error): Add skip_some member, true default.
	* parse.cxx (parse_embedded_code): Send false on missing -g.
	* parse.cxx (parser::parse): Respect flag during parse error
	recovery.

2007-04-02  Frank Ch. Eigler  <fche@redhat.com>

	PR 3261.
	* tapsets.cxx (query_module): Reject elfutils module "kernel"
	unless kernel.* probe point used.

2007-04-02  Frank Ch. Eigler  <fche@elastic.org>

	* tapsets.cxx (query_dwarf_func): Skip non-inlined functions
	for .function().inline case.

2007-03-30  Frank Ch. Eigler  <fche@redhat.com>

	PR 1570
	* NEWS: Document probe handler language change re. inline functions.
	* stapprobes.5.in: Likewise.
	* tapsets.cxx: Many changes to simplify caches and implement new
	handling of inline functions, removed of stubs for future probes.
	* elaborate.cxx (derived_probe printsig_nested): New function.
	* elaborate.h: Declare it.
	* main.cxx (usage): Clarify "-r" meaning.
	(main): Tweak related "-p 4" message.

2007-03-30  David Smith  <dsmith@redhat.com>

	PR 2341
	* translate.cxx (c_unparser::emit_locks): No longer emits a read
	lock for global variables that are only written to in begin/end
	probes.
	(c_unparser::emit_unlocks): Ditto.
	(translate_pass): Runs a varuse_collecting_visitor over probes
	that need global variable locks for use in
	emit_locks()/emit_unlocks().

	* stap.1.in: Corrected probe overload processing text.

2007-03-29  David Smith  <dsmith@redhat.com>

	PR 3545
	* stap.1.in: Documented probe overload processing.

2007-03-29  Frank Ch. Eigler  <fche@redhat.com>

	* tapsets.cxx (dwarf_derived_probe emit_module_init): Correct handling
	of kprobe registration errors in the middle of a sequence.

2007-03-29  David Smith  <dsmith@redhat.com>

	PR 4281
	* main.cxx (main): Validates '-m NAME' option.  Chops off '.ko' if
	present.  Makes sure name isn't empty.  Makes sure name is only
	composed of characters [_a-zA-Z0-9].

2007-03-28  David Smith  <dsmith@redhat.com>

	PR 2341 (partial fix)
	* elaborate.h (struct derived_probe): Added needs_global_locks()
	member function.  Unless overridden, will return true indicating
	that this probe needs locks around global variable references.
	* tapsets.cxx (struct be_derived_probe): Added override of default
	needs_global_locks() returning false.  begin/end probes don't
	need locks around global variables, since they aren't run
	concurrently with any other probes.
	* translate.cxx (c_unparser::emit_common_header): Updated
	probe_contents logic to match the logic in emit_probe.
	(c_unparser::emit_probe): Added whether the probe needs global
	variable locks to the probe string (that helps eliminate duplicate
	probes).  The generated C changes based on whether or not global
	variable locks are needed, but the pass 2 output doesn't differ
	between a probe that needs global variable locks and one that
	doesn't.  If the probe doesn't need global variable locks, doesn't
	output them.

2007-03-26  Frank Ch. Eigler  <fche@elastic.org>

	* configure.ac: Bumped version to 0.5.14.
	* configure: Regenerated.

2007-03-26  David Smith  <dsmith@redhat.com>

	* tapsets.cxx (dwflpp::translate_final_fetch_or_store): Improved
	error messages for invalid types.

	* elaborate.cxx (typeresolution_info::invalid): Improved the error
	message for invalid operators.

2007-03-22  Frank Ch. Eigler  <fche@elastic.org>

	PR 4224.
	* staptree.h (probe): Add privileged field.
	* elaborate.cxx, parse.cxx: Pass privileged flag to probes.
	* tapsets.cxx (dwarf_query): Add has_absolute field.
	(dwarf_derived_probe ctor): Tolerate it.
	(register_patterns): Expose it.
	(dwarf_builder::build): Implement it with no dwfl whatsoever.
	* NEWS: Document kernel.statement().absolute.
	* stapprobes.5.in: Ditto.

2007-03-21  Will Cohen  <wcohen@redhat.com>

	* Makefile.am:
	* Makefile.in: Correct SAMPLE_SRC.

2007-03-21  David Smith  <dsmith@redhat.com>

	PR 4146
	* tapsets.cxx (common_probe_entryfn_prologue): Added
	'interruptible' parameter.  If a probe is interruptible,
	interrupts are not disabled while the probe executes.  Preemption
	is disabled however.  Interruptible parameter defaults to false.
	(common_probe_entryfn_epilogue): Ditto.
	(be_derived_probe_group::emit_module_decl): Uses new
	'interruptible' parameter to mark begin/end probes as
	interruptible.
	(probe_derived_probe_group::emit_module): Initialize
	'actionremaining' with MAXACTION instead of initializing
	'actioncount' with 0.
	* translate.cxx (emit_common_header): Renamed 'actioncount' to
	'actionremaining'.  Turned logic around to initialize
	actionremaining to MAXACTION or MAXACTION_INTERRUPTIBLE then
	decrement it as actions occur.
	(translate_pass): Added MAXACTION_INTERRUPTIBLE initialization.
	* translate.h: Removed outdated comment portion.
	* stap.1.in: Documented MAXACTION_INTERRUPTIBLE.
	* NEWS: Added note about begin/end probes being run with
	interrupts enabled.

2007-03-20  Frank Ch. Eigler  <fche@elastic.org>

	PR 4224.
	* tapsets.cxx (add_probe_point): Make kernel implicitly relocated
	relative to the _stext symbol.
	(dwarf_derived_probe ctor, emit_module_decls): Cooperate.
	(lookup_symbol_address): New function.
	(dwarf_builder::build): Call it thrice.
	(in_kprobes_function): Simplify.
	* session.h (systemtap_session): Rename cached symbol addresses.
	* translate.cxx, elaborate.cxx: Corresponding tweaks.

2007-03-19  David Smith  <dsmith@redhat.com>

	PR 4146 (partial fix)
	* tapsets.cxx (all_session_groups): Added note about stating that
	begin probes should be registered (actually run) first and end
	probes should be unregistered (run) last.
	* translate.cxx (c_unparser::emit_module_exit): Process probe
	group vector in reverse order so that probe groups will get
	unregistered in the reverse order that they were registered.

2007-03-19  Frank Ch. Eigler  <fche@elastic.org>

	* buildrun.cxx (compile_pass): Emit kbuild-time autoconf widgets
	to customize runtime or translator C code to actual kernel rather
	than kernel version string.  Thanks to FC 2.6."20" for the nudge.
	* tapsets.cxx (hrtimer*emit_module): First client: HRTIMER_{MODE_}REL.

2007-03-17  Frank Ch. Eigler  <fche@elastic.org>

	* configure.ac: Tweak missing elfutils error message.
	* configure: Regenerated.

2007-03-16  David Smith  <dsmith@redhat.com>

	PR 3545.
	* tapsets.cxx (common_probe_entryfn_prologue): Added
	'overload_processing' parameter, which defaults to true.  If
	overload_processing is set to false, doesn't output the
	STP_OVERLOAD code.
	(common_probe_entryfn_epilogue): Ditto.
	(be_derived_probe_group::emit_module_decl): Set
	overload_processing to false in calls to
	common_probe_entryfn_prologue and common_probe_entryfn_epilogue
	since begin/end probes shouldn't overload the system.
	* translate.cxx (c_unparser::emit_common_header): Emit
	STP_OVERLOAD global variables.
	(translate_pass): Emit STP_OVERLOAD defines.

2007-03-14  Martin Hunt  <hunt@redhat.com>
	* main.cxx (usage): Remove "-M" and edit description
	of "-b".
	* stap.1.in: Remove "-M" option and edit description of "-b".
	Edit description of "-o".

2007-03-14  Martin Hunt  <hunt@redhat.com>
	* Makefile.am: Don't install old relayfs sources.
	* makefile.in: Rebuilt.

2007-03-14  Martin Hunt  <hunt@redhat.com>

	* Makefile.am (staprun_SOURCES): Sources now live in
	runtime/staprun.
	* makefile.in: Rebuilt.

	* staprun.8.in: Updated.

	* buildrun.cxx (run_pass): Use "-v" instead of not "-q" to
	be compatible with latest staprun.
	* translate.cxx (emit_module_exit): Print warning using
	_stp_printf so it shows up at the end of all output.
	(translate_pass): Replace STP_RELAYFS with STP_BULKMODE.
	Eliminate STP_RELAYFS_MERGE.

2007-03-13  Frank Ch. Eigler  <fche@redhat.com>

	PR 4171.
	* Makefile.am (check, installcheck): Pass build-tree pointers
	in environment variables.
	* configure.ac: Run separate configury for testsuite/.
	* configure, Makefile.in: Regenerated.

2007-03-07  Frank Ch. Eigler  <fche@elastic.org>

	PR 4166.
	* tapsets.cxx (translate_components): Throw an exception rather
	then suffer an assertion failure for $ptr[index] expressions.

2007-03-05  David Smith  <dsmith@redhat.com>

	* systemtap.spec.in: Made example perl script non-executable so
	that the systemtap rpm won't require perl.

2007-03-04  Frank Ch. Eigler  <fche@redhat.com>

	* stap.1.in, stapex.5.in, staprun.8.in: Tweak text to remove
	authors credits, update examples and pointers.

2007-02-28  David Smith  <dsmith@redhat.com>

	* systemtap.spec.in: Fixed %{_libexecdir}/systemtap path in
	systemtap-runtime %files section.

2007-02-27  Frank Ch. Eigler  <fche@elastic.org>

	* systemtap.spec.in (/var/cache/systemtap): Forget it.
	(stp_check): Pack this in with systemtap-runtime.
	* stp_check.in: Add LANG=C for speed.

2007-02-27  David Smith  <dsmith@redhat.com>

	* staprun.8.in: Added a basic staprun man page.
	* Makefile.am: Added staprun.8.
	* Makefile.in: Regenerated.
	* configure.ac: Added staprun.8.
	* configure: Regenerated.
	* systemtap.spec.in: Added staprun.8 and other document files to
	staprun RPM.
	* .cvsignore: Ignores staprun.8.

2007-02-27  Frank Ch. Eigler  <fche@elastic.org>

	* tapsets.cxx (dwflpp setup): Print "missing kernel debuginfo"
	message consistently for, er, missing kernel debuginfo.
	(dwarf_builder::build): Don't try to help.
	(query_kernel_exists): Zapped.

2007-02-27  David Smith  <dsmith@redhat.com>

	* systemtap.spec.in: Fedora Packaging Guidelines updates.  Updated
	BuildRoot macro value to Fedora Extras standard value.  No longer
	uses %makeinstall macro.  The rpm now owns the
	/usr/libexec/systemtap directory.

2007-02-26  David Smith  <dsmith@redhat.com>

	* Makefile.am: Removed 'update-examples' target.  Moved
	functionality to systemtap.spec.in.
	* Makefile.in: Regenerated from Makefile.am.
	* systemtap.spec.in: Fixes paths in the example scripts directly.

	* Makefile.am: Added 'update-examples' target that fixes paths in
	the example code we ship in the rpm.
	* Makefile.in: Regenerated from Makefile.am.
	* systemtap.spec.in: Calls "make update-examples" target to fix
	the path to systemtap in the example scripts.

2007-02-25  Frank Ch. Eigler  <fche@redhat.com>

	* elaborate.h (match_node, derived_probe_builder): Add
	build_no_more member function.
	* elaborate.cxx (semantic_pass_symbols): Call it.
	* tapsets.cxx (dwarf_builder): Implement it by releasing dwflpp
	instance after pass 2, freeing mucho memory.

2007-02-23  Josh Stone  <joshua.i.stone@intel.com>

	PR 4096
	* tapsets.cxx (hrtimer_derived_probe_group::emit_module_decls):
	Adapt the function signature for changes in 2.6.21.
	(hrtimer_derived_probe_group::emit_module_init): Fix the enum name
	for 2.6.21 as well.

2007-02-19  Frank Ch. Eigler  <fche@elastic.org>

	PR 4078 and more, including patch from
	Eugeniy Meshcheryakov <eugen@debian.org>:
	* Makefile.am (AM_CXXFLAGS, AM_CFLAGS): Add -Wextra -Wall -Werror
	consistently.
	* Makefile.in: Regenerated.
	(*): Many minor warning fixes.

2007-02-17  Frank Ch. Eigler  <fche@elastic.org>

	PR 4066.
	* translate.cxx (var::init): Check stat scalar initialization,
	just like is done for arrays.
	(emit_module_exit): Check unlikely but possible null timing stat.

2007-02-15  David Smith  <dsmith@redhat.com>

	PR 3625.
	* tapsets.cxx (dwflpp::print_locals): New function to print all
	the variables/parameters of a function.
	(dwflpp::find_variable_and_frame_base): Calls print_locals() when
	target variable can't be found.
	(dwflpp::print_members): New function to print all the members of
	a union/structure.
	(dwflpp::translate_components) Calls print_members() when
	union/structure member target variable reference can't be found.

2007-02-14  Frank Ch. Eigler  <fche@elastic.org>

	* tapsets.cxx (emit_module_decls): Assert CONFIG_KPROBES,
	as suggested by Andreas Kostyrka <andreas@kostyrka.org>.

2007-02-12  Frank Ch. Eigler  <fche@elastic.org>

	* tapsets.cxx (query_statement): Tolerate null file name string.

2007-02-09  Frank Ch. Eigler  <fche@elastic.org>

	PR 3965
	* configure.ac: Add --enable-prologue option.
	* configure, config.in: Regenerated.
	* session.h (prologue_searching): New field.
	* main.cxx (main): Parse new "-P" option.  Initialize based on
	autoconf flag.
	* stap.1.in, NEWS: Document it.
	* hash.cxx (find_hash): Include it in computation.
	* tapsets.cxx (query_func_info, query_cu): Respect it.

2007-02-06  Frank Ch. Eigler  <fche@elastic.org>

	* stapfuncs.5.in: Add docs for kernel_{long,int,short,char} and
	some user_string* variants.

2007-01-31  Martin Hunt  <hunt@redhat.com>

	* translate.cxx (translate_pass): Remove old string impedance
	mismatch stuff. Modify included files.

2007-01-29  Frank Ch. Eigler  <fche@elastic.org>

	* configure.ac, configure: Bumped version to 0.5.13 for development.

2007-01-29  Frank Ch. Eigler  <fche@elastic.org>

	* translate.cxx (emit_module_init): Add some more type casts to printk
	args.

2007-01-29  Martin Hunt  <hunt@redhat.com>

	* translate.cxx (emit_module_init): BZ3888. Add memory usage for the
	runtime to the printk.

2007-01-29  Frank Ch. Eigler  <fche@elastic.org>

	* main.cxx (main): For successful last_pass=4, print compiled module
	name.
	* cache.cxx (get_from_cache): Ditto.

2007-01-23  Mike Mason <mmlnx@us.ibm.com>

	* Makefile.am, configure.ac: Add support for
	stapprobes.socket man page.
	* configure, Makefile.in: Regenerate.
	* man/stapprobes.socket.5.in: Socket tapset man page.
	* stapprobes.5.in: Add stapprobes.socket(5) to "See Also" section.
	* stapfuncs.5.in: Add new string and sockets functions.

2007-01-23  Frank Ch. Eigler  <fche@elastic.org>

	* tapsets.cxx (loc2c_error): Correct vasprintf ignored-rc warning.

2007-01-22  Martin Hunt  <hunt@redhat.com>

	* translate.cxx (mapvar::exists): Use new _stp_map_exists function.
	Testing for zero is no longer correct after changes from 2007-01-10
	below.

2007-01-18  Frank Ch. Eigler  <fche@elastic.org>

	* main.cxx (version): Add (C) 2007.
	* translate.cxx (emit_module_init): Add a KERN_DEBUG printk
	at module startup time to aid debugging and auditing.

2007-01-12  David Smith  <dsmith@redhat.com>

	* tapsets.cxx
	(dwarf_var_expanding_copy_visitor::visit_target_symbol): Since
	array behavior has changed (setting to 0 no longer deletes the
	array element), we delete the internal counter array element when
	providing target variable access in return probes.

2007-01-11  Roland McGrath  <roland@redhat.com>

	* systemtap.spec.in (elfutils_version): Bump to 0.125.
	Older libdw's have known bugs, though the ABI has not changed.

2007-01-10  Martin Hunt  <hunt@redhat.com>

	* translate.cxx (mapvar::del): Call the new _stp_map_del
	function instead of setting to zero.

2007-01-01  Frank Ch. Eigler  <fche@redhat.com>

	* configure.ac: Bump version to 0.5.12 for release.
	* configure: Regenerated.
	* NEWS, AUTHORS: Populate & repopulate.

2006-12-29  Frank Ch. Eigler  <fche@elastic.org>

	* tapsets.cxx (*group:emit_module_init): flush stdout less for timing
	mode.  Also, Set probe_point variable ...
	* translate.cxx (emit_module_init): ... so on registration failure, a
	usable error message can be generated.

2006-12-29  Frank Ch. Eigler  <fche@redhat.com>

	PR 3523.
	* tapsets.cxx (common_probe_entryfn_prologue,epilogue): Restore
	support for -t (benchmarking) mode.
	* translate.cxx (emit_common_header,emit_module_init):Ditto.
	(emit_module_exit,emit_probe): Ditto, with most meat here.

2006-12-22  Josh Stone  <joshua.i.stone@intel.com>

	* stap.1.in: Document how to specify the size of global arrays.

2006-12-21  Josh Stone  <joshua.i.stone@intel.com>

	PR 3671
	* parse.cxx (parser::parse_global): Allow a maxsize on global arrays.
	* staptree.h (struct vardecl): Add the maxsize field.
	* staptree.cxx (vardecl::vardecl): Init. maxsize.
	(vardecl::set_arity): Don't allow arity 0 when there's a maxsize.
	(vardecl::compatible_arity): Ditto.
	(vardecl::print): Include maxsize in output.
	(target_symbol::print): Ditto.
	* translate.cxx (struct mapvar, mapvar::mapvar): Add maxsize.
	(mapvar::init): Init maps with the given maxsize if specified, else
	keep using MAXMAPENTRIES.
	(mapvar::set): Make the error message give the maxsize.
	(mapvar::add): Ditto, and check for overflow on pmap add.
	(c_unparser::getmap): Pass the maxsize from the vardecl to mapvar.

2006-12-21  David Smith  <dsmith@redhat.com>

	* hash.cxx (find_hash): Added two more options into the hash that
	change the generated C file - '-M' (merge) and '-t' (benchmark
	timing).

2006-12-20  David Smith  <dsmith@redhat.com>

	PR 3519.
	* Makefile.am: Added 'examples' directory to the 'EXTRA_DIST'
	variable so that the examples directory will be added to the
	distribution directory.  Added variables 'SAMPLE_DEST_DIR' and
	'SAMPLE_SRC' and target 'dist-add-samples' to copy some of the
	testsuite sample scripts to the examples directory when creating a
	distribution directory.
	* Makefile.in: Regenerated.
	* systemtap.spec.in: Added 'examples' directory to the %doc list
	so that the examples directory will be installed on a user's
	system.

2006-12-19  Frank Ch. Eigler  <fche@redhat.com>

	PR 3522.
	* tapsets.cxx (dwflpp::emit_address): Call
	_stp_module_relocate only once per session.

	Error message cleanup: duplicate elimination etc.
	* session.h (saved_errors): Store a set of 'em.
	(num_errors): Return set size.  Remove old numeric field.
	Update all callers.
	* elaborate.cxx (systemtap_session::print_errors):
	Print each encountered message just once.
	* staptree (semantic_error): Make msg2 writeable.
	Add a chain field.
	* tapsets.cxx (*var_expanding*:visit_target_symbol): Set saved
	semantic_error's chain field.
	* elaborate.cxx (register_library_aliases, visit_foreach_loop,
	visit_functioncall, derive_probes): Plop "while: ..." error
	message	prefix/suffix right into the semantic_error message string.
	* parse.cxx (lexer::scan): Identify erroneous token better
	in error message for unresolvable $N/@M command line args.
	* util.h (lex_cast_hex): Use std::hex, not std::ios::hex.

2006-12-18  David Smith  <dsmith@redhat.com>

	* Makefile.am (EXTRA_DIST): Added header files - cache.h, hash.h,
	mdfour.h, and util.h.
	* Makefile.in: Regenerated.

2006-12-16  Frank Ch. Eigler  <fche@elastic.org>

	* main.cxx (main): Print version strings if verbose >=2 .
	* tapsets.cxx (common_probe_entryfn_prologue): Decorate an
	emitted local with __restrict__.

2006-12-14  David Smith  <dsmith@redhat.com>

	* tapsets.cxx (struct dwarf_var_expanding_copy_visitor): Added
	'return_ts_map' member variable.
	(dwarf_var_expanding_copy_visitor::visit_target_symbol):
	Optimization.  If we've already seen this target variable in this
	return probe, return the last replacement (instead of creating a
	new replacement).

2006-12-13  David Smith  <dsmith@redhat.com>

	* tapsets.cxx (struct dwarf_var_expanding_copy_visitor): Added
	'add_probe' member variable.  Initialized it in ctor.
	(dwarf_var_expanding_copy_visitor::visit_target_symbol):
	Optimization.  Instead of generating one entry probe per target
	variable accessed in a return probe, now just generates one entry
	probe for all target variables accessed in a particular return
	probe.  It does this by creating a new probe in the new
	'add_probe' member variable.
	(dwarf_derived_probe::dwarf_derived_probe): If add_probe isn't
	NULL, make sure it gets derived later.

2006-12-11  Josh Stone  <joshua.i.stone@intel.com>

	* parse.cxx (parse::parse_literal): Enforce the lower bound on
	negative literals.

2006-12-11  David Smith  <dsmith@redhat.com>

	* hash.cxx (find_hash): Fixed a caching bug.  Bulk mode (relayfs)
	status should be figured into the hash since it changes the
	generated C code.

2006-12-08  Josh Stone  <joshua.i.stone@intel.com>

	PR 3681.
	* staptree.h (struct vardecl): Add a literal 'init' member for the
	initialization value of globals.
	* staptree.cxx (vardecl::vardecl): Initialize 'init' to NULL.
	(vardecl::print): Print global init value during pass-1 output.
	* main.cxx (printscript): Print global init values during verbose
	pass-2 output.
	* parse.cxx (parser::parse_global): Set the initialization literal of
	global vardecls.
	* translate.cxx (var::init): Don't unconditionally override the value
	of numeric globals when the module_param isn't used.
	(c_unparser::emit_global_param): Write numeric module_params directly
	into the global variable, as an int64_t instead of long.
	(c_unparser::emit_global): Add initialization to global declarations.
	Don't create a temp module_param long for numeric globals anymore.

2006-12-07  Josh Stone  <joshua.i.stone@intel.com>

	PR 3624.
	* tapsets.cxx (struct be_derived_probe): Add a new priority parameter
	for begin/end probes, and a comparison function for sorting.
	(be_builder::build): Parse the priority & pass it to be_derived_probe.
	(be_derived_probe_group::emit_module_init, emit_module_exit): Sort the
	probe list by priority before emitting any code.
	(register_standard_tapsets): Add new begin/end variants.
	* parse.cxx (parser::parse_literal): Allow negative numeric literals,
	by checking for a '-' unary operator right before a number.
	* stapprobes.5.in: Document the new begin/end syntax.

2006-12-06  Josh Stone  <joshua.i.stone@intel.com>

	PR 3623.
	* tapsets.cxx (timer_derived_probe_group::emit_module_decls): Restart
	the timers if we are in STARTING or RUNNING state.
	(hrtimer_derived_probe_group::emit_module_decls): Ditto.
	(be_derived_probe_group::emit_module_init): indicate error to the rest
	of the initialization if any begin probes fail.
	* translate.cxx (c_unparser::emit_module_init): Set the global error
	state on an initialization error so timers know to shut down.

2006-12-05  Frank Ch. Eigler  <fche@redhat.com>

	PR 3648.
	* main.cxx (main): Tweak error message for tapset script execution.
	Also catch those clever rogues who use stdin.

2006-11-30  Frank Ch. Eigler  <fche@elastic.org>

	* tapsets.cxx (common_probe_entryfn_prologue): Tweak
	insufficient stack detection logic.

2006-11-30  David Smith  <dsmith@redhat.com>

	* main.cxx (printscript): Prints global embedded code.  Not
	printing the global embedded code was causing bad caching
	behavior.

2006-11-29  David Smith  <dsmith@redhat.com>

	* tapsets.cxx (struct dwarf_var_expanding_copy_visitor): Added
	'add_block' member variable.  Constructor sets it to NULL.
	(dwarf_var_expanding_copy_visitor::visit_target_symbol): Fixes the
	problem of accessing a cached target variable in a loop.  Cached
	target variable is assigned to a temporary variable, which can be
	safely access multiple times.  In addition, the cached value is
	deleted after being read.
	(dwarf_derived_probe::dwarf_derived_probe): Adds in the new block
	of code created in visit_target_symbol() to the beginning of the
	derived probe.

2006-11-28  David Smith  <dsmith@redhat.com>

	* tapsets.cxx
	(dwarf_var_expanding_copy_visitor::visit_target_symbol):
	Improved handling target variables in return probes by having a
	per-thread counter.

2006-11-26  Frank Ch. Eigler  <fche@redhat.com>

	PRs 2685, 3596, toward 2725.
	* tapsets.cxx (common_probe_entryfn_prologue): Skip probe on
	insufficient stack.
	(build_blacklist): Add a slew of lock-related calls.
	(query_module): Check for debuginfo architecture match.
	* translate.cxx (translate_pass): Add default MINSTACKSPACE.
	* configure.ac: Link stap with -lebl too.
	* configure: Regenerated.
	* stap.1.in: Document MINSTACKSPACE parameter.

2006-11-21  Frank Ch. Eigler  <fche@elastic.org>

	* translate.cxx (emit_module_init): Adapt to 2.6.19 utsname().

2006-11-21  Frank Ch. Eigler  <fche@elastic.org>

	PR 3556.
	* translate.cxx (emit_module_init): Emit code to check
	system_utsname against translate-time version/machine strings.

2006-11-20  David Smith  <dsmith@redhat.com>

	* tapsets.cxx
	(dwarf_var_expanding_copy_visitor::visit_target_symbol):  BZ
	1382.  Target variables can be accessed in return probes.  A new
	function entry probe is generated that saves the target variables
	so that they can be accesssed in the return probe.

2006-11-19  Frank Ch. Eigler  <fche@elastic.org>

	* main.cxx (main): Signal parse error if a tapset script
	is given as the user script.

2006-11-15  Frank Ch. Eigler  <fche@redhat.com>

	* tapsets.cxx (d_v_e_c_v::visit_target_symbol): Restore lost
	exception-saving functionality that improves error messages
	for incorrect $target expressions.
	(translate_components): Systematize error messages somewhat.
	* translate.cxx (emit_function, emit_probe): Clarify
	"array locals" error message.

2006-11-10  David Smith  <dsmith@redhat.com>

	* tapsets.cxx
	(dwarf_var_expanding_copy_visitor::visit_target_symbol): Minor
	improvement to error handling by throwing exceptions before
	allocations are done.

2006-11-10  Frank Ch. Eigler  <fche@elastic.org>

	* stap.1.in: On urging of Adam Jackson, add blurbs on array syntax
	and default limits.

2006-11-09  Martin Hunt  <hunt@redhat.com>

	* Makefile.am (staprun_LDADD): Need PROCFLAGS here too.

2006-11-09  Martin Hunt  <hunt@redhat.com>

	* Makefile.am (staprun_CFLAGS): New. Use PROCFLAGS.

	* configure.ac: Add PROCFLAGS. Processor-dependent
	compilation flags.
	* configure: Rebuilt.
	* Makefile.in: Rebuilt.

2006-11-09  David Smith  <dsmith@redhat.com>

	* tapsets.cxx (dwarf_query::dwarf_query): Looks for "maxactive"
	return probe variant.
	(dwarf_derived_probe::dwarf_derived_probe): Initializes
	has_maxactive and maxactive_val member variables.
	(dwarf_derived_probe::register_function_variants): Matches
	"maxactive" return probe variant.
	(dwarf_derived_probe_group::emit_module_decls): Emits code to use
	maxactive data.
	(dwarf_derived_probe_group::emit_module_init): Ditto.

2006-11-08  David Smith  <dsmith@redhat.com>

	* cache.cxx (get_from_cache): To preserve semantics with
	non-cached use, if the last pass is 3, display the cached C
	source.

2006-11-08  Frank Ch. Eigler  <fche@elastic.org>

	* staptree.cxx (print_format::components_to_string): Quote ".
	(c_unparser::visit_print_format): Don't use lex_cast_qstring
	as it overdoes \ quoting.  Resemble ::visit_literal_string
	instead.

2006-11-08  Frank Ch. Eigler  <fche@elastic.org>

	* util.h (lex_cast_qstring): Move def'n here.  Also quote \.
	(stringify, lex_cast, lex_cast_hex): Move defn here.
	* buildrun.cxx, elaborate.cxx, main.cxx, staptree.cxx: Adapt.

2006-11-07  Frank Ch. Eigler  <fche@elastic.org>

	* tapsets.cxx (profile_derived_probe_group::emit_module_decls):
	Pass along incoming pt_regs to context of timer.profile handlers.

2006-11-06  Martin Hunt  <hunt@redhat.com>

	* translate.cxx (var::init): Check for errors when
	allocating arrays of stats, as well as other arrays.

2006-11-06  David Smith  <dsmith@redhat.com>

	Added "limit EXP" support to foreach statements.
	* translate.cxx (c_tmpcounter::visit_foreach_loop): Handles
	"limit" member variable.
	(c_unparser::visit_foreach_loop): Ditto.
	* staptree.cxx (foreach_loop::print): Prints "limit EXP"
	addition.
	(traversing_visitor::visit_foreach_loop): Handles "limit" member
	variable.
	(deep_copy_visitor::visit_foreach_loop): Ditto.
	* staptree.h (struct foreach_loop): Added "limit" member
	variable.
	* stap.1.in: Added documentation for the "limit EXP" addition to
	foreach statement.
	* parse.cxx (lexer::scan): Added "limit" keyword for foreach
	statements.
	(parser::parse_foreach_loop): Parses "limit" keyword for foreach
	statements.
	* elaborate.cxx (symresolution_info::visit_foreach_loop): Handles
	"limit" member variable.
	(typeresolution_info::visit_foreach_loop): Ditto.

2006-11-03  Frank Ch. Eigler  <fche@elastic.org>

	* tapsets.cxx (emit_address): Emit calls to _stp_module_relocate
	for $target-variable addresses in relocatable sections.

2006-11-02  Martin Hunt  <hunt@redhat.com>

	* session.h (struct systemtap_session): Add symtab. This controls
	if a symbol table is generated and compiled into the module.

	* main.cxx (main): Set session.symtab to false. This could later
	enabled by a command-line option if necessary.

	* translate.cxx (emit_symbol_data): Don't write a symbol table if
	session.symtab is false.

	* tapsets.cxx (emit_module_decls): Remove stap_module array and
	module_relocate.
	(emit_module_init): Use "_stp_module_relocate".

	* Makefile.am (staprun_SOURCES): Add symbols.c
	* Makefile.in: Rebuilt.

2006-11-02  David Smith  <dsmith@redhat.com>

	* main.cxx (main): Added '-r' check.  If the user changes the
	kernel release to compile against, make sure pass 5 isn't
	performed (since the resulting module won't be installable).

2006-11-02  Frank Ch. Eigler  <fche@elastic.org>

	* Makefile.am: Install tapset/README too.
	* Makefile.in: Regenerated.

2006-11-01  Josh Stone  <joshua.i.stone@intel.com>

	* tapsets.cxx (timer_derived_probe_group::emit_interval): New -
	Fixes randomization for jiffies timers in ms mode.
	(timer_derived_probe_group::emit_module_decls): Use emit_interval.
	(timer_derived_probe_group::emit_module_init): Ditto.

2006-11-01  David Smith  <dsmith@redhat.com>

	* translate.cxx (delete_statement_operand_visitor::visit_symbol):
	Added referent assert.
	(delete_statement_operand_tmp_visitor::visit_arrayindex): Ditto.
	(c_tmpcounter::visit_array_in): Ditto.
	(c_unparser::visit_symbol): Ditto.
	(c_unparser_assignment::visit_symbol): Ditto.
	(c_unparser::load_map_indices): Ditto.
	(c_tmpcounter::visit_arrayindex): Ditto.
	(c_tmpcounter_assignment::visit_arrayindex): Ditto.
	(c_tmpcounter::visit_functioncall): Ditto.
	(c_unparser::visit_functioncall): Ditto.

2006-10-31  Frank Ch. Eigler  <fche@redhat.com>

	Probe registration rework.  Offline dwarf processing for better
	cross-instrumentation.
	* elaborate.h (derived_probe): Remove registration-related code
	generation API.  Add new function sole_location().
	(derived_probe_group): Reworked this and associated classes.
	* session.h (systemntap_session): Create individual per-category
	derived_probe_groups.
	* elaborate.cxx (derived_probe_group): Reworked.
	(alias_derived_probe): Switch to new derived_probe API.
	(semantic_pass_symbols): Ditto.
	* translate.cxx (mapvar init): Check for array initialization error.
	(emit_module_init): Handle such failures, at least in theory.
	(emit_module_exit): Switch to new derived_probe_group API.  Call
	cpu_relax() during shutdown busywait.
	(emit_common_header): Elide context variables for elided handler fns.
	(c_unparser::emit_probe): Implement new, improved duplicate
	elimination technique for probe handlers.  Leave two older ones
	behind as compile options for education.
	* tapsets.cxx (*): Reworked all probe registration code, moving
	it from derived_probes into derived_probe_groups.  Shrunk output
	code.  Temporarily disabled probe timing and perfmon/mark probes.
	(dwflpp): Use offline reporting, so that module matching and
	relocation is performed at run time.
	(dwarf_query): Remove flavour logic, now supplanted by other
	duplicate elimination code.
	(dwarf_derived_probe): Reworked construction, centralized
	module/section/offset computations.
	* tapsets.h (all_session_groups): New little helper.

	* main.cxx (main): For pass-2 message, print number of embeds too.
	* systemtap.spec.in: Add a "BuildRequires: dejagnu" for make check.
	* configure.ac: Bump version to 0.5.11.
	* configure: Regenerated.

2006-10-23  Li Guanglei <guanglei@cn.ibm.com>

	* lket.5.in: Rearranged the sections, add more details.

2006-10-30  David Smith  <dsmith@redhat.com>

	* stap.1.in: Added notes about new caching feature.

2006-10-24  David Smith  <dsmith@redhat.com>

	* tapsets.cxx (build_blacklist): Added
	"atomic_notifier_call_chain" to the blacklist (Bugzilla #3379).

2006-10-23  David Smith  <dsmith@redhat.com>

	* main.cxx (printscript): New function containing code moved from
	main().
	(main): Added code to create cache directory, call function to
	generate hash, and see if we can use cached source/module.  If
	pass 4 is actually run to produce a new module, we call
	add_to_cache() to cache the result.
	* session.h (struct systemtap_session): Added hash/cache session
	data.
	* cache.cxx: New file handling adding/getting files from the
	cache.
	* cache.h: New header file for cache.cxx.
	* hash.cxx: New file containing C++ wrapper for routines in
	mdfour.c and the find_hash function which computes the hash file
	name for an input script.
	* hash.h: New header file for hash.cxx.
	* mdfour.c: New file containing MD4 hash code.
	* mdfour.h: New header file for mdfour.c.
	* util.cxx: New file containing several utility functions used by
	the caching code.
	* util.h: New header file for util.cxx.
	* Makefile.am: Added new C/C++ files.
	* Makefile.in: Regenerated.

2006-10-23  Li Guanglei <guanglei@cn.ibm.com>

	* configure.ac, Makefile.am: add lket-b2a.1.in
	* Makefile.in, configure: regenreated
	* ket-b2a.1.in: new man page for lket-b2a
	* lket.5.in: document signal trace hooks

2006-10-18  Roland McGrath  <roland@redhat.com>

	PR 2727
	* configure.ac (elfutils build): Pass --prefix and --exec-prefix
	options to elfutils configure.
	(elfutils_abs_srcdir): New substituted variable.
	* Makefile.am (DISTCHECK_CONFIGURE_FLAGS): New variable.
	* configure, config.in, Makefile.in: Regenerated.

2006-10-16  Li Guanglei <guanglei@cn.ibm.com>

	* configure.ac: add the checking for mysql_config,
	mysqlclient library and header files
	* runtime/lket/b2a/Makefile.am: set compile flags
	according to the existance of mysql_config
	* Makefile.in, configure, testsuite/Makefile.in,
	runtime/lket/b2a/Makefile.in: regenerated

2006-10-12  Martin Hunt  <hunt@redhat.com>

	* translate.cxx (emit_common_header): Add a
	kretprobe_instance pointer to struct context.
	(emit_symbol_data): Include absolute symbols.

	* tapsets.cxx (emit_common_header): Initialize
	the kprobe instance pointer to 0;
	(emit_probe_entries): Set kretprobe instance
	pointer if appropriate.


2006-10-11  David Smith  <dsmith@redhat.com>

	* tapsets.cxx (in_kprobes_function): New function that looks up
	the values of '__kprobes_text_start' and '__kprobes_text_end' in
	the kernel to be able to automatically exclude functions marked as
	'__kprobes' (BZ# 2639).
	(blacklisted_p): Calls in_kprobes_function().
	(query_kernel_module): Utility function that finds the kernel module.
	* session.h (struct systemtap_session): Added kprobes_text
	variables - kprobes_text_initialized, kprobes_text_start, and
	kprobes_text_end.
	* elaborate.cxx (systemtap_session::systemtap_session):
	kprobes_text variables get initialized.

2006-10-10  Roland McGrath  <roland@redhat.com>

	* systemtap.spec.in (elfutils_version): Require 0.124 now.

2006-10-10  Frank Ch. Eigler  <fche@elastic.org>

	* configure.ac: Override incomplete mysql checking for now.
	* configure: Regenerated.

2006-10-10  Li Guanglei <guanglei@cn.ibm.com>

	* configure.ac: add the checking of mysql client library
	* Makefile.in, configure: regenerated

2006-09-29  Li Guanglei <guanglei@cn.ibm.com>

	* man: newly created dir for stapprobes
	* man/stapprobes.iosched.5, man/stapprobes.netdev.5, man/stapprobes.nfs.5,
	man/stapprobes.nfsd.5, man/stapprobes.pagefault.5, man/stapprobes.process.5,
	man/stapprobes.rpc.5, man/stapprobes.scsi.5, man/stapprobes.signal.5,
	man/stapprobes.tcp.5, man/stapprobes.udp.5: Some of these man pages are from
	the old stapprobes.5.in. Some are newly created(rpc, nfs, nfsd)
	* man/.cvsignore: ignore the generated man page files

2006-09-29  Li Guanglei <guanglei@cn.ibm.com>

	PR 3282
	* Makefile.am: add -DPKGLIBDIR='"$(pkglibexecdir)"' to AM_CPPFLAGS

2006-09-28  Josh Stone  <joshua.i.stone@intel.com>

	PR 3278
	* tapsets.cxx (hrtimer_derived_probe::emit_probe_entries): Only
	restart timers when the session is still active and we updated the
	expire time.

2006-09-27  Josh Stone  <joshua.i.stone@intel.com>

	* session.h (struct systemtap_session): Add kernel_base_release
	to store the kernel version without the -NNN suffix.
	* main.cxx (main): Generate and use kernel_base_release.
	* parse.cxx (eval_pp_conditional): Use kernel_base_release.
	* tapsets.cxx (profile_derived_probe::profile_derived_probe):
	Use kernel_base_release.

	* tapsets.cxx (timer_builder::build): Support a wide variety of
	timer varients -- jiffies, s/sec, ms/msec, us/usec, ns/nsec, and
	hz.  Use hrtimers automatically on kernels that have it.
	(timer_builder::register_patterns): Bind all of the new timer
	varients in one easy place.
	(register_standard_tapsets): Call timer_builder::register_patterns.
	(struct hrtimer_builder): Removed since timer_builder is generic.
	* stapprobes.5.in: Document new timer.* functionality.

	* tapsets.cxx (hrtimer_derived_probe_group::emit_probes): Add a
	shared global for the actual hrtimer resolution, _stp_hrtimer_res.
	(hrtimer_derived_probe_group::emit_module): Init _stp_hrtimer_res.
	(hrtimer_derived_probe::emit_interval): Limit intervals at a
	minimum to the hrtimer's actual resolution.
	(hrtimer_derived_probe::emit_probe_entries): Forward timers
	based on previous expiration instead of restarting relative.

2006-09-26  David Smith  <dsmith@redhat.com>

	* .cvsignore: Changed 'stpd' reference to 'staprun'.
	* INTERNALS: Ditto.
	* buildrun.cxx (run_pass): Ditto.
	* lket.5.in: Ditto.
	* stap.1.in: Ditto.
	* stapruncs.5.in: Ditto.
	* examples/small_demos/demo_script.txt: Ditto.
	* examples/small_demos/sys.stp: Ditto.

	* systemtap.spec.in: Created a new subpackage,
	"systemtap-runtime", that contains staprun.

	* Makefile.am: Renamed 'stpd' to 'staprun' and moved it to
	$(bindir).
	* Makefile.in: Regenerated from Makefile.am.

	* configure.ac: Incremented version number.
	* configure: Regenerated from configure.ac.

2006-09-22  Tom Zanussi  <zanussi@us.ibm.com>

	* stp_check.in: Add debugfs mounting.

2006-09-22  Li Guanglei <guanglei@cn.ibm.com>

	From Gui Jian <guijian@cn.ibm.com>
	* lket.5.in: document RPC trace hooks

2006-09-20  Josh Stone  <joshua.i.stone@intel.com>

	PR 3233
	* stapfuncs.5.in: Document new gettimeofday_ns.

2006-09-19  Tom Zanussi  <zanussi@us.ibm.com>

	* README: Add CONFIG_DEBUG_FS to config options.

2006-09-18  Josh Stone  <joshua.i.stone@intel.com>

	PR 3219
	From Eugeniy Meshcheryakov <eugen@debian.org>:
	* stapprobes.5.in: Correct misuse of '-' -> '\-' in manpage

2006-09-18  Martin Hunt  <hunt@redhat.com>

	* buildrun.cxx (run_pass): Remove "-m" option to stpd.
	* translate.cxx (translate_pass): #define STP_RELAYFS_MERGE
	if appropriate.

2006-09-13  Martin Hunt  <hunt@redhat.com>

	* buildrun.cxx (run_pass): Remove "-r" option to stpd.

2006-09-13  Will Cohen  <wcohen@redhat.com>

	* tapsets.cxx (perfmon_derived_probe_group::emit_module_init):
	Do not throw sematic error unless probes actually used.

2006-09-12  Will Cohen  <wcohen@redhat.com>

	PR 909
	* configure.ac: Add perfmon support options.
	* configure: Regenerated.

	* stapfuncs.5.in:
	* stapprobes.5.in: Document the perfmon support.

	* session.h, main.cxx: Track number of perfmon probes.
	* translate.cxx: Gen STP_PERFMON when perfmon probes.

	* elaborate.h:
	* elaborate.cxx (derived_probe_group):  Add register_probe() for
		perfmon probe.

	* tapsets.cxx (derived_probe::emit_common_header): Gen perfmon data.
	(perfmon_var_expanding_copy_visitor): New struct.
	(struct perfmon_derived_probe):
	(struct perfmon_derived_probe_group):
	(struct perfmon_builder):  New Perfmon probe handling structures.
	(register_standard_tapsets): Add perfmon tapset binding.
	(derived_probe_group_container):
	(~derived_probe_group_container):
	(derived_probe_group_container::register_probe):
	(derived_probe_group_container::emit_probes):
	(derived_probe_group_container::emit_module_init):
	(derived_probe_group_container::emit_module_init_call):
	(derived_probe_group_container::emit_module_exit): Add perfmon tapset.

	* tapset/perfmon.stp: New.
	* runtime/perf.c: New.
	* runtime/perf.h: New.
	* runtime/runtime.h: Include perf.c.

	* testsuite/buildok/perfmon01.stp: Test to exercise perfmon
		probes.
	* testsuite/systemtap.pass1-4/buildok.exp:

2006-09-12  Li Guanglei <guanglei@cn.ibm.com>

	From Li Xuepeng <xuepengl@cn.ibm.com>
	* lket.5.in: document nfs trace hooks

2006-09-08  David Smith  <dsmith@redhat.com>

	* elaborate.h (struct derived_probe): Replace emit_registrations()
	function with emit_registrations_start() and
	emit_registrations_end().
	(struct derived_probe_group): Added emit_module_init().
	(struct derived_probe_group_container): Added emit_module_init(),
	emit_module_init_call(), and emit_module_exit().
	* elaborate.cxx (struct alias_derived_probe): Updated
	emit_regitrations calls.
	* translate.cxx (emit_module_init): Instead of actually emitting
	per-probe-point registrations/unregistrations, let the session's
	derived_probe_group_container do it.
	* tapsets.cxx (emit_probe_timing): New function that handles
	probe timing code.
	(be_derived_probe::emit_registrations_start): Renamed from
	emit_registrations.
	(be_derived_probe_group::emit_module_init): New function that
	outputs probes create and destroy functions.
	(dwarf_derived_probe::emit_registrations): Removed, but most code
	moved to emit_registrations_start().
	(dwarf_derived_probe::emit_registrations_start): Handles details
	of multiple dwarf probe registrations.
	(dwarf_derived_probe::emit_registrations_end): Handles cleanup
	details of multiple dwarf probe registrations.
	(dwarf_derived_probe_group::emit_module_init): New function that
	outputs probes create and destroy functions.
	(timer_derived_probe::emit_registrations_start): Renamed from
	emit_registrations.  Added mutiple probe handling.
	(timer_derived_probe::emit_registrations_end): Handles cleanup
	details of multiple probe registrations.
	(timer_derived_probe_group::emit_module_init): New function that
	outputs probes create and destroy functions.
	(profile_derived_probe::emit_registrations_start): Renamed from
	emit_registrations.  Added mutiple probe handling.
	(profile_derived_probe::emit_registrations_end): Handles cleanup
	details of multiple probe registrations.
	(profile_derived_probe_group::emit_module_init): New function that
	outputs probes create and destroy functions.
	(mark_derived_probe::emit_registrations_start): Renamed from
	emit_registrations.  Added mutiple probe handling.
	(mark_derived_probe::emit_registrations_end): Handles cleanup
	details of multiple probe registrations.
	(mark_derived_probe_group::emit_module_init): New function that
	outputs probes create and destroy functions.
	(hrtimer_derived_probe::emit_registrations_start): Renamed from
	emit_registrations.  Added mutiple probe handling.
	(hrtimer_derived_probe::emit_registrations_end): Dummy function.
	(hrtimer_derived_probe_group::emit_module_init): New function that
	outputs probes create and destroy functions.
	(derived_probe_group_container::emit_module_init): Added function
	to call all probe group's emit_module_int functions.
	(derived_probe_group_container::emit_module_init_call): Added
	function to handle probe group initialization cleanup.
	(derived_probe_group_container::emit_module_exit): Added
	function to handle probe group cleanup.


2006-09-06  Frank Ch. Eigler  <fche@elastic.org>

	Add basic support for initialized globals.
	* parse.cxx (parse_global): Parse initialization clause, implement
	by rewriting to "probe begin { var = value }".
	* parse.h: Corresponding changes.
	* stap.1.in: Document optional initialization.

2006-09-04  Frank Ch. Eigler  <fche@elastic.org>

	Improve unresolved target-symbol error messages.
	* staptree.h (target_symbol): Add new field saved_conversion_error.
	* elaborate.cxx (typeresolution_info::visit_target_symbol): Throw
	that if found instead of generic error.
	* tapsets.cxx (t_v_f_c_v::visit_target_symbol): Set it.

2006-08-30  Li Guanglei <guanglei@cn.ibm.com>

	* stapprobes.5.in: document signal.*

2006-08-28  David Smith  <dsmith@redhat.com>

	* translate.cxx: Added inclusion of session.h.
	(translate_pass): Instead of asking each probe to emit itself, we
	ask the session's probes member variable to emit all the probes.
	* tapsets.cxx: Added inclusion of session.h.  Added a
	register_probe member function to all derived_probe based
	classes.  Added a derived_probe_group derived class for all probe
	types:
	(be_derived_probe_group): New class.
	(never_derived_probe_group): New class.
	(dwarf_derived_probe_group): New class.
	(timer_derived_probe_group): New class.
	(profile_derived_probe_group): New class.
	(mark_derived_probe_group): New class.
	(hrtimer_derived_probe_group): New class
	(derived_probe_group_container): New class.
	* elaborate.h: Removed inclusion of session.h since session.h now
	includes elaborate.h.
	(derived_probe): Added register_probe member function.
	(derived_probe_group): Added class definition.  This is the base
	class of all of the derived probe groups - dwarf, timer, etc.
	(derived_probe_group_container): Added class definition.  An
	instance of this class will be stored in the session and contain
	all the other probe groups.
	* elaborate.cxx (derived_probe_group::register_probe): Added
	derived_probe_group::register_probe stubs.
	(alias_derived_probe::register_probe): Added register_probe member
	function.
	(semantic_pass_symbols): After deriving a probe, the probes now
	register themselves with the session.
	* session.h: Includes elaborate.h to get
	derived_probe_group_container definition. systemtap_session class
	'probes' member variable switched from a vector of derived probes
	to a derived_probe_group_container.
	* buildrun.cxx: Added inclusion of session.h since it was removed
	from elaborate.h.
	* main.cxx: Added inclusion of session.h since it was removed
	from elaborate.h.
	* parse.h: Added forward struct declarations.
	* staptree.h: Removed inclusion of session.h.

2006-08-23  Josh Stone  <joshua.i.stone@intel.com>

	PR 3093
	From Eugeniy Meshcheryakov <eugen@debian.org>:
	* main.cxx (main): Use setenv instead of putenv, since gcc 4.2
	doesn't like assigning string constants to char*.  Also use
	const char* for result from getenv.
	* tapsets.cxx (dwflpp::setup): Copy string constant into a
	local array, to fix gcc 4.2 warning.

2006-08-22  Josh Stone  <joshua.i.stone@intel.com>

	PR 3094
	From Eugeniy Meshcheryakov <eugen@debian.org>:
	* stap.1.in: In groff, '-' produces a Unicode hyphen.  Use '\-'
	where a plain-old minus sign is desired, e.g., code examples.
	* lket.5.in, stapex.5.in, stapfuncs.5.in, stapprobes.5.in: ditto

2006-08-15  Roland McGrath  <roland@redhat.com>

	* systemtap.spec.in (elfutils_version): Require 0.123 now.

2006-08-14  David Smith  <dsmith@redhat.com>

	* elaborate.cxx (semantic_pass): Calls semantic_pass_optimize1()
	and semantic_pass_optimize2().
	(visit_functioncall): Removed setting relaxed_p since
	semantic_pass_opt5 does it.
	(semantic_pass_opt5): Goes ahead and removes duplicate functions
	since semantic_pass_opt1() won't be run again.
	(semantic_pass_optimize1): Renamed from semantic_pass_optimize().
	Moved semantic_pass_opt5() to semantic_pass_optimize2().
	(semantic_pass_optimize2): New function that contains optimization
	passes that need to be done after type inference.

2006-08-12  Frank Ch. Eigler  <fche@elastic.org>

	* Makefile.am (dist-hook): Make "make dist" dist.
	* Makefile.in: Regenerated.

2006-08-12  Frank Ch. Eigler  <fche@elastic.org>

	* configure.ac, Makefile.am: Descend into testsuite/
	directory.  Remove local test logic.
	* configure, Makefile.in: Regenerated.
	* runtest.sh: Not yet removed.
	* HACKING: Update for new testsuite layout.

2006-08-10  David Smith  <dsmith@redhat.com>

	* elaborate.cxx (duplicate_function_remover): Added class.
	(get_functionsig): Added function.
	(semantic_pass_opt5): New function merges duplicate identical
	functions into one function.
	(semantic_pass_optimize): Calls semantic_pass_opt5.

	* translate.cxx (c_unparser::emit_probe): Changed to merge
	duplicate probes bodies by making the duplicate probe just call
	the original probe (BZ# 2421).

2006-08-08  Li Guanglei <guanglei@cn.ibm.com>

	* stapprobes.5.in: document process.*, tcp.*, udp.*

2006-08-09  Thang Nguyen  <thang.p.nguyen@intel.com>

	* testsuite/buildok/iolock_test.stp: Updated for new ioblock.stp

2006-08-09  Josh Stone  <joshua.i.stone@intel.com>

	* examples/small_demos/proc_snoop.stp,
	testsuite/buildok/process_test.stp: Rename process.signal_* to
	new signal.* tapset.
	* stapprobes.5.in, testsuite/buildok/memory.stp: move pagefault
	to vm.* namespace

2006-08-08  Eugene Teo  <eteo@redhat.com>

	* tapset/context.stp (probemod): New function.
	* stapfuncs.5.in: Document it.
	* testsuite/buildok/probemod.stp: Test it.

2006-08-08  Li Guanglei <guanglei@cn.ibm.com>

	* stapprobes.5.in: document scsi.*, ioscheduler.*, netdev.* and
	pagefault.

2006-08-01  Li Guanglei <guanglei@cn.ibm.com>

	PR 2422
	* tapsets.cxx: calling get_module_dwarf(false) to give a
	warning to those modules without debuginfo and skip them

2006-07-19  Roland McGrath  <roland@redhat.com>

	* configure.ac, systemtap.spec.in: Bump version to 0.5.9.
	* configure: Regenerated.

	* systemtap.spec.in: Fix syntax in last change.

2006-07-19  David Smith  <dsmith@redhat.com>

	* testsuite/buildok/scsi.stp: Only run the scsi test if the scsi
	kernel subsystem is running.

2006-07-17  David Smith  <dsmith@redhat.com>

	* stapfuncs.5.in: Removed retval function description, since it
	has been removed.

2006-07-17  Roland McGrath  <roland@redhat.com>

	* configure.ac, systemtap.spec.in: Require elfutils-0.122.
	* configure: Regenerated.

	* systemtap.spec.in (Release): Use %{?dist}.

2006-07-17  Li Guanglei <guanglei@cn.ibm.com>

	* main.cxx: add LKET's tapsets into stap's default tapsets
	search path

2006-07-13  Frank Ch. Eigler  <fche@elastic.org>

	* systemtap.spec.in: Add formerly missing admonitional verb.

2006-07-13  David Smith  <dsmith@redhat.com>

	* parse.cxx (parser::expect_unknown2): New function that looks for
	2 possible token types.
	* parse.cxx (parser::expect_ident_or_keyword): New function that
	calls parser::expect_unknown2.
	* parse.cxx (parser::parse_symbol): Calls
	parser::expect_ident_or_keyword to allow keywords to appear when
	expanding target symbols (Bugzilla #2913).
	* parse.h: Added prototypes for parser::expect_unknown2 and
	parser::expect_ident_or_keyword.
	* testsuite/parseok/seventeen.stp: New test to check for allowing
	keywords when expanding target symbols.

2006-06-30  Josh Stone  <joshua.i.stone@intel.com>

	* tapsets.cxx (hrtimer_builder::build): Enable hrtimers on >=2.6.17.
	* tapsets.cxx (hrtimer_derived_probe::emit_probe_entries): Correct
	compilation errors, fix return value.

2006-06-30  David Smith  <dsmith@redhat.com>

	* tapsets.cxx (dwflpp::dwfl_assert): Added optional extra_msg
	parameter to be able to print out extra error message.
	(dwflpp::setup): Uses new 'extra_msg' parameter to dwfl_assert()
	to ask user to install kernel-debuginfo when
	dwfl_linux_kernel_report_kernel() or
	dwfl_linux_kernel_report_modules() fails (Bugzilla #2669).

	* buildrun.cxx (compile_pass): Checks to make sure module build
	directory exists before trying to run make there (Bugzilla #2669).

2006-06-27  Roland McGrath  <roland@redhat.com>

	* runtest.sh: Don't use eval, use proper quoting.

	* tapsets.cxx (dwflpp::emit_address): New instance method.  Get
	relocation details from Dwfl to emit in comment after address constant.
	(dwflpp::loc2c_emit_address): Just call that.

2006-06-26  Li Guanglei <guanglei@cn.ibm.com>

	* lket.in.5: update to AIO event hooks

2006-06-23  Thang P Nguyen  <thang.p.nguyen@intel.com>

	* testsuite/buildok/tcp_test.stp: updated inet calls
	* testsuite/buildok/udp_test.stp: test udp tapset

2006-06-22  Thang P Nguyen  <thang.p.nguyen@intel.com>

	* testsuite/buildok/tcp_test.stp: test tcp tapset

2006-06-16  Roland McGrath  <roland@redhat.com>

	* configure.ac, systemtap.spec.in: Bump version to 0.5.8.
	* configure: Regenerated.

	* systemtap.spec.in: Fix bundled_elfutils setting so builds can
	possibly work.  Add comment admonishing losers not to touch it.

	* aclocal.m4, Makefile.in: Regenerated with automake-1.9.6-2.

2006-06-16  Li Guanglei <guanglei@cn.ibm.com>

	* lket.in.5: update to reflect the latest changes
	to LKET

2006-06-15  Roland McGrath  <roland@redhat.com>

	* systemtap.spec.in: Require elfutils-0.121.

2006-06-14  Frank Ch. Eigler  <fche@elastic.org>

	* README: Add kernel.org blurb based on text from
	Chuck Ebbert <76306.1226@compuserve.com>.

2006-06-09  Li Guanglei <guanglei@cn.ibm.com>

	* parse.cxx, staptree.cxx, staptree.h, translate.cxx:
	delete lket_trace_extra
	* lket.5.in: delete the description of backtrace in
	LKET

2006-06-08  Thang P Nguyen  <thang.p.nguyen@intel.com>

	* testsuite/buildok/ioblock_test.stp: test ioblock

2006-06-05  David Smith  <dsmith@redhat.com>

	* tapsets.cxx (dwflpp::express_as_string): New function.
	Extracted from dwflpp::literal_stmt_for_local() so that
	dwflpp::literal_stmt_for_return() could also call it.
	(dwflpp::literal_stmt_for_local): Portion extracted to create
	dwflpp::express_as_string().
	(dwflpp::literal_stmt_for_return): New function.  Adds support for
	new symbolic access ("$return") to return value in .return
	probes.  Fixes PR 1132.
	(target_variable_flavour_calculating_visitor::visit_target_symbol):
	Calls dwflpp::literal_stmt_for_return() when in a return probe and
	the variable name is "$return".
	(dwarf_var_expanding_copy_visitor::visit_target_symbol): Ditto.
	* stapfuncs.5.in: Noted that the retval() function is deprecated.
	* stapprobes.5.in: Corrected the name of the return value
	variable.
	* tapset/return.stp: Marked the retval() function as deprecated.
	* testsuite/semko/return01.stp: Added new test.
	* testsuite/semko/return02.stp: Ditto.

2006-06-05  Frank Ch. Eigler  <fche@elastic.org>

	PR 2645 cont'd.
	* elaborate.cxx (derive_probes): Pass down optional flag
	from alias reference to expansion.
	* testsuite/semok/twentytwo.stp: Test passing-down.
	* stapprobes.5.in: Specify passing-down property of optional flag.

2006-06-02  Frank Ch. Eigler  <fche@elastic.org>

	PR 2645 cont'd.
	* elaborate.cxx (find_and_build): Support optional wildcards too.
	(derive_probes): Change last argument to indicate optionalness of
	parent probe point (alias reference).
	(alias_expansion_builder): Shrink epilogue-mode alias body copying.
	Pass along alias reference optionality.
	* elaborate.h: Corresponding changes.
	* testsuite/semko/thirtyfive.stp, semok/twentytwo.stp: New tests.

2006-06-02  Josh Stone  <joshua.i.stone@intel.com>

	* testsuite/buildok/process_test.stp: add signal_handle test
	* examples/small_demos/proc_snoop.stp: log signal_handle

2006-06-02  Frank Ch. Eigler  <fche@elastic.org>

	PR 2645.
	* stapprobes.5.in: Document "?" probe point suffix.
	* parse.cxx (parse_probe_point): Recognize "?" optional suffix.
	* elaborate.cxx (derive_probes): Observe probe_point->optional.
	* staptree.h, staptree.cxx: Corresponding changes.
	* tapsets.cxx (never_derived_probe, never_builder): New classes.
	(register_standard_tapsets): Support "never" probe point.
	* testsuite/buildok/six.stp, parseok/five.stp: Modifed tests.

	* translate.cxx (emit_module_init): Format "-t" (benchmarking)
	cycle-time reports similarly to "-v" (verbose) times.

2006-06-02  David Smith  <dsmith@redhat.com>

	* .cvsignore: Added more files to ignore.

	* main.cxx (usage): Added exitcode parameter.
	(main): Improved a few error messages.  Also, when an error is
	given, stap now always exits with a status of 1.

	* testsuite/buildok/cmdline01.stp: New test.
	* testsuite/parseko/cmdline01.stp: Ditto.
	* testsuite/parseko/cmdline02.stp: Ditto.
	* testsuite/parseko/cmdline03.stp: Ditto.
	* testsuite/parseko/cmdline04.stp: Ditto.
	* testsuite/parseko/cmdline05.stp: Ditto.
	* testsuite/parseko/cmdline06.stp: Ditto.
	* testsuite/parseok/cmdline01.stp: Ditto.
	* testsuite/parseok/cmdline02.stp: Ditto.

2006-06-01  Josh Stone  <joshua.i.stone@intel.com>

	* tapsets.cxx (hrtimer_derived_probe::emit_interval): update
	API usage of hrtimers in preparation of getting exports from
	the kernel.
	(hrtimer_derived_probe::emit_probe_entries): ditto

2006-06-01  Li Guanglei <guanglei@cn.ibm.com>

	* parse.cxx, staptree.cxx, staptree.h, translate.cxx:
	add new function lket_trace_extra at script level
	* lket.5.in: Modified the description of backtrace in
	LKET

2006-05-29  Li Guanglei <guanglei@cn.ibm.com>

	* systemtap.spec.in: include lket-b2a in the rpm package

2006-05-27  Li Guanglei <guanglei@cn.ibm.com>

	* configure.ac: add conditional build of lket-b2a
	if glib2-devel is not found, just skips and gives
	a warning
	* Makefile.am:  add conditional build of lket-b2a
	* Makefile.in, configure: regenerated
	* runtime/lket/b2a/Makefile: deleted. Should be
	generated by configure

2006-05-26  Josh Stone  <joshua.i.stone@intel.com>

	* tapsets.cxx (build_blacklist): build the sets of blacklisted
	functions and function returns.  Manually added many __kprobes
	functions that should not be probed.
	(dwarf_query::dwarf_query): Call build_blacklist.
	(dwarf_query::blacklisted_p): Use blacklist sets.

2006-05-25  Josh Stone  <joshua.i.stone@intel.com>

	* parse.cxx (parser::scan_pp): Free memory for tokens that are
	thrown away in the preprocessing stage.
	* tapsets.cxx
	(dwarf_var_expanding_copy_visitor::visit_target_symbol):
	Free allocated memory when supressing target-variable errors

2006-05-25  David Smith  <dsmith@redhat.com>

	* testsuite/semok/twentyone.stp: New file.

2006-05-24  Frank Ch. Eigler  <fche@elastic.org>

	Pass 4 speedup.
	* tapsets.cxx (derived_probe::emit_common_header): New
	function, to emit code formerly inlined by
	emit_probe_prologue/epilogue.
	* translate.cxx (emit_common_header): Call it.
	* elaborate.h: Corresponding changes.

2006-05-24  David Smith  <dsmith@redhat.com>

	* elaborate.cxx (isglob): New function.
	(match_key::globmatch): New function.
	(match_node::find_and_build): Uses isglob() and
	match_key::globmatch() to provide support for wildcards such as
	"kernel.syscall.*read*" (Bugzilla #1928).
	* elaborate.h (match_key::globmatch): Added function declaration.
	* parse.cxx (parser::parse_probe_point): Collects one or more
	tokens into a single probe-point functor string.

	* testsuite/parseko/twentytwo.stp: New file.
	* testsuite/parseok/sixteen.stp: New file.

2006-05-24  David Smith  <dsmith@redhat.com>

	* testsuite/parseko/cmdlinearg01.stp: New file.
	* testsuite/parseko/cmdlinearg02.stp: New file.
	* testsuite/parseko/eighteen.stp: New file.
	* testsuite/parseko/foreachstmt01.stp: New file.
	* testsuite/parseko/foreachstmt02.stp: New file.
	* testsuite/parseko/foreachstmt03.stp: New file.
	* testsuite/parseko/foreachstmt04.stp: New file.
	* testsuite/parseko/foreachstmt05.stp: New file.
	* testsuite/parseko/forstmt01.stp: New file.
	* testsuite/parseko/forstmt02.stp: New file.
	* testsuite/parseko/forstmt03.stp: New file.
	* testsuite/parseko/forstmt04.stp: New file.
	* testsuite/parseko/functiondecl01.stp: New file.
	* testsuite/parseko/functiondecl02.stp: New file.
	* testsuite/parseko/functiondecl03.stp: New file.
	* testsuite/parseko/functiondecl04.stp: New file.
	* testsuite/parseko/functiondecl05.stp: New file.
	* testsuite/parseko/functiondecl06.stp: New file.
	* testsuite/parseko/functiondecl07.stp: New file.
	* testsuite/parseko/ifstmt01.stp: New file.
	* testsuite/parseko/ifstmt02.stp: New file.
	* testsuite/parseko/nineteen.stp: New file.
	* testsuite/parseko/preprocess01.stp: New file.
	* testsuite/parseko/preprocess02.stp: New file.
	* testsuite/parseko/preprocess03.stp: New file.
	* testsuite/parseko/preprocess04.stp: New file.
	* testsuite/parseko/preprocess05.stp: New file.
	* testsuite/parseko/preprocess06.stp: New file.
	* testsuite/parseko/preprocess07.stp: New file.
	* testsuite/parseko/preprocess08.stp: New file.
	* testsuite/parseko/preprocess09.stp: New file.
	* testsuite/parseko/probepoint01.stp: New file.
	* testsuite/parseko/probepoint02.stp: New file.
	* testsuite/parseko/probepoint03.stp: New file.
	* testsuite/parseko/seventeen.stp: New file.
	* testsuite/parseko/ternarystmt01.stp: New file.
	* testsuite/parseko/twenty.stp: New file.
	* testsuite/parseko/twentyone.stp: New file.
	* testsuite/parseko/whilestmt01.stp: New file.
	* testsuite/parseko/whilestmt02.stp: New file.

2006-05-24  Li Guanglei <guanglei@cn.ibm.com>

	* configure.ac: add lket.5 & runtime/lket/b2a
	* Makefile.am:  add lket & runtime/lket/b2a
	* aclocal.m4, Makefile.in, configure: regenerated
	* runtime/lket/b2a/*: a binary to ascii converter used
	to convert LKET's default binary trace data.
	* lket.5.in: add intro of lket-b2a converter.

2006-05-23  David Smith  <dsmith@redhat.com>

	* parse.cxx (parse_for_loop): Corrected error message.

2006-05-22  David Smith  <dsmith@redhat.com>

	* elaborate.cxx (find_and_build): Fixed issue #2643.  Wildcard
	code was being too optimistic.

2006-05-22  Li Guanglei <guanglei@cn.ibm.com>

	* lket.in.5: draft version of manpage for LKET
	* Makefile.in, configure, stap.1.in: add lket.in.5

2006-05-18  Frank Ch. Eigler  <fche@elastic.org>

	Organize "-t" output by script/parse level probes rather than
	derived-probes.
	* elaborate.cxx (derived_probe ctor): Remove name field setting.
	(alias_derived_probe): New class.
	(alias_expandion_builder::build): Create an instance of the above
	instead of parse-tree-level plain probe.
	* elaborate.h: Corresponding changes.
	(derived_probe::basest): Define.
	* staptree.cxx (probe ctor): Set new name field.
	* staptree.h (probe): Corresponding changes.
	(probe::basest): New field.
	* tapsets.cxx (emit_probe_prologue, emit_probe_entries):
	Switch to basest() probe name for Stat instance.
	(dwarf_derived_probe ctor): Stash away base probe.
	* translate.cxx (unparser::emit_probe): Remove index
	operand, just use probe name to generate symbols.
	(emit_module_init): Reorganize -t output in unregister functions.
	(translate_pass): Remove unparser::current_probenum field and all
	uses.
	* translate.h: Corresponding changes.

2006-05-18  Li Guanglei <guanglei@cn.ibm.com>

	* tapset/LKET/*: tracing tapsets of LKET
	* tapset/context.stp: add stp_pid() func
	* tapset/ppc64/syscalls.stp: add conditional preprocessing
	since sys64_time is removed from kernel >= 2.6.16

2006-05-18  Li Guanglei <guanglei@cn.ibm.com>

	* tapset/tskschedule.stp: deleted, merge into scheduler.stp
	* tapset/scheduler.stp:   incorporate tskschedule.stp
	* testsuite/buildok/tskschedule.stp: deleted, merge into
	  sched_test.stp
	* testsuite/buildok/sched_test.stp: incorporate tskschedule.stp

2006-05-17  Josh Stone  <joshua.i.stone@intel.com>

	* testsuite/buildok/sched_test.stp: test scheduler tapset
	* examples/small_demos/sched_snoop.stp: demo scheduler tapset

2006-05-18  Li Guanglei <guanglei@cn.ibm.com>

	* testsuite/buildok/ioscheduler.stp: testcase for ioscheduler.stp
	* testsuite/buildok/memory.stp:      testcase for memory.stp
	* testsuite/buildok/networking.stp:  testcase for networking.stp
	* testsuite/buildok/scsi.stp:        testcase for scsi.stp
	* testsuite/buildok/tskschedule.stp: testcase for tskschedule.stp

2006-05-18  Li Guanglei <guanglei@cn.ibm.com>

	* tapset/ioscheduler.stp: generic IO scheduler tapsets from LKET
	* tapset/memory.stp:      generic pagefault tapsets from LKET
	* tapset/networking.stp:  generic networking tapsets from LKET
	* tapset/scsi.stp:        generic scsi tapsets from LKET
	* tapset/tskschedule.stp: generic task scheduler tapsets from LKET
	* tapset/process.stp:     changes to process.exec alias

2006-05-16  David Smith  <dsmith@redhat.com>

	* parse.cxx (parser::parser): Added initializer for 'context'
	member variable.
	(tt2str): Added support for new tok_keyword type.
	(operator <<): Ignores keyword content when outputting error
	message.
	(lexer::scan): Recognizes keywords, such as 'probe', 'global',
	'function', etc. and classifies them as type 'tok_keyword'.  This
	causes keywords to become reserved so they cannot be used for
	function names, variable names, etc.
	(parser::parse): Changed tok_identifier to tok_keyword when looking
	for "probe", "global", or "function".  Also sets context member
	variable which remembers if we're in probe, global, function, or
	embedded context.
	(parser::parse_probe, parser::parse_statement)
	(parser::parse_global, parser::parse_functiondecl)
	(parser::parse_if_statement, parser::parse_delete_statement)
	(parser::parse_break_statement, parser::parse_continue_statement)
	(parser::parse_for_loop, parser::parse_while_loop)
	(parser::parse_foreach_loop, parser::parse_array_in): Looks for
	tok_keyword instead of tok_identifier.
	(parser::parse_probe_point): Allows keywords as part of a probe
	name, since "return" and "function" are keywords.
	(parser::parse_return_statement): Looks for tok_keyword instead of
	tok_identifier.  Make sure we're in function context.
	(parser::parse_next_statement): Looks for tok_keyword instead of
	tok_identifier.  Make sure we're in probe context.
	* parse.h: Added parse_context enum.  Added 'tok_keyword' to
	token_type enum.  Added parse_context 'context' member variable to
	parser class.
	* stap.1.in: Because the string() function has been removed,
	the 'string()' function reference has been changed to a 'sprint()'
	function reference.
	* stapex.5.in: Ditto.
	* stapfuncs.5.in: The description of the string() and hexstring()
	functions has been removed.
	* testsuite/buildok/context_test.stp: Calls to the string()
	function were converted to sprint() function calls.
	* testsuite/buildok/fifteen.stp: Ditto.
	* testsuite/buildok/nineteen.stp: Ditto.
	* testsuite/buildok/process_test.stp: Ditto.
	* testsuite/buildok/task_test.stp: Ditto.
	* testsuite/buildok/timestamp.stp: Ditto.
	* testsuite/buildok/twentyone.stp: Ditto.
	* testsuite/semok/args.stp: Ditto.
	* testsuite/semok/seven.stp: Ditto.
	* testsuite/buildok/fourteen.stp: Calls to log()/string() were
	converted to a call to printf().
	* testsuite/buildok/sixteen.stp: Ditto.
	* testsuite/buildok/thirteen.stp: Ditto.
	* testsuite/buildok/twentythree.stp: Ditto.
	* testsuite/buildok/twentytwo.stp: Ditto.
	* testsuite/buildok/seven.stp: Calls to the string()
	function were converted to sprint() calls.  Calls to the
	hexstring() function were converted to sprintf() calls.
	* testsuite/semok/eleven.stp: Ditto.
	* testsuite/buildok/seventeen.stp: Calls to log()/hexstring() were
	converted to a call to printf().
	* testsuite/semko/nineteen.stp: Ditto.
	* testsuite/parseok/three.stp: Because keywords are reserved, a
	variable named 'string' was renamed to 'str'.
	* testsuite/parseok/two.stp: Because keywords are reserved, a
	variable named 'global' was renamed to 'gbl'.
	* testsuite/transko/two.stp: Because the parser now checks for
	'next' and 'return' statement context, a 'next' statement was
	removed from a function and a 'return' statement was removed from
	a probe.

2006-05-15  Frank Ch. Eigler  <fche@elastic.org>

	* tapsets.cxx, translator.cxx (*): Designate more emitted
	functions as static.
	* translator.cxx (visit_print_format): Correct regression
	regression from two weeks ago.
	* stapfuncs.5.in: Tweak wording.  Deprecate returnval() in favour
	of retval().

2006-05-12  Thang P Nguyen  <thang.p.nguyen@intel.com>

	* testsuite/buildok/probefunc.stp: test probefunc()

2006-05-12  Frank Ch. Eigler  <fche@elastic.org>

	* stapfuncs.5.in: Clarify backtrace-related functions.

2006-05-11  David Smith  <dsmith@redhat.com>

	* tapset/ctime.stp: New file.

2006-05-09  Josh Stone  <joshua.i.stone@intel.com>

	* examples/small_demos/proc_snoop.stp: monitor all process events.
	* testsuite/buildok/task_test.stp: test compilation of all task
	functions.
	* testsuite/buildok/process_test.stp: test all process events and
	associated variables.

2006-05-09  Will Cohen  <wcohen@redhat.com>

	PR 2228
	* parse.h:
	* parse.cxx: Add << operator for struct source_loc.
	* translate.cxx (emit_module_init): Print location of probe in script.

2006-05-09  Li Guanglei <guanglei@cn.ibm.com>

	PR 2520
	* main.cxx: add -M option to stop merge per-cpu files in bulk mode
	* session.h: add merge member into systemtap_session
	* buildrun.cxx: generate stpd_cmd to stop merge per-cpu files if -M
	option is turned on by stap.

2006-05-08  Li Guanglei <guanglei@cn.ibm.com>

	PR 2627
	* elaborate.cxx: epilogue style alias expansion
	* parse.cxx: parse += alias definition
	* staptree.h: add epilogue_style member to probe_alias
	* stap.1.in: add the description of epilogue style alias
	* testsuite/parseok/fifteen.stp: testcase for epilogue style alias

2006-05-05  Roland McGrath  <roland@redhat.com>

	* configure.ac (build_elfutils): Pass CFLAGS to elfutils configure,
	editting out -Wall.
	* configure: Regenerated.

2006-05-05  Frank Ch. Eigler  <fche@elastic.org>

	PR 2643
	* testsuite/buildok/syscalls.stp: Take "-u" away again.
	* configure.ac, systemtap.spec.in: Bump version to 0.5.7.
	* configure: Regenerated.

2006-05-05  Frank Ch. Eigler  <fche@elastic.org>

	* configure.ac, systemtap.spec.in: Bump version to 0.5.6.
	* configure: Regenerated.

2006-05-05  Will Cohen  <wcohen@redhat.com>

	* small_demos/fileopen.stp: Shows use of target() to look at pid.
	* small_demos/rwtiming.stp: Shows per executable histograms of time
	spent in read and write system calls.

2006-05-05  Eugene Teo  <eteo@redhat.com>

	PR 2433
	* tapsets.cxx (dwarf_query::blacklisted_p): Extend the list of
	blacklisted .return probes to include "do_exit". Correct funcname
	typo for "sys_groupexit".
	* tapset/syscalls.stp: Remove .return probe aliases of never-
	returning syscall.exit and syscall.exit_group calls.

2006-05-05  David Smith  <dsmith@redhat.com>

	* translate.cxx (mapvar::exists): Added code for string array
	handling.  Otherwise, string array elements always exist.

2006-05-03  Josh Stone  <joshua.i.stone@intel.com>

	PR 2506
	* tapsets.cxx (dwarf_query::blacklisted_p): skip probes in .exit.*

2006-05-02  Will Cohen  <wcohen@redhat.com>

	* translate.cxx (emit_module_init): Move closing '}' inside #ifdef.

2006-05-02  Will Cohen  <wcohen@redhat.com>

	PR 2228
	* stap.1.in: Document "-t" option.
	* main.cxx (main): Add "-t" option for collecting timing information.
	* session.h (systemtap_session): Corresponding changes.
	* tapsets.cxx (emit_probe_prologue, emit_probe_epilogue,
	emit_probe_entries):
	* translate.cxx: (emit_common_header, emit_module_init,
	translate_pass): Add time collection of timing information.


2006-05-01  Frank Ch. Eigler  <fche@elastic.org>

	* translate.cxx (visit_print_format): Fix regression in
	"printf" pseudo-result initialization.

2006-04-30  Frank Ch. Eigler  <fche@elastic.org>

	PR 2610.
	* translate.cxx (c_unparser::visit_arrayindex, visit_stat_op):
	Detect empty aggregates consistently.
	(visit_print_format): Ditto.  Also detect errors due to
	argument evaluation.
	(translator_output::*): Add a flush before a failing assert,
	to produce more context when debugging.

2006-04-25  Frank Ch. Eigler  <fche@elastic.org>

	* Makefile.am: Removed "rpm" target.
	* Makefile.in, aclocal.m4: Regenerated.

2006-04-25  Frank Ch. Eigler  <fche@elastic.org>

	* elaborate.cxx (typeresolution_info::unresolved,invalid,
	mismatch): Print current function/probe name in error message.
	(semantic_pass_types): Pass sufficient information.
	* elaborate.h: Corresponding changes.

2006-04-25  Frank Ch. Eigler  <fche@elastic.org>

	PR 2427.
	* staptree.cxx (varuse_collecting_visitor::visit_embeddedcode):
	Support /* pure */ declaration.  Stop using __tvar_ naming hack.
	(v_c_u::visit_print_format): Mark sprint and sprintf as
	side-effect-free.
	(deep_copy_visitor::visit_print_format): Propagate raw_components.
	* stap.1.in: Document declaration.
	* elaborate.cxx (semantic_pass_opt2): Verbose message tweak.
	(dead_stmtexpr_remover): Extend for more aggressive optimization.
	* tapsets.cxx (dwarf,mark_var_expanding_copy_visotor): Add
	/* pure */ declaration to rvalue expansions.
	* tapset/*.stp: Added /* pure */ declarations to many functions.
	* testsuite/parseok/unparsers.stp: Propagate guru mode flag.
	* testsuite/buildok/twentyfour.stp: New test.

2006-04-24  Frank Ch. Eigler  <fche@elastic.org>

	PR 2599.
	* elaborate.cxx (visit_assignment): Tolerate null current_expr.
	* testsuite/semok/optimize.stp: Add relevant tests.

2006-04-23  Eugene Teo  <eteo@redhat.com>

	PR 2149
	* translate.cxx (mapvar::set): Test _stp_map_set_xx() for
	array overflows.

2006-04-23  Eugene Teo  <eteo@redhat.com>

	* small_demos/ansi_colors.stp: Add an example of using octal
	escape sequences to display all possible ansi colors.

2006-04-21  Eugene Teo  <eteo@redhat.com>

	PR 1326
	* translate.cxx (c_unparser::visit_binary_expression): Handle
	negative left and right shift count.

2006-04-21  Frank Ch. Eigler  <fche@elastic.org>

	PR 953
	* elaborate.h (derived_probe): Add field "name".  Stop passing
	"probe index" to other emit_* calls.
	(emit_probe_context_vars): New member function.
	* elaborate.cxx (derived_probe ctor): Generate unique name.
	* translate.cxx (*): Adapt to index->name.
	(emit_probe): Realize that probe locals only occur at nesting=0.
	* tapsets.cxx (*derived_probe::emit_*): Adapt to index->name.
	(mark_var_expanding_copy_visitor): New class to process $argN.
	(mark_derived_probe ctor): Call it.
	(mark_derived_probe::emit_probe_context_vars): Do it.
	* buildrun.cxx (compile_pass): Add more optional gcc verbosity.
	Add CFLAGS += -freorder-blocks.
	* testsuite/buildok/marker.stp: New test.

2006-04-19  Eugene Teo  <eteo@redhat.com>

	PR 2014
	* parse.cxx (lexer::scan): Added \[0-7]* case to preserve
	octal escape sequences.

2006-04-18  Martin Hunt  <hunt@redhat.com>

	* Makefile.am (install-data-local): Another try.

2006-04-18  Frank Ch. Eigler  <fche@elastic.org>

	PR 2220
	* translate.cxx (visit_statement): Tolerate 0 first argument.
	(visit_for_loop, visit_foreach_loop): Call it thusly for condition
	expression.
	(visit_embededcode, visit_block, visit_null_statement): Don't
	call visit_statement() at all.

2006-04-18  Martin Hunt  <hunt@redhat.com>

	* Makefile.am (install-data-local): Tweak previous fix.
	(install-data-local):

2006-04-18  Martin Hunt  <hunt@redhat.com>

	* Makefile.am (install-data-local): Rewrite. Set
	ownership and permissions for all files and directories
	under runtime and tapset. Restrict files to source code.

	* Makefile.in: Rebuilt.

2006-04-18  Eugene Teo  <eteo@redhat.com>

	PR 1341
	* main.cxx (main): Use TMPDIR instead of hard-coded /tmp.

2006-04-17  Frank Ch. Eigler  <fche@elastic.org>

	* tapsets.cxx (mark_derived_probe::emit_{de}registrations):
	Use cmpxchg to synchronize.

2006-04-12  Tom Zanussi  <zanussi@us.ibm.com>

	PR 2538
	* buildrun.cxx (compile_pass): Remove space
	between -I and runtime path.

2006-04-12  Martin Hunt  <hunt@redhat.com>

	PR 2497
	* translate.cxx (translate_pass): Don't
	reset STP_STRING_SIZE if it was already defined.
	Set it to 1024 by default.

2006-04-10  Martin Hunt  <hunt@redhat.com>

	* translate.cxx (visit_print_format): Call
	_stp_snprintf() instead of snprintf().

2006-04-09  Martin Hunt  <hunt@redhat.com>

	Add binary printf support.

	* elaborate.cxx (visit_print_format): Don't include
	conv_literal or conv_size  in components vector.
	Add conv_binary to switch statement.

	* translate.cxx (visit_print_format): Eliminate
	special cast to (long long) for pe_long because new
	vsnprintf uses int64_t.

	* staptree.h (struct print_format): Add conv_binary and conv_size.

	* staptree.cxx (components_to_string): Add conv_binary case.
	Add conv_size case.
	(string_to_components): Add cases for 'b' and 'n'

2006-04-08  Frank Ch. Eigler  <fche@elastic.org>

	* tapsets.cxx (resolve_prologue_endings): Rewrote.
	(resolve_prologue_endings2): Removed.

	* gen-stapmark.h: Emit a 0-arity marker.
	* stapmark.h: Regenerated for arities 0..6.

2006-04-04  Roland McGrath  <roland@redhat.com>

	* configure.ac: Bump version to 0.5.5.
	Require elfutils-0.120.
	* configure: Regenerated.
	* systemtap.spec.in: Likewise.

	* main.cxx (version): Use dwfl_version.

	* loc2c.c (array_stride): stride_size -> byte_stride

2006-04-04 Tom Zanussi  <zanussi@us.ibm.com>

	* stp_check: Change test for relay vs relayfs

2006-03-30  Martin Hunt  <hunt@redhat.com>

	* tapsets.cxx (dwarf_derived_probe::emit_registrations):
	Change maxactive so single-processor kernels using
	kretprobes don't get lots of dropped probes.

2006-03-30  Frank Ch. Eigler  <fche@elastic.org>

	PR 953, part 1
	* tapsets.cxx: (mark_derived_probe*): New classes.
	(register_standard_tapsets): Register kernel/module.mark() family.
	* stapmark.h: New header for static instrumentation markers.
	* gen-stapmark.h: New perl script to generate it.
	* elaborate.cxx (derived_probe ctor): Ignore null location*.

2006-03-29  Josh Stone  <joshua.i.stone@intel.com>

	* tapsets.cxx (hrtimer_derived_probe::*): creates a probe point
	based on the hrtimer APIs.
	* tapsets.cxx (hrtimer_builder::*):  parses the user's time-spec
	into a 64-bit nanosecond value, and calls the appropriate
	derived_probe.
	* tapsets.cxx (register_standard_tapsets): add hrtimer bindings
	* translate.cxx (translate_pass): add linux/random.h include,
	used for generating 64-bit random numbers for hrtimers.

2006-03-28  Martin Hunt  <hunt@redhat.com>

	* testsuite/buildok/syscall.stp: Update so
	it works again.

2006-03-16 Tom Zanussi  <zanussi@us.ibm.com>

	* configure.ac: Revert relayfs version check.
	* configure: Reverted.
	* translate.cxx (compile_pass): Remove relayfs include path.

2006-03-15 Tom Zanussi  <zanussi@us.ibm.com>

	* configure.ac: Add check for relayfs version.
	* configure: Regenerated.
	* stp_check.in: Remove bundled relayfs loading/compilation, add
	check for relay (vs relayfs).

2006-03-13  Josh Stone  <joshua.i.stone@intel.com>

	* safety/safety.py: Support IA64 disassembly matching.
	* safety/data/opcodes-ia64: new opcode rules for IA64.
	* safety/data/references: Add references used by example scripts
	when compiled for IA64.

2006-03-13  Frank Ch. Eigler  <fche@elastic.org>

	* translate.cxx (emit_globals): Tag globals, especially the locks,
	as __cacheline_aligned.

2006-03-09  Frank Ch. Eigler  <fche@elastic.org>

	* translate.cxx (emit_locks): Emit dummy references to unlock_ ...
	(emit_module_init): ... and probe_point.

2006-03-06  Frank Ch. Eigler  <fche@elastic.org>

	PR 2425
	* staptree.cxx (varuse_collecting_visitor::visit_embeddedcode):
	Realize that $var-setter functions have side-effects.
	* testsuite/transok/tval-opt.stp: New test.

2006-03-06  Martin Hunt  <hunt@redhat.com>

	* buildrun.cxx (run_pass): Add "-u username".
	* stapfuncs.5.in: Document system().

2006-03-06  Frank Ch. Eigler  <fche@elastic.org>

	* stapex.5.in: Use \[aq] for plain single quotes for encoding
	variation tolerance.

2006-03-03  Josh Stone  <joshua.i.stone@intel.com>

	* main.cxx (main): search forward for dashes in the kernel release,
	to work properly with release names with more than one dash.  Also
	* parse.cxx (eval_pp_conditional): ditto
	* tapsets.cxx (profile_derived_probe::profile_derived_probe): ditto
	* safety/safety.py (StaticSafety::__build_search_suffixes): ditto,
	and add copyright & GPL tag

	PR 2390
	* main.cxx (main): expand search path so that revision w.x.y.z
	searches w.x.y.z, w.x.y, and w.x.

2006-03-03  Frank Ch. Eigler  <fche@elastic.org>

	* tapset/indent.stp, indent-default.stp: New little tapset.
	* stapfuncs.5.in: Document it.
	* testsuite/buildok/indent.stp: Build it.

2006-02-27  Josh Stone  <joshua.i.stone@intel.com>

	* safety/*: Add a static safety checker.

2006-02-25  Frank Ch. Eigler  <fche@elastic.org>

	* translate.cxx (var::init): Don't crush string module_params.
	(emit_global_param): New function, forked out of emit_global,
	to put module_param calls at the bottom of C file.
	* translate.h: Corresponding changes.

2006-02-23  Frank Ch. Eigler  <fche@elastic.org>

	PR 1304
	* parse.cxx (lexer): Take systemtap_session argument.
	(lexer::scan): Support $1..$NNNN and @1...@NNNN expansion.
	* stap.1.in: Document this.
	* testsuite/semok/args.stp: New test.
	* translate.cxx (var::init, emit_global): Emit code to allow
	named module parameters to initialize global string/number scalars.
	* stap.1.in: Don't document this yet.

	PR 2334
	* main.cxx (main): Clarify "-v" option repeatibility.
	* stap.1.in: Ditto.

2006-02-23  Roland McGrath  <roland@redhat.com>

	* Makefile.am (AUTOMAKE_OPTIONS): New variable, set dist-bzip2.
	* Makefile.in: Regenerated.

2006-02-23  Martin Hunt  <hunt@redhat.com>

	PR 1989. Adds support for %p in printf
	* staptree.h (struct print_format): Add conv_unsigned_ptr.
	* staptree.cxx (components_to_string): Output 'p'
	for conv_unsigned_ptr.
	* elaborate.cxx (visit_print_format): Add case for
	conv_unsigned_ptr.

2006-02-23  Martin Hunt  <hunt@redhat.com>

	* Makefile.am (install-data-local): Create tapset/i686 and
	tapset/x86_64 directories. This fixes a problem where they
	were included, but had bad permissions.
	* Makefile.in: Rebuilt.

2006-02-22  Frank Ch. Eigler  <fche@elastic.org>

	* stapfuncs.5.in: Document get_cycles().
	* testsuite/buildok/timestamp.stp: Build it and its friends.

2006-02-22  Frank Ch. Eigler  <fche@elastic.org>

	PR 2293.
	* tapsets.cxx (emit_probe_epilogue): Emit early local_irq_save().
	(emit_probe_epilogue): ... and matching _restore().

	* main.cxx (main): Emit a "hello, I'm starting" message
	before pass 5 in verbose mode.

2006-02-17  Frank Ch. Eigler  <fche@elastic.org>

	* stapfuncs.5.in (cpu): Document contextinfo function.

2006-02-15  Frank Ch. Eigler  <fche@elastic.org>

	* translate.cxx (varlock*): Removed now unnecessary class.
	(aggregation_locks): Renamed field to aggregations_active.

2006-02-14  Frank Ch. Eigler  <fche@elastic.org>

	* stapfuncs.5.in: Document new queue_stats tapset.
	* elaborate.cxx (*): Put "while:" clarification messages before a
	thrown semantic error.
	* staptree.cxx (print_format::string_to_components): Correct
	parse of "%%" formatting element.

2006-02-07  Frank Ch. Eigler  <fche@elastic.org>

	* src/testsuite/buildok/syscalls.stp: Build with "-u" to build-test
	all auxiliary functions.
	* tapsets.cxx (dwarf_query::add_probe_point): Add some "-vv" output.

2006-02-07  Josh Stone  <joshua.i.stone@intel.com>

	PR 2068
	* tapsets.cxx (dwarf_query::blacklisted_p): add __switch_to
	to the blacklist for x86_64 architecture only.

2006-02-06  Will Cohen  <wcohen@redhat.com>

	* tapset/syscall2.stp: Correct opening comment typo.

2006-02-06  Will Cohen  <wcohen@redhat.com>

	* tapset/syscall2.stp: Correct closing comment typos.

2006-02-01  Frank Ch. Eigler  <fche@elastic.org>

	* testsuite/semko/one.stp: Make sure test case stays broken.

2006-02-01  Martin Hunt  <hunt@redhat.com>

	* stapfuncs.5.in: Document is_return(), returnval() and
	probefunc().
	* testsuite/buildok/syscall.stp: Basic syscall test.

2006-02-01  Frank Ch. Eigler  <fche@elastic.org>

	* configure.ac, systemtap.spec.in: Version 0.5.4.
	* configure: Regenerated.

2006-01-31  Josh Stone  <joshua.i.stone@intel.com>

	PR 2252
	* translate.cxx (translate_pass): Fix legacy definition of
	read_trylock.

2006-01-30  Frank Ch. Eigler  <fche@elastic.org>

	* main.cxx (main): Also print elapsed real time for each pass.

2006-01-27  Frank Ch. Eigler  <fche@elastic.org>

	* main.cxx: Make "-v" (verbose) flag a counter.
	* stap.1.in: Document this.
	* session.h: Corresponding changes.
	* {elaborate,buildrun,tapsets,translate}.cxx: Update all uses of
	verbose flag to compare it to sensible level for value of message.

2006-01-27  Frank Ch. Eigler  <fche@elastic.org>

	* main.cxx (main): In verbose mode, print user+sys times after
	each pass.
	* buildrun.cxx (compile_pass): Move success message back to main().

2006-01-26  Frank Ch. Eigler  <fche@elastic.org>

	PR 2060: lock elevation, mop-up
	* staptree.cxx (functioncall_traversing_visitor): Store a
	current_function pointer during traversal.
	(visit_embeddedcode): Use it to handle $target-synthesized functions.
	(varuse_collecting_visitor::visit_assignment): Correct l-lr typo.
	(visit_foreach_loop): Note added write on sorted foreach.
	(visit_delete_statement): Note as read+write.
	* staptree.h: Corresponding changes.
	* elaborate.cxx (dead_assignment_remover::visit_expr_statement):
	Correct stmt token after possible expression rewriting.
	* tapsets.cxx (visit_target_symbol): Create naming convention
	to recognize $target-synthesized functions.
	* translate.cxx (emit_locks, emit_unlocks): New functions to
	emit lock/unlock sequences at the outermost level of a probe.
	(emit_probe): Call them.
	(varlock_*): #if-0 out the lock code generation.  Later, these
	classes should be removed.
	(translate_pass): Emit read_trylock() kludge macro for old kernels.

2006-01-25  Frank Ch. Eigler  <fche@elastic.org>

	PR 2205, patch from <hiramatu@sdl.hitachi.co.jp>:
	* parse.cxx (scan): Correct EOF detection for %{ %} case.

2006-01-24  Frank Ch. Eigler  <fche@elastic.org>

	PR 2060 etc.
	* tapsets.cxx (visit_target_symbol): Tolerate failed resolution by
	letting target_symbol instance pass through to optimizer and
	type checker.
	* elaborate.cxx (semantic_pass_optimize): New family of functions and
	associated visitor classes.
	(visit_for_loop): Tolerate absent init/incr clauses.
	(semantic_pass): Invoke unless unoptimized (-u) option given.
	* main.cxx, session.h: Add support for flag.
	* staptree.cxx (visit_for_loop): Tolerate absent init/incr clauses.
	(traversing_visitor::visit_arrayindex): Visit the index expressions.
	(functioncall_traversing_visitor): New class.
	(varuse_tracking_visitor): New class.
	* staptree.h: Corresponding changes.
	* parse.cxx (parse_for_loop): Represent absent init/incr expressions
	with null statement pointer instead of optimized-out dummy numbers.
	* stap.1.in: Document optimization.
	* testsuite/{semko,transko}/*.stp: Added "-u" or other code to many
	tests to check bad code without optimizer elision.
	* testsuite/semok/optimize.stp: New test.

	* elaborate.cxx (unresolved, invalid, mismatch): Standardize error
	message wording.
	* stapfuncs.5.in: Tweak print/printf docs.
	* tapset/logging.stp: Remove redundant "print" auxiliary function,
	since it's a translator built-in.
	* testsuite/transok/five.stp: Extend test.
	* translate.cxx (emit_symbol_data): Put symbol table into a separate
	temporary header file, to make "-p3" output easier on the eyes.
	* buildrun.cxx (compile_pass): Eliminate test-mode support throughout.
	* main.cxx, session.h, translate.cxx: Ditto.
	* main.cxx (main): For last-pass=2 runs, print post-optimization ASTs.

2006-01-18  Josh Stone  <joshua.i.stone@intel.com>

	* tapsets.cxx (profile_derived_probe::emit_probe_entries): Setup
	c->regs properly in light of the emit_probe_prologue change.

2006-01-18  Josh Stone  <joshua.i.stone@intel.com>

	* translate.cxx (c_unparser::visit_foreach_loop): improved the error
	message when _stp_pmap_agg fails.

2006-01-18  Frank Ch. Eigler  <fche@elastic.org>

	* translate.cxx (c_unparser_assignment::visit_arrayindex):
	Eliminate dummy assignments for "<<<" code.

2006-01-17  Josh Stone  <joshua.i.stone@intel.com>

	PR 2156
	* testsuite/buildok/pmap_foreach.stp: Add test with sorting

2006-01-17  Josh Stone  <joshua.i.stone@intel.com>

	PR 2156
	* translate.cxx (c_unparser::visit_foreach_loop): Check the return
	value of _stp_pmap_agg() for NULL.

2006-01-17  Frank Ch. Eigler  <fche@elastic.org>

	* systemtap.spec.in: Remove explicit kernel-devel dependency,
	since some old kernel rpm builds don't virtual-provide it for
	e.g. smp, hugemem.

2006-01-17  Frank Ch. Eigler  <fche@elastic.org>

	PR 2142
	* translate.cxx (EXTRACTORS_PERMISSIVE): New experimental policy
	parameter.
	(c_unparser::visit_arrayindex, visit_print_format, visit_stat_op):
	Tolerate absent index (= NULL runtime return) in pmap.
	(*): Make semantic_error messages consistently lower case.
	* testsuite/buildok/iterate_histogram_buckets.stp: Note some missing
	functionality.

2006-01-17  Josh Stone  <joshua.i.stone@intel.com>

	* stap.1.in: Document the 'delete' operator.

2006-01-16  Roland McGrath  <roland@redhat.com>

	* systemtap.spec.in (elfutils_version): Require 0.119 now.
	* configure.ac, systemtap.spec.in: Version 0.5.3.
	* configure: Regenerated.

2006-01-16  Josh Stone  <joshua.i.stone@intel.com>

	PR 2140
	* translate.cxx (mapvar::del): Add ability to delete an indexed stat
	from (p)maps.
	(delete_statement_operand_visitor::visit_symbol): Add ability to
	delete entire pmaps and scalars.
	(delete_statement_operand_tmp_visitor): Add a special tmpvar visitor
	to parallel delete_statement_operand_visitor.
	(c_tmpcounter::visit_delete_statement): Invoke the new visitor.
	* testsuite/buildok/delete.stp: Also test scalar deletes.
	* vim/syntax/stap.vim: Recognize 'delete' operator.

2006-01-15  Frank Ch. Eigler  <fche@elastic.org>

	PR 2148
	* translate.cxx (MAXERRORS): Actually the max should be 0, so first
	error aborts session.

2006-01-13  Frank Ch. Eigler  <fche@elastic.org>

	* main.cxx (main): Suppress "Try again with -v" message if already
	verbose.

2006-01-13  Frank Ch. Eigler  <fche@elastic.org>

	* translate.cxx (c_unparser:getmap): Correct exception throwing typo.

2006-01-12  Josh Stone  <joshua.i.stone@intel.com>

	PR 2056
	* translate.cxx (c_unparser::aggregation_locks): Keeps track of
	foreach's locks on pmaps to avoid extra aggregation.
	(c_unparser::visit_foreach_loop): Set aggregation_locks appropriately.
	(c_unparser::load_aggregate, mapvar::call_prefix, mapvar::get):
	Use a new parameter to indicate that we should read from the
	already-aggregated map rather than the full pmap..
	(c_unparser::visit_arrayindex c_unparser::visit_print_format,
	c_unparser::visit_stat_op): Use aggregation_locks to avoid taking a
	lock and aggregating the pmap.
	(c_unparser::emit_map_type_instantiations): To read from a pmap's
	aggregated map, we need to include map-gen.c for the _stp_map_*
	functions.
	(c_unparser::obtained_locks, varlock::varlock, varlock::~varlock):
	Add simple static checking to detect incompatible nested locks during
	translation, and flag it as an error.

2006-01-11  Josh Stone  <joshua.i.stone@intel.com>

	PR 2140
	* testsuite/buildok/delete.stp: Test correct compilation of the
	'delete' operator for all "legal" variations.

2006-01-11  Frank Ch. Eigler  <fche@elastic.org>

	* translate.cxx (MAXERRORS): Oops, set back to intended default of 1.

2006-01-10  Frank Ch. Eigler  <fche@redhat.com>

	PR 1972.
	* tapsets.cxx (var_expanding_copy_visitor::visit_target_symbol):
	Produce error message for $var access within .return probes.
	* testsuite/semko/thirtyfour.stp: New test.

2006-01-10  Frank Ch. Eigler  <fche@redhat.com>

	PR 2060.
	* buildrun.cxx (compile_pass): Add "V=1" to kbuild if verbose.
	* translate.cxx (translator_output): For output-file constructor,
	set an explicit output buffer.
	(emit_module_init, emit_module_exit): Reorganize output, to spit
	each individual probe registration/deregistration blurb into a
	separate function.
	* translate.h: Corresponding changes; set default buffer size to 8K.
	* translate.cxx, tapsets.cxx: Replace "endl" by buffer-friendly "\n"
	throughout code generation routines.

2006-01-09  Frank Ch. Eigler  <fche@redhat.com>

	* HACKING: Extend guidelines for tapset testing.

2006-01-06  Will Cohen  <wcohen@redhat.com>

	* Makefile.am (gcov,lcov): Don't remove .gcno .gcda files.
	* Makefile.am (gcov): Fix to report data when tests fail.
	* Makefile.am (lcov): New rule to generate html coverage data.
	* Makefile.in: Regenerated.

2006-01-05  Josh Stone  <joshua.i.stone@intel.com>

	PR 2056
	* translate.cxx (var::~var, var::hist, var::buckets): make these
	methods virtual, so we can use polymorphism.
	(mapvar::hist, mapvar::buckets):  Override the corresponding var
	methods to handle pmaps correctly.
	(c_unparser::visit_arrayindex, c_unparser::visit_print_format): Make
	use of the new polymorphic behavior of var & mapvar when dealing with
	histogram data.
	* testsuite/buildok/pmap_foreach.stp: Add tests to check histogram
	accesses with for/foreach.

2006-01-04  Frank Ch. Eigler  <fche@elastic.org>

	PR 2057.
	* translate.cxx (c_unparser_assignment::visit_arrayindex): Don't take
	write lock around pmap accumulation.

2006-01-04  Will Cohen  <wcohen@redhat.com>

	* testsuite/buildok/printf.stp: Improve test coverage.

2006-01-03  Frank Ch. Eigler  <fche@redhat.com>

	* tapsets.cxx (emit_deregistration): Fix bad thinko on loop nesting.

2006-01-03  Frank Ch. Eigler  <fche@redhat.com>

	PR 1144, 1379
	* tapsets.cxx (emit_probe_prologue, _epilogue): New routines.
	Call from existing derived_probe spots.  Implement soft errors in
	epilogue code.  Implement reentrancy detection in prologue code.
	(dwarf_derived_probe::emit_deregistration): Add kprobes layer
	"nmissed" to skipped_count.
	* translate.cxx (varlock): Use nsleep(TRYLOCKDELAY) in lock
	contention loop.
	(emit_module_exit): Report number of soft errors and skipped probes.
	(emit_function, _probe): Add __restrict__ marker to context pointer.
	(translate_pass): Define new MAXTRYLOCK, TRYLOCKDELAY, MAXERRORS,
	MAXSKIPPED parameters.
	* tapset/logging.stp (error): Don't stp_error, just set context state.
	* stap.1.in, stapfuncs.5.in: Document soft errors.
	* elaborate.h: Corresponding changes.

2005-12-23  Kevin Stafford  <krstaffo@us.ibm.com>

	* tapset/2.6.9-20.ELsmp/syscalls.stp: added kernel
	version tapset
	* tapset/2.6.9-20.ELsmp/i686/syscalls.stp: added kernel
	version arch specific tapset
	* tapset/doc/discrepancies.txt: log of kernel version
	discrepancies.

2005-12-22  Roland McGrath  <roland@redhat.com>

	* configure.ac: Pass LDFLAGS to elfutils configure to force DT_RUNPATH.
	* configure: Regeneraed.

2005-12-21  Josh Stone  <joshua.i.stone@intel.com>

	PR 2056
	* translate.cxx (itervar::next): emit different code for pmaps

2005-12-21  Frank Ch. Eigler  <fche@elastic.org>

	* loc2c.h: Add __attribute__ defeating code for g++ 3.3 compatibility.

2005-12-20  Josh Stone  <joshua.i.stone@intel.com>

	* vim/filetype.vim: defines *.stp files as SystemTap scripts
	* vim/ftplugin/stap.vim: sets the comment styles
	* vim/indent/stap.vim: enables simple auto-indenting
	* vim/syntax/stap.vim: defines syntax highlighting

2005-12-19  Roland McGrath  <roland@redhat.com>

	* configure.ac, systemtap.spec.in: Version 0.5.2.
	* configure: Regenerated.

2005-12-17  Roland McGrath  <roland@redhat.com>

	* staptree.h: #include <cassert> here.

2005-12-14  Kevin Stafford  <krstaffo@us.ibm.com>

	* tapset/2.6.14/syscalls.stp: Added 2.6.14 syscalls to tapset.
	* 2.tapset/6.14/i686/syscalls.stp: Added i386 arch specific syscalls
	to tapset for kernel 2.6.14.
	* tapset/2.6.9-24.ELsmp/syscalls.stp: Added 2.6.9-24.ELsmp syscalls.
	* tapset/2.6.9-24.ELsmp/x86_64/syscalls.stp: Added x86_64 arch
	specific syscalls to tapset for kernel 2.6.9-24.ELsmp.
	* tapset/system_calls.stp: File removed.

2005-12-14  Martin Hunt  <hunt@redhat.com>

	* tapset/system_calls.stp (epoll.ctl): Temporarily remove
	references to $op and $event because gcc 4.0.2 can't
	find them.
	(epoll.wait): Ditto for $maxevents.

2005-12-13  Frank Ch. Eigler  <fche@redhat.com>

	* tapsets.cxx (var_expanding_copy_visitor::visit_target):
	Transcribe token pointer to synthesized functiondecl.

2005-12-12  Josh Stone  <joshua.i.stone@intel.com>

	* tapset/context.stp
	(execname,pid,tid,ppid,pexecname,gid,egid,uid,euid): Removed
	in_interrupt checks and other pointer checks.  We now operate on
	the assumption that "current" and its related data are always
	valid.
	* tapsets.cxx (profile_derived_probe::*,profile_builder::build):
	Do kernel version checks at translation time, using the same
	internal mechanisms as the preprocessor - a la %( kernel_v <
	"2.6.10" %? ... %: ... %)

2005-12-12  Kevin Stafford  <krstaffo@us.ibm.com>

	* main.cxx (main): Added arch directory to the existing
	kernel-version-sensitive search path.

2005-12-12  Frank Ch. Eigler  <fche@redhat.com>

	* translate.cxx (translate_pass): Emit #include <linux/profile.h>.

2005-12-12  Will Cohen  <wcohen@redhat.com>

	* tapset/logging.stp (function_exit): Make sure systemtap probes
	stop collection additional data.

2005-12-12  Frank Ch. Eigler  <fche@redhat.com>

	Fix parse tree pretty-printer.
	* staptree.h (print_format): Add raw_components field.
	* parse.cxx (parse_symbol): Set it.
	* staptree.cxx (lex_cast_qstring): Copy it here too.
	(binary_expression::print): Add a space around operator, due to
	lexical ambiguity (expr % paren-expr) vs %( preprocessor op.
	(array_in:: foreach_loop:: arrayindex::print): Print base as indexable.
	(print_format::string_to_components): Use parse_error, not semantic.
	(print_format::print): Properly quote formatting string.  Print
	histogram argument.
	* translate.cxx (visit_print_format): Properly quote formatting string.
	(varlock): Reword lock timeout error message.
	* testsuite/buildok/printf.stp: Add some quoting troublemakers.
	* testsuite/parseok/unparser.stp: New file.

2005-12-11  Roland McGrath  <roland@redhat.com>

	* configure.ac: Bump version to 0.5.1 for test builds.
	* systemtap.spec.in: Remove ExclusiveArch.
	* configure: Regenerated.

	PR 1916
	* configure.ac: Grok --with-elfutils.
	* Makefile.am [BUILD_ELFUTILS] (install-elfutils, stamp-elfutils):
	New targets.
	[BUILD_ELFUTILS] (stap_LDFLAGS, stap_LDFLAGS): Add flags
	to point at local elfutils build.
	[BUILD_ELFUTILS] (BUILT_SOURCES): Add stamp-elfutils.
	[BUILD_ELFUTILS] (stap_DEPENDENCIES): New variable.
	[BUILD_ELFUTILS] (lib-elfutils/libdw.so): New target.
	[BUILD_ELFUTILS] (install-exec-local): Depend on install-elfutils.
	(loc2c_test_LDADD): Set this to $(stap_LDADD).
	(loc2c_test_CPPFLAGS, loc2c_test_LDFLAGS): New variables.
	* Makefile.in: Regenerated.
	* compile: New file from automakeland.
	* systemtap.spec.in (elfutils_version): Require 0.118 or later.
	[bundled_elfutils]: Remove old hacks for building elfutils, and rely
	on configure --with-elfutils instead.

	* Makefile.am (pkglibexecdir): New variable.
	(AM_CPPFLAGS): Use it.
	(pkglibexec_PROGRAMS): Set this instead of noinst_PROGRAMS with stpd.
	(pkglibexec_SCRIPTS, CLEANFILES): New variables.
	(install-exec-local): Target removed.
	* runtest.sh: Set LD_LIBRARY_PATH when lib-elfutils is in use.

	* loc2c-test.c (get_location): Fix function name in error message.

2005-12-09  Graydon Hoare  <graydon@redhat.com>

	* elaborate.cxx (alias_expansion_builder::build): Fix comment typo.
	* tapsets.cxx (symbol_cache): New class.
	(dwflpp::cache): Add cache.
	(dwflpp::pattern_limited_cus): New member.
	(dwflpp::pattern_limited_funcs): New member.
	(dwflpp::limit_search_to_function_pattern): New method.
	(dwflpp::iterate_over_cus): Modify to use cached, limited sets.
	(dwflpp::iterate_over_functions): Likewise.
	(dwarf_builder::user_dw): New member.
	(dwarf_builder::kern_dw): New member.
	(dwarf_builder::~dwarf_builder): Add dtor.
	(query_module): Call dwflpp::limit_search_to_function_pattern.
	(dwarf_builder::build): Initialize persistent dwflpp members on demand.

2005-12-08  Graydon Hoare  <graydon@redhat.com>

	* translate.cxx (delete_statement_operand_visitor::visit_arrayindex):
	Prohibit deleting histogram buckets.
	(c_tmpcounter::visit_array_in): Direct to visit_arrayindex.
	(c_unparser::visit_array_in): Likewise.

	* testsuite/buildok/histogram_operator_in.stp: New test.

2005-12-08  Frank Ch. Eigler  <fche@elastic.org>

	PR 1937
	* buildrun.cxx (run_pass): Pass new "-d PID" option to stpd.
	Set SIGHUP to SIG_IGN too.

2005-12-07  Graydon Hoare  <graydon@redhat.com>

	* staptree.cxx (traversing_visitor::visit_foreach_loop): Visit
	the base indexable of the foreach loop.

	* translate.cxx (c_tmpcounter::visit_foreach_loop): Implement
	histogram bucket iteration arm.
	(c_unparser::visit_foreach_loop): Likewise.
	(c_tmpcounter::visit_arrayindex): Fix typo.

	* testsuite/buildok/iterate_histogram_buckets.stp: New test.

2005-12-07  Martin Hunt  <hunt@redhat.com>

	* translate.cxx (mapvar::fini): Use _stp_pmap_del() on pmaps.
	(emit_global): For pmaps, use "PMAP" instead of "MAP".

2005-12-06  Frank Ch. Eigler  <fche@elastic.org>

	PR 1934.
	* tapsets.cxx (resolve_prologue_endings2): Add new heuristic for
	tail-call optimized functions.
	(query_func_info): Make somewhat less verbose.

2005-12-06  Graydon Hoare  <graydon@redhat.com>

	* translate.cxx (visit_print_format): Explicitly Cast int64_t
	(pe_long) args to (long long) in generated code, for portability.

2005-12-05  Frank Ch. Eigler  <fche@elastic.org>

	* *.cxx: Add <cassert> #include as needed.

2005-12-02  Graydon Hoare  <graydon@redhat.com>

	* elaborate.cxx (mutated_var_collector): Forward
	traversal portion of calls to base class.
	(mutated_var_collector::visit_arrayindex): Resolve
	arrayindex-into-histogram expression as pe_long.
	(typeresolution_info::visit_print_format): Traverse
	into histogram if present.

	* parse.cxx (parse_symbol): Handle parse ambiguity surrounding
	print(@hist_op(...)[...]).

	* staptree.cxx (traversing_visitor::visit_arrayindex): Visit
	base member of arrayindex.

	* translate.cxx (c_unparser::histogram_index_check): New method.
	(var::hist): Fix bug.
	(var::buckets): New method.
	(stmt_expr::stmt_expr): Print with newline.
	(c_unparser::load_map_indices): Handle indexing-histogram case.
	(c_tmpcounter::visit_arrayindex): Likewise.
	(c_unparser::visit_arrayindex): Likewise.
	(c_tmpcounter_assignment::visit_arrayindex): Throw error when
	user attempts to write to histogram bucket.
	(c_unparser_assignment::visit_arrayindex): Likewise.

	* testsuite/buildok/print_histogram_entry.stp: New test.

2005-12-02  Frank Ch. Eigler  <fche@elastic.org>

	* configure.ac: Bump version number.
	* stap.1.in: Document some of the new print/stats stuff.
	* configure: Regenerated.
	* systemtap.spec.in: Enable ia64 and ppc builds.

2005-12-01  Frank Ch. Eigler  <fche@elastic.org>

	PR 1944 improved hack.
	* translator.cxx (c_tmpcounter::visit_block): New routine, allows
	overlay of sequential statements' temporaries within context.

2005-12-01  Frank Ch. Eigler  <fche@redhat.com>

	PR 1944 quick hack.
	* translator.cxx (translate_pass): Reduce default MAXNESTING to 10.
	(emit_module_init): Add a paranoid check against oversize contexts.
	* stap.1.in: Document MAXNESTING change.

2005-11-30  Frank Ch. Eigler  <fche@redhat.com>

	PR 1276
	From Josh Stone <joshua.i.stone@intel.com>:
	* tapsets.cxx (profile_derived_probe, profile_builder,
	register_standard_tapsets): Support timer.profile variety.
	* stapprobes.5.in: Document it.
	* testsuite/builok/fourteen.stp: Test its buildability.

2005-11-28  Graydon Hoare  <graydon@redhat.com>

	* translate.cxx (var::assert_hist_compatible): New method.
	(var::hist): New method.
	(c_unparser::load_aggregate): New method.
	(hist_op_downcaster): Remove, it was a mistake.
	(expression_is_hist_op): Likewise.
	(c_tmpcounter::visit_print_format): Implement print(@hist(...)).
	(c_unparser::visit_print_format): Likewise.

	* staptree.h (struct print_format): Add optional hist_op* member.
	* staptree.cxx (traversing_visitor::visit_functioncall): Visit
	hist_op if present in print_format.
	(deep_copy_visitor::visit_print_format): Likewise.

	* parse.cxx (parse_symbol): Special case to consume print(@hist(...)).

	* elaborate.cxx (typeresolution_info::visit_arrayindex): Fix type inference bug.
	(typeresolution_info::visit_foreach_loop): Likewise.

	* testsuite/buildok/print_histograms.stp: New test.

2005-11-28  Frank Ch. Eigler  <fche@redhat.com>

	* translate.cxx (c_tmpcounter_assignment::visit_symbol): Don't
	emit unused temporary into context.  Saves mucho space with strings.

2005-11-27  Roland McGrath  <roland@redhat.com>

	* loc2c.c (location_from_address): Diagnose null FB_ATTR specially.

	* loc2c.c (location_from_address): Fix function name in error message.

2005-11-27  Frank Ch. Eigler  <fche@elastic.org>

	* loc2c.c (location_from_address): Tolerate errors with NULL *input.

2005-11-26  Roland McGrath  <roland@redhat.com>

	PR 1868.
	* loc2c.c (struct location): Move frame_base member out of the union.
	(alloc_location): Initialize it.
	(new_synthetic_loc, translate, location_from_address): Update uses.
	(emit_loc_value): Don't handle frame_base here.
	(c_emit_location): Do it here instead.
	(translate): Track USED_DEREF separately for each piece.
	Use a temporary struct when allocating a new piece, letting
	a pending loc_address piece finish up first.

	* loc2c-test.c (main): Free SCOPES at end.
	(handle_variable): Free POOL at end.

	* loc2c.c (translate): Initialize LOC->address.used_deref at start.

2005-11-25  Frank Ch. Eigler  <fche@elastic.org>

	PR 1336.
	* tapsets.cxx (translate_final_fetch_or_store): Remove apparently
	unnecessary check.
	* testsuite/transok/ten.stp: New test for void* integerification.

2005-11-24  Frank Ch. Eigler  <fche@redhat.com>

	PR 1903
	* parse.cxx (eval_pp_conditional): Support %( arch == "i686" %) form.
	* stap.1.in: Document it.
	* testsuite/parseok/fourteen.stp: Test it.
	* session.h (architecture): New field.
	* main.cxx (main): Initialize it.

2005-11-24  Frank Ch. Eigler  <fche@redhat.com>

	PR 1917
	* translate.cxx (emit_common_header, emit_module_init,
	emit_module_exit): Switch context array to per-cpu kmalloc variant.
	* tapsets (*::emit_probe_entires): Use per_cpu_ptr() for my context.

2005-11-23  Graydon Hoare  <graydon@redhat.com>

	* elaborate.h (get_symbol_within_expression): Make visible.
	* elaborate.cxx (get_symbol_within_expression): Make non-static.
	(stat_decl_collector): New struct.
	(semantic_pass_stats): New semantic pass.
	(semantic_pass): Call it.
	(semantic_pass_symbols): Remove collection of statistic_decls from files.
	(visit_stat_op): Only fail if inferred type is not pe_long.

	* parse.cxx (parser::parse): Don't pass per-file statistic_decl
	into parse_global.
	(parser::parse_global): Don't parse global statistic_decls,
	they're obsolete.
	* parse.hh (parser::parse_global): Adjust signature to match.

	* session.h (statistic_decl::operator==): New method.

	* staptree.h (print_format::is_empty): New method.
	(stapfile::stat_decls): Remove field.
	* staptree.cxx (string_to_components): Fix bugs in format-string
	parser.

	* translate.cxx (var): Make private fields protected.
	(var::init): Support HIST_NONE stats.
	(aggvar): New struct.
	(mapvar::is_parallel): New method.
	(mapvar::call_prefix): Use it.
	(mapvar::calculate_aggregate): New method.
	(mapvar::fetch_existing_aggregate): New method.
	(mapvar::get): Support pe_stats.
	(mapvar::init): Use is_parallel(), and support HIST_NONE.
	(itervar::itervar): Only fault on pe_unknown.
	(itervar::start): Use mapvar::is_parallel and
	mapvar::fetch_existing_aggregate.
	(emit_map_type_instantiations): Include alloc.c before pmap-gen.c.
	Include pmap-gen.c for pe_stats maps.
	(c_unparser::gensym_aggregate): New method.
	(c_unparser::visit_foreach_loop): Handle mapvar::is_parallel case.
	(arrayindex_downcaster): New struct.
	(expression_is_arrayindex): New function.
	(c_tmpcounter::visit_stat_op): New method.
	(c_unparser::visit_stat_op): Implement.
	(c_unparser::visit_hist_op): Add commentary, still not implemented.

	* testsuite/buildok/stat_{insert,extract}.stp: New tests.
	* testsuite/semok/ten.stp: Correct for changes to global declarations.
	* testsuite/semko/*.stp: Likewise.

2005-11-21  Roland McGrath  <roland@redhat.com>

	* loc2c.c (c_translate_location): Take Dwarf_Op vector as argument
	directly, not Dwarf_Attribute.
	* loc2c.h: Update decl.
	* loc2c-test.c (get_location): New function.
	(handle_variable): Use it.
	* tapsets.cxx (dwflpp::translate_location): New method.
	(dwflpp::translate_components, dwflpp::literal_stmt_for_local): Use it.

2005-11-21  Frank Ch. Eigler  <fche@elastic.org>

	PR 1276
	From Josh Stone <joshua.i.stone@intel.com>:
	* tapsets.cxx (timer_derived_probe, timer_builder,
	register_standard_tapsets): Support timer.ms() variety.
	* stapprobes.5.in: Document it.
	* testsuite/builok/fourteen.stp: Test its buildability.

2005-11-18  Martin Hunt  <hunt@redhat.com>

	PR 1837
	* testsuite/buildko/one.stp: Replace printk.
	* testsuite/buildok/one.stp: Ditto.
	* testsuite/buildok/two.stp: Ditto.
	* testsuite/semko/fifteen.stp: Ditto.
	* testsuite/semko/fourteen.stp: Ditto.
	* testsuite/semko/thirteen.stp: Ditto.
	* testsuite/transok/eight.stp: Ditto.
	* testsuite/transok/seven.stp: Ditto.
	* testsuite/transok/six.stp: Ditto.

	* tapsets.cxx (*::emit_probe_entries): Replace printk() calls
	with _stp_warn().

	* stap.1.in: Replace printk with printf in example.

	* stapfuncs.5.in: Remove docs for printk and add for
	print and printf.

	* tapset/logging.stp (printk): Deleted.

2005-11-13  Graydon Hoare  <graydon@redhat.com>

	* staptree.h (struct indexable): New struct.
	(classify_indexable): New function.
	(classify_const_indexable): New function.
	(struct symbol): Implement indexable.
	(struct arrayindex): Take indexable as base.
	(struct foreach_loop): Take indexable as base.
	(struct print_format): New struct.
	(enum stat_component_type): New enum.
	(struct stat_op): New struct.
	(enum historgram_type): New enum.
	(struct hist_op): New struct.
	(struct visitor)
	(struct traversing_visitor)
	(struct throwing_visitor)
	(struct deep_copy_visitor): Add new visitor methods.
	(require): Specialize for indexable*.

	* staptree.cxx (print_format::*)
	(stat_op::*)
	(hist_op::*)
	(indexable::*)
	(traversing_visitor::*)
	(throwing_visitor::*)
	(deep_copy_visitor::*)
	(classify_indexable)
	(classify_const_indexable): Implement
	(deep_copy_visitor::*): Update to use indexables.

	* parse.h (parser::parse_indexable): New method.
	(parser::parse_hist_op_or_bare_name): New method.

	* parse.cxx (lexer::scan): Accept @ in identifiers.
	(parser::parse_array_in)
	(parser::parse_foreach_loop): Call parse_indexable.
	(parser::parse_hist_op_or_bare_name): Implement.
	(parser::parse_indexable): Implement.
	(parser::parse_symbol): Accept printf, stat_ops, hist_ops.

	* elaborate.h (struct typeresolution_info): Add methods for
	visiting print_format, stat_op, hist_op.

	* elaborate.cxx (symbol_fetcher): New class.
	(get_symbol_within_expression): New function.
	(get_symbol_within_indexable): New function.
	(mutated_var_collector): Replace mutated_map_collector.
	(no_var_mutation_during_iteration_check): Replace
	no_map_mutation_during_iteration_check.
	(semantic_pass_vars): Replace semantic_pass_maps.
	(semantic_pass): Update call accordingly.
	(symresolution_info::*) Add new visitors, teach about indexables
	(typeresolution_info::*) Likewise.

	* translate.cxx
	(c_unparser::getiter): Take symbol, not foreach_loop.
	(c_unparser::*) Add new visitors, teach about indexables.
	(c_tmpcounter::*)
	(delete_statement_operand_visitor::visit_arrayindex)
	(c_tmpcounter_assignment::*)
	(c_unparser_assignment::*): Likewise.
	(hist_op_downcaster): New struct.
	(expression_is_hist_op): New function.

	* testsuite/buildok/printf.stp: New test for print_format.

2005-11-10  Frank Ch. Eigler  <fche@elastic.org>

	* translate.cxx (c_unparser::visit_array_in, visit_arrayindex):
	Finish adapting to PR 1275 by switching back to read locks.

2005-11-09  Martin Hunt  <hunt@redhat.com>

	* translate.cxx: New API uses HIST_LOG and HIST_LINEAR
	instead of HSTAT_LOG and HSTAT_LINEAR.

2005-11-09  Frank Ch. Eigler  <fche@elastic.org>

	Reported by Guang Lei Li <liguangl@cn.ibm.com>:
	* tapset/context.stp (pid,ppid,tid): Correctly pick tgid vs pid.
	* testsuite/buildok/context_test.stp: Print out tid() too.

2005-11-08  Frank Ch. Eigler  <fche@redhat.com>

	* tapsets.cxx (blacklisted_p): Tolerate NULL filename parameter.
	* src/testsuite/semok/twenty.stp: New test to enumerate everything
	dwarfly probeable.

2005-11-08  Frank Ch. Eigler  <fche@redhat.com>

	* translate.cxx (c_unparser::visit_foreach_loop): With PR 1275
	done, add back read lock around foreach loop.  Add a write lock
	around preceding sort operation.  Leave a race condition window. :-(

2005-11-08  Frank Ch. Eigler  <fche@redhat.com>

	* translate.cxx (mapvar::exists): Correct some more.

2005-11-08  Frank Ch. Eigler  <fche@redhat.com>

	Patch from "Mao, Bibo" <bibo.mao@intel.com>
	* translate.cxx (mapvar::exists): Correct 64-bit type mismatch.

2005-11-08  Frank Ch. Eigler  <fche@redhat.com>

	* tapsets.cxx (blacklisted_p): Add blacklist for some .return
	probes to kludge around bug #1345.
	* tapset/system_calls.stp: Add some %( %? %) conditionals to
	get closer to using tapset on 2.6.9 kernel.

2005-11-07  Frank Ch. Eigler  <fche@redhat.com>

	PR 1828.
	* tapsets.cxx (blacklisted_p): New function.  Add a few blacklist
	entries.
	* testsuite/semko/thirtythree.stp: New test.

2005-11-07  Frank Ch. Eigler  <fche@redhat.com>

	* testsuite/buildok/twentytwo.stp: Add another test for PR 1271.

2005-11-04  Frank Ch. Eigler  <fche@redhat.com>

	* tapsets.cxx (dwarf_derived_probe::emit_registrations): Add
	possible kprobe address prechecking logic.  Set kretprobes
	maxactive to zero.
	* translate.cxx (emit_module_init): Set a more helpful default
	probe_point value for use in registration errors.  Exit properly
	after registration failure of probe #0.

2005-11-04  Roland McGrath  <roland@redhat.com>

	* tapsets.cxx (add_probe_point): Use dwfl_module_relocation_info to
	get symbol name when dwfl_module_relocations has the info.

2005-11-03  Roland McGrath  <roland@redhat.com>

	* tapsets.cxx (add_probe_point): Use explicit test with assignment in
	while condition.

2005-11-03  Frank Ch. Eigler  <fche@elastic.org>

	PR 1329.
	* tapsets.cxx (dwarf_query::add_probe_point): Look up section name
	containing given address.  Skip request if it came from .init.*.
	* testsuite/semko/thirtytwo.stp: New test.

2005-11-02  Martin Hunt  <hunt@redhat.com>

	* Makefile.am (EXTRA_DIST): Add session.h.
	* Makefile.in: Regenerated.

2005-11-01  Frank Ch. Eigler  <fche@elastic.org>

	Sound advice from <drepper@redhat.com>:
	* configure.ac: Undo last change.
	* configure.ac: Unregenerated.
	* parse.cxx: Use glibc strverscmp function instead of rpmlib.
	* stap.1.in: Update correspondingly.

2005-11-01  Graydon Hoare  <graydon@redhat.com>

	* translate.cxx (c_unparser::collect_map_index_types)
	(c_unparser::emit_map_type_instantiations)
	(c_unparser::visit_arrayindex)
	(c_unparser::visit_array_in)
	(delete_statement_operand_visitor::visit_arrayindex)
	(c_unparser_assignment::visit_arrayindex)
	(mapvar::*): Update to new runtime map API.

2005-11-01  Frank Ch. Eigler  <fche@elastic.org>

	PR 1425.
	* configure.ac: Look for rpm-devel headers and libs.
	* configure: Regenerated.
	* session.h: New file to contain systemtap_session decl.
	* staptree.h: Likewise evict statistics_decl.
	* elaborate.h: Corresponding changes.
	* main.cxx (usage): Elaborate.  Re-enable "-r RELEASE" option.
	* parse.cxx (parser): Add systemtap_session& field.  Update users.
	(scan_pp, eval_pp_conditional): New routines for preprocessing.
	(peek, next): Call it.
	(lexer::scan): Lex the preprocessor operators.
	(parser::parse): Include an extra level of exception catching
	for parse errors that occur during recovery.
	* parse.h: Corresponding changes.
	(parse_error): Allow explicit token parameter.
	* stap.1.in: Document preprocessing.
	* testsuite/parseok/fourteen.stp: New test.

2005-10-31  Roland McGrath  <roland@redhat.com>

	* systemtap.spec.in, configure.ac: Version 0.4.2 cooked.
	* configure: Regenerated.

	* configure.ac: Update libdw test to require 0.116 with dwarf_diecu.
	* configure: Regenerated.
	* systemtap.spec.in: Update elfutils requirement to 0.116.
	* loc2c.c: Dwarf_Loc -> Dwarf_Op.
	(location_from_address): dwarf_addrloclists -> dwarf_getlocation_addr.
	(c_translate_location): Likewise.
	(max_fetch_size): Remove fakeo dwarf_diecu macro.
	* tapsets.cxx (dwflpp): Dwarf_Func -> Dwarf_Die;
	dwarf_func_name -> dwarf_diename;
	dwarf_func_entrypc -> dwarf_entrypc;
	dwarf_func_file, dwarf_func_line -> dwarf_decl_file, dwarf_decl_line.

2005-10-26  Roland McGrath  <roland@redhat.com>

	* loc2c.c (max_fetch_size): Default to host pointer size,
	while still waiting for new libdw entrypoint.

2005-10-25  Roland McGrath  <roland@redhat.com>

	PR 1271 cont'd.
	* testsuite/buildok/twentytwo.stp: New file.
	* testsuite/buildok/twentythree.stp: New file.
	* loc2c.c (discontiguify): Add missing ; in output.

2005-10-20  Graydon Hoare  <graydon@redhat.com>

	PR 917 (incomplete)
	* staptree.h (struct statistic_decl): New struct.
	(stapfile::stat_decls): New member.

	* parse.h, parse.cxx
	(parser::expect_known): Fix typo.
	(parser::expect_number): New method.
	(parser::parse_global): Parse global statistic_decls.

	* elaborate.h (systemtap_session::stat_decls): New member.
	* elaborate.cxx (semantic_pass_symbols): Copy per-file stat_decls
	to session-wide.
	(typeresolution_info::visit_assignment): Detect some semantic stats
	errors in type resolution pass.

	* translate.cxx (var::sd): New private member.
	(var::var): Initialize it.
	(var::sdecl): New accessor.
	(var::init): Handle stats values.
	(mapvar::mapvar): Pass through statistic_decl to var ctor.
	(mapvar::get): Test for long explicitly.
	(mapvar::set): Likewise.
	(mapvar::init): Handle stats values.
	(c_unparser::emit_common_header): Remove typedef of stats_t,
	include stat.c when necessary.
	(mapvar::key_typename): Typo.
	(c_unparser::emit_map_type_instantiations): Thinko: value_typename not key_typename.
	(c_unparser::c_typename): Implementation typename is "Stat", not "stats_t".
	(c_unparser::c_assign): Fix bad error message.
	(c_unparser_assignment::c_assignop): Handle operator <<<.
	(c_unparser::getvar): Feed session statistic_decl into var.
	(c_unparser::getmap): Likewise.
	(c_unparser::visit_assignment): Handle operator <<<.
	(c_tmpcounter_assignment::visit_symbol): Derive type from rvalue when present.
	(c_unparser_assignment::visit_symbol)
	(c_tmpcounter_assignment::visit_arrayindex)
	(c_unparser_assignment::load_map_indices): Likewise.
	(c_unparser::visit_arrayindex): Likewise, and Prohibit statistic rvalues.
	(c_unparser_assignment::visit_arrayindex): Handle operator <<<.

	* testsuite/semko/twentyfour.stp:
	* testsuite/semko/twentyfive.stp:
	* testsuite/semko/twentysix.stp:
	* testsuite/semko/twentyseven.stp:
	* testsuite/semko/twentyeight.stp:
	* testsuite/semko/twentynine.stp:
	* testsuite/semko/thirty.stp:
	* testsuite/semko/thirtyone.stp: New tests for prohibited statistic contexts.
	* testsuite/buildok/twentytwo.stp: New test for legal statistic contexts.

2005-10-19  Tom Zanussi  <zanussi@us.ibm.com>

	PR 1194.
	* elaborate.h: Move output_file variable into systemtap_session.
	* buildrun.cxx (run_pass): Pass output file to stpd if applicable.
	* main.cxx (main): Set output_file if -o option specified.

2005-10-18  Frank Ch. Eigler  <fche@redhat.com>

	PR 1477.
	* main.cxx (main): Set PATH and LC_ALL, so
	* buildrun.cxx (compile_pass, run_pass): ... and ...
	* translate.cxx (emit_symbol_data): ... don't have to.

2005-10-18  Frank Ch. Eigler  <fche@elastic.org>

	PR 1482 cont'd.
	* translator.cxx (emit_module_init): Set aside a variable for
	detailed probe point id.
	* tapsets.cxx (emit_registrations): Use it.
	(add_probe_point): Correct synthesized probe-point typo.

2005-10-17  Martin Hunt  <hunt@redhat.com>

	PR 1482
	* tapsets.cxx (emit_registrations): On failure, don't
	forget to unregister probe 0;

2005-10-17  Frank Ch. Eigler  <fche@elastic.org>

	PR 1338.
	* parse.cx (parse_probe): Unconditionally visit parse_probe_point.
	(parse_probe_point): Accept "*" as component name.
	* stapprobes.5.in: Document this.
	* elaborate.cxx (derive_probes): Rewrite.  Make top-level function.
	(match_node::find_and_build): New function to replace
	(find_builder): Removed.
	(match_key operator <): Correct one nasty typo.
	(match_node::bind): Refuse to bind "*" component names.
	(derived_probe_builder::build): Remove recursion output param.
	(alias_expandion_builder::build): Recurse to derive_probes instead.
	* elaborate.h: Corresponding changes.
	* tapsets.cxx: Ditto.
	(query_cu): Elide prologue finding for uninteresting CUs.
	* testsuite/semok/nineteen.stp: New test.
	* testsuite/semko/twentythree.stp: New test.
	* testsuite/semko/twentyone/two.stp: Fix -p2.

2005-10-17  Graydon Hoare  <graydon@redhat.com>

	* testsuite/semko/twentyone.stp: Check function doesn't match inline.

	* testsuite/semko/twentytwo.stp: Check inline doesn't match function.

	* testsuite/buildok/six.stp: Change "function" to "inline".

	* stapprobes.5.in: Describe "inline" probes.

	* tapsets.cxx (TOK_INLINE): New token "inline".
	(dwarf_query::has_inline_str)
	(dwarf_query::has_inline_num)
	(dwarf_query::inline_str_val)
	(dwarf_query::inline_num_val): New members.
	(dwarf_query::dwarf_query): Load new members.
	(query_dwarf_inline_instance)
	(query_dwarf_func)
	(query_cu)
	(query_module)
	(dwarf_derived_probe::add_probe_point)
	(dwarf_builder::build):
	Use inline-related members where appropriate.
	(dwarf_derived_probe::register_inline_variants): New method.
	(dwarf_derived_probe::register_function_and_statement_variants):
	Call it.

2005-10-14  Roland McGrath  <roland@redhat.com>

	PR 1271.
	* loc2c.c (translate): Set LOC->byte_size in loc_noncontiguous result.
	(struct location.address): New member `declare'.
	(new_synthetic_loc, translate): Initialize it.
	(struct location.type): Add loc_fragment, loc_decl to enum.
	(c_emit_location): Emit unadorned code for loc_fragment.
	(discontiguify): New function.
	(c_translate_fetch, c_translate_store): Call it.
	(get_bitfield): New function, broken out of ....
	(emit_bitfield): ... here.  Function removed.
	(declare_noncontig_union): New function.
	(max_fetch_size): New function.
	(translate_base_fetch): New function, broken out of ...
	(c_translate_fetch): ... here.  Call it.
	Use get_bitfield here, not emit_bitfield.
	(c_translate_store): Likewise.
	(c_emit_location): Emit declarations first.

	* loc2c.c (dwarf_diename_integrate): Function removed.
	Change all callers to use dwarf_diename.

	* loc2c-test.c (handle_variable): Check for "=" before fetching DIE
	from ATTR_MEM.

2005-10-13  Roland McGrath  <roland@redhat.com>

	* loc2c.c (c_emit_location): Use final location's used_deref flag too.

	* loc2c.c (translate): Pass LOC to alloc_location, not INPUT.

	* loc2c-test.c (fail): Print a newline after the error message.

2005-10-10  Frank Ch. Eigler  <fche@elastic.org>

	* elaborate.cxx (match_node::bind): Improve error message.
	(register_library_aliases): Catch and verbosify error message.
	(semantic_pass): Provide a back-up exception catcher.

2005-10-10  Frank Ch. Eigler  <fche@elastic.org>

	PR 1456.
	* translate.cxx (c_unparser_assignment): Rename "pre" field to "post",
	add blurb to clarify polarity.
	(visit_pre/post_crement): Flip passed flag value.

2005-10-07  Frank Ch. Eigler  <fche@elastic.org>

	PR 1366.
	* staptree.h (foreach_loop): Add sort_column, sort_direction fields.
	* parse.cxx (parse_foreach_loop): Parse "+"/"-" suffix operators.
	* stap.1.in, stapex.5.in: Document them.
	* staptree.cxx (foreach_loop print, copy): Propagate them.
	* translate.cxx (visit_foreach_loop): Support them.
	* testsuite/parseok/fifteen.stp, parseko/thirteen.stp,
	buildok/twentyone.stp: Test them.

2005-10-07  Kevin Stafford  <kevinrs@us.ibm.com>

        * tapset/system_calls.stp: All 281 syscalls *prototyped*. They
	are still untested. Many of the aliases useability are contin-
 	gent upon resolution of namely: bz #1295 & bz #1382.

2005-10-06  Frank Ch. Eigler  <fche@elastic.org>

	* stap.1.in: Document -b/-s options.
	* main.cxx (usage): Clarify -b/-s blurbs.
	* translator.cxx (translate_pass): Handle bulk_mode here instead.

2005-10-06  Frank Ch. Eigler  <fche@elastic.org>

	PR 1332.
	* translate.cxx (emit_symbol_data): New function to transcribe
	a processed address->symbol lookup table, based upon /proc/kallsyms.

2005-10-05  Tom Zanussi  <zanussi@us.ibm.com>

	* buildrun.cxx (run_pass): Add bulk/buffer_size flags to flags
	passed to stpd.
	* elaborate.h (systemtap_session): Add bulk/buffer_size flags.
	* main.cxx (usage,main): Add -b (bulk), -s (buffer_size) options.
	processing.

2005-10-04  Graydon Hoare  <graydon@redhat.com>

	PR 1131.
	* tapsets.cxx
	(target_variable_flavour_calculating_visitor::visit_target_symbol)
	(var_expanding_copy_visitor::visit_target_symbol):
	Require guru mode for writing to target vars.
	* testsuite/buildok/twenty.stp: Test writing to target vars.

2005-10-01  Frank Ch. Eigler  <fche@elastic.org>

	* tapsets.cxx (get_module_dwarf): Add "required" parameter, which
	throws an exception if debuginfo is not found.
	(focus_on_module_containing_global_address): Tolerate miss.
	(query_kernel_exists): New function to test for "kernel" module in
	dwfl_getmodules() result set.
	(dwarf_builder::build): Call it if appropriate.

2005-09-30  Graydon Hoare  <graydon@redhat.com>

	PR 1131.
	* tapsets.cxx (dwflpp::find_variable_and_frame_base)
	(dwflpp::translate_components)
	(dwflpp::resolve_unqualified_inner_typedie)
	(dwflpp::translate_final_fetch_or_store): New functions.
	(dwflpp::literal_stmt_for_local): Factor a bit.
	(variable_flavour_calculating_visitor::visit_target_symbol):
	Don't fault on lvalue, just collect an extra char.
	(var_expanding_copy_visitor::target_symbol_setter_functioncalls):
	New member.
	(var_expanding_copy_visitor::visit_assignment): New method.
	(var_expanding_copy_visitor::visit_target_symbol): Permit lvalues.

2005-09-30  Frank Ch. Eigler  <fche@elastic.org>

	* tapset/system_calls.stp (*_str): Simplified boolean test logic
	throughout, fixed some typos.

2005-09-28  Frank Ch. Eigler  <fche@elastic.org>

	PR 1182.
	* main.cxx (main): Support -D macro-setting option.
	* stap.1.in: Document it and related macros.
	* buildrun.cxx (compile_pass): Emit macro definitions.
	* translate.cxx (translate_pass): Guard limit macros with #ifdef.
	Eliminate MAXCONCURRENCY macro.
	* elaborate.h (systemtap_session): Add "macros" field.
	* parse.cxx (parse_if_statement): Clear "elseblock" if needed.

2005-09-27  Frank Ch. Eigler  <fche@elastic.org>

	* tapsets.cxx (query_cu_containing_global_address): Tolerate
	way out of range addresses that result in null cudie pointers.

2005-09-27  Frank Ch. Eigler  <fche@elastic.org>

	PR 1368.
	* translate.cxx (emit_common_header): Move some MAX* definitions out ...
	(translate_pass): ... to here.  Fix probe_start API impedance mismatch.
	(emit_module_init, exit): Tolerate registration errors, such as absence
	of kretprobes support.

2005-09-27  Frank Ch. Eigler  <fche@elastic.org>

	PR 1311.
	* tapsets.cxx (target_variable_flavour_calculating_visitor::
	visit_target_symbol): Print verbose error.
	(var_expanding_copy_visitor::visit_target_symbol): Throw
	simple error.

2005-09-26  Frank Ch. Eigler  <fche@elastic.org>

	* stapfuncs.5.in: Extend errno_str verbiage.
	* tapset/errno.stp: Canonicalize script code slightly.

2005-09-26  Frank Ch. Eigler  <fche@elastic.org>

	PR 1295.
	* tapsets.cxx (resolve_prologue_endings2): Try another heuristic
	for end-of-prologue.

2005-09-22  Graydon Hoare  <graydon@redhat.com>,
	Frank Ch. Eigler  <fche@elastic.org>

	PR 1330.
	* tapsets.cxx (dwarf_derived_probe): Allow multiple probe_point
	locations per derived_probe.
	(dwarf_query): Add probe "flavour" concept, to reuse probe bodies for
	identical flavours across wildcards.
	(dwarf::emit_registrations, emit_deregistrations, emit_probe_entries):
	Reorganize.
	* staptree (probe::printsig): Put multiple locations on separate lines.

2005-09-22  Will Cohen  <wcohen@redhat.com>

	* stap.1.in: Correct sys_read alias example.

2005-09-19  Frank Ch. Eigler  <fche@redhat.com>

	* tapsets.cxx (*::emit_probe_entries): Handle busy-count correctly
	upon contention.

2005-09-14  Graydon Hoare  <graydon@redhat.com>

	PR 1260
	* tapsets.cxx (dwflpp::resolve_prologue_endings): Correct logic
	error triggered by consecutive function-beginning line records.

2005-09-14  Frank Ch. Eigler  <fche@elastic.org>

	PR 1344
	* translate.cxx: Call _stp_map_clear for "delete ARRAY" statement.

2005-09-14  Roland McGrath  <roland@redhat.com>

	* systemtap.spec.in: Version 0.4.1 cooked.
	Build runpath into elfutils libs too.

2005-09-14  Frank Ch. Eigler  <fche@elastic.org>

	PR 1257
	* Makefile.am (AM_CFLAGS): Add -fexceptions.
	* loc2c.c (c_translate_location): Invoke *fail properly.
	* Makefile.in: Regenerated.

2005-09-13  Graydon Hoare  <graydon@redhat.com>

	PR 1260
	* tapsets.cxx (func_info::func_info): Initialize fields.
	(inline_instance_info::inline_instance_info): Likewise.
	(query_inline_instance_info): Add try-catch block.
	(query_func_info): Likewise, and fault when missing prologue-end.
	(query_dwarf_func): Fault when missing entrypc.

2005-09-12  Frank Ch. Eigler  <fche@elastic.org>

	PR 1335
	* translate.cxx (c_tmpcounter::visit_functioncall): Correct
	recursion sequence.
	* testsuite/buildok/nineteen.stp: New test case.

2005-09-12  Graydon Hoare  <graydon@redhat.com>

	PR 1306
	* tapsets.cxx (dwflpp::iterate_over_srcfile_lines): Fix two
	off-by-one errors in previous change.

2005-09-12  Graydon Hoare  <graydon@redhat.com>

	PR 1306
	* tapsets.cxx (dwflpp::has_single_line_record): New function.
	(dwflpp::iterate_over_srcfile_lines): Throw when user requests
	single statement line with multiple records (and provide advice).
	(query_cu): Adjust call to match.
	(query_srcfile_line): Fix indentation.

2005-09-10  Frank Ch. Eigler  <fche@elastic.org>

	* Makefile.am, runtest.sh: Use a "testresuilt/" directory in build
	tree rather than overloading "testsuite/".
	* TODO: Removed obsoleted file.
	* Makefile.in: Regenerated.

2005-09-07  Martin Hunt  <hunt@redhat.com>

	* stap.1.in: Document current "-c" and "-x" options.

2005-09-07  Frank Ch. Eigler  <fche@elastic.org>

	* systemtap.spec.in: Remove kernel-debuginfo dependency.

2005-09-07  Frank Ch. Eigler  <fche@redhat.com>

	* main.cxx (main): Choose getpid()-based module names.
	* tapsets.cxx: Make timer.jiffies' use of task_pt_regs __i386__-only.

2005-09-07  Frank Ch. Eigler  <fche@redhat.com>

	* stap.1.in: Oops, && and || do short-circuit.

2005-09-06  Frank Ch. Eigler  <fche@elastic.org>

	* stap.1.in: Clarify absence of short-circuiting in && and ||.
	* translate.cxx (emit_function): Improve "array locals" message.
	* tapset/timestamp.stp: Add gettimeofday_us function.  Correct
	arithmetic typing in other functions.
	* stapfuncs.5.in: Document new function.

2005-09-06  Martin Hunt  <hunt@redhat.com>

	* systemtap.spec.in: Bump elfutils_version to .115.

2005-09-05  Roland McGrath  <roland@redhat.com>

	* loc2c.h: Comment fix.

2005-09-06  Frank Ch. Eigler  <fche@elastic.org>

	* configure.ac: Require elfutils 0.115+.
	* tapsets.cxx: Restore graydon's PR 1244 code.
	* testsuite/buildok/eighteen.stp: Correct typing.
	* configure: Regenerated.

2005-09-06  Martin Hunt  <hunt@redhat.com>

	* tapset/context.stp: Add function target().
	* stapfuncs.5.in (target): Document it.
	* elaborate.h (struct systemtap_session): Add cmd and target_pid to
	the struct.
	* main.cxx (usage): Add descriptions of "-c" and "-x" options.
	(main): Set s.cmd and s.target_pid.
	* buildrun.cxx (stringify): Copy this utility func here too.
	(run_pass): Add new options to set cmd and pid to the stpd
	command line.

2005-09-06  Frank Ch. Eigler  <fche@redhat.com>

	* tapsets.cxx (emit_probe_entries): Disable fault_handler for now.

2005-09-05  Frank Ch. Eigler  <fche@elastic.org>

	PR 1289
	* translate.cxx (lex_cast_qstring): Correct "cast" of object
	to string containing more than one word.
	* tapset.cxx (lex_cast_qstring): Ditto.
	(dwarf_derived_module::emit_probe_entries): Emit and use
	a generic fault_handler.

2005-09-05  Frank Ch. Eigler  <fche@elastic.org>

	PR 1172.
	* staptree.h, staptree.cxx: Make all ::print*(), operator<<
	functions take const staptree objects.
	(literal_string::print): \-prefix double-quotes.
	* translate.cxx (emit_common_header): Add context probe_point field.
	Switch to atomic_t busy flags.
	(emit_module_exit): Use atomic operations for busy flag.
	(visit_*): Use lex_cast_qstring for last_stmt strings.
	* tapsets.cxx (lex_cast_qstring): New function.
	(*::emit_probe_entries): Populate probe_point.  Use atomic operations
	for busy flag.
	* tapset/context.stp (pp): New function.
	* stapfuncs.5.in: Document it.
	* testsuite/buildok/context_test.stp: Test it.

2005-09-04  Frank Ch. Eigler  <fche@elastic.org>

	* translate.cxx (visit_literal_string): \-prefix double-quotes.

2005-09-04  Martin Hunt  <hunt@redhat.com>

	* testsuite/buildok/context_test.stp: New test.
	* tapset/logging.stp (log): Call _stp_printf().
	* stapfuncs.5.in: Add contextinfo funcs.
	* tapset/context.stp: Minor cleanup.

2005-09-03  Frank Ch. Eigler  <fche@elastic.org>

	PR 1187 prime
	* tapset.cxx (literal_stmt_for_local): Don't automgaically copy
	target char*'s to systemtap strings.
	* tapset/conversions.stp (user_string, kernel_string): New functions.
	* stapfuncs.5.in: Document new functions.

2005-09-03  Frank Ch. Eigler  <fche@elastic.org>

	PR 1292, by popular request.
	* parse.cxx (parse_functiondecl): Allow optional value/param type
	declarations.
	* stap.1.in: Document this.
	* tapset/*.stp: Convert most functions accordingly.
	* testsuite/parseok/twelve.stp, semok/seven.stp,
	semko/twenty.stp: Test this.

2005-09-02  Frank Ch. Eigler  <fche@redhat.com>

	* translate.cxx (varlock): Use trylock only for write locks.
	(translate_pass): Remove read_trylock macro hack.
	(visit_foreach_loop): Remove protective read lock, until PR 1275.
	(visit_*): Added many more "last_stmt"-setting expressions in the
	output, to improve last_error message locality.

2005-09-02  Martin Hunt  <hunt@redhat.com>

	* tapset/logging.stp: Make log() be same as print().

2005-09-02  Frank Ch. Eigler  <fche@elastic.org>

	* tapsets.cxx: Temporarily rolled back graydon's changes.

2005-09-02  Frank Ch. Eigler  <fche@elastic.org>

	* tapset/*.stp: Renamed several files to simplify names.

2005-09-01  Graydon Hoare  <graydon@redhat.com>

	PR systemtap/1244
	* testsuite/buildok/eighteen.stp: New test.
	* tapsets.cxx (dwflpp::literal_stmt_for_local)
	(query_statement, query_inline_instance_info)
	(query_func_info, query_srcfile_line, query_cu)
	(var_expanding_copy_visitor, visit_target_symbol)
	(dwarf_derived_probe): Fix 1244.

2005-09-01  Martin Hunt  <hunt@redhat.com>

	* tapset/builtin_logging.stp: Add print.

	* tapset/context.stp: New file. First cut at some
	context info.

2005-09-01  Martin Hunt  <hunt@redhat.com>

	* translate.cxx (emit_probe): Add a call to _stp_print_flush
	at the end of each probe.
	(translate_pass): Define STP_NUM_STRINGS to be 1 for
	a scratch string. Include current.c and stack.c. Don't
	define KALLSYMS_LOOKUP_NAME or KALLSYMS_LOOKUP. Remove
	references to next_fmt() and stp_dbug().

2005-08-31  Graydon Hoare  <graydon@redhat.com>

	PR systemtap/1258
	* tapsets.cxx (dwflpp::literal_stmt_for_local):
	Support DW_TAG_enumeration_type tag as synonymous with
	DW_TAG_base_type.
	* loc2c.c (base_byte_size): Likewise.
	* testsuite/buildok/seven.stp: Adjust to work on UP kernels.

2005-08-31  Graydon Hoare  <graydon@redhat.com>

	* tapsets.cxx (dwflpp::iterate_over_srcfile_lines): Correct segv
	reported in PR 1270.

2005-08-31  Frank Ch. Eigler  <fche@redhat.com>

	* translate.cxx (visit_array_in, visit_arrayindex): Use write locks
	even for array reads, until PR 1275.
	(translate_pass): Add read_trylock -> write_trylock escalation.

2005-08-30  Roland McGrath  <roland@redhat.com>

	* Makefile.am (install-data-local): Use mkdir -p, not -mkdir.
	* Makefile.in: Regenerated.

2005-08-30  Graydon Hoare  <graydon@redhat.com>

	* tapsets.cxx (dwflpp::literal_stmt_for_local): Handle dwarf
	pointer-to-1-byte-means-char case (found in PR 1187)
	* parse.cxx (parse_symbol): Eliminate use of "." from target
	symbol parser, conflicting with string concatenation operator.
	* staptree.h (target_symbol::component_type) Eliminate
	comp_struct_pointer_member, since . and -> are considered the
	same now.
	* staptree.cxx (target_symbol::print): Likewise.
	* testsuite/buildok/seventeen.stp: Test solution on PR 1191.
	* testsuite/buildok/six.stp: Test working portion of PR 1155.
	* testsuite/semko/nineteen.stp: Unresolved portion of PR 1155.

2005-08-30  Frank Ch. Eigler  <fche@elastic.org>

	PR systemtap/1268
	* translator (varlock): Add deadlock detection code.
	(emit_common_header): Add a new MAXTRYLOCK configuration macro.

2005-08-29  Graydon Hoare  <graydon@redhat.com>

	PR translator/1265
	* tapsets.cxx
	(func_info::decl_file)
	(func_info::decl_line)
	(inline_instance_info::decl_file)
	(inline_instance_info::decl_line): New fields.
	(dwflpp::function_srcfile): Remove.
	(dwflpp::function_file): Add.
	(dwflpp::function_line): Add.
	(dwarf_derived_probe::dwarf_derived_probe): Update.
	(query_statement): Pass func, file, line through.
	(query_inline_instance_info): Likewise.
	(query_func_info): Likewise.
	(query_srcfile_line): Query statement lines if
	statement_str exists, rather than *_info.
	(query_dwarf_inline_instance): Extract file and line.
	(query_dwarf_func): Likewise.
	(query_cu): Pass empty func, file, line, for address-based
	queries.

2005-08-29  Frank Ch. Eigler  <fche@redhat.com>

	* runtest.sh: Tolerate relative $SRCDIR.

2005-08-29  Frank Ch. Eigler  <fche@redhat.com>

	* stapprobes.5.in, stapfuncs.5.in, stapex.5.in: New man pages.
	* stap.1.in: Moved some content out.
	* Makefile.am (man_MANS): Add new man pages.
	* configure.ac (AC_CONFIG_FILES): Add them.
	* systemtap.spec.in: Package them.
	* Makefile.in, configure: Regenerated.
	* buildrun.cxx (run_pass): Pass "-r" to stpd.
	* translate.cxx (emit_common_header): Wrap try/catch around
	variable decls, to improve exception particularity.
	(visit_literal_number): Emit as unsigned literal, which is
	actually a subtle correctness issue.

2005-08-28  Frank Ch. Eigler  <fche@redhat.com>

	* tapsets.cxx (visit_target): Make target variable exceptions
	more informative.
	(literal_stmt_for_local): Improve bad-type exception message.
	* translate.cxx (emit_module_init): Include probe point in comments.

2005-08-27  Roland McGrath  <roland@redhat.com>

	* loc2c-test.c (print_type): New function.
	(print_vars): Use it.

	* loc2c-test.c (paddr, print_vars): New functions.
	(main): If given no variable name argument, print out variables.

2005-08-26  Graydon Hoare  <graydon@redhat.com>

	* translate.cxx: Revert tmp initialization changes.

2005-08-26  Graydon Hoare  <graydon@redhat.com>

	* parse.cxx (scan): Preserve basic C-ish escapes.
	* translate.cxx (c_tmpcounter::declaring): New flag.
	(c_tmpcounter::declare_or_init): New helper method.
	(c_tmpcounter::visit_*): Use declare_or_init.
	(c_unparser::emit_function): Run a tmpcounter to initialize tmps.
	(c_unparser::emit_probe): Likewise.
	(c_unparser::c_strcpy): Use strlcpy.
	(c_unparser::c_strcat): Use strlcat.

2005-08-25  Roland McGrath  <roland@redhat.com>

	* Makefile.am (EXTRA_DIST): List .h files explicitly.
	Automake really does not like wildcards.
	* Makefile.in: Regenerated.

2005-08-25  Frank Ch. Eigler  <fche@redhat.com>

	* Makefile.am (docs): Removed target.
	* Makefile.in: Regenerated.

2005-08-24  Graydon Hoare  <graydon@redhat.com>

	* tapsets.cxx (dwflpp::literal_stmt_for_local): Fetch pointer types,
	array types, strings, from target.

2005-08-24  Roland McGrath  <roland@redhat.com>

	* loc2c-test.c (handle_variable): Iterate on const_type/volatile_type.

2005-08-24  Frank Ch. Eigler  <fche@elastic.org>

	* configure.ac: Require elfutils 0.114.
	* tapsets.cxx: Brought back graydon's changes.
	* configure: Regenerated.

2005-08-24  Roland McGrath  <roland@redhat.com>

	* systemtap.spec.in: Update elfutils requirement.

2005-08-24  Frank Ch. Eigler  <fche@elastic.org>

	* translate.cxx (emit_global, emit_module_init): Use 2.6.9-compatible
	rwlock initialization.

2005-08-24  Frank Ch. Eigler  <fche@elastic.org>

	* tapsets.cxx (*::emit_probe_entries): Treat NULL and "" last_errors
	both as clean early returns, not errors.
	* translate.cxx: Revamp last_error handling logic.  Remove all
	"goto out" paths from expression context.
	(visit_statement): Handle last_error exit one nesting level at a time.
	(visit_return_statement, visit_functioncall): Set/reset last_error="".
	(c_tmpcounter::visit_for_loop): New routine.
	(c_unparser::visit_foreach, visit_for_loop): Rewrite to properly
	support continue/breaks, non-local exits, (foreach) locks.
	(emit_global): Emit lock variable.
	(varlock ctor, dtor): Lock/unlock global variable.
	(varlock_w, varlock_r): New concrete subclasses.  Update all users.
	* tapset/builtin_logging.stp (exit): Don't set last_error.
	* src/testsuite/buildok/sixteen.stp: New test.

	* tapsets.cxx: Temporarily rolled back graydon's changes.

2005-08-23  Graydon Hoare  <graydon@redhat.com>

	* tapsets.cxx: Re-implement dwarf probe-pattern resolution.

2005-08-22  Frank Ch. Eigler  <fche@elastic.org>

	PR systemtap/1134
	* elaborate.h (module_fds): New member in systemtap_session.
	* tapsets.cxx (dwarf_derived_probe ctor): Open /sys/module/$MOD/.text
	for the duration of a systemtap session, to lock module in memory.

2005-08-21  Frank Ch. Eigler  <fche@redhat.com>

	PR systemtap/1195, systemtap/1193
	* elaborate.cxx (alias_expansion_builder): Set new block token.
	* parse.cxx (parse_symbol): Set new target_symbol token.
	* runtest.sh: Store more pertinent failure data.
	* tapsets.cxx (emit_probe_entries): Rewrite error-handling path.
	* translate.cxx (emit_common_header): Goodbye errorcount, hello
	last_error & last_stmt.
	(c_unparser::visit_statement): New "header" for all other stmts.
	(c_assignop, visit_binary_expression): Adapt to last_error.
	* tapset/builtin_logging.stp: Adapt to last_error.

2005-08-19  Frank Ch. Eigler  <fche@elastic.org>

	PR systemtap/1213
	* translate.cxx (visit_if_statement): Translate else arms.

2005-08-19  Frank Ch. Eigler  <fche@elastic.org>

	PR systemtap/1209
	* elaborate.cxx (derived_probe_builder): Add get_param function.
	* elaborate.h: Declare them.
	* tapsets.cxx (dwarf_query::get_*_param): Call them.
	(timer_derived_probe, timer_builder): New classes.
	(register_standard_tapsets): Register timer.jiffies(N) and friend.
	* translate.cxx (translate_pass): #include <linux/timers.h>.
	* stap.1.in: Document timer.jiffies(N) probe points.
	* testsuite/buildok/fourteen.stp: New test.

2005-08-19  Frank Ch. Eigler  <fche@elastic.org>

	* elaborate.cxx (find_var): Remove $pid/$tid builtin logic.

2005-08-19  Martin Hunt  <hunt@redhat.com>

	* stp_check.in: Remove stp-control.

2005-08-18  Roland McGrath  <roland@redhat.com>

	* loc2c.c (c_translate_addressof): Take TYPEDIE instead of TYPEATTR.
	* loc2c.h: Update decl.
	* loc2c-test.c (handle_variable): Handle DW_TAG_pointer_type target
	for fetch.

2005-08-18  Will Cohen  <wcohen@redhat.com>

	* stp_check.in: See if relayfs available filesystem.

2005-08-18  Roland McGrath  <roland@redhat.com>

	* loc2c.c (struct location): New member `emit_address'.
	(alloc_location): Initialize new member from ORIGIN.
	(location_from_address): New argument EMIT_ADDRESS.
	Initialize new member.
	(translate): Use LOC->emit_address hook to format DW_OP_addr constant.
	(location_relative): Die if DW_OP_addr is used.
	(default_emit_address): New function.
	(c_translate_location): New argument EMIT_ADDRESS, pass it down.
	Use default_emit_address if argument is null.
	* loc2c.h: Update decl.
	* loc2c-test.c (handle_variable): Update caller.
	* tapsets.cxx (dwflpp::literal_stmt_for_local): Update caller.
	(dwflpp::loc2c_emit_address): New static method.

2005-08-17  Roland McGrath  <roland@redhat.com>

	PR systemtap/1197
	* loc2c.c (struct location): New members `fail', `fail_arg'.
	(alloc_location): New function.  Initialize those members.
	(new_synthetic_loc, translate): Use that instead of obstack_alloc.
	(location_from_address, location_relative): Likewise.
	(FAIL): New macro.  Use it everywhere in place of `error'.
	(c_translate_location): Take new args FAIL, FAIL_ARG.
	* loc2c.h: Update declaration.
	* loc2c-test.c (fail): New function.
	(handle_variable): Pass it to c_translate_location.
	* tapsets.cxx (dwflpp::loc2c_error): New static method.
	(dwflpp::literal_stmt_for_local): Pass it to to c_translate_location.

	PR systemtap/1205, systemtap/1206
	* loc2c.c (c_translate_fetch): Take TYPEDIE instead of TYPEATTR.
	(c_translate_store): Likewise.
	* loc2c.h: Update decls.
	* loc2c-test.c (handle_variable): Update callers.
	Look up type, resolve typedefs, and check that it's DW_TAG_base_type.
	* tapsets.cxx (dwflpp::literal_stmt_for_local): Likewise.

	* loc2c.c (base_byte_size): Add assert on expected DIE tag.
	(c_translate_array, c_translate_pointer): Likewise.
	* loc2c.h: Amend comments to explicitly state type DIE tags expected.

	* loc2c.c: #include "loc2c.h".

2005-08-16  Frank Ch. Eigler  <fche@elastic.org>

	PR systemtap/1180
	* tapsets.cxx (*): Add more verbose-predicatation to informative
	messages.  Correct more hex/dec ostream mismatches.
	(query_function): Use entry/querypc, not prologue-end, for
	function().return and .statement() probe points.
	(dwarf_derived_probe ctor): Reorganize function/statement
	probe point regeneration.

2005-08-16  Frank Ch. Eigler  <fche@elastic.org>

	* main.cxx: Don't print library parse trees if last_pass=1.

2005-08-14  Roland McGrath  <roland@redhat.com>

	* systemtap.spec.in: Update elfutils_version requirement to 0.113;
	restore bundled_elfutils setting to 1.

2005-08-12  Graydon Hoare  <graydon@redhat.com>

	* translate.cxx (c_tmpcounter::visit_array_in): Implement.
	(c_unparser::visit_array_in): Likewise.
	(mapvar::exists): New method.

2005-08-12  Frank Ch. Eigler  <fche@elastic.org>

	PR systemtap/1122 et alii
	* parse.cxx (parse_literal): Parse and range-limit 64-bit numbers.
	(parse_unary): Correct precedence glitch.
	* staptree.h (literal_number): Store an int64_t.
	* staptree.cxx: Corresponding changes.
	* translate.cxx (check_dbz): Remove - insufficient.
	(emit_function): Define CONTEXT macro sibling for THIS.
	(c_typename): pe_long -> int64_t.
	(visit_literal_number): Format literal rigorously and uglily.
	(c_assignop, visit_binary_expression): Handle div/mod via new
	helper functions in runtime.
	* tapset/builtin_logging.stp: Add error, exit builtins.
	* testsuite/buildok/ten,eleven.stp: New tests.
	* testsuite/parse{ko,ok}/six.stp: Modify for larger numbers.
	* testsuite/transok/one.stp: Add more ";"s, maybe unnecessarily.

2005-08-11  Frank Ch. Eigler  <fche@elastic.org>

	* systemtap.spec.in: Tweak to turn into fedora-flavoured spec.
	Don't build/install runtime docs.

2005-08-11  Frank Ch. Eigler  <fche@elastic.org>

	* Makefile.am (uninstall-local): New target.
	* Makefile.in: Regenerate.

2005-08-11  Frank Ch. Eigler  <fche@elastic.org>

	* translate.cxx (emit_function): Add an extra { } around the
	function body visitation.
	* tapset/timestamp_functions.stp: New file.
	* tapset/builtin_conversions.stp: Aggregated from [hex]string.
	* tapset/builtin_logging.stp: Aggregated from log/warn/printk.

2005-08-11  Frank Ch. Eigler  <fche@elastic.org>

	* tapsets.cxx: Tweak hex/decimal printing for consistency.
	(emit_registrations): Remove module-specific code, anticipating
	that libelf gives us run-time addresses already.

2005-08-10  Roland McGrath  <roland@redhat.com>

	* loc2c.c (emit_base_store): New function.
	(emit_bitfield): Rewritten to handle stores, change parameters.
	(c_translate_fetch): Update caller.
	(c_translate_store): New function.
	* loc2c.h: Declare it.
	* loc2c-test.c (handle_variable): Grok "=" last argument to do a store.

	* loc2c.c (c_translate_location): Increment INDENT.
	(c_translate_pointer): Likewise.
	(emit_loc_value): Increment INDENT after emit_header.

2005-08-10  Graydon Hoare  <graydon@redhat.com>

	* tapsets.cxx (dwflpp::literal_stmt_for_local): Copy code from
	loc2c-test to implement target member variable access.

2005-08-10  Graydon Hoare  <graydon@redhat.com>

	* tapsets.cxx
	(dwflpp::global_addr_of_line_in_cu): Implement next-line heuristic.
	(dwarf_query::get_number_param): Dwarf_Addr variant.
	(query_cu): Add line-selecting variant for function iteration.

2005-08-10  Frank Ch. Eigler  <fche@elastic.org>

	PR translator/1186
	* elaborate.cxx (resolve_2types): Accept a flag to tolerate unresolved
	expression types.
	(visit_functioncall): Call it thusly.
	* translate.cxx (emit_function): Tolerate void functions.
	* stap.1.in: Document possibility of void functions.
	* tapset/builtin_{log,printk,warn}.stp: Make these void functions.
	* testsuite/buildok/nine.stp, semok/eighteen.stp: New tests.

2005-08-10  Frank Ch. Eigler  <fche@elastic.org>

	* tapsets.cxx: Correct hex/decimal misformatting of verbose messages.
	* main.cxx: Add formal "-h" and "-V" options.
	* stap.1.in: Document them.

2005-08-10  Frank Ch. Eigler  <fche@elastic.org>

	* tapsets.cxx: Move around "focusing on ..." messages to print
	them only for matching functions/modules.
	(dwflpp ctor): Also add cu (source file) name to derived
	probe point.

2005-08-09  Graydon Hoare  <graydon@redhat.com>

	* testsuite/parseok/nine.stp: Update
	* testsuite/semok/{six,seven,eleven,seventeen}.stp: Update.

2005-08-09  Graydon Hoare  <graydon@redhat.com>

	* staptree.{cxx,h}
	(target_symbol): New struct.
	(*_visitor::visit_target_symbol): Support it.
	(visitor::active_lvalues)
	(visitor::is_active_lvalue)
	(visitor::push_active_lvalue)
	(visitor::pop_active_lvalue): Support lvalue-detection.
	(delete_statement::visit)
	(pre_crement::visit)
	(post_crement::visit)
	(assignment::visit): Push and pop lvalue expressions.
	* elaborate.{cxx,h}
	(lvalule_aware_traversing_visitor): Remove class.
	(no_map_mutation_during_iteration_check)
	(mutated_map_collector): Update lvalue logic.
	(typeresolution_info::visit_target_symbol): Add, throw error.
	* parse.{cxx,h}
	(tt2str)
	(tok_is)
	(parser::expect_*)
	(parser::peek_*): New helpers.
	(parser::parse_symbol): Rewrite, support target_symbols.
	* translate.cxx (c_unparser::visit_target_symbol): Implement.
	* tapsets.cxx (var_expanding_copy_visitor): Update lvalue logic,
	change visit_symbol to visit_target_symbol.

2005-08-09  Martin Hunt  <hunt@redhat.com>

	PR 1174
	* stp_check.in: Supply path for lsmod.
	* stp_check: Removed.

2005-08-09  Graydon Hoare  <graydon@redhat.com>

	* elaborate.cxx:
	(delete_statement_symresolution_info): New struct.
	(symresolution_info::visit_delete_statement): Use it.
	(delete_statement_typeresolution_info): New struct.
	(typeresolution_info::visit_delete_statement): Use it.
	(symresolution_info::find_var): Accept -1 as 'unknown' arity.
	* elaborate.h: Update to reflect changes in .cxx.
	* translate.cxx (mapvar::del): New method.
	(c_unparser::getmap): Check arity >= 1;
	(delete_statement_operand_visitor): New struct.
	(c_unparser::visit_delete_statement): Use it.
	* staptree.cxx (vardecl::set_arity): Accept and ignore -1.
	(vardecl::compatible_arity): Likewise.
	* testsuite/buildok/eight.stp: New test for 'delete' operator.

2005-08-08  Roland McGrath  <roland@redhat.com>

	* loc2c-test.c: New file.
	* Makefile.am (noinst_PROGRAMS): Add loc2c-test.
	(loc2c_test_SOURCES, loc2c_test_LDADD): New variables.
	* Makefile.in, aclocal.m4: Regenerated.

2005-08-08  Frank Ch. Eigler  <fche@elastic.org>

	* stap.1.in: Autoconfify old man page.
	* configure.ac: Make it so.
	* stap.1: Removed.
	* configure, Makefile.in, aclocal.m4: Regenerated.

2005-08-05  Frank Ch. Eigler  <fche@elastic.org>

	* runtest.sh: Keep around log files from crashed processes,
	those whose rc is neither 0 nor 1.

2005-08-05  Frank Ch. Eigler  <fche@elastic.org>

	* tapsets.cxx (query_statement|function|cu|module): Add explicit
	nested try/catch, since elfutils iteration seems to block
	exception catching.

2005-08-05  Frank Ch. Eigler  <fche@elastic.org>

	PR translator/1175
	* translate.cxx (*): Added unlikely() markers to most emitted error
	checks.
	(mapvar::get,set): Handle NULL<->"" impedance mismatch.
	(itervar::get_key): Ditto.  Use base index=1 for keys.
	* testsuite/buildok/one.stp: Extend.  And it runs with -p5 too.
	* stap.1: Document use of ";" statament as mechanism for grammar
	ambiguity resolution.
	* stp_check.in: Set $prefix.
	* systemtap.spec.in: Prereq kernel-devel, kernel-debuginfo,
	and not tcl.
	* tapsets.cxx: Make slightly less verbose.

2005-08-03  Graydon Hoare  <graydon@redhat.com>

	* tapsets.cxx (dwflpp): Fix address calculation logic a bit,
	and use prologue-end addresses for function probes.

2005-08-03  Frank Ch. Eigler  <fche@redhat.com>

	* stap.1: More meat, all stub sections filled.
	* elaborate.cxx (visit_assignment): Add numerous missing cases.
	* parse.cxx: Parse ".=" operator.
	* testsuite/semok/sixteen.stp: Check them.
	* main.cxx (usage): Don't show incompletely supported options.

2005-08-03  Martin Hunt  <hunt@redhat.com>

	* stp_check.in : Copy sources to /var/cache/systemtap.
	* systemtap.spec.in: Install stp_check.
	* Makefile.am (install-exec-local): Install stp_check.

2005-08-03  Martin Hunt  <hunt@redhat.com>

	* configure.ac: Add stp_check to AC_CONFIG_FILES.
	* stp_check.in : New file.

2005-08-03  Frank Ch. Eigler  <fche@elastic.org>

	* README: Be more specific about prerequisites.
	* tapset/builtin_string.stp: New builtin.
	* testsuite/buildok/seven.stp, semko/eighteen.stp: New tests.

2005-08-03  Roland McGrath  <roland@redhat.com>

	* configure.ac, systemtap.spec.in: Version 0.2.1.
	* Makefile.in, aclocal.m4, configure: Regenerated.

2005-08-02  Roland McGrath  <roland@redhat.com>

	* loc2c.c (emit_bitfield): Return bool, value from emit_base_fetch.
	(c_translate_fetch): Update caller.
	(c_translate_pointer): Never ignore emit_base_fetch return value.

	* systemtap.spec.in (%install): Remove parameters after %makeinstall.

2005-08-02  Frank Ch. Eigler  <fche@elastic.org>

	* loc2.c (emit_loc_address): Emit interleaved declaration into
	its own nested { } block.
	* tapsets.cxx (literal_stmt_for_local): Emit deref_fault block
	unconditionally.
	* tapset/builtin_hexstring.stp: New builtin.
	* testsuite/buildok/six.stp: New test.

2005-08-02  Frank Ch. Eigler  <fche@elastic.org>

	* tapsets.cxx (emit_registrations): Treat module_name="kernel"
	as if module_name="".

2005-08-01  Graydon Hoare  <graydon@redhat.com>

	* staptree.{cxx,h} (probe_point::component): Add a ctor.
	* tapsets.cxx (dwarf_derived_probe): Synthesize concrete
	probe_point for matched pattern.
	(dwarf_probe_type)
	(dwarf_query::add_kernel_probe)
	(dwarf_query::add_module_probe): Remove, they were noise.
	(dwflpp::module_name_matches): Don't call get_module_dwarf().

2005-08-01  Frank Ch. Eigler  <fche@elastic.org>

	* tapsets.cxx: Support ".return" option for function probe points.
	* testuite/buildok/five.stp: Try it.

2005-08-01  Frank Ch. Eigler  <fche@elastic.org>

	* elaborate.cxx (derive_probes, semantic_pass_symbols): Improve
	error message specificity.
	* translate.cxx (emit_module_init): Compact partial registration
	recovery code.
	(emit_module_exit): Invert deregistration sequence.
	* testsuite/buildok/four.stp: Some module() test case.

2005-08-01  Frank Ch. Eigler  <fche@elastic.org>

	* elaborate.cxx (derive_probes): Print error if results empty.
	* tapsets.cxx (dwflpp_assert): Handle positive RCs, which likely
	came from errno.
	(dwflpp::setup): Improve missing debug-info messages.
	* testsuite/semko/sixteen,seventeen.stp: New tests.
	* runtest.sh: Save stdout/stderr of FAIL/XPASS test cases.
	* Makefile.am (clean-local): Clean up testsuite/.
	* Makefile.in, aclocal.m4: Regenerated.

2005-07-29  Frank Ch. Eigler  <fche@redhat.com>

	From Graydon Hoare <graydon@redhat.com:
	* tapsets.cxx (var_expanding_copy_visitor): Correct lvalue cases.

2005-07-29  Frank Ch. Eigler  <fche@redhat.com>

	* Makefile.am: Make sure stpd goes into libexec/systemtap/
	* Makefile.in: Regenerated.

2005-07-29  Frank Ch. Eigler  <fche@redhat.com>

	* configure.ac: Fail configure stage if elfutils 0.111+ is not found.
	* Makefile.am, elaborate.cxx, tapsets.cxx: Unconditionalize.
	* configure, Makefile.in, config.in: Regenerated.

2005-07-29  Roland McGrath  <roland@redhat.com>

	* Version 0.2 distribution.

	* systemtap.spec.in: Include %{_datadir}/systemtap/tapset directory.
	(%check): Add section, run make check.
	* Makefile.am (EXTRA_DIST): Add runtest.sh.
	* Makefile.in: Regenerated.

	* systemtap.spec.in: Include man pages.
	* Makefile.am (man_MANS): Renamed to dist_man_MANS.

	* configure.ac: Add AM_CONDITIONAL definition of HAVE_LIBDW.
	* Makefile.am [HAVE_LIBDW] (stap_SOURCES_libdw): New variable.
	(stap_SOURCES): Use it, moving loc2c.c there.
	* configure, config.in: Regenerated.

	* tapsets.cxx: <libdw.h> -> <elfutils/libdw.h>
	* loc2c.c, loc2c.h: Likewise.

	* main.cxx (main): Check return value of system.

	* systemtap.spec.in (LDFLAGS): Punt using $ORIGIN here, just hard-code
	%{_libdir}.
	(elfutils_version): Bump to 0.111.
	[bundled_elfutils]: Don't massage libdwfl.h header any more.

	* configure.ac: Don't check for libelf.h, not actually #include'd.
	Update -ldw check for merged libdwfl+libdw.
	(stap_LIBS): New substituted variable.  Set only this, not LIBS,
	with -ldw check.
	* Makefile.am (stap_LDADD): New variable, use @stap_LIBS@.

	* Makefile.am (AM_CPPFLAGS): Use ${pkgdatadir}.
	(AM_CFLAGS): Use -W instead of -Wextra, for gcc 3 compatibility.
	(stpd_LDFLAGS): Variable removed.
	(AM_MAKEFLAGS): Variable removed.

2005-07-28  Frank Ch. Eigler  <fche@elastic.org>

	* elaborate.cxx (find_var): Correct array dereferencing thinko.

2005-07-28  Graydon Hoare  <graydon@redhat.com>

	* elaborate.cxx (derived_probe::derived_probe): Accept NULL probe.
	* staptree.cxx (provide, require): Move from here...
	* staptree.h: to here, and virtualize deep-copy methods.
	* translate.cxx
	(c_unparser::emit_common_header): Include loc2c-runtime.h
	* tapsets.cxx
	(dwflpp::iterate_over_modules): Use new, faster getmodules loop.
	(dwflpp::literal_stmt_for_local): New method, call loc2c.
	(var_expanding_copy_visitor): New struct which expands $-vars.
	(dwarf_derived_probe): Rebuild this->body using var expander.
	(query_function): Refactor logic a bit for speed.
	* loc2c.{c,h}: Copies (with minor changes) of Roland's work
	from elfutils CVS.
	* Makefile.am (AM_CFLAGS): Set to elfutils-style.
	(stap_SOURCES): Add loc2c.c.
	* Makefile.in: Regenerate.

2005-07-28  Frank Ch. Eigler  <fche@redhat.com>

	* stap.1: Beginnings of a man page.
	* Makefile.am: Install it.  Comment out stpd LDADD goodies.
	* configure.ac: Futilely complain about non-stpd LIBS.
	* Makefile.in, configure.in: Regenerated.
	* main.cxx (usage): Remove ARGS from help text, as nothing is
	done with these yet.

2005-07-28  Frank Ch. Eigler  <fche@redhat.com>

	* translate.cxx: Add "pt_regs*" field to context.
	* tapsets.cxx (*): Correct kprobes API interface.
	* testsuite/buildok/three.stp: New test, copied from semok.
	* Makefile.am (install-data-local): Also install runtime/relayfs,
	so scripts can build against headers located thereunder.
	* Makefile.in: Regenerated.

2005-07-28  Frank Ch. Eigler  <fche@redhat.com>

	translator/1120
	* main.cxx (main): Preset -R and -I options from environment
	variables (if set).  Pass guru mode flags to parser.
	* parse.cxx (privileged): New parser operation flag.  Update callers.
	(parse_embeddedcode): Throw an error if !privileged.
	(parse_functiondecl): Change signature.  Prevent duplicates.
	(parse_globals): Ditto.
	* parse.h: Corresponding changes.
	* tapset/*.stp: Beginnings of real tapset library, to replace
	previous builtins.
	* tapsets.cxx: Greatly reduce verbose mode output.
	* Makefile.am: Install & dist it.
	* runtest.sh: Refer to it.
	* Makefile.in, aclocal.m4: Regenerated.
	* testsuite/*/*.stp: Set guru mode via /bin/sh if needed.
	* testusite/*/*ko.stp: Homogenize shell scripts.

2005-07-28  Frank Ch. Eigler  <fche@redhat.com>

	translator/1120
	translator/1123
	* elaborate.cxx (semantic_pass_symbols): Print a more helpful
	error message around exceptions.
	* elaborate.h (systemtap_session): Add guru_mode field.
	* main.cxx (main): Initialize it to false.  Add version-sensitive
	script library searching.  Add more failure messages.
	* tapsets.cxx (dwflpp_assert): Add a decorative text parameter.
	Update callers.

2005-07-28  Martin Hunt  <hunt@redhat.com>

	* Makefile.am (install-data-local): Add runtime/transport.
	* Makefile.in: regenerated.

2005-07-26  Graydon Hoare  <graydon@redhat.com>

	* elaborate.cxx: Revert builtin-function code.
	* translate.cxx: Likewise.
	* tapsets.{h,cxx}: Likewise.

2005-07-26  Martin Hunt  <hunt@redhat.com>

	* buildrun.cxx (compile_pass): Add -Wno-unused to CFLAGS because
	usually a module doesn't use every function in the runtime.

2005-07-26  Martin Hunt  <hunt@redhat.com>

	* Makefile.am (stpd_LDFLAGS): Set rpath correclty because otherwise
	automake doesn't seem to get it right when binaries are in libexec
	subdirs.
	(AM_CPPFLAGS): revert.
	* systemtap.spec.in (LDFLAGS): Set libexecdir here instead.

2005-07-26  Frank Ch. Eigler  <fche@redhat.com>

	Support %{ embedded-c %}
	* staptree.h (embeddedcode): New statement subtype.  Stub support in
	visitors.
	* staptree.cxx: Ditto.
	* parse.cxx: Parse %{ / %}.  Accept "_" as identifier leading char.
	(parse_probe): Simplify calling convention.
	* elaborate.h: Store embedded code.
	* elaborate.cxx: Pass it.
	* translate.cxx: Transcribe it.  Return some dropped module init/exit
	code.
	* Makefile.am: Add buildok/buildko tests.
	* Makefile.in: Regenerated.
	* main.cxx: Return EXIT_SUCCESS/FAILURE even for weird rc.
	* testsuite/parseok/nine.stp: Test _identifiers.
	* testsuite/transko/*.stp: Tweak to force -p3 rather than -p2 errors.
	* testsuite/semok/transko.stp: ... and keep it that way in the future.
	* testsuite/parse*/*: Some new tests for %{ %}.
	* testsuite/build*/*: New tests for -p4.

2005-07-26  Martin Hunt  <hunt@redhat.com>

	* Makefile.am (AM_CPPFLAGS): Set PKGLIBDIR correctly.

2005-07-26  Martin Hunt  <hunt@redhat.com>

	* systemtap.spec.in: Stpd goes in libexec/systemtap.
	* Makefile.am (libexecdir): Set to libexecdir/systemtap.
	* aclocal.m4, Makefile.in: Regenerated

2005-07-25  Roland McGrath  <roland@redhat.com>

	* configure.ac: Don't define PKGLIBDIR and PKGDATADIR here.
	* Makefile.am (AM_CPPFLAGS): New variable, use -D here instead.
	(dist-hook): Don't remove ChangeLog files.
	(install-data-local): Don't install docs, just runtime stuff.
	(rpm, clean-local): Use make variables instead of @substitution@s.
	* configure, config.in, aclocal.m4, Makefile.in: Regenerated

2005-07-22  Graydon Hoare  <graydon@redhat.com>

	* translate.cxx (itervar): New class.
	(*::visit_foreach_loop): Implement.
	Various bug fixes.
	* staptree.cxx (deep_copy_visitor::*): Copy tok fields.
	* elaborate.cxx (lvalue_aware_traversing_visitor):
	(mutated_map_collector):
	(no_map_mutation_during_iteration_check): New classes.
	(semantic_pass_maps): New function to check map usage.
	(semantic_pass): Call it.
	* testsuite/transok/eight.stp: Test 'foreach' loop translation.
	* testsuite/semko/{thirteen,fourteen,fifteen}.stp:
	Test prohibited forms of foreach loops.

2005-07-21  Martin Hunt  <hunt@redhat.com>

	* Makefile.am (EXTRA_DIST): Add systemtap.spec.
	(install-data-local): Install docs and probes.
	(docs): New target.
	(rpm): New target.

	* configure.ac: Set initial version to 0.1.1.
	(pkglibdir): Set to libexec.

	* Makefile.in: Regenerated.

2005-07-20  Graydon Hoare  <graydon@redhat.com>

	* elaborate.{cxx,h} (find_array): Remove.
	(find_scalar): Rename to find_var, add array support.
	* staptree.{cxx,h} (vardecl::compatible_arity): New method.
	* translate.cxx: Refactor, add array read/write support.
	* testsuite/transok/three.stp: Uncomment array uses.
	* testsuite/transok/seven.stp: New test of array r/w.

2005-07-20  Frank Ch. Eigler  <fche@redhat.com>

	* tapsets.cxx (*::emit_[de]registrations): Add logic for probe
	lifecycle control (session_state).
	* translate.cxx (emit_common_header,emit_module_{init,exit}): Ditto.
	(visit_*): Use per-context errorcount.

2005-07-19  Frank Ch. Eigler  <fche@redhat.com>

	* Makefile.am (dist-hook): Complete the resulting tarball.
	* Makefile.in: Regenerated.

2005-07-19  Frank Ch. Eigler  <fche@redhat.com>

	* translate.cxx (emit_module_init/exit, translate_pass): Conform
	to newer runtime startup/shutdown hooks.

2005-07-15  Frank Ch. Eigler  <fche@redhat.com>

	* Makefile.am (install-data-local): Correct typo.
	* buildrun.cxx (compile_pass): Ditto.
	* main.cxx (main): Print errors if passes 4 or 5 fail.

2005-07-14  Frank Ch. Eigler  <fche@redhat.com>

	* buildrun.cxx (compile_pass, run_pass): Get closer to a working
	test_mode.
	* translate.cxx (emit_module_init, emit_common_header): Ditto.
	(translate_pass): Ditto.

2005-07-14  Frank Ch. Eigler  <fche@redhat.com>

	* Makefile.am (stpd): Install in $pkglibdir.
	(runtime): Copy to $pkgdatadir.
	* configure.ac: Pass along pkgdatadir and pkglibdir.
	* main.cxx: Default runtime_path from pkgdatadir.
	* buildrun.cxx (run_pass): Correct stpd directory.
	* Makefile.in, configure, config.in: Regenerated.

2005-07-12  Graydon Hoare  <graydon@redhat.com>

	* elaborate.cxx
	(semantic_pass_symbols): Only enter body if non-null.
	(semantic_pass_types): Likewise.
	(semantic_pass): Pass session to register_standard_tapsets.
	* translate.cxx
	(builtin_collector): New struct.
	(hookup_builtins): New function.
	(translate_pass): Only translate functions with bodies.
	(c_unparser::emit_common_header): Likewise, and call hookup_builtins.
	* tapsets.hh (builtin_function): New class.
	(register_standard_tapsets): Change parameter to session.
	* tapsets.cc (bultin_function::*): Implement class.
	(register_standard_tapsets): Register printk, log, warn.
	* testsuite/transok/six.stp: New test.

2005-07-12  Frank Ch. Eigler  <fche@redhat.com>

	* buildrun.cxx (compile_pass): Make non-verbose mode quieter.
	(run_pass): Spawn stpd for dirty work.
	* Makefile.am: Also build stpd into libexecdir.
	* configure.ac: Pass LIBEXECDIR.
	* Makefile.in, configure, config.in: Regenerated.
	* AUTHORS: Update.

2005-07-11  Graydon Hoare  <graydon@redhat.com>

	* staptree.cxx (require): Generally handle null pointers in src.
	(deep_copy_visitor::visit_if_statement): Revert fche's change.

2005-07-11  Frank Ch. Eigler  <fche@redhat.com>

	* parse.cxx (parse_literal): Compile cleanly on 64-bit host.
	* staptree.cxx (deep_copy_visitor::visit_if_statement): Don't
	freak on a null if_statement.elseblock.

2005-07-07  Graydon Hoare  <graydon@redhat.com>

	* staptree.{h,cxx} (deep_copy_visitor): New visitor.
	* elaborate.cxx
	(derived_probe::derived_probe):
	(alias_expansion_builder::build): Use it.
	* testsuite/semok/fifteen.stp: New test which relies on deep copy.

2005-07-07  Frank Ch. Eigler  <fche@redhat.com>

	* Makefile.am (dist): Package up the source tree, including
	testsuite and runtime.
	* main.cxx: Use clog instead of cerr for logging messages.
	* buildrun.cxx: Ditto.
	(compile_pass): Add -Iruntime/user for test mode.
	* translate.cxx (*): Commonalize test/real mode output.
	* Makefile.in: Regenerated.

2005-07-05  Graydon Hoare  <graydon@redhat.com>

	* elaborate.{h,cxx}: Revert previous changes.
	* tapsets.{h,cxx}: Adapt to verbose as a member of session.
	* elaborate.cxx (alias_expansion_builder::build): Avoid copying
	locals between alias definition and use.
	* testsuite/semok/{twelve,thirteen,fourteen}.stp: New tests.
	* staptree.cxx (probe_alias::printsig): Print equals sign.

2005-07-05  Frank Ch. Eigler  <fche@redhat.com>

	* elaborate.h (systemtap_session): Add more command-line arguments.
	* staptree.h (verbose): Bad global, no donut.
	* elaborate.cxx: Temporarily disable verbose variable access.
	* main.cxx: Support more arguments, build/run passes.  Revamp
	temporary file generation and partial-pass output generation.
	* tapsets.cxx, translate.cxx: Emit just enough extra punctuation
	and fluff to make generated probe pass -Werror.
	* buildrun.cxx, buildrun.h: New files for passes 4/5.  Partial
	support for build pass, nothing on probe execution yet.
	* testsuite/transok/*.stp: Force just -p3, now that -p4/5 exist.
	* Makefile.am, Makefile.in: Corresponding changes.

2005-07-04  Graydon Hoare  <graydon@redhat.com>

	* elaborate.h (symresolution_info::current_derived_probe): New field.
	(symresolution_info::current_probe): Change type.
	* elaborate.cxx (semantic_pass_symbols): Add passes for resolving
	locals in pre-derivation base probes and pre-expansion aliases.
	(symresolution_info::visit_symbol):
	(symresolution_info::find_scalar): Update to match new field.

2005-06-27  Graydon Hoare  <graydon@redhat.com>

	* staptree.{h,cxx} (probe_alias): New structure.
	* parse.{h,cxx} (parser::parse): Parse probes or probe aliases.
	(parser::parse_probe): Likewise.
	* tapsets.{h,cxx}:
	(derived_probe_builder):
	(match_key):
	(match_node):
	(alias_derived_probe): Move from here,
	* elaborate.{h,cxx}: to here.
	* elaborate.h (systemtap_session::pattern_root): New member.
	(register_library_aliases): New function.
	* tapsets.cxx: Build one dwarf_derived_probe per target address.

2005-06-23  Graydon Hoare  <graydon@redhat.com>

	* tapsets.cxx
	(probe_type): New enum.
	(probe_spec): New struct.
	(dwarf_derived_probe): Reorganize a bit, interpret .return.
	(query_statement): Translate addresses back to module space.
	(probe_entry_function_name):
	(probe_entry_struct_kprobe_name):
	(foreach_dwarf_probe_entry):
	(declare_dwarf_kernel_entry):
	(deregister_dwarf_kernel_entry):
	(register_dwarf_kernel_entry):
	(register_dwarf_module):
	(declare_dwarf_module_entry):
	(deregister_dwarf_module_entry):
	(register_dwarf_module_entry): New functions.
	(dwarf_derived_probes::emit_probe_entries):
	(dwarf_derived_probes::emit_registrations):
	(dwarf_derived_probes::emit_deregistrations): Implement.

2005-06-21  Frank Ch. Eigler  <fche@redhat.com>

	* config.in, configure: Regenerated.
	* tapsets.cxx: Make dwarf code conditional on new elfutils header.

2005-06-20  Graydon Hoare  <graydon@redhat.com>

	* configure.ac: Scan for libdwfl.
	* staptree.h (verbose): New global.
	* main.cxx (usage, main): Implement -v option.
	* tapsets.cxx (dwflpp): New struct.
	(query_statement): New function.
	(query_function): New function.
	(query_cu): New function.
	(query_module): New function.
	(dwarf_derived_probe): Implement primary forms.

2005-06-14  Graydon Hoare  <graydon@redhat.com>

	* tapsets.h: New file.
	(derived_probe_builder): Callback for making derived probes.
	(match_key): Component of pattern-matching tree.
	(match_node): Other component of pattern-matching tree.
	* tapsets.cxx: Add pattern-matching system for probes.
	(alias_derived_probe): Skeleton for alias probes.
	(dwarf_derived_probe): Skeleton for dwarf probes.
	(register_standard_tapsets): Registry for standard tapsets.

2005-06-13  Frank Ch. Eigler  <fche@redhat.com>

	Start separating out translator-side probe point recognition.
	* tapsets.cxx: New file.
	(be_derived_probe): Support for begin/end probes.
	(derive_probe): Ditto.  Reject anything unrecognized.
	* translator.cxx: Move out old code.
	* Makefile.am: Add new source file.
	* testsuite/semok/*: Switch to begin/end probes only.

2005-06-08  Frank Ch. Eigler  <fche@redhat.com>

	systemtap/916
	Implement all basic scalar operators, including modify-assignment.
	* parse.cxx (lexer): Allow multi-character lookahead in order to
	scan 1/2/3-character operators.
	(parse_boolean_or/and/xor/shift): New routines.
	* translate.cxx (visit_assignment, visit_binary_expression,
	visit_*_crement): Generally rewrote.
	(visit_*): Added more parentheses in output.
	(emit_module_init): Initialize globals.
	* staptree.h, elaborate.cxx, elaborate.h: Remove exponentiation.
	* main.cxx (main): Add an end-of-line to output file.
	* testsuite/*: Several new tests.

2005-06-05  Frank Ch. Eigler  <fche@elastic.org>

	Implement for/next/continue/break/while statements.
	* staptree.h: Declare new 0-arity statement types.  Tweak for_loop.
	* parse.cxx: Parse them all.
	* translate.cxx (c_unparser): Maintain break/continue label stack.
	(visit_for_loop, *_statement): New implementations.
	* elaborate.*, staptree.cxx: Mechanical changes.
	* testsuite/parseok/ten.stp, semko/twelve.stp, transko/two.stp,
	transok/five.stp: New tests.

2005-06-03  Frank Ch. Eigler  <fche@elastic.org>

	* elaborate.cxx (find_*): Remove arity checks from here ...
	* staptree.cxx (set_arity): Put arity match assertion here.
	* testsuite/semko/{six,nine}.stp: Confirm logic.
	* testsuite/transko/one.stp: First translation-time ko test.

2005-06-03  Frank Ch. Eigler  <fche@redhat.com>

	* TODO: Removed entries already represented in bugzilla.
	* elaborate.cxx: Rewrite type inference for several operators.
	* main.cxx (main): For -p2 runs, print types of function/probe locals.
	* parse.cxx (scan): Identify more two-character operators.
	(parse_comparison): Support the whole suite.
	* translate.cxx (visit_unary_expression, logical_or_expr,
	logical_and_expr, comparison,ternary_expression): New support.
	* testsuite/parseok/semok.stp: Clever new test.
	* testsuite/transok/four.stp: New test.
	* testsuite/*: Some tweaked tests for syntax changes.

2005-06-03  Frank Ch. Eigler  <fche@redhat.com>

	* parse.cxx (scan): Support C and C++ comment styles.
	* testsuite/parseok/four.stp: Test them some ...
	* testsuite/parseko/nine.stp: ... and some more.

2005-06-02  Frank Ch. Eigler  <fche@redhat.com>

	* translate.cxx (visit_concatenation, visit_binary_expression):
	New basic implementation.
	(*): Reduce emitted whitespace and remove `# LINE "FILE"' lines.

2005-06-02  Frank Ch. Eigler  <fche@redhat.com>

	Parse foreach construct.  Added fuller copyright notices throughout.
	* staptree.h (foreach_loop): New tree node type.
	* staptree.cxx: Print it, visit it, love it, leave it.
	* parse.cxx: Parse it.
	(parse_stmt_block): Don't require ";" separators between statements.
	(parse_array_in): Use [] as index group operator instead of ().
	* elaborate.cxx (visit_foreach_loop): New code.
	* translate.cxx: Slightly tighten errorcount/actioncount handling.
	* main.cxx: Accept "-" as script file name standing for stdin.
	(visit_arrayindex): Switch to simpler set_arity call.
	* configure.ac: Generate DATE macro.
	* Makefile.in, configure, config.in: Regenerated.
	* testsuite/*: New/updated tests for syntax changes, foreach ().

2005-05-30  Frank Ch. Eigler  <fche@redhat.com>

	More fully parse & elaborate "expr in array" construct.
	* staptree.h (array_in): Make this unary.  Update .cxx to match.
	* parse.cxx (parse_array_in): Rewrite.
	(parse_symbol_plain): Removed.  Update .h to match.
	* elaborate.cxx (typeresolution_info::visit_array_in): New function.
	(find_array): Tentatively, accept arity=0.
	* translate.cxx (c_unparser::c_assign): New functions to eliminate
	much ugly duplication.  Use throughout.
	(visit_symbol): Correct function formal argument search.
	(c_tmpcounter*::visit): Add missing recursion in several functions.
	* testsuite/*: Add new tests for array-in construct.  Add the
	first "transok" test.
	* Makefile.am: Add transok tests.
	* Makefile.in: Regenerated.

2005-05-26  Frank Ch. Eigler  <fche@redhat.com>

	* translate.cxx: Traverse trees just for common-header generation,
	to emit explicit temp variables into context.  Switch to explicit
	"frame" pointer in generated function/probe bodies.  Initialize
	locals in function bodies.  Rename "test_unparser" to "c_unparser"
	throughout.

2005-05-24  Frank Ch. Eigler  <fche@redhat.com>

	* elaborate.cxx (find_array): Support automagic tapset globals.
	* testsuite/semok/nine.stp: Test it.
	* staptree.cxx (stapfile print): List globals.

2005-05-24  Frank Ch. Eigler  <fche@redhat.com>

	* testsuite/semlib/*: New tapset library chunks for "-I" testing.
	* testsuite/semok/eight.stp, nine.stp: New tests.

2005-05-22  Frank Ch. Eigler  <fche@elastic.org>

	* Makefile.am (gcov): New target to generate test-coverage data from
	a testsuite run.
	* Makefile.in: Regenerated.

2005-05-20  Frank Ch. Eigler  <fche@redhat.com>

	Many changes throughout.  Partial sketch of translation output.
	* elaborate.*: Elaboration pass.
	* translate.*: Translation pass.
	* staptree.*: Simplified for visitor concept.
	* main.cxx: Translator mainline.
	* *test.cxx: Removed.
	* testsuite/*: Some new tests, some changed for newer syntax.

2005-05-05  Frank Ch. Eigler  <fche@redhat.com>

	* parse.cxx (parse): Add helper methods.
	(lexer::scan, parse_assignment): Parse "<<<" operator.  Fix assignment
	associativity.
	(parse_symbol): Permit function with empty arg list.
	(parse_global, parse_statement, parse_functiondecl): Expect
	unconsumed leading keyword.
	(parse_global): Don't use ";" termination.
	* parse.h: Corresponding changes.
	* staptree.cxx (binary_expression::resolve_types): Fix <<<
	type inference.
	(translator_output): Improve pretty-printing.
	(*): Add general visitors to statement/expression types.
	* staptree.h: Corresponding changes.  Tweak symresolution_info fields.
	Add semantic_error class.
	* semtest.cxx: Adapt to this.
	* testsuite/parseok/two.stp, semok/*.stp: Adapt to syntax changes.

2005-03-15  Frank Ch. Eigler  <fche@redhat.com>

	* semtest.cxx: Print probe signatures properly.
	* staptree.cxx (probe::printsig): New function.

2005-03-15  Frank Ch. Eigler  <fche@redhat.com>

	* TODO: New file.  Include some probe-point-provider syntax examples.
	* parse.cxx (lexer::scan, parser::parse_literal): Support hex, octal
	numbers via strtol.
	(parse_probe, parse_probe_point): Modify for dotted syntax.
	* staptree.cxx: Ditto.
	* parsetest.cxx, semtest.cxx: Print parse/sem results even if
	.stp files were given on command line.
	* parse.h, staptree.h: Rename probe_point_spec -> probe_point.
	* runtest.sh: New test-runner front-end script.
	* Makefile.am: Use it for TESTS_ENVIRONMENT.
	* testsuite/*: Update probe point syntax.  Add a bunch of new tests.

2005-03-04  Frank Ch. Eigler  <fche@redhat.com>

	* parse.cxx (scan): Support '$' characters in identifiers.
	(parse_symbol): Support thread-> / process-> shorthand.
	* staptree.cxx (symresolution_info::find): Split up into
	find_scalar, find_array, find_function.
	(resolve_symbols): Call the above for symbol/arrayindex/functioncall.
	(find_scalar): Add stub support for synthetic builtin variables.
	* staptree.h: Corresponding changes.
	* testsuite/*: Some new tests.

2005-03-03  Frank Ch. Eigler  <fche@redhat.com>

	* parse.cxx (parse_assignment): Assert lvalueness of left
	operand.
	* staptree.h (expression): Add is_lvalue member.
	* staptree.cxx (functioncall::resolve_types): Don't crash on
	formal-vs-actual argument count mismatch.
	(*): Add some is_lvalue stub functions.
	* testsuite/*: Some new tests.

2005-03-01  Frank Ch. Eigler  <fche@redhat.com>

	* parse.cxx: Implement left-associativity for several types of
	operators.  Add some more statement types.  Parse functions.
	Be able to print tokens.  Simplify error generating functions.
	Save tokens in all parse tree nodes.
	* parse.h: Corresponding changes.
	* staptree.cxx: Move tree-printing functions here.  Add many
	new functions for symbol and type resolution.
	* staptree.h: Corresponding changes.
	* semtest.cxx: New semantic analysis pass & test driver.
	* testsuite/sem*/*: New tests.
	* parsetest.cxx: Separated parse test driver.
	* testsuite/parse*/*: Adapt tests to parsetest driver.
	* Makefile.am: Build semtest.  Run its tests.
	* Makefile.in: Regenerated.

2005-02-11  Frank Ch. Eigler  <fche@redhat.com>

	* parse.cxx, parse.h: New files: parser.
	* staptree.h: New file: semantic object declarations.
	* staptree.cxx: New dummy driver file.<|MERGE_RESOLUTION|>--- conflicted
+++ resolved
@@ -1,9 +1,8 @@
-<<<<<<< HEAD
 2008-03-31  Frank Ch. Eigler  <fche@elastic.org>
 
 	* configure.ac: Bump version to 0.7.
 	* configure: Regenerated.
-=======
+
 2008-03-27  Frank Ch. Eigler  <fche@elastic.org>
 
 	* tapsets.cxx (common_probe_entryfn_prologue): Clear last_stmt.
@@ -12,7 +11,6 @@
 
 	* translate.cxx (emit_function): Set context last_stmt, in case
 	an error occurs during the function.
->>>>>>> 1e00cfb1
 
 2008-03-25  Frank Ch. Eigler  <fche@elastic.org>
 
