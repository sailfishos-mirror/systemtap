<<<<<<< HEAD
2008-08-08  Dave Brolley  <brolley@redhat.com>

	* stap-client: Use quotes when echoing. Exit with $rc.
	(initialization): Initialize 'rc'.
	(parse_options): Manage the command line in three pieces:
	pre-script name, script name, post-script name.
	(process_*): Likewise.
	(send_request): Redirect stdout of 'nc' to /dev/null.
	(receive_response): Handle "failed:" response. Redirect stdin of 'nc'
	from /dev/zero.
	(maybe_call_staprun): Check $rc. Check the requested phase limit
	before looking for the module.
	* stap-server: Use quotes when echoing. Exit with $rc.
	(initialization): Initialize 'rc'.
	(receive_request): Start 'nc' in the background before sending the
	"ready:" message. Redirect stdin of 'nc' from /dev/zero.
	(read_data_file): Allow for multiple lines of data.
	(call_stap): Quoet $cmdline. Set 'rc'.
	(send_response): Send "failed:" if stap is unsuccessful. Start 'nc'
	in the background before sending the response.
	(cleanup): Kill any running 'nc' job.
	(terminate): Exit with $rc.
	* stap-serverd: Start the server before advertising our presence.
	* stap-find-or-start-server: Echo 0 if a server is already running.
	Echo -1 if no server is running and one can't be started.
	* stap-start-server: Wait until the server starts before exiting. Exit
	with 1 if the server does not start.
	* systemtap.spec: Move client side script to the runtime sub package.
	The main package and the runtime sub package both depend on avahi-tools
	and nc.
	* Makefile.am: Revert previous changes. Now done in
	testsuite/lib/systemtap.exp.
	* Makefile.in: Regenerated.

=======
2008-08-08  David Smith  <dsmith@redhat.com>

	* tapsets.cxx (utrace_derived_probe_group::emit_module_decls):
	Calls stap_utrace_detach() to perform detach.

2008-08-08  Mark Wielaard  <mwielaard@redhat.com>

	* Makefile.am (EXAMPLE_BUILD_DIR): Removed. Examples indexes are
	always in srcdir.
	(dist-hook): Always install examples from srcdir.
	* Makefile.in: Regenerated.

2008-08-08  Mark Wielaard  <mwielaard@redhat.com>

	* Makefile.am (rpm): Refer to srcdir spec file so make rpm works in
	builddir.
	* Makefile.in: Regenerated.

2008-08-08  Mark Wielaard  <mwielaard@redhat.com>

	* systemtap.spec: Disable chmodding of samples/kmalloc-top.
	It is currently not installed.

2008-08-08  Mark Wielaard  <mwielaard@redhat.com>

	* Makefile.am (all-local): Depend on example_index, which now
	doesn't generate anything in $srcdir anymore, only $builddir.
	(EXAMPLE_SOURCE_DIR): New var.
	(EXAMPLE_BUILD_DIR): New var.
	(EXAMPLE_META_FILES): New var.
	(EXAMPLE_INDEX_GEN): New var.
	(example_index): New target.
	($EXAMPLE_BUILD_DIR/index.html): Likewise.
	(install-data-local): Install examples from $buildir.
	* Makefile.in: Regenerated.
	* aclocal.m4: Likewise.

2008-08-07  Frank Ch. Eigler  <fche@elastic.org>

	* Makefile.am (all-local): Don't run indexing code, since $srcdir
	may be read-only.
	(install-data): Simplify sample script installation; limit sources
	to systemtap.examples directory only.
	* Makefile.in: Regenerated.

2008-08-07  Mark Wielaard  <mwielaard@redhat.com>

	* Makefile.am (all-local): Add example_index.
	(dist-hook): Likewise.
	(EXAMPLE_SRC): Add index and support files.
	(EXAMPLE_INDEXES): New file list.
	(example_index): New target.
	(clean-local): Remove generated indexes.
	* Makefile.in: Regenerated.

2008-08-07  Mark Wielaard  <mwielaard@redhat.com>

	* systemtap.spec: Add comment about versioned vs unversioned docs.

2008-08-06  Frank Ch. Eigler  <fche@elastic.org>

	* stap-find-servers (match_server, client_sysinfo):
	Use "sysinfo=...." keyword in mdns TXT record.
	* stap-serverd (advertise_presence): Ditto.
	(initialization): Locate random usable server port if needed.
	(listen): Complain if port turns out to be unusable after all.

2008-08-06  Josh Stone  <joshua.i.stone@intel.com>

	PR 6820
	From Eugeniy Meshcheryakov eugen@debian.org:
	* staprun.8.in: fix minor formatting problems

2008-08-05  Stan Cox  <scox@redhat.com>

	* NEWS: Updated $$vars, $$parms, $$locals.
	* tapsets.cxx (visit_target_symbol): Missing break typo.

>>>>>>> f1118e10
2008-08-04  Stan Cox  <scox@redhat.com>

	* tapsets.cxx (dwarf_var_expanding_copy_visitor::visit_target_symbol): 
	Add support for $$vars, $$parms, and $$locals.
	* stapprobes.5.in: Likewise.
	* doc/langref.tex: Likewise.

2008-08-02  Frank Ch. Eigler  <fche@elastic.org>

	* translate.h (translator_output::assert_0_indent): New function.
	* translate.cxx (emit_*): Add a couple of calls to confirm
	newline(1)/(-1) nest matching.

2008-07-30  Dave Brolley  <brolley@redhat.com>

	* stap-client (create_request): No need for random suffix for
	cmdline and sysinfo files.
	* stap-server (read_data_file): File name is exactly as specified.
	Check that it exists.

2008-07-29  Dave Brolley  <brolley@redhat.com>

	* Makefile.am (bin_SCRIPTS): add stap-find-servers, stap-start-server,
	stap-find-or-start-server, stap-stop-server.
	(EXTRA_DIST): Likewise.
	(check): Ensure that a compatible systemtap server is running before
	running the tests, if requested. If we start a sterver, stop it after
	running the tests.
	(installcheck): Likewise.
	* stap-client (parse_options): Specify stdin as 'scripts/-' on the
	generated command line.
	(create_request): Use $script_file instead of '-'.
	(unpack_response): Existence of the systemtap temp directory is
	optional.
	(find_and_connect_to_server): Use stap-find-servers and choose_server.
	(choose_server): Rewritten from match_server. Examine multiple
	servers.
	(connect_to_server): New function.
	(maybe_call_staprun): Check for existence of a module.
	Use staprun_PATH.
	(staprun_PATH): New function.
	(fatal): Call disconnect_from_server.
	(server_fatal): Likewise.
	* stap-server: Catch SIGTERM and SIGINT.
	(create_response): Check for the existence of $tmpdir_stap.
	(terminate): New function.
	* stap-serverd: Catch SIGTERM and SIGINT.
	(listen): Run 'nc | stap-server' in the background and wait for them
	to finish.
	(terminate): Renamed from handle_sigint. Kill avahi-publish-service
	and nc.
	* systemtap.spec: Add stap-find-servers, stap-start-server,
	stap-find-or-start-server, stap-stop-server.
	* Makefile.in: Regenerated.

2008-07-28  Dave Nomura  <dcnltc@us.ibm.com>

	* session.h (struct systemtap_session): Added itrace_derived_probe
	group.
	* elaborate.cxx (systemtap_session::systemtap_session): Added
	initialization of itrace_derived_probes.
	* tapsets.cxx (struct itrace_derived_probe): Add derived_probe
	struct for holding info needed by itrace probes.
	(struct itrace_derived_probe_group): New derived_probe_group
	to handle itrace probes.
	(itrace_derived_probe::itrace_derived_probe): Needed for use with
	task_finder.
	(itrace_derived_probe_group::join_group): Ditto.
	(itrace_derived_probe_group::enroll): Ditto.
	(itrace_derived_probe_group::emit_probe_decl): Ditto.
	(itrace_derived_probe_group::emit_module_decls): Ditto.
	(itrace_derived_probe_group::emit_module_init): Ditto.
	(itrace_derived_probe_group::emit_module_exit): Ditto.
	* stapprobes.5.in : Added documentation of itrace probe.

2008-07-24  Josh Stone  <joshua.i.stone@intel.com>

	* buildrun.cxx (compile_pass): Remove STAPCONF_MODULE_NSECTIONS,
	and add STAPCONF_ONEACHCPU_RETRY

2008-07-23  Frank Ch. Eigler  <fche@elastic.org>

	From James Bottomley <James.Bottomley@HansenPartnership.com>:
	* tapsets.cxx (query_dwarf_func): Silently skip inlined function
	instances that have no entrypc.

2008-07-18  Masami Hiramatsu  <mhiramat@redhat.com>

	BZ 442528 (PR6028)
	* tapsets.cxx (emit_module_decls): Add dummy kprobe on ia64.
	(emit_module_init): register dummy kprobes for fixing bsp offset on
	ia64.
	(emit_module_exit): unregister dummy kprobes on ia64.

2008-07-18  Frank Ch. Eigler  <fche@elastic.org>

	BZ 442528, From Masami Hiramatsu <mhiramat@redhat.com>
	* elaborate.h (emit_probe_local_init): New derived_probe member.
	* tapsets.cxx (dwarf_derived_probe): Implement it, for ia64 register
	unwind caching.

2008-07-17  Stan Cox  <scox@redhat.com>

	* tapsets.cxx (iterate_over_srcfile_lines): Avoid statement wildcard
	lines without a unique address.

2008-07-17  <anithra@linux.vnet.ibm.com>

	* main.cxx (handle_interrupt): Forward received signal to process
	group.

2008-07-17  Masami Hiramatsu <mhiramat@redhat.com>

	* systemtap.spec (%files): Add stap-server and stap-serverd.
	(%files runtime): Add stap-client.

2008-07-17  David Smith  <dsmith@redhat.com>

	* systemtap.spec: Moved comment that was on the same line as
	"Version", which rpmbuild didn't like.

2008-07-17  Frank Ch. Eigler  <fche@elastic.org>

	* translate.cxx (dump_unwindsyms): Produce symbol tables and section
	lists for all text-like sections, useful for -ffunction-sections type
	kernel modules.
	(emit_symbol_data): Tolerate missing unwind/symbol data during
	elf processing.  Subsequently warn about anything missing.

2008-07-16  Frank Ch. Eigler  <fche@elastic.org>

	* configure.ac: Bumped version to 0.7.1.
	* systemtap.spec: Renamed from systemtap.spec.in; don't autoconf it
	just on account of @VERSION@.
	* Makefile.am (EXTRA_DIST): Distribute it.
	* Makefile.in, configure, testsuite/configure: Regenerated.

2008-07-16  Dave Brolley  <brolley@redhat.com>

	* Makefile.am (EXTRA_DIST): Add stap-client, stap-server, stap-serverd.
	* Makefile.in: Regenerated.

2008-07-14  David Smith  <dsmith@redhat.com>

	* tapsets.cxx
	(utrace_var_expanding_copy_visitor::visit_target_symbol):
	Synthesize a function to get the value of $syscall.

2008-07-14  Dave Brolley  <brolley@redhat.com>

	* Makefile.am (bin_SCRIPTS): Add stap-client, stap-server, stap-serverd.
	* Makefile.in: Regenerated.
	* aclocal.m4: Regenerated.

2008-07-12  Frank Ch. Eigler  <fche@elastic.org>

	PR 6738.
	* buildrun.cxx (compile_pass): Add autoconf-uaccess.c.
	* translate.cxx (translate_pass): #include <linux/vermagic.h> for
	maximum version compatibility for UTS_RELEASE.

2008-07-12  Frank Ch. Eigler  <fche@elastic.org>

	By Andy Fitzsimon <afitzsim@redhat.com>:
	* smileytap.svg: New file.

2008-07-11  Frank Ch. Eigler  <fche@elastic.org>

	PR 6739
	* tapsets.cxx (global_alias_cache): Make this a per-module/cu cache,
	just like the function cache.
	(update_alias_cache): Removed.  Instead ...
	(declaration_resolve): Compute the lookup table for this module/cu,
	but only once.

2008-07-11  Frank Ch. Eigler  <fche@elastic.org>

	* translate.cxx (dump_unwindsyms): Start tolerating user-space programs,
	which may be unrelocatable.

2008-07-11  Frank Ch. Eigler  <fche@elastic.org>
	
	* hash.cxx (find_hash): Mix in -d MODULE names.

2008-07-10  Frank Ch. Eigler  <fche@elastic.org>

	* main.cxx (main): If "-k" (save temp directory) was supplied, 
	disable caching.

2008-07-10  Frank Ch. Eigler  <fche@elastic.org>

	PR 6703.
	* tapsets.cxx (mark_dwarf_redundancies): Tweak hashtable/iterator
	syntax for gcc 4.1 compatibility.

2008-07-10  Frank Ch. Eigler  <fche@elastic.org>

	PR 6736.
	* main.cxx (main,usage): Support new "-d MODULE" option to
	populate comp-unwindsyms module list.
	* stap.1.in: Document it.
	* tapsets.cxx (dwarf_query::add_probe_point): Add probed module
	to comp-unwindsyms set.
	(utrace_builder::build): Ditto for probed user-space program.
	* translate.cxx (emit_symbol_data): Emit _stp_module[] entry
	for each comp-unwindsyms member, including relocation bases
	and symbols, but not yet unwind data.
	* NEWS: Remove mention of temporarily disabled unwinder.
	* session.h: Corresponding changes.

2008-07-09  Mark Wielaard  <mwielaard@redhat.com>

	PR 6732
	* buildrun.cxx (compile_pass): Define STAPCONF_REAL_PARENT by
	calling autoconf-real-parent.c

2008-07-09  Frank Ch. Eigler  <fche@elastic.org>

	From James Bottomley <James.Bottomley@HansenPartnership.com>
	* tapsets.cxx: (dwflpp::global_alias_cache): New member.
	(declaration_resolve): Search it, called from translate_components.
	(update_alias_cache): Populate it, called from query_cu.

2008-07-09    <wenji.huang@oracle.com>

	* translate.cxx (visit_comparison): Remove unnecessary comparison.
	* translate.cxx (emit_symbol_data): Remove unused local variable.

2008-07-08  Dave Brolley  <brolley@redhat.com>

	* stap-client (client_sysinfo): Use `uname -rvm`.
	(receive_response): Wait for "done:" from the server. Clear server_ip
	when the server is incompatible.
	* stap-server (check_request): Quote "`server_sysinfo`".
	(server_sysinfo): Use `uname -rvm`.
	(send_response): Send "done:".
	* stap-serverd (advertise_presence): Use `uname -rvm`. Quote "$txt".

2008-07-07  Mark Wielaard  <mwielaard@redhat.com>

	* stapex.5.in: Add section on installed examples, samples and demos
	and how they are documented.

2008-07-07  Mark Wielaard  <mwielaard@redhat.com>

	* Makefile.am (install-data-hook): Install examples, demos and
	samples.
	(uninstall-local): Remove examples, demos and samples.
	* Makefile.in: Regenerated.
	* aclocal.m4: Likewise.
	* systemtap.spec.in (%install): Move examples.
	Don't copy over examples to src.
	(testsuite): Don't include src/examples.

2008-07-07  Mark Wielaard  <mwielaard@redhat.com>

	* systemtap.spec.in (%install): Move installed pdf files.
	(%files): Mark moved installed pdf as %doc files.

2008-07-03  Frank Ch. Eigler  <fche@elastic.org>

	* translate.cxx (translate_pass): Don't #include <linux/compile.h>.

2008-07-03  Dave Brolley  <brolley@redhat.com>

	* stap-serverd: New script.
	* stap-client (client_sysinfo): Client sysinfo is stripped down to
	the output of `uname -r` for now.
	(package_request): Don't create temporary server tar file here.
	(send_request): Communication protocol simplified. Use nc to send
	the tar file.
	(receive_response): Communication protocol eliminated. Simply wait
	for the file from the server using nc.
	(unpack_response): Create temporary server tar file here. Verify the
	contents of the server's response.
	(find_and_connect_to_server): Obtain server address and port from
	avahi-browse.
	(server_fatal): New function.
	(check_server_error): Call server_fatal.
	* stap-server (configuration): port is now provided as an argument.
	Default to port 65001.
	(initialization): Don't create temp work directory here.
	(receive_request): Communication protocol simplified. Receive the
	request file using nc.
	(unpack_request): Make temp work directory here. Verify the contents
	of the request.
	(server_sysinfo): New function.
	(check_compatibility): Exact match required.
	(package_response): Don't use -p on tar command.
	(send_response): Communication protocol eliminated. Simply send the
	file using nc.
	(main line): Pass "$@" to configuration.

2008-07-01  Frank Ch. Eigler  <fche@elastic.org>

	* main.cxx (main): In -vv mode, also dump out session arch/release
	values right at the top.

2008-06-29  Tim Moore  <timoore@redhat.com>

	* Makefile.am (EXTRA_DIST): Add auto_free.h.
	* Makefile.in: Regenerated.
	* auto_free.h (auto_free_ref): New class to free references to
	pointers allocated with malloc / realloc.
	* tapsets.cxx (iterate_over_srcfile_lines): Use auto_free_ref at
	top level of function to free srcsp.

2008-06-27  David Smith  <dsmith@redhat.com>

	* tapsets.cxx (utrace_derived_probe_group::emit_module_decls): Fix
	bug in handling process(PID) probes.

2008-06-24  K.Prasad  <prasad@linux.vnet.ibm.com>

	* tapset/vfs.stp: Deprecate probe points on old functions, namely
	generic_file_readv(), generic_file_writev(),
	generic_file_read() and generic_file_write().
	* tapset/vfs.stp: Enhance the tapset by
	providing more pure C functions, probes for newer VFS related functions
	* testsuite/buildok/vfs_testcase.stp: Created a testsuite for the
	new enhanced VFS Tapset which does a compile test i.e. with flags -up4

2008-06-25  Stan Cox  <scox@redhat.com>

	* tapsets.cxx (iterate_over_srcfile_lines): Only probe a line once.

2008-06-24  Tim Moore  <timoore@redhat.com>

	* auto_free.h: New file.
	* tapsets.cxx (iterate_over_srcfile_lines, read_symbols): Use
	auto_free instead of explicit calls to ::free().
	(Compare): Class for comparing func_info objects and their
	addresses.
	(get_index_for_address): Remove.
	(symbol_table::sort): new function.
	(query_module_symtab): Iterate over list_by_addr using iterator
	instead of index.
	(~symbol_table): Don't bother clearing list_by_addr and
	map_by_name.
	(add_symbol): Don't keep list_by_addr in order.
	(read_symbols, get_from_elf): Sort symbols after all are read.
	(get_func_containing_address): Use std::upper_bound.
	(purge_syscall_stubs): Don't iterate over whole list_by_addr
	vector; use std::equal_range to look for possible stub addresses.

2008-06-23  Frank Ch. Eigler  <fche@elastic.org>

	* session.h (module_cache): Add field here.
	* tapsets.cxx (dwflpp): Remove static field from here.
	(pathname_caching_callback): Use hacky micro-static to get to it.
	(*): Update other users of module_cache.
	* elaborate.cxx (systemtap_session ctor): Corresponding changes.

2008-06-23  David Smith  <dsmith@redhat.com>

	* tapsets.cxx (utrace_derived_probe_group::emit_probe_decl):
	Handles UDPF_NONE value.
	(utrace_derived_probe_group::emit_vm_callback_probe_decl): New
	function.
	(utrace_derived_probe_group::emit_module_decls): Calls
	emit_vm_callback_probe_decl() to set up vm_callbacks.

2008-06-23  Stan Cox  <scox@redhat.com>

	* NEWS: Updated .statement line number wildcard and line number range.
	* stapprobes.5.in: Likewise.
	* doc/langref.tex: Likewise.
	* tapsets.cxx (enum line_t): Add RANGE and WILDCARD.
	(iterate_over_srcfile_lines): Change lineno parm to lines[].
	Support RANGE and WILDCARD.
	(dwarf_query): Change line to line[]
	(dwarf_query::parse_function_spec): Parse RANGE and WILDCARD.

2008-06-20  wcohen  <wcohen@redhat.com>

	* stapfuncs.5.in: Add documentation for tapset/dev.stp functions.

2008-06-18  Josh Stone  <joshua.i.stone@intel.com>

	PR 6644
	* elaborate.cxx (dead_stmtexpr_remover::visit_block): Flatten nested
	block statements into a single block.
	(dead_stmtexpr_remover::visit_if_statement): Remove the possibility
	of if_statements with a null thenblock.  When an if lacks both then
	and else, either remove it completely or reduce it to a simple
	statment evaluating the condition.  With an else and no then, invert
	the condition and else becomes then.
	(void_statement_reducer): New optimization visitor that breaks
	statements in void context into smaller pieces, to expose more
	optimization opportunities.
	(semantic_pass_opt5, semantic_pass_opt6): Bump opt5 to opt6, and
	create a new opt5 that runs through void_statement_reducer.

2008-06-16  Frank Ch. Eigler  <fche@elastic.org>

	* tapsets.cxx (print_locals): Produce nothing instead of
	"(alternatives: (none found))" if no alternatives were found.

2008-06-16  Frank Ch. Eigler  <fche@elastic.org>

	* elaborate.cxx (session::print_warning): Change to take optional
	token as argument.
	(*): Adjust callers of print_warning() to pass a token.
	(print_token): New function, eliminate recent file name duplication.
	(print_error): Use it too.
	(semantic_pass_opt2): Tweak way read-only vars' alternatives are
	printed.  Eliminate relaxation-loop duplicates by printing warnings
	only on first iteration.  Print alternatives for globals too.
	* session.h: Corresponding changes.

2008-06-16  Stan Cox  <scox@redhat.com>

	* elaborate.cxx (semantic_pass_opt2): Only create function
	alternatives if needed.  Overload compare.

2008-06-13  Stan Cox  <scox@redhat.com>

	* elaborate.cxx (print_warning): Add optional_str parameter.
	(semantic_pass_opt2): List variable alternatives for probes and
	functions.
	* session.h (print_warning): Add optional_str parameter.

2008-06-13  Josh Stone  <joshua.i.stone@intel.com>

	* translate.cxx: Jump out directly after setting last_error, rather
	than passively checking last_error everywhere.
	* translate.cxx: Only make actionremaining checks at control points,
	i.e. roughly at the end of basic blocks, or after executing a few
	statements in a row.

2008-06-13  Frank Ch. Eigler  <fche@elastic.org>

	* main.cxx (main): Print generated module name for "-m FOO"
	runs also.  Stop warning about this implying uncached operation.

2008-06-12  Stan Cox  <scox@redhat.com>

	* elaborate.cxx (print_warning): Make parameter a const.

2008-06-11  Frank Ch. Eigler  <fche@elastic.org>

	* Makefile.am (EXTRA_DIST): Add dwarf_wrappers.h.

2008-06-11  Mark Wielaard  <mwielaard@redhat.com>

	* elaborate.cxx (print_warning): Only output WARNING, don't put it
	in the message_str and seen_warnings.
	* session.h (print_warning): Reindent.

2008-06-11  Frank Ch. Eigler  <fche@elastic.org>

	* elaborate.cxx (print_warning): Use session.seen_warnings[].

2008-06-10  Stan Cox  <scox@redhat.com>

	* elaborate.cxx (print_warning): New.
	* elaborate.cxx (semantic_pass_opt1): Use it.

2008-06-11  Tim Moore  <timoore@redhat.com>

	* dwarf_wrappers.h (dwfl_assert): Add overload with boolean value
	for assertion test.
	* dwarf_wrappers.cxx (dwfl_assert): Write boolean condition
	version.
	* tapsets.cxx (emit_address): Fix up dwfl_asserts that got negated
	in changes to dwfl_assert.

	PR 2608
	* dwarf_wrappers.h, dwarf_wrappers.cxx: New files.
	* Makefile.in: Regenerated.
	* tapsets.cxx (dwarf_assert, dwfl_assert): Move to
	dwarf_wrappers.h.
	(iterate_over_srcfile_lines, has_single_line_record,
	 query_srcfile_line): Use dwarf_line_t wrapper. 
	(die_has_pc): Take a reference to a Dwarf_Die instead of a
	pointer. Clean up use of dwfl_assert.
	(query_cu): Check that statement raw address matches the beginning
	of a statement record.
	* elaborate.h: Include iosfwd instead of iostream.
	(literal_map_t, resolve_prologue_endings,): New typedef.
	

2008-06-10  Jim Keniston  <jkenisto@us.ibm.com>

	* testsuite/systemtap.context/num_args.tcl: Run twice --
	once with dwarf (default) and once with --kelf --ignore-dwarf.
	* testsuite/systemtap.context/context.exp: Add num_args to
	testlist. :-}

2008-06-10  David Smith  <dsmith@redhat.com>

	* tapsets.cxx (utrace_derived_probe_group::emit_probe_decl):
	Initializes .vm_callback.

2008-06-10  Frank Ch. Eigler  <fche@elastic.org>

	PR 6470
	* NEWS: Note argv[] tapset.
	* parse.cxx (scan_pp): Better handle premature EOF.
	* stapvars.5.in: New file.
	* stap.1.in: Mention it.
	* Makefile.am (dist_man_MANS): Add stapvars.5.
	* configure.ac (AC_CONFIG_FILES): Add stapvars.5.in.
	* Makefile.in, configure: Regenerated.

2008-06-10  Frank Ch. Eigler  <fche@elastic.org>

	PR 6470
	* parse.cxx (scan_pp): Eliminate expand_args argument to control
	nested preprocess evaluation.  Rewrite to use a combination of
	exceptions and non-recursion.
	(lexer::scan): Ditto.  Interpret "$#" as the argc value in all
	cases.
	* parse.h: Corresponding decl changes.
	
2008-06-10  Frank Ch. Eigler  <fche@elastic.org>

	PR 6470
	* parse.cxx (eval_comparison): New template function.
	(eval_pp_conditional): Call it separately for string/string and
	int64/int64 cases.
	(lexer::scan): Provide better error message for invalid $NNN.

2008-06-09  Jim Keniston  <jkenisto@us.ibm.com>

	PR 6601
	* tapsets.cxx: For powerpc, reject symbols in .opd
	(function descriptor) section.

2008-06-09  Stan Cox  <scox@redhat.com>

	* NEWS: Updated kernel.statement relative line number.
	* stapprobes.5.in: Likewise.

2008-06-09  David Smith  <dsmith@redhat.com>

	* tapsets.cxx
	(utrace_var_expanding_copy_visitor::visit_target_symbol): Calls
	'syscall_nr' to get the value of '$syscall'.

	* tapsets.cxx (utrace_derived_probe::join_group): Removed
	generated inclusion of tracehook.h.
	(utrace_var_expanding_copy_visitor::visit_target_symbol): Uses
	'_stp_arg(0)' to get value of '$syscall'.

2008-06-06  Stan Cox  <scox@redhat.com>

	* tapsets.cxx (dwflpp::iterate_over_srcfile_lines): 
	Add parameter line_type_relative.  
	(enum line_t): New.
	(dwarf_query::line_type): New.
	(dwarf_query::parse_function_spec): Set line_type.

2008-06-06  David Smith  <dsmith@redhat.com>

	* NEWS: Updated utrace probes descriptions.
	* stapprobes.5.in: Ditto.

	* tapsets.cxx (enum utrace_derived_probe_flags): Redefined in
	terms of probe types instead of utrace events.
	(utrace_var_expanding_copy_visitor::visit_target_symbol): Uses new
	utrace_derived_probes_flags values.
	(utrace_builder::build): Handles new probe types and new
	utrace_derived_probes_flags values.
	(utrace_derived_probe_group::emit_probe_decl): Updated to handle
	new utrace_derived_probe_flags values.
	(utrace_derived_probe_group::emit_module_decls): Ditto.  Also
	correctly handles 'begin' events correctly by installing a quiesce
	handler (instead of running the probe directly).
	(register_standard_tapsets): Registers updated utrace probe
	types.

2008-06-05  Srinivasa DS <srinivasa@in.ibm.com>
	*configure,configure.ac: -fpie option puts limit on GOT size
	   and hence systemtap build fails on s390. So use -fPIE which
	   doesn't put limit on GOT size.

2008-06-04  Jim Keniston  <jkenisto@us.ibm.com>

	* testsuite/systemtap.context/num_args.{stp,tcl}: Added.
	Same as args.{stp,tcl}, but refs args using *_arg().

2008-06-04  Jim Keniston  <jkenisto@us.ibm.com>

	PR 6588
	* tapset/syscalls.stp: Remove return aliases for exit and exit_group.
	* testsuite/semok/syscalls_return.stp: Regression test

2008-06-03  David Smith  <dsmith@redhat.com>

	* tapsets.cxx: Added several string tokens that are used instead
	of hard-coded strings.
	(register_standard_tapsets): Uses new string tokens.

2008-06-03  Frank Ch. Eigler  <fche@elastic.org>

	PR 6429.
	* Makefile.am: Don't link stapio with -ldw.
	* Makefile.in: Regenerated.

2008-05-29  Mark Wielaard  <mwielaard@redhat.com>

	* Makefile.am (installcheck): Check that make install was run.
	* Makefile.in: Regenerated.

2008-06-02  Frank Ch. Eigler  <fche@elastic.org>

	PR6534
	* translate.cxx (c_unparser::emit_module_init): Use UTS_RELEASE
	instead of uts_sem/utsname() as kernel version-checking hack.

2008-06-02  Dave Brolley  <brolley@redhat.com>

	* stap-client (initialization): port is no longer hard coded.
	Initialize avahi_service_tag to _stap._tcp.
	(find_and_connect_to_server): Handle server/port returned by
	match_server.
	(match_server): Obtain server ip address and port from output
	of the -r option to avahi-browse. Echo a server/port pair.

2008-06-02  Zhaolei  <zhaolei@cn.fujitsu.com>

	* main.cxx (main): Fix the problem that kernel module compile
	failure when runtime directory is set to relative path(stap -R).

2008-05-30  Dave Brolley  <brolley@redhat.com>

	* stap-client, stap-server: New compile server and client scripts.

2008-05-30  Srinivasa DS  <srinivasa@in.ibm.com>
	PR 6562
	* tapsets.cxx, translate.cxx: modified one argument for
				dwfl_linux_kernel_report_offline().
	* testsuite/systemtap.base/debugpath.exp: Modified testsuite for new
				SYSTEMTAP_DEBUGINFO_PATH behaviour.
	* stap.1.in: Modified manpage for new SYSTEMTAP_DEBUGINFO_PATH behaviour.

2008-05-29  Jim Keniston  <jkenisto@us.ibm.com>

	PR 6582
	* tapset/context.stp: Added registers_valid().
	* stapfuncs.5.in: Ditto.
	* tapset/x86_64/registers.stp: Added registers_valid() check.
	* tapset/ppc64/registers.stp: Ditto.
	* tapset/i686/registers.stp: Ditto.  Also fixed warnings due to
	sp_offset and ss_offset not being global.

2008-05-29  Ananth N Mavinakayanahalli <ananth@in.ibm.com>

	PR 6563
	* tapset/ppc64/registers.stp: Fix powerpc dwarfless argument access

2008-05-28  Josh Stone  <joshua.i.stone@intel.com>

	PR 6529
	* translate.cxx (c_unparser::visit_return_statement): Make sure we
	notice errors from evaluating return values.

2008-05-28  David Smith  <dsmith@redhat.com>

	* tapsets.cxx (utrace_derived_probe_group::emit_module_decls):
	Removed debug print.

	* tapsets.cxx (utrace_derived_probe_group::emit_probe_decl):
	Instead of adding clone handlers, just call the probes directly.
	(utrace_derived_probe_group::emit_module_decls): For syscall
	probes, on exec detach the parent's utrace engine from the child.

2008-05-27  Josh Stone  <joshua.i.stone@intel.com>

	PR 6432
	* buildrun.cxx (compile_pass): Add the autoconf test for probe_kernel_*
	functions, but leave it #if-0'ed for now.

2008-05-23  Jim Keniston  <jkenisto@us.ibm.com>

	PR 4311, cont.  Address powerpc dwarfless test failures.
	* tapsets.cxx: Convert .funcname to funcname when adding it
	to our symbol table.  Accept all weak symbols except those
	that map to sys_ni_syscall.
	
2008-05-23  Srinivasa DS <srinivasa@in.ibm.com>
	PR 6429: Inerim fix to avoid compilation error of systemtap module
	* runtime/transport/symbols.c:  added definitions of struct
	module_sect_attr, struct module_sect_attrs for 2.6.25 above kernels.

2008-05-22  Wenji Huang <wenji.huang@oracle.com>

	* tapsets.cxx (iterate_over_functions): Fix .statement(NUM) regression.

2008-05-22  Ananth N Mavinakayanahalli <ananth@in.ibm.com>

	* tapset/ppc64/registers.stp: Support powerpc register + arg lookup
	* stapfuncs.5.in: Add powerpc bits; indicate scope of uarg_* access

2008-05-21  David Smith  <dsmith@redhat.com>

	* tapsets.cxx (utrace_derived_probe_group::emit_module_decls):
	Added new 'event_flag' parameter to task_finder callback.  Only
	calls probe handlers if we received the correct event.

2008-05-20  Frank Ch. Eigler  <fche@elastic.org>

	PR 6538
	* elaborate.cxx (semantic_pass_opt2): Warn about read-only locals and
	globals.
	(visit_foreach_loop): Belatedly recognize index symbols as lvalues.

2008-05-21  Stan Cox  <scox@redhat.com>

	* elaborate.cxx (dead_assignment_remover::visit_binary_expression): New.
	(dead_assignment_remover::visit_assignment): Allow rhs simplification.
	
2008-05-20  Tim Moore  <timoore@redhat.com>

	* configure.ac: Check for tr1/unordered_map header.
	* tapsets.cxx: Use tr1::unordered_map if available.
	* configure, config.in: Regenerated.

2008-05-19  Stan Cox  <scox@redhat.com>

	* elaborate.cxx (dead_assignment_remover::visit_arrayindex): New method.
	(dead_assignment_remover::visit_functioncall): New method.
	(dead_assignment_remover::visit_if_statement): New method.
	(dead_assignment_remover::visit_for_loop): New method.

2008-05-19  William Cohen  <wcohen@redhat.com>

	* main.cxx (setup_signals): Remove sa_restorer initialization.

2008-05-17  Frank Ch. Eigler  <fche@elastic.org>

	* elaborate.cxx (semantic_pass): Error on #probes=0, but not in
	listing mode.
	(semantic_pass_optimize[12]): Remove inappropriate check from here.

2008-05-17  Frank Ch. Eigler  <fche@elastic.org>

	* tapsets.cxx (cu_function_cache_t): Switch to <ext/hash_map>s,
	since these tables tend to get pretty big.

2008-05-16  Frank Ch. Eigler  <fche@elastic.org>

	PR 5643
	* tapsets.cxx (cu_function_cache_t): Reorganize into
	mod:cu->function->DIE lookup table.  Consider merging into symtab
	later.
	(mark_dwarf_redudancies): Adapt.
	(iterate_over_functions): Rewrite.
	(dwarf_builder::build): Cache kprobes etc. symbol addresses.
	* elaborate.cxx (systemtap_session ctor): Clear additional POD fields.

2008-05-15  David Smith  <dsmith@redhat.com>

	* main.cxx (setup_signals): New function.
	(main): Calls setup_signals() to setup signal handling.  When
	removing the temporary directory, ignore signals.

2008-05-13  Ananth N Mavinakayanahalli <ananth@in.ibm.com>
	PR 5955.
	* parse.cxx (parser::parse_global): accept ";" terminated globals
	* NEWS - update documentation
	* testsuite/systemtap.base/global_vars.(stp/exp) - supporting tests
	* testsuite/parseko/twenty(four/five).stp - supporting tests

2008-05-12  Jim Keniston  <jkenisto@us.ibm.com>

	PR 4311 - Function boundary tracing without debuginfo: Phase II
	Merged dwarfless branch into mainline.  But first...
	* runtime/regs.c: Removed register name:value lookup facility.
	Moved basically all register-lookup code to the i686 and x86_64
	registers.stp tapsets.  Args stuff shared between i386 and
	x86_64 remains in regs.c.
	* tapset/{i686,x86_64}/registers.stp: Moved register-lookup
	code from runtime/regs.c to here.
	
2008-05-12  Jim Keniston  <jkenisto@us.ibm.com>

	(2008-05-06 in dwarfless branch)
	PR 4311 - Function boundary tracing without debuginfo: Phase II
	* stapfuncs.5.in: Added sections on CPU REGISTERS and
	NUMBERED FUNCTION ARGUMENTS.

2008-05-12  Jim Keniston  <jkenisto@us.ibm.com>

	(2008-05-05 in dwarfless branch)
	PR 4311 - Function boundary tracing without debuginfo: Phase II
	* runtime/regs.c: Added register name:value lookup facility.
	Added support for register and arg lookup for i386 and x86_64.
	* tapset/{i686,x86_64}/registers.stp: New: support for register
	and arg lookup.
	* tapsets.cxx, translate.cxx: Added regparm field to struct
	context.
	* tapset/nd_syscall.stp: syscall.stp migrating toward numbered
	args rather than named args.

2008-05-12  Jim Keniston  <jkenisto@us.ibm.com>

	(2008-04-18 in dwarfless branch)
	PR 4311 - Function boundary tracing without debuginfo: Phase I
	* tapsets.cxx: Major rework of dwflpp, dwarf_query, and related
	code to make do with elf info if dwarf info is absent, or
	(in the case of vmlinux) make do with a System.map-style
	symbol table if even the elf file is absent.
	* main.cxx: Use getopt_long instead of getopt.	Added --kelf,
	--kmap, --ignore-vmlinux, and --ignore-dwarf.
	* hash.cxx, session.h, stap.1.in: Added --kelf, --kmap,
	--ignore-vmlinux, and --ignore-dwarf.
	* testsuite/{semok,semko}/nodwf*.stp

2008-05-07  Frank Ch. Eigler  <fche@elastic.org>

	PR 6492.
	* main.cxx (main): let -l imply -w.

2008-05-05  Frank Ch. Eigler  <fche@elastic.org>

	PR 444886.  From <crquan@gmail.com>:
	* tapsets.cxx, translate.cxx: Add .../build/... to default debuginfo
	path, to ease search for hand-built kernels.

2008-05-01  Frank Ch. Eigler  <fche@elastic.org>

	PR 6474
	* configure.ac (--enable-pie): Add default option.
	* Makefile.am (stap* binaries): Use -fpie/-z relro/-z now as
	applicable.
	* configure, aclocal.m4, Makefile.in, doc/Makefile.in: Regenerated.

2008-04-30  Masami Hiramatsu  <mhiramat@redhat.com>

	PR 6008
	* main.cxx (main): Increase the limitation of buffer size to 4095MB.
	* staprun.8.in: Ditto.

2008-04-29  Frank Ch. Eigler  <fche@elastic.org>

	PR 6466
	* elaborate.cxx
	(dead_stmtexpr_remover): Expand scope to kill far more
	side-effect-free statemnets, including if/for/foreach.
	(semantic_pass_opt4): Warn on elided function/probe bodies.
	(typeresolution_info::visit_target_symbol): Dump parse tree of
	resolution-challenged functions/probes.
	(*): Adapt to probe->body being a statement*
	rather than a block*.
	* tapsets.cxx (*): Ditto.
	* staptree.cxx (block::block ctor): New cons constructor.
	* staptree.h: Corresponding changes.

2008-04-29  David Smith  <dsmith@redhat.com>

	* tapsets.cxx (utrace_derived_probe_group::emit_probe_decl): Added
	death event handlers to ensure that for every utrace_attach there
	is a corresponding utrace_detach.
	(utrace_derived_probe_group::emit_module_decls): Ditto.

2008-04-28  Frank Ch. Eigler  <fche@elastic.org>

	* translate.cxx (translate_pass): Don't #define TEST_MODE.

2008-04-26  Frank Ch. Eigler  <fche@elastic.org>

	* tapsets.cxx (common_probe_entryfn_prologue): Undo
	clear of overload-related context vars; add explanation why.

2008-04-25  Frank Ch. Eigler  <fche@elastic.org>

	* systemtap.spec.in: Simplify configuration defaults.

2008-04-25  David Smith  <dsmith@redhat.com>

	PR 6455.
	* tapsets.cxx (mark_builder::build): Handles markers with no
	format string.

2008-04-24  Frank Ch. Eigler  <fche@elastic.org>

	PR 6454.
	* main.cxx (printscript): Avoid string truncation heuristics, and
	also avoid plain probe::printsig.  Hold nose and dig down into
	raw location lists instead.

2008-04-24  Will Cohen  <wcohen@redhat.com>

	* aclocal.m4: Regenerated.
	* Makefile.am (example/*): Moved to testsuite/systemtap.examples.
	* Makefile.in: Regenerated.

2008-04-23  Frank Ch. Eigler  <fche@elastic.org>

	From: Srinivasa DS <srinivasa@in.ibm.com>
	* tapsets.cxx (blacklisted_p): Blacklist more init/exit sections.

2008-04-23  Frank Ch. Eigler  <fche@elastic.org>

	* tapsets.cxx (common_probe_entryfn_prologue): Clear
	overload-related context vars.

2008-04-22  hunt  <hunt@redhat.com>

	* staprun.8.in: Add documentation for -d option.

2008-04-22  David Smith  <dsmith@redhat.com>

	* tapsets.cxx (utrace_derived_probe_group::emit_module_decls):
	Removed debug statements.

2008-04-18  David Smith  <dsmith@redhat.com>

	* tapsets.cxx (struct utrace_builder): Added exec probes.
	(utrace_derived_probe_group::emit_probe_decl): Ditto.
	(utrace_derived_probe_group::emit_module_decls): Ditto.
	(register_standard_tapsets): Ditto.
	* stapprobes.5.in: Added information about exec probes.
	* NEWS: Added information about utrace probes.

	* stapprobes.5.in: Added information about utrace probes.

2008-04-17  Josh Stone  <joshua.i.stone@intel.com>

	* tapsets.cxx (build_blacklist): Fix regexps for atomics.
	* vim/syntax/stap.vim: Recognize the 'limit' keyword and script arguments,
	allow '$' in variable names, and highlight $target variables.

2008-04-17  David Smith  <dsmith@redhat.com>

	* tapsets.cxx (utrace_builder::build): Make sure that the PATH of
	'process("PATH")' probes is an absolute path.
	(utrace_derived_probe_group::emit_module_decls): Made calls to
	utrace probe handler functions conditional on which types of
	utrace probes are going to be output.

2008-04-16  Frank Ch. Eigler  <fche@elastic.org>

	* tapsets.cxx (task_finder_derived_probe): Add dummy constructor
	for old (RHEL4) gcc compatibility.

2008-04-16  Frank Ch. Eigler  <fche@elastic.org>

	PR 6417: From Srinivasa DS <srinivasa@in.ibm.com>:
	* tapsets.cxx (build_blacklist): Extend.

2008-04-15  David Smith  <dsmith@redhat.com>

	* session.h (struct systemtap_session): Added utrace_derived_probe
	group and task_finder_derived_probe_group members.
	* elaborate.cxx (systemtap_session::systemtap_session): Added
	initialization of utrace_derived_probes and
	task_finder_derived_probes.
	* tapsets.cxx (struct task_finder_derived_probe_group): New
	derived_probe_group to handle task_finder framework.
	(struct utrace_derived_probe_group): New derived_probe_group to
	handle utrace probes.

2008-04-15  Frank Ch. Eigler  <fche@elastic.org>

	PR 6405 cont'd.
	* Makefile.am (AM_CFLAGS): Remove -Wshadow, as it triggers for
	new stapio (modname global vs. dwfl headers).

2008-04-15  Frank Ch. Eigler  <fche@elastic.org>

	PR 6405
	* buildrun.cxx (compile_pass): Add STAPCONF_MODULE_NSECTIONS.

2008-04-14  David Smith  <dsmith@redhat.com>

	* elaborate.h (struct derived_probe_group): Removed
	emit_module_header virtual function.
	* translate.cxx (c_unparser::emit_common_header): Removed calls to
	emit_module_header function.
	* tapsets.cxx (be_derived_probe>): Removed emit_module_header function.
	(struct timer_derived_probe_group): Ditto.
	(struct profile_derived_probe_group): Ditto.
	(struct procfs_derived_probe_group): Ditto.
	(struct hrtimer_derived_probe_group): Ditto.
	(struct perfmon_derived_probe_group): Ditto.
	(dwarf_derived_probe_group::emit_module_decls): Moved kernel check
	back from deleted emit_module_header function.
	(uprobe_derived_probe_group::emit_module_decls): Ditto.
	(mark_derived_probe_group::join_group): Moved marker
	kernel check (to a new embedded code section) from deleted
	emit_module_header function.

2008-04-14  Frank Ch. Eigler  <fche@elastic.org>

	* Makefile.am (stapio_*): Become able to link/compile against
	bundled elfutils.
	* Makefile.in: Regenerated.

2008-04-09  Martin Hunt  <hunt@dragon>

	* buildrun.cxx (run_pass): Remove unused "-d" option
	passed to staprun.

	* translate.cxx (emit_symbol_data): When available,
	grab symbols from debuginfo instead of /proc/kallsyms.

2008-04-11  David Smith  <dsmith@redhat.com>

	* elaborate.h (struct derived_probe_group): Added
	emit_module_header virtual function.
	* translate.cxx (c_unparser::emit_common_header): Calls each probe
	group's emit_module_header function.
	(translate_pass): Moved inclusion of linux/marker.h to
	mark_derived_probe_group::emit_module_header().
	* tapsets.cxx (struct be_derived_probe_group): Added empty
	emit_module_header function.
	(struct timer_derived_probe_group): Ditto.
	(struct profile_derived_probe_group): Ditto.
	(struct procfs_derived_probe_group): Ditto.
	(struct hrtimer_derived_probe_group): Ditto.
	(struct perfmon_derived_probe_group): Ditto.
	(dwarf_derived_probe_group::emit_module_header): Moved kprobes
	kernel check from emit_module_decls() to here.
	(uprobe_derived_probe_group::emit_module_header): Moved uprobe
	kernel check from emit_module_decls() to here.
	(uprobe_derived_probe_group::emit_module_decls): Moved uprobe
	kernel check to emit_module_header().
	(mark_derived_probe_group::emit_module_header): Moved marker
	kernel check from emit_module_decls and translate_pass() to here.
	(uprobe_derived_probe_group::emit_module_decls): Moved marker
	kernel check to emit_module_header().

2008-04-10  Frank Ch. Eigler  <fche@elastic.org>

	PR 2949.
	* session.h (listing_mode): New field.
	* main.cxx (main): Test it.  Enjoy it.
	(printscript): Do it.
	(usage): Document it.
	* stap.1.in, stapex.5.in: Ditto.
	* elaborate.cxx (print_error): Disable error messages in listing mode.

2008-04-10  Frank Ch. Eigler  <fche@elastic.org>

	PR 6393 cont'd.
	* Makefile.am: Also copy RadeonHD.am fragment to force
	git_version.h regeneration at every make, and also special
	tagging for "make dist".  Thanks <ndim>.

2008-04-10  Frank Ch. Eigler  <fche@elastic.org>

	PR 6393.
	* git_version.sh: New file, copied from radeonhd.
	* configure.ac: No longer generate $builddir/SNAPSHOT.
	* Makefile.am: Generate $builddir/git_version.h.
	(EXTRA_DIST): Add git_version.h and git_version.sh.
	* main.cxx (version): Print generated GIT_MESSAGE therefrom.
	* Makefile.in, configure: Regenerated.

2008-04-09  David Smith  <dsmith@redhat.com>

	* .gitignore: Added more files to ignore.

2008-04-04  Masami Hiramatsu <mhiramat@redhat.com>

	PR 6028
	* translate.cxx (c_unparser::emit_common_header): Add unwaddr for
	caching unwound address.
	* tapsets.cxx (common_probe_entryfn_prologue): Clear unwaddr.

2008-04-01  Frank Ch. Eigler  <fche@elastic.org>

	* safety/*: Removed subdirectory containing abandoned experiment.

2008-03-31  Frank Ch. Eigler  <fche@elastic.org>

	* configure.ac: Bump version to 0.7.
	* configure: Regenerated.

2008-03-27  Frank Ch. Eigler  <fche@elastic.org>

	* tapsets.cxx (common_probe_entryfn_prologue): Clear last_stmt.

2008-03-26  Frank Ch. Eigler  <fche@elastic.org>

	* translate.cxx (emit_function): Set context last_stmt, in case
	an error occurs during the function.

2008-03-25  Frank Ch. Eigler  <fche@elastic.org>

	* stap.1.in: Clarify utility of epilogue type probe aliases.

2008-03-21  Eugene Teo  <eugeneteo@kernel.sg>

	PR 5528
	* tapset/conversions.stp (user_string_n, user_string_n2,
	user_string_n_warn, user_string_n_quoted, user_short, user_short_warn,
	user_int, user_int_warn, user_long, user_long_warn, user_char,
	user_char_warn): New user_* functions.
	* stapfuncs.5.in: Documented the new functions.
	* testsuite/systemtap.stress/conversions.stp: Test new functions.
	* testsuite/buildok/conversions.stp: Test new functions.
	* testsuite/buildok/conversions-embedded.stp: Test new functions.

2008-03-20  Frank Ch. Eigler  <fche@elastic.org>

	PR 5975.
	* tapsets.cxx (*): Added a few (void) expressions for asserts that
	may be compiled out.

2008-03-14  Masami Hiramatsu <mhiramat@redhat.com>

	PR 3542
	* buildrun.cxx (compile_pass): Add an autoconf to check the kernel
	supports batch unregistration.
	* tapsets.cxx (dwarf_derived_probe_group::emit_module_decls): Add an
	array of probe pointers for batch unregistration.
	* tapsets.cxx (dwarf_derived_probe_group::emit_module_exit): Use
	unregister_k(ret)probes if it is supported.

2008-03-13  Frank Ch. Eigler  <fche@elastic.org>

	PR 5928.
	* buildrun.cxx (compile_pass): Use EXTRA_CFLAGS for autoconf'd values
	instead of CFLAGS_<module>.o.

2008-03-12  Frank Ch. Eigler  <fche@elastic.org>

	* configure.ac, systemtap.spec.in: Bumped version to 0.6.2.
	* configure: Regenerated.

2008-03-12  Dave Brolley  <brolley@redhat.com>

	PR5897
	* staptree.cxx (probe::printsig): If this probe was derived from an alias,
	call the printsig method of the alias.

2008-03-10  Dave Brolley  <brolley@redhat.com>

	PR5189
	* translate.cxx (probe_or_function_needs_deref_fault_handler): New member of
	c_unparser.
	(c_unparser::emit_function): Initialize probe_or_function_needs_deref_fault_handler.
	Check it after the body is visited and generate a deref fault handler if necessary.
	(c_unparser::emit_probe): Likewise.
	(c_unparser::visit_print_format): Correct the compoenent type for an overridden string
	literal.  Generate code to check that pointer arguments to %m can be dereferenced.
	Generate casts for printf arguments as necessary.
	* elaborate.cxx (typeresolution_info::visit_print_format): Desired type for conv_memory
	is pe_long.

2008-03-06  Frank Ch. Eigler  <fche@elastic.org>

	* Makefile.am (AM_CXXFLAGS, AM_CFLAGS): Remove -Werror.
	* Makefile.in, doc/Makefile.in: Regenerated.

2008-03-03  Frank Ch. Eigler  <fche@elastic.org>

	PR5516
	* elaborate.cxx (symbol_fetcher, dead_assignment_remover):
	Support unresolved $target lvalues.  Propagate pretty error
	messages.
	* staptree.cxx (varuse_collecting_visitor target_symbol): Ditto.
	* staptree.h: Corresponding decl.

	* loc2c.c: c_translate_pointer_store: New function.
	* loc2c.h: Corresponding decl.
	* tapsets.cxx (dwflpp::translate_final_fetch_or_store): Call it
	for $target pointer assignments.

2008-02-29  Will Cohen  <wcohen@redhat.com>

	* main.cxx (handle_interrupts): Make compatible with GCC 4.3.

2008-02-28  Frank Ch. Eigler  <fche@elastic.org>

	PR5045
	* session.h (pending_interrupts): New global.
	* main.cxx (handle_interrupts): New fn to handle SIGINT* etc.
	* elaborate.cxx, translate.cxx, tapsets.cxx, main.cxx (*): Insert
	pending_interrupts escape hatches inside potentially timetaking loops.
	* buildrun.cxx: Don't deal with signals.

2008-02-27  Frank Ch. Eigler  <fche@elastic.org>

	PR5697
	* configure.ac (enable-docs): Implement.
	* systemtap.spec.in: Add optional docs build/install/prereqs.
	* Makefile.am (SUBDIRS): Add doc.
	* Makefile.in, configure: Regenerated.

2008-02-27  Dave Brolley  <brolley@redhat.com>

	PR5189
	* staptree.h (print_format::conv_memory): New enumerator.
	(print_format::width_type): New enumeration.
	(print_format::precision_type): New enumeration.
	(format_component::widthtype): New member.
	(format_component::prectype): New member.
	(format_component::is_empty): Test widthtype and prectype.
	(format_component::clear): Clear widthtype and prectype.
	* staptree.cxx (print_format::components_to_string): Handle dynamic width and precision.
	Handle conv_memory.
	(print_format::string_to_components): Parse dynamic width and precision specifiers.
	Set widthtype and prectype. Parse %m format specifier.
	* elaborate.h (typeresolution_info::check_arg_type): New method.
	* elaborate.cxx (typeresolution_info::visit_print_format): Account for dynamic width
	and precision when computing the expected number of arguments. Check the types of
	arguments for dynamic width and precision. Use check_arg_type to check the types of
	all arguments. Handle print_format::conv_memory.
	(typeresolution_info::check_arg_type): New method.
	* NEWS: Describe the enhancements above.

2008-02-27  David Smith  <dsmith@redhat.com>

	PR5729
	* systemtap.spec.in: Adds examples to the testsuite rpm so that
	systemtap.samples/examples.exp works correctly.

2008-02-26  Dave Brolley  <brolley@redhat.com>

	PR5018
	* staprun.8.in: Escape dashes ('-') as appropriate.

2008-02-26  Srinivasa DS   <srinivasa@in.ibm.com>
	PR5772
	* tapset/syscall2.stp: Modify wait4,waitid argument list
	for kernel > 2.6.24.

2008-02-25  Frank Ch. Eigler  <fche@elastic.org>

	PR5792.
	* parse.cxx (eval_pp_conditional): Support wildcards in 
	%( kernel_v/kernel_vr/arch ==/!= "*foo?" %) operands.
	* NEWS, stap.1.in: Document this.

2008-02-22  Frank Ch. Eigler  <fche@elastic.org>

	PR5787, PR2608, .statement()
	* tapsets.cxx (query_dwarf_func): Process .statement(NUM) probes too.
	(query_cu): Ditto.
	(query_func_info): Bypass prologue searching for .statement() probes.
	(query_cu): Ditto.

	(build_blacklist): Remove unsightly empty first alternative in
	"^(|foo)$" regexps.  Show them for -vvv.

	* buildrun.cxx (compile_pass): Don't turn on "gcc -Q" on until -vvvv.

2008-02-20  David Smith  <dsmith@redhat.com>

	* tapsets.cxx (struct mark_derived_probe): Renamed 'probe_sig' to
	'probe_format'.
	(mark_derived_probe::mark_derived_probe): Added new "format" probe
	point component.
	(mark_derived_probe::parse_probe_format): Renamed from
	'mark_derived_probe::parse_probe_sig'.
	(struct mark_builder): Added typedefs.  Converted mark_cache from
	a map to a multimap to handle markers with the same name but
	different formats.
	(mark_builder::build): Added new 'format' probe parameter.
	(register_standard_tapsets): Added new 'format' marker probe
	optional parameter.
	* stapprobes.5.in (parts): Documented new "format" probe
	component. 

2008-02-19  Roland McGrath  <roland@redhat.com>

	* tapsets.cxx (query_module): Use dwfl_module_getdwarf rather
	than dwfl_module_getelf for e_machine check.
	(dwarf_query::get_blacklist_section): Likewise for section search.
	Ignore non-SHF_ALLOC sections.

2008-02-19  Frank Ch. Eigler  <fche@elastic.org>

	* tapsets.cxx (query_module): Tweak elf-machine checking to
	better represent elfutils idioms.

2008-02-19  Frank Ch. Eigler  <fche@elastic.org>

	PR 5766.
	* tapsets.cxx (build_blacklist): Switch (back) to regexp-based
	blacklist construction ...
	(blacklist_p): ... and querying.

2008-02-19  David Smith  <dsmith@redhat.com>

	PR 5672.
	* tapsets.cxx (mark_derived_probe): Call probe_point copy ctor to
	shallow-copy incoming base probe location before
	recomputing/overwriting it.

2008-02-18  Frank Ch. Eigler  <fche@elastic.org>

	* NEWS, stapprobes.5.in: Document basic (non-symbolic prototype)
	user-space probe points.

2008-02-15  Frank Ch. Eigler  <fche@elastic.org>

	* tapsets.cxx (function_name_last_match): New function.
	(query_dwarf_func): Call it to stop unnecessary further iteration.

2008-02-13  Frank Ch. Eigler  <fche@elastic.org>

	PR 5759
	* tapsets.cxx (build_blacklist): Add some CONFIG_PREEMPT-related
	functions.

2008-02-13  Dave Brolley  <brolley@redhat.com>

	PR5609
	* staptree.h (probe::collect_derivation_chain): Now takes vector<probe*>.
	(probe::get_alias): New virtual method.
	* elaborate.h (derived_probe::collect_derivation_chain): Now takes vector<probe*>.
	* staptree.cxx (probe::collect_derivation_chain): Now takes vector<probe*>. Don't
	cast 'this' to (derived_probe*).
	* elaborate.cxx (derived_probe::collect_derivation_chain): Now takes vector<probe*>.
	(alias_derived_probe::get_alias): New virtual method.
	(alias_derived_probe::alias): New member.
	(alias_expansion_builder::build): Call checkForRecursiveExpansion and emit a
	diagnostic if recursion is detected. Pass alias to constructor of
	alias_derived_probe.
	(alias_expansion_builder::checkForRecursiveExpansion): New method.
	* coveragedb.cxx: Pass vector<probe*> on all calls to collect_derivation_chain.

2008-02-12  Frank Ch. Eigler  <fche@elastic.org>

	PR 4393
	* tapsets.cxx (emit_address): Support relocatable kernels.
	(dwarf_derived_probe ctor): Hack around for missing USHRT_MAX.
	* elaborate.cxx (semantic_pass): Increment rc if exception caught.

2008-02-12  Martin Hunt  <hunt@redhat.com>
	PR 5757
	* tapsets.cxx, translate.cxx: Cleanup indentation a bit.

2008-02-11  Jim Keniston  <jkenisto@us.ibm.com>

	PR 5693
	* runtime/uprobes/uprobes.c: Intercept handler-destined
	signals received while we're single-stepping, and re-queue
	them afterward.
	* runtime/uprobes/uprobes.h: Ditto

2008-02-09  Frank Ch. Eigler  <fche@elastic.org>

	PR5750.
	From Eugeniy Meshcheryakov eugen@debian.org:
	* configure.ac (HAVE_LIBSQLITE3): Complete AC_DEFINE.

	* configure, INSTALL, missing, compile, depcomp, install-sh:
	autoreconf -fi'd.

2008-02-09  Frank Ch. Eigler  <fche@elastic.org>

	PR 5751.
	* configure.ac: Add -Werror to trial compilation with
	-fstack-protector-all, for hosts that don't quite support it.
	* configure: Regenerated.

2008-02-08  David Smith  <dsmith@redhat.com>

	PR 5650
	* systemtap.spec.in: Further simplification.

2008-02-07  Frank Ch. Eigler  <fche@elastic.org>

	* buildrun.cxx (run_make_cmd, compile_pass): Tweak kbuild
	parametrization to produce useful compile logs at -vv.

2008-02-04  David Smith  <dsmith@redhat.com>

	PR 4446 (partial)
	* tapsets.cxx
	(mark_var_expanding_copy_visitor::visit_target_symbol_arg): New
	function.
	(mark_var_expanding_copy_visitor::visit_target_symbol_format): New
	function.
	(mark_var_expanding_copy_visitor::visit_target_symbol): Handles
	"$arg" or "$format".
	(mark_derived_probe_group::emit_module_decls): Sets up "$format"
	data.

	PR 5650 (parital)
	* systemtap.spec.in: Moved %pre section to the systemtap-runtime
	rpm.

2008-01-30  David Smith  <dsmith@redhat.com>

	PR 5650
	* systemtap.spec.in: Simplified and explicitly specifies configure
	options.

2008-01-30  Dave Brolley  <brolley@redhat.com>

	* coveragedb.cxx (print_coverage_info): Fix typo: s.probes -> s.unused_probes
	where appropriate.
	(sql_update_unused_probes): Likewise.

2008-01-29  Frank Ch. Eigler  <fche@elastic.org>

	PR 5647
	* configure.ac (--enable-ssp): Make default on compilers that
	support it.
	* configure: Regenerated.

2008-01-28  David Smith  <dsmith@redhat.com>

	* configure.ac: Fixed a bug when "--disable-permon" was used.
	Added "--enable-crash" option.
	* configure: Regenerated.
	* Makefile.am: Improved staplog.so compile command.
	* Makefile.in: Regenerated.

	* tapsets.cxx (dwarf_derived_probe_group::emit_module_decls):
	Added 'const' to several members of stap_dwarf_probes.

	PR 5685.  From Eugeniy Meshcheryakov <eugen@debian.org>
	* configure.ac: If "--enable-sqlite" is specified, define
	HAVE_LIBSQLITE3.
	* configure: Regenerated.

2008-01-26  Frank Ch. Eigler  <fche@elastic.org>

	PR 5673.
	* tapsets.cxx (dwarf_derived_probe_group): Split stap_dwarf_probes[]
	into bss-carried kprobes structs.  Tune embedded strings for
	minimizing relocation-vs-fixed-buffer wastage.
	* tapsets.cxx (dwarf_derived_probe): Impose .maxactive() limits.

2008-01-25  Jim Keniston  <jkenisto@us.ibm.com>

	* runtime/uprobes/uprobes.c: Within a probed process, serialize
	calls to access_process_vm() when populating instructions
	slots.	Fixes an SMP bug on multithreaded apps with many
	active probepoints.
	* runtime/uprobes/uprobes.h: Ditto

2008-01-25  Frank Ch. Eigler  <fche@elastic.org>

	PR 5672.
	* staptree.cxx (probe_point copy ctor): New function.
	* staptree.h: Declare it.
	* tapsets.cxx (dwarf_derived_probe ctor): Call it to shallow-copy
	incoming base probe location before recomputing/overwriting it.

2008-01-25  David Smith  <dsmith@redhat.com>

	* configure.ac: Compressed the two perfmon options into one.
	Made other small fixes and whitespace changes.
	* configure: Regenerated.

2008-01-24  Frank Ch. Eigler  <fche@elastic.org>

	* Makefile.am: Make another $(MKDIR) call visible.
	* Makefile.in: Regenerated.

2008-01-24  David Smith  <dsmith@redhat.com>

	PR 5661 (reverted).
	* configure.ac: Removed elfutils version number check.
	* configure: Regenerated.
	* acsite.m4: Removed.
	* systemtap.spec.in: Minimum elfutils version number is no longer
	filled in by configure.

	PR 5650 (partial).
	* configure.ac: Handles sqlite optional functionality correctly.
	If enabled/disabled by the user, do the right thing.  If not
	specified by the user, use it if present.
	* configure: Regenerated.
	* systemtap.spec.in: Always specify to configure whether to use
	sqlite or not.

2008-01-24  Dave Brolley  <brolley@redhat.com>

	PR 5017.
	* staptree.cxx (<cstring>): #include it.
	(required <indexable *>): Remove 'static' from instantiation and
	move instantiation to here from...
	* staptree.h: ...here.

2008-01-23  David Smith  <dsmith@redhat.com>

	PR 5661.
	* configure.ac: Checks elfutils version number.
	* acsite.m4: New file containing macro to return elfutils version
	number.
	* configure: Regenerated.
	* systemtap.spec.in: Minimum elfutils version number is now filled
	in by configure.

2008-01-23  Dave Brolley  <brolley@redhat.com>

	PR 5613.
	* translate.cxx (var::fini): New method.
	(c_unparser::emit_module_init): Call var::fini when deregistering
	variables without indices.
	(c_unparser::emit_module_exit): Likewise.

2008-01-23  Frank Ch. Eigler  <fche@elastic.org>

	PR 2151.
	* tapsets.cxx (dwflpp::setup): Parametrize debuginfo_path.
	* stap.1.in: Document this.

2008-01-22  Jim Keniston  <jkenisto@us.ibm.com>

	* runtime/uprobes/uprobes.c: Fix from Srinivasa: Recast
	rcu_dereferences of engine->data to resync with kernel.org
	builds.

2008-01-18  Srinivasa DS <srinivasa@in.ibm.com>

	PR 5549
	* buildrun.cxx : Verify whether kernel has register rename patch
	through autoconf files.
	* runtime/(loc2c-runtime.h, procfs.c, regs.c, regs.h,
	stack-i386.c, autoconf-x86-uniregs.c, autoconf-nameidata.c) : Use
	appropriate register name at runtime, based on whether kernel has
	register rename patch or not.

2008-01-18  Jim Keniston  <jkenisto@us.ibm.com>

	* runtime/uprobes/uprobes.c: Added static copy of
	access_process_vm(), for kernels that don't export it.

2008-01-18  Frank Ch. Eigler  <fche@elastic.org>

	* configure.ac, systemtap.spec.in: Update version to 0.6.1
	* configure: Regenerated.

2008-01-17  Srinivasa DS <srinivasa@in.ibm.com>
	
	PR 5483
	* tapsets.cxx : Possible fix for making systemtap compatible with
	the elfutils-0.131

2008-01-17  Frank Ch. Eigler  <fche@elastic.org>

	PR 4935.
	Reorganize probe condition implementation.
	* elaborate.cxx (add_condition): New function.
	(derived_probe): Remove condition member.
	(derived_probe ctors): Assert non-null incoming probe/location ptrs.
	(insert_condition_statement): Remove; turn into ...
	(semantic_pass_conditions): New pass-2 subpass.
	(semantic_pass_symbols, visit_symbol, visit_functioncall, find_var):
	Detect some condition-related error cases.
	(match_key): Change type to exp_type from tok_type.  Update callers.
	(alias_expansion_builder): Propagate probe conditions.
	* staptree.cxx (probe): Remove condition field and related functions.
	* tapsets.cxx (dwarf_derived_probe ctor): Compute replacement
	wildcard-expanded probe_point preserving more of the original
	location.
	(mark_derived_probe ctor): Make similar to others - take location
	rather than condition parameters.
	* translate.cxx (emit_common_header): Tweak ordering of tmpcounter
	traversal and hashkey expression generation.
	* elaborate.h: Corresponding changes.

2008-01-17  David Smith  <dsmith@redhat.com>

	* tapsets.cxx
	(procfs_var_expanding_copy_visitor::visit_target_symbol): Print an
	error when trying to use the procfs target variable '$value' as an
	array or structure.
	(perfmon_var_expanding_copy_visitor::visit_target_symbol): Print an
	error when trying to use the perfmon target variable '$counter as
	an array or structure.

2008-01-17  Srinivasa DS  <srinivasa@in.ibm.com>

	PR 5483.
	* tapsets.cxx (emit_address): Tolerate dummy relocation entry
	added for kernel by recent elfutils.

2008-01-16  David Smith  <dsmith@redhat.com>

	PR 5608.
	* tapsets.cxx
	(mark_var_expanding_copy_visitor::visit_target_symbol): Print an
	error when trying to use a marker argument as an array or
	structure.

2008-01-16  Eugene Teo  <eteo@redhat.com>

	* stapfuncs.5.in: Document signal.stp tapset functions.

2008-01-14  Martin Hunt  <hunt@redhat.com>
	* translate.cxx (emit_module_init): Call _stp_print_kernel_info()
	to print out version information and internal memory usage stats.

2008-01-14  Martin Hunt  <hunt@redhat.com>
	* translate.cxx (emit_module_exit): When using timing, delete timing
	stats when finished.

2008-01-12  Frank Ch. Eigler  <fche@elastic.org>

	* configure.ac: Generate a build tree SNAPSHOT file from git-rev-list,
	if we suspect the source tree came from git.
	* configure: Regenerated.

2008-01-12  Frank Ch. Eigler  <fche@elastic.org>

	PR 5603.
	* configure.ac: Add "--enable-ssp" to select -fstack-protector-all
	and similar runtime checking directives.
	* configure: Regenerated.

2008-01-09  David Smith  <dsmith@redhat.com>

	* systemtap.spec.in: Since "make check" was removed
	from the rpm build step, we no longer need to require dejagnu at
	build time.

2008-01-09  Frank Ch. Eigler  <fche@elastic.org>

	* tapsets.cxx (dwflpp::setup): Improve missing kernel-debuginfo
	message.

2008-01-02  Frank Ch. Eigler  <fche@elastic.org>

	From Mark McLoughlin <markmc@redhat.com>:
	* main.cxx (main): Set/restore umask around mkdtemp().

2007-12-27  Jim Keniston  <jkenisto@us.ibm.com>

	* runtime/uprobes/uprobes_x86_64.c: Fix handling of indirect
	jmps and calls that use rip-relative addressing.  Allow probing
	of opcode 0x63.

2007-12-13  Masami Hiramatsu  <mhiramat@redhat.com>

	* stap.1.in: Document about relay buffer sharing.
	* NEWS: Document about relay buffer sharing and staplog crash extension.

2007-12-12  Wenji Huang <wenji.huang@oracle.com>

        PR 5470
        * parse.cxx (parser::parse_probe_point): Add checking pointer t.

2007-12-11  Frank Ch. Eigler  <fche@elastic.org>

	* staptree.cxx, staptree.h: More GCC 4.3 build fixes from
	Eugeniy Meshcheryakov <eugen@debian.org>.

2007-12-05  William Cohen  <wcohen@redhat.com>

	* systemtap.spec.in: Correct Source to point to location contain code.

2007-12-05  Masami Hiramatsu  <mhiramat@redhat.com>

	PR 4935
	* tapsets.cxx (dwarf_derived_probe::dwarf_derived_probe): Allow user
	to access kernel variables in the condition of probe points.
	* stapprobes.5.in : Document the conditional probe point.
	* NEWS : Ditto.

2007-12-03  Masami Hiramatsu  <mhiramat@redhat.com>

	PR 5376
	* parse.cxx (lexer::scan): Treat '*' as an alphabet if the wildcard
	flag is true.
	(parser::parse_probe_point): Call parser::next() with wildcard = true.
	(parser::scan_pp): Add wildcard flag and pass it to lexer::scan.
	(parser::next): Ditto.
	(parser::peek): Ditto.
	* parse.h : Ditto.

2007-12-01  Frank Ch. Eigler  <fche@elastic.org>

	* gen-stapmark.h, stapmark.h: Retire.

2007-11-29  David Smith  <dsmith@redhat.com>

	* tapsets.cxx (mark_derived_probe::initialize_probe_context_vars):
	Handles the case where one marker has more than one string
	argument.

2007-11-27  David Smith  <dsmith@redhat.com>

	PR 5377.
	* elaborate.cxx (match_node::find_and_build): Handle wildcards in
	probe points correctly.

2007-11-26  Frank Ch. Eigler  <fche@elastic.org>

	* elaborate.cxx (derived_probe ctor): Don't duplicate condition
	if it doesn't exist.
	* staptree.cxx (probe_point, probe ctors): Initialize to 0.

2007-11-20  Masami Hiramatsu  <mhiramat@redhat.com>

	PR 4935.
	* parse.cxx (parser::parse_probe_point): Parse "if" condition
	following probe point.
	* staptree.h (probe_point): Add "condition" field.
	(probe): Add "condition" field and "add_condition" method.
	(deep_copy_visitor): Add "deep_copy" method for the expression.
	* staptree.cxx (probe_point::probe_point): Initalize it.
	(probe::add_condition): Implement it.
	(probe::print): Output "condition" field.
	(probe::str): Ditto.
	(deep_copy_visitor::deep_copy): Implement it.
	* elaborate.h (derived_probe): Add "insert_condition_statement"
	method.
	* elaborate.cxx (derived_probe::derived_probe): Initialize "condition"
	field, and insert a condition check routine on the top of body.
	(derived_probe::insert_condition_statement): Implement it.
	(alias_expansion_builder::build): Pass the condition from the alias
	referer to new alias.
	* tapsets.cxx (be_derived_probe): Remove unused constructor.
	(dwarf_derived_probe::dwarf_derived_probe): Insert a condition check
	routine on the top of body.
	(mark_derived_probe::mark_derived_probe): Ditto.
	(mark_builder::build): Pass the base location to mark_derived_probe.


2007-11-19  Frank Ch. Eigler  <fche@elastic.org>

	PR 3887.
	* staptree.h (probe_point): Add "sufficient" field.
	* staptree.cxx: Initialize it, print it.
	* parse.cxx (parse_probe_point): Parse it.
	* elaborate.cxx (derive_probes): Implement it.
	* stapprobes.5.in: Document it.
	* NEWS: Gloat about it.

2007-11-15  David Smith  <dsmith@redhat.com>

	* tapsets.cxx (mark_derived_probe::initialize_probe_context_vars):
	Updated to work with latest LTTNG patch
	patch-2.6.24-rc2-lttng-0.10-pre23.tar.bz2.
	(mark_derived_probe_group::emit_module_decls): Ditto.
	(mark_derived_probe_group::emit_module_init): Ditto.
	(mark_derived_probe_group::emit_module_exit): Ditto.

	* translate.cxx (c_unparser::emit_common_header): Ditto.

2007-11-15  Mike Mason <mmlnx@us.ibm.com>

        * systemtap.spec.in: Removed "make check" from rpm build steps

2007-11-15  David Smith  <dsmith@redhat.com>

	* tapsets.cxx: Removed mark_query structure.
	(mark_derived_probe::mark_derived_probe): Just looks for "kernel"
	marker probes.
	(mark_builder::build_no_more): No longer kern_dw, instead clears
	the marker cache.
	(mark_builder::build): Now parses Module.markers file to find
	marker list and stores them in a cache.
	(register_standard_tapsets): Removed 'module("foo").mark("bar")'.
	All markers now go through 'kernel.mark("bar")'.

	* stapprobes.5.in (parts): Updated marker text.

2007-11-14  Jim Keniston  <jkenisto@us.ibm.com>

	PR 5324
	* main.cxx: Restored initialization of need_uprobes flag,
	mistakenly backed out in PR 5270 fix.

2007-11-14  Zhaolei  <zhaolei@cn.fujitsu.com>

	* stapfuncs.5.in (tokenize): Change NULL to blank to avoid
	misunderstanding.

2007-11-13  Jim Keniston  <jkenisto@us.ibm.com>

	PR 5270
	* main.cxx: Restored pre-10-08 version: moved uprobes build to
	buildrun.cxx.
	* buildrun.cxx: Reworked uprobes build so that the resulting
	Module.symvers can be used in building the stap-generated
	module.  If user isn't root, call verify_uprobes_uptodate()
	rather than trying (and failing) to rebuild uprobes.ko.
	* buildrun.h: uprobes_enabled() and make_uprobes() are no
	longer extern.
	* runtime/uprobes/Makefile: Added uprobes.ko target for use
	by verify_uprobes_uptodate().

2007-11-12  Martin Hunt  <hunt@redhat.com>

	* stap.1.in: Replaced references to the log() function.
	* stapex.5.in: Ditto.
	* stapfuncs.5.in: Ditto. ALso remove print and printf.  They are
	documented in stap.1.in.

2007-11-12  Martin Hunt  <hunt@redhat.com>

	* translate.cxx (visit_print_format): Strings without a format or
	formatted with "%s" or "%s\n" should be printed with calls to _stp_print().
	Call _stp_print_char() if printing a char.

	* staptree.cxx (parse_print): Check for "print_char".

	* staptree.h (struct print_format): Add print_char.
	(parse_print): Update prototype.

	* parse.cxx (parse_symbol): Set print_char bool in print_format.

2007-11-12  Martin Hunt  <hunt@redhat.com>

	* tapsets.cxx (build_blacklist): Add __raw_spin_is_locked.

2007-10-25  Josh Stone  <joshua.i.stone@intel.com>

	PR 5219
	* stap.1.in: Add a note about string literal limitations in printf
	and printd.

2007-10-22  Jim Keniston  <jkenisto@us.ibm.com>

	* runtime/uprobes/uprobes_x86_64.[ch]: Added x86_64 uprobes support

2007-10-19  Jim Keniston  <jkenisto@us.ibm.com>

	* runtime/uprobes/uprobes_ppc64.h,uprobes_s390.c: Fixed 10/16
	update to arch_validate_probed_insn() decl.

2007-10-19  Masami Hiramatsu <mhiramat@redhat.com>

	* staplog.c: Cleanup code and remove end-of-line spaces.
	(create_output_filename): Use snprintf instead of sprintf and remove
	malloc().
	(print_rchan_info): Merge into output_cpu_logs().
	(open_output_file): Use GETBUF() instead of malloc().
	(output_cpu_logs): Simplify logic and remove unused code.
	(do_staplog): Merge into cmd_staplog().
	(help_staplog): Fix typos.
	* Makefile.am (STAPLOG): Add -Wall option.
	* Makefile.in: Regenerated.

2007-10-19  Masami Hiramatsu <mhiramat@redhat.com>

	From Satoru Moriya <satoru.moriya.br@hitachi.com>:
	* staplog.c (create_output_dir): New function for creating output
	directory.
	(create_output_filename): New function for making output filename.
	(print_rchan_info): New function for displaying relay channel status.
	(open_output_file): New function for opening output file.
	(output_cpu_logs): Cleanup code and fix bugs to retrieve buffer
	data even when the last buffer is full and even if the systemtap
	uses old(non-utt) format. Add a routine for '-a' option.
	(cmd_staplog): Add '-a' option.
	(help_staplog): Ditto.

2007-10-18  Mike Mason <mmlnx@us.ibm.com>

	* stapprobes.5.in: Removed C label reference.
	Clarified source path requirements for probe
	definitions.  Fixed some vertical spacing
	issues.

2007-10-18  Mike Mason <mmlnx@us.ibm.com>

	* stapfuncs.5.in: Corrected tokenize description.
	Added task_* functions.

2007-10-16  Jim Keniston  <jkenisto@us.ibm.com>

	* runtime/uprobes/uprobes.[ch], uprobes_i386.[ch],
	uprobes_ppc64.h, uprobes_s390.h: Adjusted SLOT_IP and
	arch_validate_probed_insn to accept task pointer (needed by
	x86_64); added uprobe_probept_arch_info and uprobe_task_arch_info
	(ditto).
	* runtime/uprobes/uprobes_i386.c: Fixed a couple of glitches
	discovered when porting to x86_64

2007-10-15  Roland McGrath  <roland@redhat.com>

	PR 5101
	* loc2c.c (struct location): Replace regno union member with struct
	member reg, fields regno and offset.
	(translate): Update uses.
	(emit_base_fetch, emit_base_store, emit_loc_register): Likewise.
	Fail if reg.offset is not zero.
	(location_relative): Handle DW_OP_plus_uconst relative to loc_register.
	(c_translate_array): Handle array index into loc_register.

2007-10-15  David Smith  <dsmith@redhat.com>

	* tapsets.cxx (mark_query::handle_query_module): Checks for marker
	to be in the proper section.
	(mark_derived_probe_group::emit_module_decls): Updated emitted
	marker C code for 10/2/2007 markers patch.  Fixes PR 5178.

	From David Wilder <dwilder@us.ibm.com>
	* tapsets.cxx (mark_query::handle_query_module): Updated to handle
	64-bit platforms correctly.

2007-10-15  Zhaolei  <zhaolei@cn.fujitsu.com>

	From Cai Fei <caifei@cn.fujitsu.com>
	* conversions.stp: Add a function kernel_string_n for copy
	non-0-terminated string with fixed length from kernel space at
	given address.
	* stapfuncs.5.in: Add kernel_string_n.
	* nfsd.stp: Using kernel_string_n to copy non-0-terminated string
	with fixed length from kernel space at given address.
	* nfs_proc.stp: Ditto.

2007-10-12  David Smith  <dsmith@redhat.com>

	* tapsets.cxx (dwflpp::setup): Added 'debuginfo_needed' parameter
	to not error if no debuginfo present.
	(hex_dump): New function.
	(mark_query::handle_query_module): Updated for
	10/2/2007 markers patch.  Currently only handles markers in the
	kernel image itself - not in modules.

2007-10-12  Martin Hunt  <hunt@redhat.com>

	* Makefile.am (staprun_LDADD): Add -lpthread.
	* Makefile.in: Rebuilt.

2007-10-11  Frank Ch. Eigler  <fche@elastic.org>

	* systemtap.spec.in: Make -testsuite subrpm require dejagnu.

2007-10-10  Jim Keniston  <jkenisto@us.ibm.com>

	* runtime/uprobes/uprobes_ppc64.[ch]: Added
	* runtime/uprobes/uprobes_s390.[ch]: Added

2007-10-09  Jim Keniston  <jkenisto@us.ibm.com>

	PR 5083
	* runtime/uprobes/uprobes.c: Adjust module ref-count
	when creating or removing uprobe_process, so "rmmod
	--wait uprobes" waits as needed until uretprobed
	functions return.

2007-10-08  Jim Keniston  <jkenisto@us.ibm.com>

	PR 5079
	* main.cxx: Add pass 4.5: make uprobes.ko in runtime/uprobes
	* buildrun.cxx: Add uprobes_enabled() and make_uprobes().
	Factor run_make_cmd() out of compile_pass().
	* buildrun.h: Add uprobes_enabled and make_uprobes decls.
	* tapsets.cxx: Do correct #include for modprobed uprobes.ko;
	set need_uprobes in pass 2.
	* session.h: Add need_uprobes

	* runtime/staprun/common.c: Add -u option -> need_uprobes
	* runtime/staprun/staprun_funcs.c: Generalize insert_module()
	to support inserting uprobes.ko.
	* runtime/staprun/staprun.c: Add enable_uprobes().  insert_module
	call becomes insert_stap_module().
	* runtime/staprun/staprun.h: Reflect insert_module() and
	need_uprobes changes

	* runtime/uprobes/*.[c,h]: uprobes is built as a module,
	rather than included into the source of the stap-generated
	module.
	* runtime/uprobes/Makefile: Added

2007-10-05  Frank Ch. Eigler  <fche@elastic.org>

	PR 1119
	* elaborate.cxx (semantic_pass_opt[12]): Warn on elided
	variables/functions in user script.
	* session.h (suppress_warnings): New field.  Change
	"timing" to plain old bool.
	* main.cxx (main): Configure warnings on by default.
	* stap.1.in: Document this.

2007-10-05  Frank Ch. Eigler  <fche@elastic.org>

	PR 5036
	* systemtap.spec.in: Create new systemtap-testsuite sub-rpm.
	Install crash(8)'s staplog.so into -runtime sub-rpm if built.
	* Makefile.am (rpm): New target.
	* Makefile.in: Regenerated.

2007-10-04  Frank Ch. Eigler  <fche@elastic.org>

	* stapfuncs.5.in: Document inet.stp tapset functions.

2007-10-04  David Smith  <dsmith@redhat.com>

	* buildrun.cxx (compile_pass): Tweaked build system for the
	2.6.23-rc8-mm2 kernel.

2007-10-03  Frank Ch. Eigler  <fche@elastic.org>

	PR 5102
	* translate.cxx (visit_statement): Add new parameter regarding whether
	c->last_stmt needs to be updated.  Update callers, mostly passing
	"false".
	(visit_EXPRESSIONTYPE): Generally omit setting c->last_stmt, unless
	the construct can set c->last_error.

2007-10-03  Frank Ch. Eigler  <fche@elastic.org>

	PR 5096
	* translate.cxx (emit_function): Put nesting limit/control logic into
	function body ...
	(visit_functioncall): ... and not into each call site.

2007-10-02  Frank Ch. Eigler  <fche@redhat.com>

	PR 3635
	* translate.cxx (emit_global): Wrap all globals and locks into one
	top-level struct.  Update references to former "global_VAR" prefix.
	* translate.h (emit_global_init): New function.

2007-10-02  Frank Ch. Eigler  <fche@redhat.com>

	PR 5078
	* tapsets.cxx (be_derived_probe): Rework to add error probe support.
	Emit probe description array in C for traversal by generated code.
	* register_standard_tapsets: Add error probes.
	* stapprobes.5.in: Document.
	* translate.cxx (emit_module_init): Handle errors that may occur
	during begin probes.
	(emit_module_exit): Use schedule() rather than cpu_relax() during
	shutdown synchronization wait loop.
	* staptree.cxx (probe::printsig): Put multiple probe points on same
	line.

2007-09-28  Frank Ch. Eigler  <fche@elastic.org>

	* Makefile.in: Regenerated from Jim Keniston's uprobes Makefile.am
	changes.

2007-09-25  Josh Stone  <joshua.i.stone@intel.com>

	* tapsets.cxx (translator_output::~translator_output): Fix mismatched
	delete / delete [].

2007-09-25  David Smith  <dsmith@redhat.com>

	* tapsets.cxx (mark_query::handle_query_module): Updated for
	9/18/2007 markers patch.
	(mark_derived_probe::parse_probe_sig): Ditto.
	(mark_derived_probe_group::emit_module_decls): Ditto.
	(mark_derived_probe_group::emit_module_init): Ditto.
	(mark_derived_probe_group::emit_module_exit): Ditto.

2007-09-24  Masami Hiramatsu <mhiramat@redhat.com>

	PR 3916
	* buildrun.cxx (compile_pass): Add new autoconf options for checking
	time related APIs.

2007-09-21  Frank Ch. Eigler  <fche@elastic.org>

	rhbz #300121
	* elaborate.cxx (dead_stmtexpr_remover): Add visit_if_statement,
	visit_foreach_loop, visit_for_loop): Support elision for unbraced
	statement bodies.
	(visit_expr_statement): Assert absence of unexpected nesting.

2007-09-17  David Smith  <dsmith@redhat.com>

	PR 1154
	* stapprobes.5.in: Documented procfs probes.

	* tapsets.cxx (procfs_builder::build): Validate procfs path.

2007-09-14  David Smith  <dsmith@redhat.com>

	PR 1154
	* tapsets.cxx
	(procfs_var_expanding_copy_visitor::visit_target_symbol):
	Disallows reading from $value in a procfs read probe.

2007-09-14  David Smith  <dsmith@redhat.com>

	PR 1154
	* tapsets.cxx (procfs_derived_probe_group::emit_module_init):
	Fixed problem where if only one type (read/write) of procfs probe
	was defined, the generated code wouldn't compile.

2007-09-13  David Smith  <dsmith@redhat.com>

	PR 1154
	* tapsets.cxx (procfs_derived_probe::procfs_derived_probe):
	Removed debug print.
	(procfs_derived_probe_group::emit_module_decls): Improved error
	handling and added support for procfs.write probes.
	(procfs_var_expanding_copy_visitor::visit_target_symbol): Removed
	debug print.

2007-09-12  Frank Ch. Eigler  <fche@elastic.org>

	* parse.cxx (parse_symbol): Accept println(@hist*()).

2007-09-12  Frank Ch. Eigler  <fche@elastic.org>

	PR 5023
	* translate.cxx (c_unparser::visit_literal_number): Support LLONG_MIN.
	(visit_unary_expression): Likewise.

2007-09-12  Martin Hunt  <hunt@redhat.com>

	PR 5019
	* elaborate.cxx (visit_hist_op): Remove log histogram param.
	* translate.cxx (assert_hist_compatible): Ditto.
	* staptree.cxx (hist_op::print): Ditto.
	* session.h (statistic_decl): Ditto.

	* parse.cxx (expect_number): Allow negative numbers.
	Also validate that input is really numeric. This is used
	by histograms to get the parameters.
	(parse_hist_op_or_bare_name): Remove code to get parameter
	for log histograms.

2007-09-12  David Smith  <dsmith@redhat.com>

	* translate.cxx (c_unparser::emit_common_header): Added 'data'
	variable to context structure to support procfs probes.
	* tapsets.cxx: Improved procfs probe handling.

2007-09-10  David Smith  <dsmith@redhat.com>

	* tapsets.cxx (procfs_derived_probe_group::emit_module_init):
	Improved procfs probe handling (still non-working).
	(procfs_builder::build): Ditto.
	(register_standard_tapsets): Ditto.
	(all_session_groups): Ditto.

2007-09-10  Martin Hunt  <hunt@redhat.com>

	* tapsets.cxx, session.h, elaborate.cxx: Start of procfs
	interaction support. PR 1154.

2007-09-06  Masami Hiramatsu <mhiramat@redhat.com>

	PR 4542
	* tapsets.cxx (dwarf_query::build_blacklist): add __switch_to to
	blacklisted_return_probes on i686

2007-08-30  David Smith  <dsmith@redhat.com>

	PR 4983
	* translate.cxx (c_tmpcounter::visit_print_format): Don't declare
	temporaries for number and string constants.
	(c_unparser::visit_print_format): Use numeric and string constants
	directly instead of copying them into temporaries.

2007-08-27  Frank Ch. Eigler  <fche@redhat.com>

	PR 4817
	* NEWS: Mention retirement of LKET.
	* configure.ac: Remove mysql dependency.
	* systemtap.spec.in: Remove glib2 dependency.
	* configure, config.in: Regenerated.

2007-08-24  Frank Ch. Eigler  <fche@elastic.org>

	* configure.ac: Check for proper $PROCFLAGS-dependent -lcap.
	* Makefile.am (staprun_LDADD): Use autoconf variable rather than
	-lcap literal.
	* configure, aclocal.m4, Makefile.in, config.in: Regenerated.

2007-08-24  Frank Ch. Eigler  <fche@redhat.com>

	PR 4899
	* tapsets.cxx (dwflpp::has_single_line_record): Extended,
	abstraction violated.
	(iterate_over_srcfile_lines): Remove exactly line number match
	logic.  Improve error message to offered better-checked alternative
	line numbers.
	(query_srcfile_line): Whoops, pass scope_die down for statement("...")
	probes, to enable $target var processing.

2007-08-21  David Smith  <dsmith@redhat.com>

	PR 2305
	* translate.cxx (c_unparser::visit_foreach_loop): When the user
	requested sorting an array of aggregates by value, sort by
	@count.

2007-08-20  Martin Hunt  <hunt@redhat.com>

	PR 2424
	From Lai Jiangshan <laijs@cn.fujitsu.com:
	* util.cxx (cmdstr_quoted): New. Properly quote
	command string.
	* buildrun.cxx (run_pass): Call cmdstr_quoted().

2007-08-20  Frank Ch. Eigler  <fche@elastic.org>

	From Satoru MORIYA <satoru.moriya.br@hitachi.com>
	* staplog.c: Updated.

2007-08-20  David Smith  <dsmith@redhat.com>

	From Lai Jiangshan <laijs@cn.fujitsu.com>
	* main.cxx (main): Make sure the '-c' and '-x' options can't be
	specified together.

2007-08-17  Frank Ch. Eigler  <fche@elastic.org>

	As suggested by "Zhaolei" <zhaolei@cn.fujitsu.com>:
	* elaborate.cxx (semantic_pass_optimize[12],
	unresolved, invalid, mismatch): Use stringstream and
	print_error(semantic_error) instead of ad-hoc cerr.

2007-08-16  Frank Ch. Eigler  <fche@elastic.org>

	PR 1315.
	* stapfuncs.5.in: Document new target_set tapset.

2007-08-16  Frank Ch. Eigler  <fche@elastic.org>

	* Makefile.am (install-exec-hook): Only make staprun setuid if
	"make install" is being run as root.
	* Makefile.in: Regenerated.

2007-08-16  Josh Stone  <joshua.i.stone@intel.com>

	PR 4591
	* parse.cxx (parser::parse_symbol): Tweak 'print' matching to allow
	all the new variants with printd and println.
	* staptree.h (struct print_format): Add fields for the new print
	variants, and parse_print() to help matching.
	* staptree.cxx (print_format::parse_print): New static method to
	match the print variants and determine their properties.
	(print_format::print): Handle the new print types.
	(deep_copy_visitor::visit_print_format): Copy the new fields.
	* translate.cxx (c_unparser::visit_print_format): Insert delims and
	newlines where appropriate for new print functions.
	* stap1.in: Document the new print functions.

2007-08-15  David Smith  <dsmith@redhat.com>

	* systemtap.spec.in: Updated %pre to latest Fedora group creation
	guidelines.

	* stap.1.in: Changed '/usr' to '@prefix@' so the values will be
	updated correctly.
	* stapfunc.5.in: Ditto.

	* README.security: Typo fix.

2007-08-15  Martin Hunt  <hunt@redhat.com>

	* Makefile.am: Removed stap_merge.
	* Makefile.in: Rebuilt.

2007-08-14  David Smith  <dsmith@redhat.com>

	Merge from setuid-branch.  Changes also by Martin Hunt
	<hunt@redhat.com>.

	* Makefile.am: Added staprun_funcs.c and cap.c to
	staprun_SOURCES.  Added -lcap to staprun_LDADD.  Removed
	stp_check reference. Added stapio program.  Staprun is now
	setuid.
	* Makefile.in: Rebuilt.

	* configure.ac: Version increase to 0.6 and checks for libcap
	availability.  Removed stp_check reference.
	* configure: Regenerated.
	* stp_check.in: Removed.

	* systemtap.spec.in: Version increase to 0.6-1 and added
	BuildReq for libcap-devl (and removed sudo requirement).
	Added %pre script to create new groups.  Staprun is now
	setuid.

	* NEWS: Added info on new security model.
	* INTERNALS: Removed sudo reference.

	* README.security: New file.

	* main.cxx (main): Make sure module name isn't too long.
	* hash.cxx: Moved MODULE_NAME_LEN define to hash.h.
	* hash.h: Moved MODULE_NAME_LEN define here from hash.cxx.

	* buildrun.cxx (run_pass): No longer runs staprun with "sudo".

	* stap.1.in: Removed sudo references and added information about
	the stapdev/stapusr groups.
	* staprun.8.in: Added information about module detaching and
	attaching.  Removed sudo references and added information
	about the stapdev/stapusr groups.  Removed reference to
	staprun needing to be run as root.  Removed reference to
	removed '-u USERNAME' option.

	* .cvsignore: Removed stp_check and added stapio and stap_merge.

2007-08-10  Josh Stone  <joshua.i.stone@intel.com>

	PR 4593
	* translate.cxx (c_unparser::emit_common_header): Add an
	error_buffer to the context to allow dynamic error messages.
	* tapsets.cxx (dwflpp::express_as_string): Let deref / store_deref
	fill in last_error with a detailed message.

2007-08-09  Frank Ch. Eigler  <fche@elastic.org>

	From Lai Jiangshan <laijs@cn.fujitsu.com>:
	* translate.cxx (emit_module_exit): Use stp_warn for warning.

2007-08-07  Frank Ch. Eigler  <fche@redhat.com>

	PR 4846
	* parse.cxx (input_put): New function, sort of like stdio ungetc.
	(input_get): Skip cursor position changing for input_put strings.
	(scan): Rework $.../@... substitution into character pasting.
	* parse.h: Corresponding changes.
	* util.h (lex_cast_qstring): Octal-quote unprintable characters.
	* stap.1.in, NEWS: Document new behaviour.

2007-07-26  David Smith  <dsmith@redhat.com>

	PR 4295
	* main.cxx (main): If '-m MODNAME' is used, the generated module
	is saved in the current directory.
	* stap.1.in: Updated '-m' description.

2007-07-11  William Cohen  <wcohen@redhat.com>

	* systemtap.spec.in: Make sqlite support selectable.

2007-07-11  Frank Ch. Eigler  <fche@elastic.org>

	* configure.ac: Don't AC_MSG_ERROR if don't HAVE_LIBSQLITE3.
	* coveragedb.cxx: Compile to nothing unless HAVE_LIBSQLITE3.
	* main.cxx: Print no error message on -q if HAVE_LIBSQLITE3.
	* configure: Regenerated, looks rosier with HAVE_LIBSQLITE3.

2007-07-08  William Cohen  <wcohen@redhat.com>

	PR 4529
	* coveragedb.cxx (update_coverage_db): Make index "unique" to optimize.

2007-07-08  William Cohen  <wcohen@redhat.com>

	PR 4529
	* coveragedb.h (db_type): New enum for type column in coverage_element.
	(coverage_element): Remove removed column, change type to int.
	* coveragedb.cxx (has_table, has_index): New.
	(update_coverage_db): Use has_table, has_index.
	(enter_element): Change for new table format.
	(increment_element): Ditto.
	(sql_update_used_probes): Ditto.
	(sql_update_unused_probes): Ditto.
	(sql_update_used_functions): Ditto.
	(sql_update_unused_functions): Ditto.
	(sql_update_used_globals): Ditto.
	(sql_update_unused_globals): Ditto.
	(update_coverage_db): Ditto.
	(print_coverage_info(systemtap_session): Relocate vector.
	(sql_update_used_probes): Ditto.
	(sql_update_unused_probes): Ditto.

2007-07-03  Frank Ch. Eigler  <fche@elastic.org>

	* configure.ac: Bumped version to 0.5.15 for development.
	* configure: Regenerated.

2007-07-03  Roland McGrath  <roland@frob.com>

	* Makefile.am (install-exec-local, install-elfutils): Use $(DESTDIR).
	(SRCDIR): Variable removed.
	(check): Use sh code in commands instead.
	* Makefile.in: Regenerated.

2007-07-02  William Cohen  <wcohen@redhat.com>

	PR 4717
	From Eugeniy Meshcheryakov <eugen@debian.org>
	* staptree.cxx: Add #include <cstdlib> for gcc 4.3.

2007-07-02  Frank Ch. Eigler  <fche@rechat.com>

	* staplog.c: New file from Satoru MORIYA
	<satoru.moriya.br@hitachi.com>, prototype crash(8) extension module.
	* configure.ac: Look for crash/defs.h.
	* Makefile.am: Build/install staplog.so shared library if found.
	* configure, Makefile, config.in, runtime/lket/b2a/Makefile.in:
	Regenerated.

2007-07-02  William Cohen  <wcohen@redhat.com>

	PR 4720
	* staptree.cxx (probe_point::print): Remove stray output.

2007-06-29  William Cohen  <wcohen@redhat.com>

	PR 4529
	* configure.ac:
	* Makefile.am: Limit where sqlite3 linked in.
	* configure:
	* Makefile.in: Regenerate.

2007-06-29  William Cohen  <wcohen@redhat.com>

	PR 4529
	* configure.ac:
	* Makefile.am: Limit where sqlite3 linked in.
	* configure:
	* Makefile.in: Regenerate.

	* coveragedb.cxx (update_coverage_db): Remove unneeded print.
	* coveragedb.cxx (increment_element): Correct formatting.

2007-06-26  William Cohen  <wcohen@redhat.com>

	* staptree.cxx (probe_point::print): Remove stray "\n".

2007-06-26  William Cohen  <wcohen@redhat.com>

	PR 4529
	* coveragedb.cxx: New.
	* coveragedb.h: New.
	* Makefile.am: Add coveragedb.cxx and sqlite3 to build.
	* Makefile.in: Regenerated.
	* configure.ac: Add test for sqlite3
	* configure: Regenerated.
	* systemtap.spec.in: Add dependencies for sqlite3/sqlite3-devel.
	* elaborate.h, elaborate.cxx
	  (derived_probe::collect_derivation_chain): New.
	  (alias_expansion_builder::build): Correct token location.
	  (semantic_pass_opt[12): Track used and unused variables/functions.
	* session.h (tapset_compile_coverage, unused_globals,
	  unused_probes, unused_functions): New fields.
	* staptree.h (unused_locals, probe_point::str): New member.
	* staptree.cxx: Ditto.
	* main.cxx: Add "-q" tapset coverage option and SYSTEMTAP_COVERAGE env.

2007-06-21  David Smith  <dsmith@redhat.com>

	* Makefile.in: Regenerated with automake 1.10.
	* aclocal.m4: Regenerated with aclocal 1.10.
	* configure: Regenerated.

2007-06-20  Martin Hunt  <hunt@redhat.com>

	* Makefile.am (noinst_PROGRAMS): Add stap_merge.
	* Makefile.in: Rebuilt:
	* config.in: Rebuilt

2007-06-20  Frank Ch. Eigler  <fche@elastic.org>

	* configure.ac: Added AM_PROG_CC_C_O for compatibility with
	automake 1.10.
	* configure, aclocal.m4: Regenerated.

2007-06-20  David Smith  <dsmith@redhat.com>

	* buildrun.cxx (compile_pass): Unset environment variables that
	could interfere with building the kernel module.  Fixes PR 4664.
	* main.cxx (main): Unsets a few standard environment variables for
	safety.

2007-06-18  David Smith  <dsmith@redhat.com>

	* staprun.8.in: Fixed a couple of typos.

2007-06-15  Frank Ch. Eigler  <fche@elastic.org>

	PR 3331 cont'd.
	* loc2c.c (base_encoding): Tolerate absenece of DW_AT_encoding.
	(c_translate_pointer): Don't even try to find signedness, assume
	unsigned.

2007-06-14  Frank Ch. Eigler  <fche@elastic.org>

	* translate.cxx (emit_module_init): Emit translator/elfutils
	version numbers together.
	* main.cxx (version): Ditto.
	(main): Skip printing tapset directories where no sources were found.

2007-06-14  Frank Ch. Eigler  <fche@elastic.org>

	PR 3331 cont'd.
	* loc2c.c (emit_base_fetch): Emit size/signedness cast
	slightly differently for every low-level fetch.
	(translate_base_fetch, c_translate_fetch, c_translate_store,
	c_translate_pointer): Fetch & pass the $target signedness.
	(base_encoding): Follow typedefs etc.

2007-06-09  Frank Ch. Eigler  <fche@elastic.org>

	PR 4609
	From Eugeniy Meshcheryakov <eugen@debian.org>
	* staptree.cxx: Add #include <algorithm> for gcc 4.3.

2007-06-08  David Smith  <dsmith@redhat.com>

	PR 4553.
	* configure.ac: For x86 systems with gcc versions less than 4,
	automatically default to enabling prologue searching.
	* configure: Regenerated.

2007-06-05  Frank Ch. Eigler  <fche@redhat.com>

	PR 3331.
	* loc2c.c (emit_base_fetch): Emit size/signedness cast
	for every low-level fetch.
	(translate_base_fetch, c_translate_fetch, c_translate_store,
	c_translate_pointer): Fetch & pass the $target signedness.

2007-05-31  Frank Ch. Eigler  <fche@elastic.org>

	PR 3579
	From Eugeniy Meshcheryakov <eugen@debian.org>
	* cache.cxx, parse.cxx: Add #include <cstring> for gcc 4.3.

2007-05-30  Frank Ch. Eigler  <fche@redhat.com>

	PR 4567.
	* staptree.cxx (varuse_collecting_visitor): Add side-effect
	result query functions.
	* elaborate.cxx (dead_stmtexpr_remover::visit_expr_statement):
	Switch to it.
	(dead_assignment_remover::visit_assignment): Skip elision of
	lvalues with side-effects in index exprs.
	* staptree.h: Corresponding changes.

2007-05-25  Frank Ch. Eigler  <fche@redhat.com>

	PR 4255 teaser.
	* elaborate.cxx (has_null_param): New function.
	* elaborate.h: Declare it.
	* session.h: Include uprobe_derived_probes group.
	* tapsets.cxx (uprobe_*): New classes.
	(all_session_groups): List uprobes in list.
	(register_standard_tapset): Interpret
	process(#).statement(#).absolute and
	process(#).statement(#).absolute.return probe points.

2007-05-25  Martin Hunt  <hunt@redhat.com>

	Patch from Quentin Barnes.
	* tapsets.cxx (query_module): Add support for arm.

2007-05-21  David Smith  <dsmith@redhat.com>

	PR 4446.
	* elaborate.h (derived_probe::initialize_probe_context_vars): New
	virtual function that will allow added context vars to be
	initialized.
	* translate.cxx (c_unparser::emit_common_header): Added
	'mark_va_list'.
	(c_unparser::emit_probe): Calls new function
	initialize_probe_context_vars.
	(translate_pass): Includes linux/marker.h if CONFIG_MARKERS is
	defined.
	* tapsets.cxx (struct dwarf_query): Split into base_query (which
	contains most of the original code) and a much smaller
	dwarf_query class.
	(struct base_query): New class.
	(dwarf_query::handle_query_module): New function.
	(query_module): Moved code into dwarf_query::handle_query_module().
	(mark_derived_probe): Adjusted for new kernel markers.
	(mark_derived_probe_group): Ditto.
	(mark_var_expanding_copy_visitor): Ditto.
	(mark_var_expanding_copy_visitor::visit_target_symbol): Generates
	code for new kernel markers.
	(struct mark_query): New class.
	(mark_query::handle_query_module): New function.
	(mark_derived_probe::mark_derived_probe): Adjusted for new kernel
	markers.
	(mark_derived_probe::join_group): Ditto.
	(mark_derived_probe::emit_probe_context_vars): Ditto.
	(mark_derived_probe::parse_probe_sig): New function.
	(mark_derived_probe::initialize_probe_context_vars): New function.
	(mark_derived_probe::emit_module_decls): Adjust for new kernel markers.
	(mark_derived_probe::emit_module_init): Ditto.
	(mark_derived_probe::emit_module_exit): Ditto.
	(struct mark_builder): Ditto.
	(mark_builder::build): Ditto.

2007-05-08  Martin Hunt  <hunt@redhat.com>

	* buildrun.cxx (run_pass): Send proper verbosity
	level to staprun

2007-05-06  Frank Ch. Eigler  <fche@elastic.org>

	PR 1305.
	* tapsets.cxx (iterate_over_srcfile_lines): Exclude approximate
	file:lineno matches optimistically returned by dwarf_getsrc_file.
	(query_srcfile_line): Use Dwarf_Line line number for constructing
	derived_probe location string.

2007-05-02  David Smith  <dsmith@redhat.com>

	* translate.cxx (c_tmpcounter::visit_functioncall): Updated
	temporary handling.
	(c_unparser::visit_functioncall): No longer copies numeric and
	string constants to temporary variables.

2007-05-01  David Smith  <dsmith@redhat.com>

	* translate.cxx (c_tmpcounter::visit_binary_expression): Updated
	temporary handling.
	(c_unparser::visit_binary_expression): Improved handing of numeric
	constants when handling '%' and '/' operators.
	(c_tmpcounter::visit_print_format): Updated temporary handling.
	(c_unparser::visit_print_format): Removed the need for a result
	temporary when printing to a stream.

2007-04-30  David Smith  <dsmith@redhat.com>

	PR 2339
	* translate.cxx (c_unparser_assignment::c_assignop): Improved
	handling of numeric constants in the rest of the assignment
	operators.
	(c_tmpcounter_assignment::c_assignop): Updated temporary
	handling.

2007-04-29  Frank Ch. Eigler  <fche@elastic.org>

	* configure.ac: Mention testsuite/configure.ac for version matching.

2007-04-27  Frank Ch. Eigler  <fche@elastic.org>

	PR 4432.
	* buildrun.cxx (compile_pass): Tweak autoconf CFLAGS handling to
	avoid macro recursion but still get the needed -I directives.
	Add the inode-private autoconf test.

2007-04-26  Frank Ch. Eigler  <fche@elastic.org>

	PR 4432.
	* buildrun.cxx (compile_pass): Add $(mflags-y) to stap_check_build.

2007-04-26  Frank Ch. Eigler  <fche@elastic.org>

	* buildrun.cxx (compile_pass): Correct placement of commented-out
	"set -x" make-macro-debugging snippet.

2007-04-25  David Smith  <dsmith@redhat.com>

	PR 2339
	* translate.cxx: Renamed "qname" to "value" throughout, since
	there are times now when qname would refer to a constant value.
	(tmpvar::override): Added function to allow for overriding a
	temporary variable name with a string.
	(tmpvar::value): New function that returns either the overridden
	string or the temporary variable name.
	(c_unparser::c_expression): New function.
	(c_unparser_assignment::c_assignop): Speed up assignment when
	numeric or string constants are used.
	(c_tmpcounter::visit_block): Avoid empty structs inside the union
	of temporary variables.
	(c_tmpcounter_assignment::prepare_rvalue): New function.
	(c_tmpcounter_assignment::c_assignop): New function.
	(c_tmpcounter_assignment::visit_symbol): Update temporary
	declarations.
	(c_unparser_assignment::prepare_rvalue): Speed up use of rvalues
	by using numeric and string constants directly instead of copying
	them to temporaries first.
	(c_tmpcounter::load_map_indices): New function.
	(c_unparser::load_map_indices): Speed up use of numeric and string
	constants as map indices.
	(c_tmpcounter::visit_arrayindex): Updated temporary declarations.
	(c_tmpcounter_assignment::visit_arrayindex): Updated temporary
	declarations.
	* translate.h (class translator_output): Added tellp() and seekp()
	functions.

2007-04-24  Mike Mason <mmlnx@us.ibm.com>

	* man/stapprobes.socket.5.in: Removed do_write and do_read probes,
	added aio_write, aio_read, writev and readv probes.

2007-04-24  David Smith  <dsmith@redhat.com>

	* tapsets.cxx (common_probe_entryfn_epilogue): Increment
	error_count when overload processing kicks in.

2007-04-24  Martin Hunt  <hunt@redhat.com>

	* stp_check.in: More tweaking of mount statement.

2007-04-23  Frank Ch. Eigler  <fche@redhat.com>

	* tapsets.cxx (die_entrypc): Expand search algorithm to
	check for "aranges", as sometimes occurs for inlined functions.

2007-04-20  Roland McGrath  <roland@redhat.com>

	* systemtap.spec.in (elfutils_version): Bump to 0.127.

2007-04-18  Frank Ch. Eigler  <fche@elastic.org>

	* Makefile.am (install-elfutils): Use $INSTALL_PROGRAM to
	copy elfutils shared libraries, as suggested by Perry Cheng
	<perryche@us.ibm.com>.

2007-04-18  Frank Ch. Eigler  <fche@elastic.org>

	* parse.cxx (scan_pp): Correct warnings from if/if/else nesting.

2007-04-10  Martin Hunt  <hunt@redhat.com>

	* stp_check.in: Fixes to make sure debugfs or relayfs are mounted
	exactly where we expect and other mounts are ignored.

2007-04-03  Pierre Peiffer  <pierre.peiffer@bull.net>

	* parse.cxx, parse.h (lexer::scan): Add $# and @# identifiers.
	(eval_pp_conditional, scan_pp): Allow the use of $x and @x identifiers.
	Produce more accurate error messages.
	* stap.1.in: Document $# and @# identifiers.

2007-04-04  Frank Ch. Eigler  <fche@elastic.org>

	GCC 4.3 compatibility patches from Debian.
	* buildrun.cxx, hash.cxx, tapsets.cxx, translate.cxx: #include a few
	more C++ headers.

2007-04-03  Frank Ch. Eigler  <fche@elastic.org>

	Improve error messages for underprivileged scripts.
	* parse.h (parse_error): Add skip_some member, true default.
	* parse.cxx (parse_embedded_code): Send false on missing -g.
	* parse.cxx (parser::parse): Respect flag during parse error
	recovery.

2007-04-02  Frank Ch. Eigler  <fche@redhat.com>

	PR 3261.
	* tapsets.cxx (query_module): Reject elfutils module "kernel"
	unless kernel.* probe point used.

2007-04-02  Frank Ch. Eigler  <fche@elastic.org>

	* tapsets.cxx (query_dwarf_func): Skip non-inlined functions
	for .function().inline case.

2007-03-30  Frank Ch. Eigler  <fche@redhat.com>

	PR 1570
	* NEWS: Document probe handler language change re. inline functions.
	* stapprobes.5.in: Likewise.
	* tapsets.cxx: Many changes to simplify caches and implement new
	handling of inline functions, removed of stubs for future probes.
	* elaborate.cxx (derived_probe printsig_nested): New function.
	* elaborate.h: Declare it.
	* main.cxx (usage): Clarify "-r" meaning.
	(main): Tweak related "-p 4" message.

2007-03-30  David Smith  <dsmith@redhat.com>

	PR 2341
	* translate.cxx (c_unparser::emit_locks): No longer emits a read
	lock for global variables that are only written to in begin/end
	probes.
	(c_unparser::emit_unlocks): Ditto.
	(translate_pass): Runs a varuse_collecting_visitor over probes
	that need global variable locks for use in
	emit_locks()/emit_unlocks().

	* stap.1.in: Corrected probe overload processing text.

2007-03-29  David Smith  <dsmith@redhat.com>

	PR 3545
	* stap.1.in: Documented probe overload processing.

2007-03-29  Frank Ch. Eigler  <fche@redhat.com>

	* tapsets.cxx (dwarf_derived_probe emit_module_init): Correct handling
	of kprobe registration errors in the middle of a sequence.

2007-03-29  David Smith  <dsmith@redhat.com>

	PR 4281
	* main.cxx (main): Validates '-m NAME' option.  Chops off '.ko' if
	present.  Makes sure name isn't empty.  Makes sure name is only
	composed of characters [_a-zA-Z0-9].

2007-03-28  David Smith  <dsmith@redhat.com>

	PR 2341 (partial fix)
	* elaborate.h (struct derived_probe): Added needs_global_locks()
	member function.  Unless overridden, will return true indicating
	that this probe needs locks around global variable references.
	* tapsets.cxx (struct be_derived_probe): Added override of default
	needs_global_locks() returning false.  begin/end probes don't
	need locks around global variables, since they aren't run
	concurrently with any other probes.
	* translate.cxx (c_unparser::emit_common_header): Updated
	probe_contents logic to match the logic in emit_probe.
	(c_unparser::emit_probe): Added whether the probe needs global
	variable locks to the probe string (that helps eliminate duplicate
	probes).  The generated C changes based on whether or not global
	variable locks are needed, but the pass 2 output doesn't differ
	between a probe that needs global variable locks and one that
	doesn't.  If the probe doesn't need global variable locks, doesn't
	output them.

2007-03-26  Frank Ch. Eigler  <fche@elastic.org>

	* configure.ac: Bumped version to 0.5.14.
	* configure: Regenerated.

2007-03-26  David Smith  <dsmith@redhat.com>

	* tapsets.cxx (dwflpp::translate_final_fetch_or_store): Improved
	error messages for invalid types.

	* elaborate.cxx (typeresolution_info::invalid): Improved the error
	message for invalid operators.

2007-03-22  Frank Ch. Eigler  <fche@elastic.org>

	PR 4224.
	* staptree.h (probe): Add privileged field.
	* elaborate.cxx, parse.cxx: Pass privileged flag to probes.
	* tapsets.cxx (dwarf_query): Add has_absolute field.
	(dwarf_derived_probe ctor): Tolerate it.
	(register_patterns): Expose it.
	(dwarf_builder::build): Implement it with no dwfl whatsoever.
	* NEWS: Document kernel.statement().absolute.
	* stapprobes.5.in: Ditto.

2007-03-21  Will Cohen  <wcohen@redhat.com>

	* Makefile.am:
	* Makefile.in: Correct SAMPLE_SRC.

2007-03-21  David Smith  <dsmith@redhat.com>

	PR 4146
	* tapsets.cxx (common_probe_entryfn_prologue): Added
	'interruptible' parameter.  If a probe is interruptible,
	interrupts are not disabled while the probe executes.  Preemption
	is disabled however.  Interruptible parameter defaults to false.
	(common_probe_entryfn_epilogue): Ditto.
	(be_derived_probe_group::emit_module_decl): Uses new
	'interruptible' parameter to mark begin/end probes as
	interruptible.
	(probe_derived_probe_group::emit_module): Initialize
	'actionremaining' with MAXACTION instead of initializing
	'actioncount' with 0.
	* translate.cxx (emit_common_header): Renamed 'actioncount' to
	'actionremaining'.  Turned logic around to initialize
	actionremaining to MAXACTION or MAXACTION_INTERRUPTIBLE then
	decrement it as actions occur.
	(translate_pass): Added MAXACTION_INTERRUPTIBLE initialization.
	* translate.h: Removed outdated comment portion.
	* stap.1.in: Documented MAXACTION_INTERRUPTIBLE.
	* NEWS: Added note about begin/end probes being run with
	interrupts enabled.

2007-03-20  Frank Ch. Eigler  <fche@elastic.org>

	PR 4224.
	* tapsets.cxx (add_probe_point): Make kernel implicitly relocated
	relative to the _stext symbol.
	(dwarf_derived_probe ctor, emit_module_decls): Cooperate.
	(lookup_symbol_address): New function.
	(dwarf_builder::build): Call it thrice.
	(in_kprobes_function): Simplify.
	* session.h (systemtap_session): Rename cached symbol addresses.
	* translate.cxx, elaborate.cxx: Corresponding tweaks.

2007-03-19  David Smith  <dsmith@redhat.com>

	PR 4146 (partial fix)
	* tapsets.cxx (all_session_groups): Added note about stating that
	begin probes should be registered (actually run) first and end
	probes should be unregistered (run) last.
	* translate.cxx (c_unparser::emit_module_exit): Process probe
	group vector in reverse order so that probe groups will get
	unregistered in the reverse order that they were registered.

2007-03-19  Frank Ch. Eigler  <fche@elastic.org>

	* buildrun.cxx (compile_pass): Emit kbuild-time autoconf widgets
	to customize runtime or translator C code to actual kernel rather
	than kernel version string.  Thanks to FC 2.6."20" for the nudge.
	* tapsets.cxx (hrtimer*emit_module): First client: HRTIMER_{MODE_}REL.

2007-03-17  Frank Ch. Eigler  <fche@elastic.org>

	* configure.ac: Tweak missing elfutils error message.
	* configure: Regenerated.

2007-03-16  David Smith  <dsmith@redhat.com>

	PR 3545.
	* tapsets.cxx (common_probe_entryfn_prologue): Added
	'overload_processing' parameter, which defaults to true.  If
	overload_processing is set to false, doesn't output the
	STP_OVERLOAD code.
	(common_probe_entryfn_epilogue): Ditto.
	(be_derived_probe_group::emit_module_decl): Set
	overload_processing to false in calls to
	common_probe_entryfn_prologue and common_probe_entryfn_epilogue
	since begin/end probes shouldn't overload the system.
	* translate.cxx (c_unparser::emit_common_header): Emit
	STP_OVERLOAD global variables.
	(translate_pass): Emit STP_OVERLOAD defines.

2007-03-14  Martin Hunt  <hunt@redhat.com>
	* main.cxx (usage): Remove "-M" and edit description
	of "-b".
	* stap.1.in: Remove "-M" option and edit description of "-b".
	Edit description of "-o".

2007-03-14  Martin Hunt  <hunt@redhat.com>
	* Makefile.am: Don't install old relayfs sources.
	* makefile.in: Rebuilt.

2007-03-14  Martin Hunt  <hunt@redhat.com>

	* Makefile.am (staprun_SOURCES): Sources now live in
	runtime/staprun.
	* makefile.in: Rebuilt.

	* staprun.8.in: Updated.

	* buildrun.cxx (run_pass): Use "-v" instead of not "-q" to
	be compatible with latest staprun.
	* translate.cxx (emit_module_exit): Print warning using
	_stp_printf so it shows up at the end of all output.
	(translate_pass): Replace STP_RELAYFS with STP_BULKMODE.
	Eliminate STP_RELAYFS_MERGE.

2007-03-13  Frank Ch. Eigler  <fche@redhat.com>

	PR 4171.
	* Makefile.am (check, installcheck): Pass build-tree pointers
	in environment variables.
	* configure.ac: Run separate configury for testsuite/.
	* configure, Makefile.in: Regenerated.

2007-03-07  Frank Ch. Eigler  <fche@elastic.org>

	PR 4166.
	* tapsets.cxx (translate_components): Throw an exception rather
	then suffer an assertion failure for $ptr[index] expressions.

2007-03-05  David Smith  <dsmith@redhat.com>

	* systemtap.spec.in: Made example perl script non-executable so
	that the systemtap rpm won't require perl.

2007-03-04  Frank Ch. Eigler  <fche@redhat.com>

	* stap.1.in, stapex.5.in, staprun.8.in: Tweak text to remove
	authors credits, update examples and pointers.

2007-02-28  David Smith  <dsmith@redhat.com>

	* systemtap.spec.in: Fixed %{_libexecdir}/systemtap path in
	systemtap-runtime %files section.

2007-02-27  Frank Ch. Eigler  <fche@elastic.org>

	* systemtap.spec.in (/var/cache/systemtap): Forget it.
	(stp_check): Pack this in with systemtap-runtime.
	* stp_check.in: Add LANG=C for speed.

2007-02-27  David Smith  <dsmith@redhat.com>

	* staprun.8.in: Added a basic staprun man page.
	* Makefile.am: Added staprun.8.
	* Makefile.in: Regenerated.
	* configure.ac: Added staprun.8.
	* configure: Regenerated.
	* systemtap.spec.in: Added staprun.8 and other document files to
	staprun RPM.
	* .cvsignore: Ignores staprun.8.

2007-02-27  Frank Ch. Eigler  <fche@elastic.org>

	* tapsets.cxx (dwflpp setup): Print "missing kernel debuginfo"
	message consistently for, er, missing kernel debuginfo.
	(dwarf_builder::build): Don't try to help.
	(query_kernel_exists): Zapped.

2007-02-27  David Smith  <dsmith@redhat.com>

	* systemtap.spec.in: Fedora Packaging Guidelines updates.  Updated
	BuildRoot macro value to Fedora Extras standard value.  No longer
	uses %makeinstall macro.  The rpm now owns the
	/usr/libexec/systemtap directory.

2007-02-26  David Smith  <dsmith@redhat.com>

	* Makefile.am: Removed 'update-examples' target.  Moved
	functionality to systemtap.spec.in.
	* Makefile.in: Regenerated from Makefile.am.
	* systemtap.spec.in: Fixes paths in the example scripts directly.

	* Makefile.am: Added 'update-examples' target that fixes paths in
	the example code we ship in the rpm.
	* Makefile.in: Regenerated from Makefile.am.
	* systemtap.spec.in: Calls "make update-examples" target to fix
	the path to systemtap in the example scripts.

2007-02-25  Frank Ch. Eigler  <fche@redhat.com>

	* elaborate.h (match_node, derived_probe_builder): Add
	build_no_more member function.
	* elaborate.cxx (semantic_pass_symbols): Call it.
	* tapsets.cxx (dwarf_builder): Implement it by releasing dwflpp
	instance after pass 2, freeing mucho memory.

2007-02-23  Josh Stone  <joshua.i.stone@intel.com>

	PR 4096
	* tapsets.cxx (hrtimer_derived_probe_group::emit_module_decls):
	Adapt the function signature for changes in 2.6.21.
	(hrtimer_derived_probe_group::emit_module_init): Fix the enum name
	for 2.6.21 as well.

2007-02-19  Frank Ch. Eigler  <fche@elastic.org>

	PR 4078 and more, including patch from
	Eugeniy Meshcheryakov <eugen@debian.org>:
	* Makefile.am (AM_CXXFLAGS, AM_CFLAGS): Add -Wextra -Wall -Werror
	consistently.
	* Makefile.in: Regenerated.
	(*): Many minor warning fixes.

2007-02-17  Frank Ch. Eigler  <fche@elastic.org>

	PR 4066.
	* translate.cxx (var::init): Check stat scalar initialization,
	just like is done for arrays.
	(emit_module_exit): Check unlikely but possible null timing stat.

2007-02-15  David Smith  <dsmith@redhat.com>

	PR 3625.
	* tapsets.cxx (dwflpp::print_locals): New function to print all
	the variables/parameters of a function.
	(dwflpp::find_variable_and_frame_base): Calls print_locals() when
	target variable can't be found.
	(dwflpp::print_members): New function to print all the members of
	a union/structure.
	(dwflpp::translate_components) Calls print_members() when
	union/structure member target variable reference can't be found.

2007-02-14  Frank Ch. Eigler  <fche@elastic.org>

	* tapsets.cxx (emit_module_decls): Assert CONFIG_KPROBES,
	as suggested by Andreas Kostyrka <andreas@kostyrka.org>.

2007-02-12  Frank Ch. Eigler  <fche@elastic.org>

	* tapsets.cxx (query_statement): Tolerate null file name string.

2007-02-09  Frank Ch. Eigler  <fche@elastic.org>

	PR 3965
	* configure.ac: Add --enable-prologue option.
	* configure, config.in: Regenerated.
	* session.h (prologue_searching): New field.
	* main.cxx (main): Parse new "-P" option.  Initialize based on
	autoconf flag.
	* stap.1.in, NEWS: Document it.
	* hash.cxx (find_hash): Include it in computation.
	* tapsets.cxx (query_func_info, query_cu): Respect it.

2007-02-06  Frank Ch. Eigler  <fche@elastic.org>

	* stapfuncs.5.in: Add docs for kernel_{long,int,short,char} and
	some user_string* variants.

2007-01-31  Martin Hunt  <hunt@redhat.com>

	* translate.cxx (translate_pass): Remove old string impedance
	mismatch stuff. Modify included files.

2007-01-29  Frank Ch. Eigler  <fche@elastic.org>

	* configure.ac, configure: Bumped version to 0.5.13 for development.

2007-01-29  Frank Ch. Eigler  <fche@elastic.org>

	* translate.cxx (emit_module_init): Add some more type casts to printk
	args.

2007-01-29  Martin Hunt  <hunt@redhat.com>

	* translate.cxx (emit_module_init): BZ3888. Add memory usage for the
	runtime to the printk.

2007-01-29  Frank Ch. Eigler  <fche@elastic.org>

	* main.cxx (main): For successful last_pass=4, print compiled module
	name.
	* cache.cxx (get_from_cache): Ditto.

2007-01-23  Mike Mason <mmlnx@us.ibm.com>

	* Makefile.am, configure.ac: Add support for
	stapprobes.socket man page.
	* configure, Makefile.in: Regenerate.
	* man/stapprobes.socket.5.in: Socket tapset man page.
	* stapprobes.5.in: Add stapprobes.socket(5) to "See Also" section.
	* stapfuncs.5.in: Add new string and sockets functions.

2007-01-23  Frank Ch. Eigler  <fche@elastic.org>

	* tapsets.cxx (loc2c_error): Correct vasprintf ignored-rc warning.

2007-01-22  Martin Hunt  <hunt@redhat.com>

	* translate.cxx (mapvar::exists): Use new _stp_map_exists function.
	Testing for zero is no longer correct after changes from 2007-01-10
	below.

2007-01-18  Frank Ch. Eigler  <fche@elastic.org>

	* main.cxx (version): Add (C) 2007.
	* translate.cxx (emit_module_init): Add a KERN_DEBUG printk
	at module startup time to aid debugging and auditing.

2007-01-12  David Smith  <dsmith@redhat.com>

	* tapsets.cxx
	(dwarf_var_expanding_copy_visitor::visit_target_symbol): Since
	array behavior has changed (setting to 0 no longer deletes the
	array element), we delete the internal counter array element when
	providing target variable access in return probes.

2007-01-11  Roland McGrath  <roland@redhat.com>

	* systemtap.spec.in (elfutils_version): Bump to 0.125.
	Older libdw's have known bugs, though the ABI has not changed.

2007-01-10  Martin Hunt  <hunt@redhat.com>

	* translate.cxx (mapvar::del): Call the new _stp_map_del
	function instead of setting to zero.

2007-01-01  Frank Ch. Eigler  <fche@redhat.com>

	* configure.ac: Bump version to 0.5.12 for release.
	* configure: Regenerated.
	* NEWS, AUTHORS: Populate & repopulate.

2006-12-29  Frank Ch. Eigler  <fche@elastic.org>

	* tapsets.cxx (*group:emit_module_init): flush stdout less for timing
	mode.  Also, Set probe_point variable ...
	* translate.cxx (emit_module_init): ... so on registration failure, a
	usable error message can be generated.

2006-12-29  Frank Ch. Eigler  <fche@redhat.com>

	PR 3523.
	* tapsets.cxx (common_probe_entryfn_prologue,epilogue): Restore
	support for -t (benchmarking) mode.
	* translate.cxx (emit_common_header,emit_module_init):Ditto.
	(emit_module_exit,emit_probe): Ditto, with most meat here.

2006-12-22  Josh Stone  <joshua.i.stone@intel.com>

	* stap.1.in: Document how to specify the size of global arrays.

2006-12-21  Josh Stone  <joshua.i.stone@intel.com>

	PR 3671
	* parse.cxx (parser::parse_global): Allow a maxsize on global arrays.
	* staptree.h (struct vardecl): Add the maxsize field.
	* staptree.cxx (vardecl::vardecl): Init. maxsize.
	(vardecl::set_arity): Don't allow arity 0 when there's a maxsize.
	(vardecl::compatible_arity): Ditto.
	(vardecl::print): Include maxsize in output.
	(target_symbol::print): Ditto.
	* translate.cxx (struct mapvar, mapvar::mapvar): Add maxsize.
	(mapvar::init): Init maps with the given maxsize if specified, else
	keep using MAXMAPENTRIES.
	(mapvar::set): Make the error message give the maxsize.
	(mapvar::add): Ditto, and check for overflow on pmap add.
	(c_unparser::getmap): Pass the maxsize from the vardecl to mapvar.

2006-12-21  David Smith  <dsmith@redhat.com>

	* hash.cxx (find_hash): Added two more options into the hash that
	change the generated C file - '-M' (merge) and '-t' (benchmark
	timing).

2006-12-20  David Smith  <dsmith@redhat.com>

	PR 3519.
	* Makefile.am: Added 'examples' directory to the 'EXTRA_DIST'
	variable so that the examples directory will be added to the
	distribution directory.  Added variables 'SAMPLE_DEST_DIR' and
	'SAMPLE_SRC' and target 'dist-add-samples' to copy some of the
	testsuite sample scripts to the examples directory when creating a
	distribution directory.
	* Makefile.in: Regenerated.
	* systemtap.spec.in: Added 'examples' directory to the %doc list
	so that the examples directory will be installed on a user's
	system.

2006-12-19  Frank Ch. Eigler  <fche@redhat.com>

	PR 3522.
	* tapsets.cxx (dwflpp::emit_address): Call
	_stp_module_relocate only once per session.

	Error message cleanup: duplicate elimination etc.
	* session.h (saved_errors): Store a set of 'em.
	(num_errors): Return set size.  Remove old numeric field.
	Update all callers.
	* elaborate.cxx (systemtap_session::print_errors):
	Print each encountered message just once.
	* staptree (semantic_error): Make msg2 writeable.
	Add a chain field.
	* tapsets.cxx (*var_expanding*:visit_target_symbol): Set saved
	semantic_error's chain field.
	* elaborate.cxx (register_library_aliases, visit_foreach_loop,
	visit_functioncall, derive_probes): Plop "while: ..." error
	message	prefix/suffix right into the semantic_error message string.
	* parse.cxx (lexer::scan): Identify erroneous token better
	in error message for unresolvable $N/@M command line args.
	* util.h (lex_cast_hex): Use std::hex, not std::ios::hex.

2006-12-18  David Smith  <dsmith@redhat.com>

	* Makefile.am (EXTRA_DIST): Added header files - cache.h, hash.h,
	mdfour.h, and util.h.
	* Makefile.in: Regenerated.

2006-12-16  Frank Ch. Eigler  <fche@elastic.org>

	* main.cxx (main): Print version strings if verbose >=2 .
	* tapsets.cxx (common_probe_entryfn_prologue): Decorate an
	emitted local with __restrict__.

2006-12-14  David Smith  <dsmith@redhat.com>

	* tapsets.cxx (struct dwarf_var_expanding_copy_visitor): Added
	'return_ts_map' member variable.
	(dwarf_var_expanding_copy_visitor::visit_target_symbol):
	Optimization.  If we've already seen this target variable in this
	return probe, return the last replacement (instead of creating a
	new replacement).

2006-12-13  David Smith  <dsmith@redhat.com>

	* tapsets.cxx (struct dwarf_var_expanding_copy_visitor): Added
	'add_probe' member variable.  Initialized it in ctor.
	(dwarf_var_expanding_copy_visitor::visit_target_symbol):
	Optimization.  Instead of generating one entry probe per target
	variable accessed in a return probe, now just generates one entry
	probe for all target variables accessed in a particular return
	probe.  It does this by creating a new probe in the new
	'add_probe' member variable.
	(dwarf_derived_probe::dwarf_derived_probe): If add_probe isn't
	NULL, make sure it gets derived later.

2006-12-11  Josh Stone  <joshua.i.stone@intel.com>

	* parse.cxx (parse::parse_literal): Enforce the lower bound on
	negative literals.

2006-12-11  David Smith  <dsmith@redhat.com>

	* hash.cxx (find_hash): Fixed a caching bug.  Bulk mode (relayfs)
	status should be figured into the hash since it changes the
	generated C code.

2006-12-08  Josh Stone  <joshua.i.stone@intel.com>

	PR 3681.
	* staptree.h (struct vardecl): Add a literal 'init' member for the
	initialization value of globals.
	* staptree.cxx (vardecl::vardecl): Initialize 'init' to NULL.
	(vardecl::print): Print global init value during pass-1 output.
	* main.cxx (printscript): Print global init values during verbose
	pass-2 output.
	* parse.cxx (parser::parse_global): Set the initialization literal of
	global vardecls.
	* translate.cxx (var::init): Don't unconditionally override the value
	of numeric globals when the module_param isn't used.
	(c_unparser::emit_global_param): Write numeric module_params directly
	into the global variable, as an int64_t instead of long.
	(c_unparser::emit_global): Add initialization to global declarations.
	Don't create a temp module_param long for numeric globals anymore.

2006-12-07  Josh Stone  <joshua.i.stone@intel.com>

	PR 3624.
	* tapsets.cxx (struct be_derived_probe): Add a new priority parameter
	for begin/end probes, and a comparison function for sorting.
	(be_builder::build): Parse the priority & pass it to be_derived_probe.
	(be_derived_probe_group::emit_module_init, emit_module_exit): Sort the
	probe list by priority before emitting any code.
	(register_standard_tapsets): Add new begin/end variants.
	* parse.cxx (parser::parse_literal): Allow negative numeric literals,
	by checking for a '-' unary operator right before a number.
	* stapprobes.5.in: Document the new begin/end syntax.

2006-12-06  Josh Stone  <joshua.i.stone@intel.com>

	PR 3623.
	* tapsets.cxx (timer_derived_probe_group::emit_module_decls): Restart
	the timers if we are in STARTING or RUNNING state.
	(hrtimer_derived_probe_group::emit_module_decls): Ditto.
	(be_derived_probe_group::emit_module_init): indicate error to the rest
	of the initialization if any begin probes fail.
	* translate.cxx (c_unparser::emit_module_init): Set the global error
	state on an initialization error so timers know to shut down.

2006-12-05  Frank Ch. Eigler  <fche@redhat.com>

	PR 3648.
	* main.cxx (main): Tweak error message for tapset script execution.
	Also catch those clever rogues who use stdin.

2006-11-30  Frank Ch. Eigler  <fche@elastic.org>

	* tapsets.cxx (common_probe_entryfn_prologue): Tweak
	insufficient stack detection logic.

2006-11-30  David Smith  <dsmith@redhat.com>

	* main.cxx (printscript): Prints global embedded code.  Not
	printing the global embedded code was causing bad caching
	behavior.

2006-11-29  David Smith  <dsmith@redhat.com>

	* tapsets.cxx (struct dwarf_var_expanding_copy_visitor): Added
	'add_block' member variable.  Constructor sets it to NULL.
	(dwarf_var_expanding_copy_visitor::visit_target_symbol): Fixes the
	problem of accessing a cached target variable in a loop.  Cached
	target variable is assigned to a temporary variable, which can be
	safely access multiple times.  In addition, the cached value is
	deleted after being read.
	(dwarf_derived_probe::dwarf_derived_probe): Adds in the new block
	of code created in visit_target_symbol() to the beginning of the
	derived probe.

2006-11-28  David Smith  <dsmith@redhat.com>

	* tapsets.cxx
	(dwarf_var_expanding_copy_visitor::visit_target_symbol):
	Improved handling target variables in return probes by having a
	per-thread counter.

2006-11-26  Frank Ch. Eigler  <fche@redhat.com>

	PRs 2685, 3596, toward 2725.
	* tapsets.cxx (common_probe_entryfn_prologue): Skip probe on
	insufficient stack.
	(build_blacklist): Add a slew of lock-related calls.
	(query_module): Check for debuginfo architecture match.
	* translate.cxx (translate_pass): Add default MINSTACKSPACE.
	* configure.ac: Link stap with -lebl too.
	* configure: Regenerated.
	* stap.1.in: Document MINSTACKSPACE parameter.

2006-11-21  Frank Ch. Eigler  <fche@elastic.org>

	* translate.cxx (emit_module_init): Adapt to 2.6.19 utsname().

2006-11-21  Frank Ch. Eigler  <fche@elastic.org>

	PR 3556.
	* translate.cxx (emit_module_init): Emit code to check
	system_utsname against translate-time version/machine strings.

2006-11-20  David Smith  <dsmith@redhat.com>

	* tapsets.cxx
	(dwarf_var_expanding_copy_visitor::visit_target_symbol):  BZ
	1382.  Target variables can be accessed in return probes.  A new
	function entry probe is generated that saves the target variables
	so that they can be accesssed in the return probe.

2006-11-19  Frank Ch. Eigler  <fche@elastic.org>

	* main.cxx (main): Signal parse error if a tapset script
	is given as the user script.

2006-11-15  Frank Ch. Eigler  <fche@redhat.com>

	* tapsets.cxx (d_v_e_c_v::visit_target_symbol): Restore lost
	exception-saving functionality that improves error messages
	for incorrect $target expressions.
	(translate_components): Systematize error messages somewhat.
	* translate.cxx (emit_function, emit_probe): Clarify
	"array locals" error message.

2006-11-10  David Smith  <dsmith@redhat.com>

	* tapsets.cxx
	(dwarf_var_expanding_copy_visitor::visit_target_symbol): Minor
	improvement to error handling by throwing exceptions before
	allocations are done.

2006-11-10  Frank Ch. Eigler  <fche@elastic.org>

	* stap.1.in: On urging of Adam Jackson, add blurbs on array syntax
	and default limits.

2006-11-09  Martin Hunt  <hunt@redhat.com>

	* Makefile.am (staprun_LDADD): Need PROCFLAGS here too.

2006-11-09  Martin Hunt  <hunt@redhat.com>

	* Makefile.am (staprun_CFLAGS): New. Use PROCFLAGS.

	* configure.ac: Add PROCFLAGS. Processor-dependent
	compilation flags.
	* configure: Rebuilt.
	* Makefile.in: Rebuilt.

2006-11-09  David Smith  <dsmith@redhat.com>

	* tapsets.cxx (dwarf_query::dwarf_query): Looks for "maxactive"
	return probe variant.
	(dwarf_derived_probe::dwarf_derived_probe): Initializes
	has_maxactive and maxactive_val member variables.
	(dwarf_derived_probe::register_function_variants): Matches
	"maxactive" return probe variant.
	(dwarf_derived_probe_group::emit_module_decls): Emits code to use
	maxactive data.
	(dwarf_derived_probe_group::emit_module_init): Ditto.

2006-11-08  David Smith  <dsmith@redhat.com>

	* cache.cxx (get_from_cache): To preserve semantics with
	non-cached use, if the last pass is 3, display the cached C
	source.

2006-11-08  Frank Ch. Eigler  <fche@elastic.org>

	* staptree.cxx (print_format::components_to_string): Quote ".
	(c_unparser::visit_print_format): Don't use lex_cast_qstring
	as it overdoes \ quoting.  Resemble ::visit_literal_string
	instead.

2006-11-08  Frank Ch. Eigler  <fche@elastic.org>

	* util.h (lex_cast_qstring): Move def'n here.  Also quote \.
	(stringify, lex_cast, lex_cast_hex): Move defn here.
	* buildrun.cxx, elaborate.cxx, main.cxx, staptree.cxx: Adapt.

2006-11-07  Frank Ch. Eigler  <fche@elastic.org>

	* tapsets.cxx (profile_derived_probe_group::emit_module_decls):
	Pass along incoming pt_regs to context of timer.profile handlers.

2006-11-06  Martin Hunt  <hunt@redhat.com>

	* translate.cxx (var::init): Check for errors when
	allocating arrays of stats, as well as other arrays.

2006-11-06  David Smith  <dsmith@redhat.com>

	Added "limit EXP" support to foreach statements.
	* translate.cxx (c_tmpcounter::visit_foreach_loop): Handles
	"limit" member variable.
	(c_unparser::visit_foreach_loop): Ditto.
	* staptree.cxx (foreach_loop::print): Prints "limit EXP"
	addition.
	(traversing_visitor::visit_foreach_loop): Handles "limit" member
	variable.
	(deep_copy_visitor::visit_foreach_loop): Ditto.
	* staptree.h (struct foreach_loop): Added "limit" member
	variable.
	* stap.1.in: Added documentation for the "limit EXP" addition to
	foreach statement.
	* parse.cxx (lexer::scan): Added "limit" keyword for foreach
	statements.
	(parser::parse_foreach_loop): Parses "limit" keyword for foreach
	statements.
	* elaborate.cxx (symresolution_info::visit_foreach_loop): Handles
	"limit" member variable.
	(typeresolution_info::visit_foreach_loop): Ditto.

2006-11-03  Frank Ch. Eigler  <fche@elastic.org>

	* tapsets.cxx (emit_address): Emit calls to _stp_module_relocate
	for $target-variable addresses in relocatable sections.

2006-11-02  Martin Hunt  <hunt@redhat.com>

	* session.h (struct systemtap_session): Add symtab. This controls
	if a symbol table is generated and compiled into the module.

	* main.cxx (main): Set session.symtab to false. This could later
	enabled by a command-line option if necessary.

	* translate.cxx (emit_symbol_data): Don't write a symbol table if
	session.symtab is false.

	* tapsets.cxx (emit_module_decls): Remove stap_module array and
	module_relocate.
	(emit_module_init): Use "_stp_module_relocate".

	* Makefile.am (staprun_SOURCES): Add symbols.c
	* Makefile.in: Rebuilt.

2006-11-02  David Smith  <dsmith@redhat.com>

	* main.cxx (main): Added '-r' check.  If the user changes the
	kernel release to compile against, make sure pass 5 isn't
	performed (since the resulting module won't be installable).

2006-11-02  Frank Ch. Eigler  <fche@elastic.org>

	* Makefile.am: Install tapset/README too.
	* Makefile.in: Regenerated.

2006-11-01  Josh Stone  <joshua.i.stone@intel.com>

	* tapsets.cxx (timer_derived_probe_group::emit_interval): New -
	Fixes randomization for jiffies timers in ms mode.
	(timer_derived_probe_group::emit_module_decls): Use emit_interval.
	(timer_derived_probe_group::emit_module_init): Ditto.

2006-11-01  David Smith  <dsmith@redhat.com>

	* translate.cxx (delete_statement_operand_visitor::visit_symbol):
	Added referent assert.
	(delete_statement_operand_tmp_visitor::visit_arrayindex): Ditto.
	(c_tmpcounter::visit_array_in): Ditto.
	(c_unparser::visit_symbol): Ditto.
	(c_unparser_assignment::visit_symbol): Ditto.
	(c_unparser::load_map_indices): Ditto.
	(c_tmpcounter::visit_arrayindex): Ditto.
	(c_tmpcounter_assignment::visit_arrayindex): Ditto.
	(c_tmpcounter::visit_functioncall): Ditto.
	(c_unparser::visit_functioncall): Ditto.

2006-10-31  Frank Ch. Eigler  <fche@redhat.com>

	Probe registration rework.  Offline dwarf processing for better
	cross-instrumentation.
	* elaborate.h (derived_probe): Remove registration-related code
	generation API.  Add new function sole_location().
	(derived_probe_group): Reworked this and associated classes.
	* session.h (systemntap_session): Create individual per-category
	derived_probe_groups.
	* elaborate.cxx (derived_probe_group): Reworked.
	(alias_derived_probe): Switch to new derived_probe API.
	(semantic_pass_symbols): Ditto.
	* translate.cxx (mapvar init): Check for array initialization error.
	(emit_module_init): Handle such failures, at least in theory.
	(emit_module_exit): Switch to new derived_probe_group API.  Call
	cpu_relax() during shutdown busywait.
	(emit_common_header): Elide context variables for elided handler fns.
	(c_unparser::emit_probe): Implement new, improved duplicate
	elimination technique for probe handlers.  Leave two older ones
	behind as compile options for education.
	* tapsets.cxx (*): Reworked all probe registration code, moving
	it from derived_probes into derived_probe_groups.  Shrunk output
	code.  Temporarily disabled probe timing and perfmon/mark probes.
	(dwflpp): Use offline reporting, so that module matching and
	relocation is performed at run time.
	(dwarf_query): Remove flavour logic, now supplanted by other
	duplicate elimination code.
	(dwarf_derived_probe): Reworked construction, centralized
	module/section/offset computations.
	* tapsets.h (all_session_groups): New little helper.

	* main.cxx (main): For pass-2 message, print number of embeds too.
	* systemtap.spec.in: Add a "BuildRequires: dejagnu" for make check.
	* configure.ac: Bump version to 0.5.11.
	* configure: Regenerated.

2006-10-23  Li Guanglei <guanglei@cn.ibm.com>

	* lket.5.in: Rearranged the sections, add more details.

2006-10-30  David Smith  <dsmith@redhat.com>

	* stap.1.in: Added notes about new caching feature.

2006-10-24  David Smith  <dsmith@redhat.com>

	* tapsets.cxx (build_blacklist): Added
	"atomic_notifier_call_chain" to the blacklist (Bugzilla #3379).

2006-10-23  David Smith  <dsmith@redhat.com>

	* main.cxx (printscript): New function containing code moved from
	main().
	(main): Added code to create cache directory, call function to
	generate hash, and see if we can use cached source/module.  If
	pass 4 is actually run to produce a new module, we call
	add_to_cache() to cache the result.
	* session.h (struct systemtap_session): Added hash/cache session
	data.
	* cache.cxx: New file handling adding/getting files from the
	cache.
	* cache.h: New header file for cache.cxx.
	* hash.cxx: New file containing C++ wrapper for routines in
	mdfour.c and the find_hash function which computes the hash file
	name for an input script.
	* hash.h: New header file for hash.cxx.
	* mdfour.c: New file containing MD4 hash code.
	* mdfour.h: New header file for mdfour.c.
	* util.cxx: New file containing several utility functions used by
	the caching code.
	* util.h: New header file for util.cxx.
	* Makefile.am: Added new C/C++ files.
	* Makefile.in: Regenerated.

2006-10-23  Li Guanglei <guanglei@cn.ibm.com>

	* configure.ac, Makefile.am: add lket-b2a.1.in
	* Makefile.in, configure: regenreated
	* ket-b2a.1.in: new man page for lket-b2a
	* lket.5.in: document signal trace hooks

2006-10-18  Roland McGrath  <roland@redhat.com>

	PR 2727
	* configure.ac (elfutils build): Pass --prefix and --exec-prefix
	options to elfutils configure.
	(elfutils_abs_srcdir): New substituted variable.
	* Makefile.am (DISTCHECK_CONFIGURE_FLAGS): New variable.
	* configure, config.in, Makefile.in: Regenerated.

2006-10-16  Li Guanglei <guanglei@cn.ibm.com>

	* configure.ac: add the checking for mysql_config,
	mysqlclient library and header files
	* runtime/lket/b2a/Makefile.am: set compile flags
	according to the existance of mysql_config
	* Makefile.in, configure, testsuite/Makefile.in,
	runtime/lket/b2a/Makefile.in: regenerated

2006-10-12  Martin Hunt  <hunt@redhat.com>

	* translate.cxx (emit_common_header): Add a
	kretprobe_instance pointer to struct context.
	(emit_symbol_data): Include absolute symbols.

	* tapsets.cxx (emit_common_header): Initialize
	the kprobe instance pointer to 0;
	(emit_probe_entries): Set kretprobe instance
	pointer if appropriate.


2006-10-11  David Smith  <dsmith@redhat.com>

	* tapsets.cxx (in_kprobes_function): New function that looks up
	the values of '__kprobes_text_start' and '__kprobes_text_end' in
	the kernel to be able to automatically exclude functions marked as
	'__kprobes' (BZ# 2639).
	(blacklisted_p): Calls in_kprobes_function().
	(query_kernel_module): Utility function that finds the kernel module.
	* session.h (struct systemtap_session): Added kprobes_text
	variables - kprobes_text_initialized, kprobes_text_start, and
	kprobes_text_end.
	* elaborate.cxx (systemtap_session::systemtap_session):
	kprobes_text variables get initialized.

2006-10-10  Roland McGrath  <roland@redhat.com>

	* systemtap.spec.in (elfutils_version): Require 0.124 now.

2006-10-10  Frank Ch. Eigler  <fche@elastic.org>

	* configure.ac: Override incomplete mysql checking for now.
	* configure: Regenerated.

2006-10-10  Li Guanglei <guanglei@cn.ibm.com>

	* configure.ac: add the checking of mysql client library
	* Makefile.in, configure: regenerated

2006-09-29  Li Guanglei <guanglei@cn.ibm.com>

	* man: newly created dir for stapprobes
	* man/stapprobes.iosched.5, man/stapprobes.netdev.5, man/stapprobes.nfs.5,
	man/stapprobes.nfsd.5, man/stapprobes.pagefault.5, man/stapprobes.process.5,
	man/stapprobes.rpc.5, man/stapprobes.scsi.5, man/stapprobes.signal.5,
	man/stapprobes.tcp.5, man/stapprobes.udp.5: Some of these man pages are from
	the old stapprobes.5.in. Some are newly created(rpc, nfs, nfsd)
	* man/.cvsignore: ignore the generated man page files

2006-09-29  Li Guanglei <guanglei@cn.ibm.com>

	PR 3282
	* Makefile.am: add -DPKGLIBDIR='"$(pkglibexecdir)"' to AM_CPPFLAGS

2006-09-28  Josh Stone  <joshua.i.stone@intel.com>

	PR 3278
	* tapsets.cxx (hrtimer_derived_probe::emit_probe_entries): Only
	restart timers when the session is still active and we updated the
	expire time.

2006-09-27  Josh Stone  <joshua.i.stone@intel.com>

	* session.h (struct systemtap_session): Add kernel_base_release
	to store the kernel version without the -NNN suffix.
	* main.cxx (main): Generate and use kernel_base_release.
	* parse.cxx (eval_pp_conditional): Use kernel_base_release.
	* tapsets.cxx (profile_derived_probe::profile_derived_probe):
	Use kernel_base_release.

	* tapsets.cxx (timer_builder::build): Support a wide variety of
	timer varients -- jiffies, s/sec, ms/msec, us/usec, ns/nsec, and
	hz.  Use hrtimers automatically on kernels that have it.
	(timer_builder::register_patterns): Bind all of the new timer
	varients in one easy place.
	(register_standard_tapsets): Call timer_builder::register_patterns.
	(struct hrtimer_builder): Removed since timer_builder is generic.
	* stapprobes.5.in: Document new timer.* functionality.

	* tapsets.cxx (hrtimer_derived_probe_group::emit_probes): Add a
	shared global for the actual hrtimer resolution, _stp_hrtimer_res.
	(hrtimer_derived_probe_group::emit_module): Init _stp_hrtimer_res.
	(hrtimer_derived_probe::emit_interval): Limit intervals at a
	minimum to the hrtimer's actual resolution.
	(hrtimer_derived_probe::emit_probe_entries): Forward timers
	based on previous expiration instead of restarting relative.

2006-09-26  David Smith  <dsmith@redhat.com>

	* .cvsignore: Changed 'stpd' reference to 'staprun'.
	* INTERNALS: Ditto.
	* buildrun.cxx (run_pass): Ditto.
	* lket.5.in: Ditto.
	* stap.1.in: Ditto.
	* stapruncs.5.in: Ditto.
	* examples/small_demos/demo_script.txt: Ditto.
	* examples/small_demos/sys.stp: Ditto.

	* systemtap.spec.in: Created a new subpackage,
	"systemtap-runtime", that contains staprun.

	* Makefile.am: Renamed 'stpd' to 'staprun' and moved it to
	$(bindir).
	* Makefile.in: Regenerated from Makefile.am.

	* configure.ac: Incremented version number.
	* configure: Regenerated from configure.ac.

2006-09-22  Tom Zanussi  <zanussi@us.ibm.com>

	* stp_check.in: Add debugfs mounting.

2006-09-22  Li Guanglei <guanglei@cn.ibm.com>

	From Gui Jian <guijian@cn.ibm.com>
	* lket.5.in: document RPC trace hooks

2006-09-20  Josh Stone  <joshua.i.stone@intel.com>

	PR 3233
	* stapfuncs.5.in: Document new gettimeofday_ns.

2006-09-19  Tom Zanussi  <zanussi@us.ibm.com>

	* README: Add CONFIG_DEBUG_FS to config options.

2006-09-18  Josh Stone  <joshua.i.stone@intel.com>

	PR 3219
	From Eugeniy Meshcheryakov <eugen@debian.org>:
	* stapprobes.5.in: Correct misuse of '-' -> '\-' in manpage

2006-09-18  Martin Hunt  <hunt@redhat.com>

	* buildrun.cxx (run_pass): Remove "-m" option to stpd.
	* translate.cxx (translate_pass): #define STP_RELAYFS_MERGE
	if appropriate.

2006-09-13  Martin Hunt  <hunt@redhat.com>

	* buildrun.cxx (run_pass): Remove "-r" option to stpd.

2006-09-13  Will Cohen  <wcohen@redhat.com>

	* tapsets.cxx (perfmon_derived_probe_group::emit_module_init):
	Do not throw sematic error unless probes actually used.

2006-09-12  Will Cohen  <wcohen@redhat.com>

	PR 909
	* configure.ac: Add perfmon support options.
	* configure: Regenerated.

	* stapfuncs.5.in:
	* stapprobes.5.in: Document the perfmon support.

	* session.h, main.cxx: Track number of perfmon probes.
	* translate.cxx: Gen STP_PERFMON when perfmon probes.

	* elaborate.h:
	* elaborate.cxx (derived_probe_group):  Add register_probe() for
		perfmon probe.

	* tapsets.cxx (derived_probe::emit_common_header): Gen perfmon data.
	(perfmon_var_expanding_copy_visitor): New struct.
	(struct perfmon_derived_probe):
	(struct perfmon_derived_probe_group):
	(struct perfmon_builder):  New Perfmon probe handling structures.
	(register_standard_tapsets): Add perfmon tapset binding.
	(derived_probe_group_container):
	(~derived_probe_group_container):
	(derived_probe_group_container::register_probe):
	(derived_probe_group_container::emit_probes):
	(derived_probe_group_container::emit_module_init):
	(derived_probe_group_container::emit_module_init_call):
	(derived_probe_group_container::emit_module_exit): Add perfmon tapset.

	* tapset/perfmon.stp: New.
	* runtime/perf.c: New.
	* runtime/perf.h: New.
	* runtime/runtime.h: Include perf.c.

	* testsuite/buildok/perfmon01.stp: Test to exercise perfmon
		probes.
	* testsuite/systemtap.pass1-4/buildok.exp:

2006-09-12  Li Guanglei <guanglei@cn.ibm.com>

	From Li Xuepeng <xuepengl@cn.ibm.com>
	* lket.5.in: document nfs trace hooks

2006-09-08  David Smith  <dsmith@redhat.com>

	* elaborate.h (struct derived_probe): Replace emit_registrations()
	function with emit_registrations_start() and
	emit_registrations_end().
	(struct derived_probe_group): Added emit_module_init().
	(struct derived_probe_group_container): Added emit_module_init(),
	emit_module_init_call(), and emit_module_exit().
	* elaborate.cxx (struct alias_derived_probe): Updated
	emit_regitrations calls.
	* translate.cxx (emit_module_init): Instead of actually emitting
	per-probe-point registrations/unregistrations, let the session's
	derived_probe_group_container do it.
	* tapsets.cxx (emit_probe_timing): New function that handles
	probe timing code.
	(be_derived_probe::emit_registrations_start): Renamed from
	emit_registrations.
	(be_derived_probe_group::emit_module_init): New function that
	outputs probes create and destroy functions.
	(dwarf_derived_probe::emit_registrations): Removed, but most code
	moved to emit_registrations_start().
	(dwarf_derived_probe::emit_registrations_start): Handles details
	of multiple dwarf probe registrations.
	(dwarf_derived_probe::emit_registrations_end): Handles cleanup
	details of multiple dwarf probe registrations.
	(dwarf_derived_probe_group::emit_module_init): New function that
	outputs probes create and destroy functions.
	(timer_derived_probe::emit_registrations_start): Renamed from
	emit_registrations.  Added mutiple probe handling.
	(timer_derived_probe::emit_registrations_end): Handles cleanup
	details of multiple probe registrations.
	(timer_derived_probe_group::emit_module_init): New function that
	outputs probes create and destroy functions.
	(profile_derived_probe::emit_registrations_start): Renamed from
	emit_registrations.  Added mutiple probe handling.
	(profile_derived_probe::emit_registrations_end): Handles cleanup
	details of multiple probe registrations.
	(profile_derived_probe_group::emit_module_init): New function that
	outputs probes create and destroy functions.
	(mark_derived_probe::emit_registrations_start): Renamed from
	emit_registrations.  Added mutiple probe handling.
	(mark_derived_probe::emit_registrations_end): Handles cleanup
	details of multiple probe registrations.
	(mark_derived_probe_group::emit_module_init): New function that
	outputs probes create and destroy functions.
	(hrtimer_derived_probe::emit_registrations_start): Renamed from
	emit_registrations.  Added mutiple probe handling.
	(hrtimer_derived_probe::emit_registrations_end): Dummy function.
	(hrtimer_derived_probe_group::emit_module_init): New function that
	outputs probes create and destroy functions.
	(derived_probe_group_container::emit_module_init): Added function
	to call all probe group's emit_module_int functions.
	(derived_probe_group_container::emit_module_init_call): Added
	function to handle probe group initialization cleanup.
	(derived_probe_group_container::emit_module_exit): Added
	function to handle probe group cleanup.


2006-09-06  Frank Ch. Eigler  <fche@elastic.org>

	Add basic support for initialized globals.
	* parse.cxx (parse_global): Parse initialization clause, implement
	by rewriting to "probe begin { var = value }".
	* parse.h: Corresponding changes.
	* stap.1.in: Document optional initialization.

2006-09-04  Frank Ch. Eigler  <fche@elastic.org>

	Improve unresolved target-symbol error messages.
	* staptree.h (target_symbol): Add new field saved_conversion_error.
	* elaborate.cxx (typeresolution_info::visit_target_symbol): Throw
	that if found instead of generic error.
	* tapsets.cxx (t_v_f_c_v::visit_target_symbol): Set it.

2006-08-30  Li Guanglei <guanglei@cn.ibm.com>

	* stapprobes.5.in: document signal.*

2006-08-28  David Smith  <dsmith@redhat.com>

	* translate.cxx: Added inclusion of session.h.
	(translate_pass): Instead of asking each probe to emit itself, we
	ask the session's probes member variable to emit all the probes.
	* tapsets.cxx: Added inclusion of session.h.  Added a
	register_probe member function to all derived_probe based
	classes.  Added a derived_probe_group derived class for all probe
	types:
	(be_derived_probe_group): New class.
	(never_derived_probe_group): New class.
	(dwarf_derived_probe_group): New class.
	(timer_derived_probe_group): New class.
	(profile_derived_probe_group): New class.
	(mark_derived_probe_group): New class.
	(hrtimer_derived_probe_group): New class
	(derived_probe_group_container): New class.
	* elaborate.h: Removed inclusion of session.h since session.h now
	includes elaborate.h.
	(derived_probe): Added register_probe member function.
	(derived_probe_group): Added class definition.  This is the base
	class of all of the derived probe groups - dwarf, timer, etc.
	(derived_probe_group_container): Added class definition.  An
	instance of this class will be stored in the session and contain
	all the other probe groups.
	* elaborate.cxx (derived_probe_group::register_probe): Added
	derived_probe_group::register_probe stubs.
	(alias_derived_probe::register_probe): Added register_probe member
	function.
	(semantic_pass_symbols): After deriving a probe, the probes now
	register themselves with the session.
	* session.h: Includes elaborate.h to get
	derived_probe_group_container definition. systemtap_session class
	'probes' member variable switched from a vector of derived probes
	to a derived_probe_group_container.
	* buildrun.cxx: Added inclusion of session.h since it was removed
	from elaborate.h.
	* main.cxx: Added inclusion of session.h since it was removed
	from elaborate.h.
	* parse.h: Added forward struct declarations.
	* staptree.h: Removed inclusion of session.h.

2006-08-23  Josh Stone  <joshua.i.stone@intel.com>

	PR 3093
	From Eugeniy Meshcheryakov <eugen@debian.org>:
	* main.cxx (main): Use setenv instead of putenv, since gcc 4.2
	doesn't like assigning string constants to char*.  Also use
	const char* for result from getenv.
	* tapsets.cxx (dwflpp::setup): Copy string constant into a
	local array, to fix gcc 4.2 warning.

2006-08-22  Josh Stone  <joshua.i.stone@intel.com>

	PR 3094
	From Eugeniy Meshcheryakov <eugen@debian.org>:
	* stap.1.in: In groff, '-' produces a Unicode hyphen.  Use '\-'
	where a plain-old minus sign is desired, e.g., code examples.
	* lket.5.in, stapex.5.in, stapfuncs.5.in, stapprobes.5.in: ditto

2006-08-15  Roland McGrath  <roland@redhat.com>

	* systemtap.spec.in (elfutils_version): Require 0.123 now.

2006-08-14  David Smith  <dsmith@redhat.com>

	* elaborate.cxx (semantic_pass): Calls semantic_pass_optimize1()
	and semantic_pass_optimize2().
	(visit_functioncall): Removed setting relaxed_p since
	semantic_pass_opt5 does it.
	(semantic_pass_opt5): Goes ahead and removes duplicate functions
	since semantic_pass_opt1() won't be run again.
	(semantic_pass_optimize1): Renamed from semantic_pass_optimize().
	Moved semantic_pass_opt5() to semantic_pass_optimize2().
	(semantic_pass_optimize2): New function that contains optimization
	passes that need to be done after type inference.

2006-08-12  Frank Ch. Eigler  <fche@elastic.org>

	* Makefile.am (dist-hook): Make "make dist" dist.
	* Makefile.in: Regenerated.

2006-08-12  Frank Ch. Eigler  <fche@elastic.org>

	* configure.ac, Makefile.am: Descend into testsuite/
	directory.  Remove local test logic.
	* configure, Makefile.in: Regenerated.
	* runtest.sh: Not yet removed.
	* HACKING: Update for new testsuite layout.

2006-08-10  David Smith  <dsmith@redhat.com>

	* elaborate.cxx (duplicate_function_remover): Added class.
	(get_functionsig): Added function.
	(semantic_pass_opt5): New function merges duplicate identical
	functions into one function.
	(semantic_pass_optimize): Calls semantic_pass_opt5.

	* translate.cxx (c_unparser::emit_probe): Changed to merge
	duplicate probes bodies by making the duplicate probe just call
	the original probe (BZ# 2421).

2006-08-08  Li Guanglei <guanglei@cn.ibm.com>

	* stapprobes.5.in: document process.*, tcp.*, udp.*

2006-08-09  Thang Nguyen  <thang.p.nguyen@intel.com>

	* testsuite/buildok/iolock_test.stp: Updated for new ioblock.stp

2006-08-09  Josh Stone  <joshua.i.stone@intel.com>

	* examples/small_demos/proc_snoop.stp,
	testsuite/buildok/process_test.stp: Rename process.signal_* to
	new signal.* tapset.
	* stapprobes.5.in, testsuite/buildok/memory.stp: move pagefault
	to vm.* namespace

2006-08-08  Eugene Teo  <eteo@redhat.com>

	* tapset/context.stp (probemod): New function.
	* stapfuncs.5.in: Document it.
	* testsuite/buildok/probemod.stp: Test it.

2006-08-08  Li Guanglei <guanglei@cn.ibm.com>

	* stapprobes.5.in: document scsi.*, ioscheduler.*, netdev.* and
	pagefault.

2006-08-01  Li Guanglei <guanglei@cn.ibm.com>

	PR 2422
	* tapsets.cxx: calling get_module_dwarf(false) to give a
	warning to those modules without debuginfo and skip them

2006-07-19  Roland McGrath  <roland@redhat.com>

	* configure.ac, systemtap.spec.in: Bump version to 0.5.9.
	* configure: Regenerated.

	* systemtap.spec.in: Fix syntax in last change.

2006-07-19  David Smith  <dsmith@redhat.com>

	* testsuite/buildok/scsi.stp: Only run the scsi test if the scsi
	kernel subsystem is running.

2006-07-17  David Smith  <dsmith@redhat.com>

	* stapfuncs.5.in: Removed retval function description, since it
	has been removed.

2006-07-17  Roland McGrath  <roland@redhat.com>

	* configure.ac, systemtap.spec.in: Require elfutils-0.122.
	* configure: Regenerated.

	* systemtap.spec.in (Release): Use %{?dist}.

2006-07-17  Li Guanglei <guanglei@cn.ibm.com>

	* main.cxx: add LKET's tapsets into stap's default tapsets
	search path

2006-07-13  Frank Ch. Eigler  <fche@elastic.org>

	* systemtap.spec.in: Add formerly missing admonitional verb.

2006-07-13  David Smith  <dsmith@redhat.com>

	* parse.cxx (parser::expect_unknown2): New function that looks for
	2 possible token types.
	* parse.cxx (parser::expect_ident_or_keyword): New function that
	calls parser::expect_unknown2.
	* parse.cxx (parser::parse_symbol): Calls
	parser::expect_ident_or_keyword to allow keywords to appear when
	expanding target symbols (Bugzilla #2913).
	* parse.h: Added prototypes for parser::expect_unknown2 and
	parser::expect_ident_or_keyword.
	* testsuite/parseok/seventeen.stp: New test to check for allowing
	keywords when expanding target symbols.

2006-06-30  Josh Stone  <joshua.i.stone@intel.com>

	* tapsets.cxx (hrtimer_builder::build): Enable hrtimers on >=2.6.17.
	* tapsets.cxx (hrtimer_derived_probe::emit_probe_entries): Correct
	compilation errors, fix return value.

2006-06-30  David Smith  <dsmith@redhat.com>

	* tapsets.cxx (dwflpp::dwfl_assert): Added optional extra_msg
	parameter to be able to print out extra error message.
	(dwflpp::setup): Uses new 'extra_msg' parameter to dwfl_assert()
	to ask user to install kernel-debuginfo when
	dwfl_linux_kernel_report_kernel() or
	dwfl_linux_kernel_report_modules() fails (Bugzilla #2669).

	* buildrun.cxx (compile_pass): Checks to make sure module build
	directory exists before trying to run make there (Bugzilla #2669).

2006-06-27  Roland McGrath  <roland@redhat.com>

	* runtest.sh: Don't use eval, use proper quoting.

	* tapsets.cxx (dwflpp::emit_address): New instance method.  Get
	relocation details from Dwfl to emit in comment after address constant.
	(dwflpp::loc2c_emit_address): Just call that.

2006-06-26  Li Guanglei <guanglei@cn.ibm.com>

	* lket.in.5: update to AIO event hooks

2006-06-23  Thang P Nguyen  <thang.p.nguyen@intel.com>

	* testsuite/buildok/tcp_test.stp: updated inet calls
	* testsuite/buildok/udp_test.stp: test udp tapset

2006-06-22  Thang P Nguyen  <thang.p.nguyen@intel.com>

	* testsuite/buildok/tcp_test.stp: test tcp tapset

2006-06-16  Roland McGrath  <roland@redhat.com>

	* configure.ac, systemtap.spec.in: Bump version to 0.5.8.
	* configure: Regenerated.

	* systemtap.spec.in: Fix bundled_elfutils setting so builds can
	possibly work.  Add comment admonishing losers not to touch it.

	* aclocal.m4, Makefile.in: Regenerated with automake-1.9.6-2.

2006-06-16  Li Guanglei <guanglei@cn.ibm.com>

	* lket.in.5: update to reflect the latest changes
	to LKET

2006-06-15  Roland McGrath  <roland@redhat.com>

	* systemtap.spec.in: Require elfutils-0.121.

2006-06-14  Frank Ch. Eigler  <fche@elastic.org>

	* README: Add kernel.org blurb based on text from
	Chuck Ebbert <76306.1226@compuserve.com>.

2006-06-09  Li Guanglei <guanglei@cn.ibm.com>

	* parse.cxx, staptree.cxx, staptree.h, translate.cxx:
	delete lket_trace_extra
	* lket.5.in: delete the description of backtrace in
	LKET

2006-06-08  Thang P Nguyen  <thang.p.nguyen@intel.com>

	* testsuite/buildok/ioblock_test.stp: test ioblock

2006-06-05  David Smith  <dsmith@redhat.com>

	* tapsets.cxx (dwflpp::express_as_string): New function.
	Extracted from dwflpp::literal_stmt_for_local() so that
	dwflpp::literal_stmt_for_return() could also call it.
	(dwflpp::literal_stmt_for_local): Portion extracted to create
	dwflpp::express_as_string().
	(dwflpp::literal_stmt_for_return): New function.  Adds support for
	new symbolic access ("$return") to return value in .return
	probes.  Fixes PR 1132.
	(target_variable_flavour_calculating_visitor::visit_target_symbol):
	Calls dwflpp::literal_stmt_for_return() when in a return probe and
	the variable name is "$return".
	(dwarf_var_expanding_copy_visitor::visit_target_symbol): Ditto.
	* stapfuncs.5.in: Noted that the retval() function is deprecated.
	* stapprobes.5.in: Corrected the name of the return value
	variable.
	* tapset/return.stp: Marked the retval() function as deprecated.
	* testsuite/semko/return01.stp: Added new test.
	* testsuite/semko/return02.stp: Ditto.

2006-06-05  Frank Ch. Eigler  <fche@elastic.org>

	PR 2645 cont'd.
	* elaborate.cxx (derive_probes): Pass down optional flag
	from alias reference to expansion.
	* testsuite/semok/twentytwo.stp: Test passing-down.
	* stapprobes.5.in: Specify passing-down property of optional flag.

2006-06-02  Frank Ch. Eigler  <fche@elastic.org>

	PR 2645 cont'd.
	* elaborate.cxx (find_and_build): Support optional wildcards too.
	(derive_probes): Change last argument to indicate optionalness of
	parent probe point (alias reference).
	(alias_expansion_builder): Shrink epilogue-mode alias body copying.
	Pass along alias reference optionality.
	* elaborate.h: Corresponding changes.
	* testsuite/semko/thirtyfive.stp, semok/twentytwo.stp: New tests.

2006-06-02  Josh Stone  <joshua.i.stone@intel.com>

	* testsuite/buildok/process_test.stp: add signal_handle test
	* examples/small_demos/proc_snoop.stp: log signal_handle

2006-06-02  Frank Ch. Eigler  <fche@elastic.org>

	PR 2645.
	* stapprobes.5.in: Document "?" probe point suffix.
	* parse.cxx (parse_probe_point): Recognize "?" optional suffix.
	* elaborate.cxx (derive_probes): Observe probe_point->optional.
	* staptree.h, staptree.cxx: Corresponding changes.
	* tapsets.cxx (never_derived_probe, never_builder): New classes.
	(register_standard_tapsets): Support "never" probe point.
	* testsuite/buildok/six.stp, parseok/five.stp: Modifed tests.

	* translate.cxx (emit_module_init): Format "-t" (benchmarking)
	cycle-time reports similarly to "-v" (verbose) times.

2006-06-02  David Smith  <dsmith@redhat.com>

	* .cvsignore: Added more files to ignore.

	* main.cxx (usage): Added exitcode parameter.
	(main): Improved a few error messages.  Also, when an error is
	given, stap now always exits with a status of 1.

	* testsuite/buildok/cmdline01.stp: New test.
	* testsuite/parseko/cmdline01.stp: Ditto.
	* testsuite/parseko/cmdline02.stp: Ditto.
	* testsuite/parseko/cmdline03.stp: Ditto.
	* testsuite/parseko/cmdline04.stp: Ditto.
	* testsuite/parseko/cmdline05.stp: Ditto.
	* testsuite/parseko/cmdline06.stp: Ditto.
	* testsuite/parseok/cmdline01.stp: Ditto.
	* testsuite/parseok/cmdline02.stp: Ditto.

2006-06-01  Josh Stone  <joshua.i.stone@intel.com>

	* tapsets.cxx (hrtimer_derived_probe::emit_interval): update
	API usage of hrtimers in preparation of getting exports from
	the kernel.
	(hrtimer_derived_probe::emit_probe_entries): ditto

2006-06-01  Li Guanglei <guanglei@cn.ibm.com>

	* parse.cxx, staptree.cxx, staptree.h, translate.cxx:
	add new function lket_trace_extra at script level
	* lket.5.in: Modified the description of backtrace in
	LKET

2006-05-29  Li Guanglei <guanglei@cn.ibm.com>

	* systemtap.spec.in: include lket-b2a in the rpm package

2006-05-27  Li Guanglei <guanglei@cn.ibm.com>

	* configure.ac: add conditional build of lket-b2a
	if glib2-devel is not found, just skips and gives
	a warning
	* Makefile.am:  add conditional build of lket-b2a
	* Makefile.in, configure: regenerated
	* runtime/lket/b2a/Makefile: deleted. Should be
	generated by configure

2006-05-26  Josh Stone  <joshua.i.stone@intel.com>

	* tapsets.cxx (build_blacklist): build the sets of blacklisted
	functions and function returns.  Manually added many __kprobes
	functions that should not be probed.
	(dwarf_query::dwarf_query): Call build_blacklist.
	(dwarf_query::blacklisted_p): Use blacklist sets.

2006-05-25  Josh Stone  <joshua.i.stone@intel.com>

	* parse.cxx (parser::scan_pp): Free memory for tokens that are
	thrown away in the preprocessing stage.
	* tapsets.cxx
	(dwarf_var_expanding_copy_visitor::visit_target_symbol):
	Free allocated memory when supressing target-variable errors

2006-05-25  David Smith  <dsmith@redhat.com>

	* testsuite/semok/twentyone.stp: New file.

2006-05-24  Frank Ch. Eigler  <fche@elastic.org>

	Pass 4 speedup.
	* tapsets.cxx (derived_probe::emit_common_header): New
	function, to emit code formerly inlined by
	emit_probe_prologue/epilogue.
	* translate.cxx (emit_common_header): Call it.
	* elaborate.h: Corresponding changes.

2006-05-24  David Smith  <dsmith@redhat.com>

	* elaborate.cxx (isglob): New function.
	(match_key::globmatch): New function.
	(match_node::find_and_build): Uses isglob() and
	match_key::globmatch() to provide support for wildcards such as
	"kernel.syscall.*read*" (Bugzilla #1928).
	* elaborate.h (match_key::globmatch): Added function declaration.
	* parse.cxx (parser::parse_probe_point): Collects one or more
	tokens into a single probe-point functor string.

	* testsuite/parseko/twentytwo.stp: New file.
	* testsuite/parseok/sixteen.stp: New file.

2006-05-24  David Smith  <dsmith@redhat.com>

	* testsuite/parseko/cmdlinearg01.stp: New file.
	* testsuite/parseko/cmdlinearg02.stp: New file.
	* testsuite/parseko/eighteen.stp: New file.
	* testsuite/parseko/foreachstmt01.stp: New file.
	* testsuite/parseko/foreachstmt02.stp: New file.
	* testsuite/parseko/foreachstmt03.stp: New file.
	* testsuite/parseko/foreachstmt04.stp: New file.
	* testsuite/parseko/foreachstmt05.stp: New file.
	* testsuite/parseko/forstmt01.stp: New file.
	* testsuite/parseko/forstmt02.stp: New file.
	* testsuite/parseko/forstmt03.stp: New file.
	* testsuite/parseko/forstmt04.stp: New file.
	* testsuite/parseko/functiondecl01.stp: New file.
	* testsuite/parseko/functiondecl02.stp: New file.
	* testsuite/parseko/functiondecl03.stp: New file.
	* testsuite/parseko/functiondecl04.stp: New file.
	* testsuite/parseko/functiondecl05.stp: New file.
	* testsuite/parseko/functiondecl06.stp: New file.
	* testsuite/parseko/functiondecl07.stp: New file.
	* testsuite/parseko/ifstmt01.stp: New file.
	* testsuite/parseko/ifstmt02.stp: New file.
	* testsuite/parseko/nineteen.stp: New file.
	* testsuite/parseko/preprocess01.stp: New file.
	* testsuite/parseko/preprocess02.stp: New file.
	* testsuite/parseko/preprocess03.stp: New file.
	* testsuite/parseko/preprocess04.stp: New file.
	* testsuite/parseko/preprocess05.stp: New file.
	* testsuite/parseko/preprocess06.stp: New file.
	* testsuite/parseko/preprocess07.stp: New file.
	* testsuite/parseko/preprocess08.stp: New file.
	* testsuite/parseko/preprocess09.stp: New file.
	* testsuite/parseko/probepoint01.stp: New file.
	* testsuite/parseko/probepoint02.stp: New file.
	* testsuite/parseko/probepoint03.stp: New file.
	* testsuite/parseko/seventeen.stp: New file.
	* testsuite/parseko/ternarystmt01.stp: New file.
	* testsuite/parseko/twenty.stp: New file.
	* testsuite/parseko/twentyone.stp: New file.
	* testsuite/parseko/whilestmt01.stp: New file.
	* testsuite/parseko/whilestmt02.stp: New file.

2006-05-24  Li Guanglei <guanglei@cn.ibm.com>

	* configure.ac: add lket.5 & runtime/lket/b2a
	* Makefile.am:  add lket & runtime/lket/b2a
	* aclocal.m4, Makefile.in, configure: regenerated
	* runtime/lket/b2a/*: a binary to ascii converter used
	to convert LKET's default binary trace data.
	* lket.5.in: add intro of lket-b2a converter.

2006-05-23  David Smith  <dsmith@redhat.com>

	* parse.cxx (parse_for_loop): Corrected error message.

2006-05-22  David Smith  <dsmith@redhat.com>

	* elaborate.cxx (find_and_build): Fixed issue #2643.  Wildcard
	code was being too optimistic.

2006-05-22  Li Guanglei <guanglei@cn.ibm.com>

	* lket.in.5: draft version of manpage for LKET
	* Makefile.in, configure, stap.1.in: add lket.in.5

2006-05-18  Frank Ch. Eigler  <fche@elastic.org>

	Organize "-t" output by script/parse level probes rather than
	derived-probes.
	* elaborate.cxx (derived_probe ctor): Remove name field setting.
	(alias_derived_probe): New class.
	(alias_expandion_builder::build): Create an instance of the above
	instead of parse-tree-level plain probe.
	* elaborate.h: Corresponding changes.
	(derived_probe::basest): Define.
	* staptree.cxx (probe ctor): Set new name field.
	* staptree.h (probe): Corresponding changes.
	(probe::basest): New field.
	* tapsets.cxx (emit_probe_prologue, emit_probe_entries):
	Switch to basest() probe name for Stat instance.
	(dwarf_derived_probe ctor): Stash away base probe.
	* translate.cxx (unparser::emit_probe): Remove index
	operand, just use probe name to generate symbols.
	(emit_module_init): Reorganize -t output in unregister functions.
	(translate_pass): Remove unparser::current_probenum field and all
	uses.
	* translate.h: Corresponding changes.

2006-05-18  Li Guanglei <guanglei@cn.ibm.com>

	* tapset/LKET/*: tracing tapsets of LKET
	* tapset/context.stp: add stp_pid() func
	* tapset/ppc64/syscalls.stp: add conditional preprocessing
	since sys64_time is removed from kernel >= 2.6.16

2006-05-18  Li Guanglei <guanglei@cn.ibm.com>

	* tapset/tskschedule.stp: deleted, merge into scheduler.stp
	* tapset/scheduler.stp:   incorporate tskschedule.stp
	* testsuite/buildok/tskschedule.stp: deleted, merge into
	  sched_test.stp
	* testsuite/buildok/sched_test.stp: incorporate tskschedule.stp

2006-05-17  Josh Stone  <joshua.i.stone@intel.com>

	* testsuite/buildok/sched_test.stp: test scheduler tapset
	* examples/small_demos/sched_snoop.stp: demo scheduler tapset

2006-05-18  Li Guanglei <guanglei@cn.ibm.com>

	* testsuite/buildok/ioscheduler.stp: testcase for ioscheduler.stp
	* testsuite/buildok/memory.stp:      testcase for memory.stp
	* testsuite/buildok/networking.stp:  testcase for networking.stp
	* testsuite/buildok/scsi.stp:        testcase for scsi.stp
	* testsuite/buildok/tskschedule.stp: testcase for tskschedule.stp

2006-05-18  Li Guanglei <guanglei@cn.ibm.com>

	* tapset/ioscheduler.stp: generic IO scheduler tapsets from LKET
	* tapset/memory.stp:      generic pagefault tapsets from LKET
	* tapset/networking.stp:  generic networking tapsets from LKET
	* tapset/scsi.stp:        generic scsi tapsets from LKET
	* tapset/tskschedule.stp: generic task scheduler tapsets from LKET
	* tapset/process.stp:     changes to process.exec alias

2006-05-16  David Smith  <dsmith@redhat.com>

	* parse.cxx (parser::parser): Added initializer for 'context'
	member variable.
	(tt2str): Added support for new tok_keyword type.
	(operator <<): Ignores keyword content when outputting error
	message.
	(lexer::scan): Recognizes keywords, such as 'probe', 'global',
	'function', etc. and classifies them as type 'tok_keyword'.  This
	causes keywords to become reserved so they cannot be used for
	function names, variable names, etc.
	(parser::parse): Changed tok_identifier to tok_keyword when looking
	for "probe", "global", or "function".  Also sets context member
	variable which remembers if we're in probe, global, function, or
	embedded context.
	(parser::parse_probe, parser::parse_statement)
	(parser::parse_global, parser::parse_functiondecl)
	(parser::parse_if_statement, parser::parse_delete_statement)
	(parser::parse_break_statement, parser::parse_continue_statement)
	(parser::parse_for_loop, parser::parse_while_loop)
	(parser::parse_foreach_loop, parser::parse_array_in): Looks for
	tok_keyword instead of tok_identifier.
	(parser::parse_probe_point): Allows keywords as part of a probe
	name, since "return" and "function" are keywords.
	(parser::parse_return_statement): Looks for tok_keyword instead of
	tok_identifier.  Make sure we're in function context.
	(parser::parse_next_statement): Looks for tok_keyword instead of
	tok_identifier.  Make sure we're in probe context.
	* parse.h: Added parse_context enum.  Added 'tok_keyword' to
	token_type enum.  Added parse_context 'context' member variable to
	parser class.
	* stap.1.in: Because the string() function has been removed,
	the 'string()' function reference has been changed to a 'sprint()'
	function reference.
	* stapex.5.in: Ditto.
	* stapfuncs.5.in: The description of the string() and hexstring()
	functions has been removed.
	* testsuite/buildok/context_test.stp: Calls to the string()
	function were converted to sprint() function calls.
	* testsuite/buildok/fifteen.stp: Ditto.
	* testsuite/buildok/nineteen.stp: Ditto.
	* testsuite/buildok/process_test.stp: Ditto.
	* testsuite/buildok/task_test.stp: Ditto.
	* testsuite/buildok/timestamp.stp: Ditto.
	* testsuite/buildok/twentyone.stp: Ditto.
	* testsuite/semok/args.stp: Ditto.
	* testsuite/semok/seven.stp: Ditto.
	* testsuite/buildok/fourteen.stp: Calls to log()/string() were
	converted to a call to printf().
	* testsuite/buildok/sixteen.stp: Ditto.
	* testsuite/buildok/thirteen.stp: Ditto.
	* testsuite/buildok/twentythree.stp: Ditto.
	* testsuite/buildok/twentytwo.stp: Ditto.
	* testsuite/buildok/seven.stp: Calls to the string()
	function were converted to sprint() calls.  Calls to the
	hexstring() function were converted to sprintf() calls.
	* testsuite/semok/eleven.stp: Ditto.
	* testsuite/buildok/seventeen.stp: Calls to log()/hexstring() were
	converted to a call to printf().
	* testsuite/semko/nineteen.stp: Ditto.
	* testsuite/parseok/three.stp: Because keywords are reserved, a
	variable named 'string' was renamed to 'str'.
	* testsuite/parseok/two.stp: Because keywords are reserved, a
	variable named 'global' was renamed to 'gbl'.
	* testsuite/transko/two.stp: Because the parser now checks for
	'next' and 'return' statement context, a 'next' statement was
	removed from a function and a 'return' statement was removed from
	a probe.

2006-05-15  Frank Ch. Eigler  <fche@elastic.org>

	* tapsets.cxx, translator.cxx (*): Designate more emitted
	functions as static.
	* translator.cxx (visit_print_format): Correct regression
	regression from two weeks ago.
	* stapfuncs.5.in: Tweak wording.  Deprecate returnval() in favour
	of retval().

2006-05-12  Thang P Nguyen  <thang.p.nguyen@intel.com>

	* testsuite/buildok/probefunc.stp: test probefunc()

2006-05-12  Frank Ch. Eigler  <fche@elastic.org>

	* stapfuncs.5.in: Clarify backtrace-related functions.

2006-05-11  David Smith  <dsmith@redhat.com>

	* tapset/ctime.stp: New file.

2006-05-09  Josh Stone  <joshua.i.stone@intel.com>

	* examples/small_demos/proc_snoop.stp: monitor all process events.
	* testsuite/buildok/task_test.stp: test compilation of all task
	functions.
	* testsuite/buildok/process_test.stp: test all process events and
	associated variables.

2006-05-09  Will Cohen  <wcohen@redhat.com>

	PR 2228
	* parse.h:
	* parse.cxx: Add << operator for struct source_loc.
	* translate.cxx (emit_module_init): Print location of probe in script.

2006-05-09  Li Guanglei <guanglei@cn.ibm.com>

	PR 2520
	* main.cxx: add -M option to stop merge per-cpu files in bulk mode
	* session.h: add merge member into systemtap_session
	* buildrun.cxx: generate stpd_cmd to stop merge per-cpu files if -M
	option is turned on by stap.

2006-05-08  Li Guanglei <guanglei@cn.ibm.com>

	PR 2627
	* elaborate.cxx: epilogue style alias expansion
	* parse.cxx: parse += alias definition
	* staptree.h: add epilogue_style member to probe_alias
	* stap.1.in: add the description of epilogue style alias
	* testsuite/parseok/fifteen.stp: testcase for epilogue style alias

2006-05-05  Roland McGrath  <roland@redhat.com>

	* configure.ac (build_elfutils): Pass CFLAGS to elfutils configure,
	editting out -Wall.
	* configure: Regenerated.

2006-05-05  Frank Ch. Eigler  <fche@elastic.org>

	PR 2643
	* testsuite/buildok/syscalls.stp: Take "-u" away again.
	* configure.ac, systemtap.spec.in: Bump version to 0.5.7.
	* configure: Regenerated.

2006-05-05  Frank Ch. Eigler  <fche@elastic.org>

	* configure.ac, systemtap.spec.in: Bump version to 0.5.6.
	* configure: Regenerated.

2006-05-05  Will Cohen  <wcohen@redhat.com>

	* small_demos/fileopen.stp: Shows use of target() to look at pid.
	* small_demos/rwtiming.stp: Shows per executable histograms of time
	spent in read and write system calls.

2006-05-05  Eugene Teo  <eteo@redhat.com>

	PR 2433
	* tapsets.cxx (dwarf_query::blacklisted_p): Extend the list of
	blacklisted .return probes to include "do_exit". Correct funcname
	typo for "sys_groupexit".
	* tapset/syscalls.stp: Remove .return probe aliases of never-
	returning syscall.exit and syscall.exit_group calls.

2006-05-05  David Smith  <dsmith@redhat.com>

	* translate.cxx (mapvar::exists): Added code for string array
	handling.  Otherwise, string array elements always exist.

2006-05-03  Josh Stone  <joshua.i.stone@intel.com>

	PR 2506
	* tapsets.cxx (dwarf_query::blacklisted_p): skip probes in .exit.*

2006-05-02  Will Cohen  <wcohen@redhat.com>

	* translate.cxx (emit_module_init): Move closing '}' inside #ifdef.

2006-05-02  Will Cohen  <wcohen@redhat.com>

	PR 2228
	* stap.1.in: Document "-t" option.
	* main.cxx (main): Add "-t" option for collecting timing information.
	* session.h (systemtap_session): Corresponding changes.
	* tapsets.cxx (emit_probe_prologue, emit_probe_epilogue,
	emit_probe_entries):
	* translate.cxx: (emit_common_header, emit_module_init,
	translate_pass): Add time collection of timing information.


2006-05-01  Frank Ch. Eigler  <fche@elastic.org>

	* translate.cxx (visit_print_format): Fix regression in
	"printf" pseudo-result initialization.

2006-04-30  Frank Ch. Eigler  <fche@elastic.org>

	PR 2610.
	* translate.cxx (c_unparser::visit_arrayindex, visit_stat_op):
	Detect empty aggregates consistently.
	(visit_print_format): Ditto.  Also detect errors due to
	argument evaluation.
	(translator_output::*): Add a flush before a failing assert,
	to produce more context when debugging.

2006-04-25  Frank Ch. Eigler  <fche@elastic.org>

	* Makefile.am: Removed "rpm" target.
	* Makefile.in, aclocal.m4: Regenerated.

2006-04-25  Frank Ch. Eigler  <fche@elastic.org>

	* elaborate.cxx (typeresolution_info::unresolved,invalid,
	mismatch): Print current function/probe name in error message.
	(semantic_pass_types): Pass sufficient information.
	* elaborate.h: Corresponding changes.

2006-04-25  Frank Ch. Eigler  <fche@elastic.org>

	PR 2427.
	* staptree.cxx (varuse_collecting_visitor::visit_embeddedcode):
	Support /* pure */ declaration.  Stop using __tvar_ naming hack.
	(v_c_u::visit_print_format): Mark sprint and sprintf as
	side-effect-free.
	(deep_copy_visitor::visit_print_format): Propagate raw_components.
	* stap.1.in: Document declaration.
	* elaborate.cxx (semantic_pass_opt2): Verbose message tweak.
	(dead_stmtexpr_remover): Extend for more aggressive optimization.
	* tapsets.cxx (dwarf,mark_var_expanding_copy_visotor): Add
	/* pure */ declaration to rvalue expansions.
	* tapset/*.stp: Added /* pure */ declarations to many functions.
	* testsuite/parseok/unparsers.stp: Propagate guru mode flag.
	* testsuite/buildok/twentyfour.stp: New test.

2006-04-24  Frank Ch. Eigler  <fche@elastic.org>

	PR 2599.
	* elaborate.cxx (visit_assignment): Tolerate null current_expr.
	* testsuite/semok/optimize.stp: Add relevant tests.

2006-04-23  Eugene Teo  <eteo@redhat.com>

	PR 2149
	* translate.cxx (mapvar::set): Test _stp_map_set_xx() for
	array overflows.

2006-04-23  Eugene Teo  <eteo@redhat.com>

	* small_demos/ansi_colors.stp: Add an example of using octal
	escape sequences to display all possible ansi colors.

2006-04-21  Eugene Teo  <eteo@redhat.com>

	PR 1326
	* translate.cxx (c_unparser::visit_binary_expression): Handle
	negative left and right shift count.

2006-04-21  Frank Ch. Eigler  <fche@elastic.org>

	PR 953
	* elaborate.h (derived_probe): Add field "name".  Stop passing
	"probe index" to other emit_* calls.
	(emit_probe_context_vars): New member function.
	* elaborate.cxx (derived_probe ctor): Generate unique name.
	* translate.cxx (*): Adapt to index->name.
	(emit_probe): Realize that probe locals only occur at nesting=0.
	* tapsets.cxx (*derived_probe::emit_*): Adapt to index->name.
	(mark_var_expanding_copy_visitor): New class to process $argN.
	(mark_derived_probe ctor): Call it.
	(mark_derived_probe::emit_probe_context_vars): Do it.
	* buildrun.cxx (compile_pass): Add more optional gcc verbosity.
	Add CFLAGS += -freorder-blocks.
	* testsuite/buildok/marker.stp: New test.

2006-04-19  Eugene Teo  <eteo@redhat.com>

	PR 2014
	* parse.cxx (lexer::scan): Added \[0-7]* case to preserve
	octal escape sequences.

2006-04-18  Martin Hunt  <hunt@redhat.com>

	* Makefile.am (install-data-local): Another try.

2006-04-18  Frank Ch. Eigler  <fche@elastic.org>

	PR 2220
	* translate.cxx (visit_statement): Tolerate 0 first argument.
	(visit_for_loop, visit_foreach_loop): Call it thusly for condition
	expression.
	(visit_embededcode, visit_block, visit_null_statement): Don't
	call visit_statement() at all.

2006-04-18  Martin Hunt  <hunt@redhat.com>

	* Makefile.am (install-data-local): Tweak previous fix.
	(install-data-local):

2006-04-18  Martin Hunt  <hunt@redhat.com>

	* Makefile.am (install-data-local): Rewrite. Set
	ownership and permissions for all files and directories
	under runtime and tapset. Restrict files to source code.

	* Makefile.in: Rebuilt.

2006-04-18  Eugene Teo  <eteo@redhat.com>

	PR 1341
	* main.cxx (main): Use TMPDIR instead of hard-coded /tmp.

2006-04-17  Frank Ch. Eigler  <fche@elastic.org>

	* tapsets.cxx (mark_derived_probe::emit_{de}registrations):
	Use cmpxchg to synchronize.

2006-04-12  Tom Zanussi  <zanussi@us.ibm.com>

	PR 2538
	* buildrun.cxx (compile_pass): Remove space
	between -I and runtime path.

2006-04-12  Martin Hunt  <hunt@redhat.com>

	PR 2497
	* translate.cxx (translate_pass): Don't
	reset STP_STRING_SIZE if it was already defined.
	Set it to 1024 by default.

2006-04-10  Martin Hunt  <hunt@redhat.com>

	* translate.cxx (visit_print_format): Call
	_stp_snprintf() instead of snprintf().

2006-04-09  Martin Hunt  <hunt@redhat.com>

	Add binary printf support.

	* elaborate.cxx (visit_print_format): Don't include
	conv_literal or conv_size  in components vector.
	Add conv_binary to switch statement.

	* translate.cxx (visit_print_format): Eliminate
	special cast to (long long) for pe_long because new
	vsnprintf uses int64_t.

	* staptree.h (struct print_format): Add conv_binary and conv_size.

	* staptree.cxx (components_to_string): Add conv_binary case.
	Add conv_size case.
	(string_to_components): Add cases for 'b' and 'n'

2006-04-08  Frank Ch. Eigler  <fche@elastic.org>

	* tapsets.cxx (resolve_prologue_endings): Rewrote.
	(resolve_prologue_endings2): Removed.

	* gen-stapmark.h: Emit a 0-arity marker.
	* stapmark.h: Regenerated for arities 0..6.

2006-04-04  Roland McGrath  <roland@redhat.com>

	* configure.ac: Bump version to 0.5.5.
	Require elfutils-0.120.
	* configure: Regenerated.
	* systemtap.spec.in: Likewise.

	* main.cxx (version): Use dwfl_version.

	* loc2c.c (array_stride): stride_size -> byte_stride

2006-04-04 Tom Zanussi  <zanussi@us.ibm.com>

	* stp_check: Change test for relay vs relayfs

2006-03-30  Martin Hunt  <hunt@redhat.com>

	* tapsets.cxx (dwarf_derived_probe::emit_registrations):
	Change maxactive so single-processor kernels using
	kretprobes don't get lots of dropped probes.

2006-03-30  Frank Ch. Eigler  <fche@elastic.org>

	PR 953, part 1
	* tapsets.cxx: (mark_derived_probe*): New classes.
	(register_standard_tapsets): Register kernel/module.mark() family.
	* stapmark.h: New header for static instrumentation markers.
	* gen-stapmark.h: New perl script to generate it.
	* elaborate.cxx (derived_probe ctor): Ignore null location*.

2006-03-29  Josh Stone  <joshua.i.stone@intel.com>

	* tapsets.cxx (hrtimer_derived_probe::*): creates a probe point
	based on the hrtimer APIs.
	* tapsets.cxx (hrtimer_builder::*):  parses the user's time-spec
	into a 64-bit nanosecond value, and calls the appropriate
	derived_probe.
	* tapsets.cxx (register_standard_tapsets): add hrtimer bindings
	* translate.cxx (translate_pass): add linux/random.h include,
	used for generating 64-bit random numbers for hrtimers.

2006-03-28  Martin Hunt  <hunt@redhat.com>

	* testsuite/buildok/syscall.stp: Update so
	it works again.

2006-03-16 Tom Zanussi  <zanussi@us.ibm.com>

	* configure.ac: Revert relayfs version check.
	* configure: Reverted.
	* translate.cxx (compile_pass): Remove relayfs include path.

2006-03-15 Tom Zanussi  <zanussi@us.ibm.com>

	* configure.ac: Add check for relayfs version.
	* configure: Regenerated.
	* stp_check.in: Remove bundled relayfs loading/compilation, add
	check for relay (vs relayfs).

2006-03-13  Josh Stone  <joshua.i.stone@intel.com>

	* safety/safety.py: Support IA64 disassembly matching.
	* safety/data/opcodes-ia64: new opcode rules for IA64.
	* safety/data/references: Add references used by example scripts
	when compiled for IA64.

2006-03-13  Frank Ch. Eigler  <fche@elastic.org>

	* translate.cxx (emit_globals): Tag globals, especially the locks,
	as __cacheline_aligned.

2006-03-09  Frank Ch. Eigler  <fche@elastic.org>

	* translate.cxx (emit_locks): Emit dummy references to unlock_ ...
	(emit_module_init): ... and probe_point.

2006-03-06  Frank Ch. Eigler  <fche@elastic.org>

	PR 2425
	* staptree.cxx (varuse_collecting_visitor::visit_embeddedcode):
	Realize that $var-setter functions have side-effects.
	* testsuite/transok/tval-opt.stp: New test.

2006-03-06  Martin Hunt  <hunt@redhat.com>

	* buildrun.cxx (run_pass): Add "-u username".
	* stapfuncs.5.in: Document system().

2006-03-06  Frank Ch. Eigler  <fche@elastic.org>

	* stapex.5.in: Use \[aq] for plain single quotes for encoding
	variation tolerance.

2006-03-03  Josh Stone  <joshua.i.stone@intel.com>

	* main.cxx (main): search forward for dashes in the kernel release,
	to work properly with release names with more than one dash.  Also
	* parse.cxx (eval_pp_conditional): ditto
	* tapsets.cxx (profile_derived_probe::profile_derived_probe): ditto
	* safety/safety.py (StaticSafety::__build_search_suffixes): ditto,
	and add copyright & GPL tag

	PR 2390
	* main.cxx (main): expand search path so that revision w.x.y.z
	searches w.x.y.z, w.x.y, and w.x.

2006-03-03  Frank Ch. Eigler  <fche@elastic.org>

	* tapset/indent.stp, indent-default.stp: New little tapset.
	* stapfuncs.5.in: Document it.
	* testsuite/buildok/indent.stp: Build it.

2006-02-27  Josh Stone  <joshua.i.stone@intel.com>

	* safety/*: Add a static safety checker.

2006-02-25  Frank Ch. Eigler  <fche@elastic.org>

	* translate.cxx (var::init): Don't crush string module_params.
	(emit_global_param): New function, forked out of emit_global,
	to put module_param calls at the bottom of C file.
	* translate.h: Corresponding changes.

2006-02-23  Frank Ch. Eigler  <fche@elastic.org>

	PR 1304
	* parse.cxx (lexer): Take systemtap_session argument.
	(lexer::scan): Support $1..$NNNN and @1...@NNNN expansion.
	* stap.1.in: Document this.
	* testsuite/semok/args.stp: New test.
	* translate.cxx (var::init, emit_global): Emit code to allow
	named module parameters to initialize global string/number scalars.
	* stap.1.in: Don't document this yet.

	PR 2334
	* main.cxx (main): Clarify "-v" option repeatibility.
	* stap.1.in: Ditto.

2006-02-23  Roland McGrath  <roland@redhat.com>

	* Makefile.am (AUTOMAKE_OPTIONS): New variable, set dist-bzip2.
	* Makefile.in: Regenerated.

2006-02-23  Martin Hunt  <hunt@redhat.com>

	PR 1989. Adds support for %p in printf
	* staptree.h (struct print_format): Add conv_unsigned_ptr.
	* staptree.cxx (components_to_string): Output 'p'
	for conv_unsigned_ptr.
	* elaborate.cxx (visit_print_format): Add case for
	conv_unsigned_ptr.

2006-02-23  Martin Hunt  <hunt@redhat.com>

	* Makefile.am (install-data-local): Create tapset/i686 and
	tapset/x86_64 directories. This fixes a problem where they
	were included, but had bad permissions.
	* Makefile.in: Rebuilt.

2006-02-22  Frank Ch. Eigler  <fche@elastic.org>

	* stapfuncs.5.in: Document get_cycles().
	* testsuite/buildok/timestamp.stp: Build it and its friends.

2006-02-22  Frank Ch. Eigler  <fche@elastic.org>

	PR 2293.
	* tapsets.cxx (emit_probe_epilogue): Emit early local_irq_save().
	(emit_probe_epilogue): ... and matching _restore().

	* main.cxx (main): Emit a "hello, I'm starting" message
	before pass 5 in verbose mode.

2006-02-17  Frank Ch. Eigler  <fche@elastic.org>

	* stapfuncs.5.in (cpu): Document contextinfo function.

2006-02-15  Frank Ch. Eigler  <fche@elastic.org>

	* translate.cxx (varlock*): Removed now unnecessary class.
	(aggregation_locks): Renamed field to aggregations_active.

2006-02-14  Frank Ch. Eigler  <fche@elastic.org>

	* stapfuncs.5.in: Document new queue_stats tapset.
	* elaborate.cxx (*): Put "while:" clarification messages before a
	thrown semantic error.
	* staptree.cxx (print_format::string_to_components): Correct
	parse of "%%" formatting element.

2006-02-07  Frank Ch. Eigler  <fche@elastic.org>

	* src/testsuite/buildok/syscalls.stp: Build with "-u" to build-test
	all auxiliary functions.
	* tapsets.cxx (dwarf_query::add_probe_point): Add some "-vv" output.

2006-02-07  Josh Stone  <joshua.i.stone@intel.com>

	PR 2068
	* tapsets.cxx (dwarf_query::blacklisted_p): add __switch_to
	to the blacklist for x86_64 architecture only.

2006-02-06  Will Cohen  <wcohen@redhat.com>

	* tapset/syscall2.stp: Correct opening comment typo.

2006-02-06  Will Cohen  <wcohen@redhat.com>

	* tapset/syscall2.stp: Correct closing comment typos.

2006-02-01  Frank Ch. Eigler  <fche@elastic.org>

	* testsuite/semko/one.stp: Make sure test case stays broken.

2006-02-01  Martin Hunt  <hunt@redhat.com>

	* stapfuncs.5.in: Document is_return(), returnval() and
	probefunc().
	* testsuite/buildok/syscall.stp: Basic syscall test.

2006-02-01  Frank Ch. Eigler  <fche@elastic.org>

	* configure.ac, systemtap.spec.in: Version 0.5.4.
	* configure: Regenerated.

2006-01-31  Josh Stone  <joshua.i.stone@intel.com>

	PR 2252
	* translate.cxx (translate_pass): Fix legacy definition of
	read_trylock.

2006-01-30  Frank Ch. Eigler  <fche@elastic.org>

	* main.cxx (main): Also print elapsed real time for each pass.

2006-01-27  Frank Ch. Eigler  <fche@elastic.org>

	* main.cxx: Make "-v" (verbose) flag a counter.
	* stap.1.in: Document this.
	* session.h: Corresponding changes.
	* {elaborate,buildrun,tapsets,translate}.cxx: Update all uses of
	verbose flag to compare it to sensible level for value of message.

2006-01-27  Frank Ch. Eigler  <fche@elastic.org>

	* main.cxx (main): In verbose mode, print user+sys times after
	each pass.
	* buildrun.cxx (compile_pass): Move success message back to main().

2006-01-26  Frank Ch. Eigler  <fche@elastic.org>

	PR 2060: lock elevation, mop-up
	* staptree.cxx (functioncall_traversing_visitor): Store a
	current_function pointer during traversal.
	(visit_embeddedcode): Use it to handle $target-synthesized functions.
	(varuse_collecting_visitor::visit_assignment): Correct l-lr typo.
	(visit_foreach_loop): Note added write on sorted foreach.
	(visit_delete_statement): Note as read+write.
	* staptree.h: Corresponding changes.
	* elaborate.cxx (dead_assignment_remover::visit_expr_statement):
	Correct stmt token after possible expression rewriting.
	* tapsets.cxx (visit_target_symbol): Create naming convention
	to recognize $target-synthesized functions.
	* translate.cxx (emit_locks, emit_unlocks): New functions to
	emit lock/unlock sequences at the outermost level of a probe.
	(emit_probe): Call them.
	(varlock_*): #if-0 out the lock code generation.  Later, these
	classes should be removed.
	(translate_pass): Emit read_trylock() kludge macro for old kernels.

2006-01-25  Frank Ch. Eigler  <fche@elastic.org>

	PR 2205, patch from <hiramatu@sdl.hitachi.co.jp>:
	* parse.cxx (scan): Correct EOF detection for %{ %} case.

2006-01-24  Frank Ch. Eigler  <fche@elastic.org>

	PR 2060 etc.
	* tapsets.cxx (visit_target_symbol): Tolerate failed resolution by
	letting target_symbol instance pass through to optimizer and
	type checker.
	* elaborate.cxx (semantic_pass_optimize): New family of functions and
	associated visitor classes.
	(visit_for_loop): Tolerate absent init/incr clauses.
	(semantic_pass): Invoke unless unoptimized (-u) option given.
	* main.cxx, session.h: Add support for flag.
	* staptree.cxx (visit_for_loop): Tolerate absent init/incr clauses.
	(traversing_visitor::visit_arrayindex): Visit the index expressions.
	(functioncall_traversing_visitor): New class.
	(varuse_tracking_visitor): New class.
	* staptree.h: Corresponding changes.
	* parse.cxx (parse_for_loop): Represent absent init/incr expressions
	with null statement pointer instead of optimized-out dummy numbers.
	* stap.1.in: Document optimization.
	* testsuite/{semko,transko}/*.stp: Added "-u" or other code to many
	tests to check bad code without optimizer elision.
	* testsuite/semok/optimize.stp: New test.

	* elaborate.cxx (unresolved, invalid, mismatch): Standardize error
	message wording.
	* stapfuncs.5.in: Tweak print/printf docs.
	* tapset/logging.stp: Remove redundant "print" auxiliary function,
	since it's a translator built-in.
	* testsuite/transok/five.stp: Extend test.
	* translate.cxx (emit_symbol_data): Put symbol table into a separate
	temporary header file, to make "-p3" output easier on the eyes.
	* buildrun.cxx (compile_pass): Eliminate test-mode support throughout.
	* main.cxx, session.h, translate.cxx: Ditto.
	* main.cxx (main): For last-pass=2 runs, print post-optimization ASTs.

2006-01-18  Josh Stone  <joshua.i.stone@intel.com>

	* tapsets.cxx (profile_derived_probe::emit_probe_entries): Setup
	c->regs properly in light of the emit_probe_prologue change.

2006-01-18  Josh Stone  <joshua.i.stone@intel.com>

	* translate.cxx (c_unparser::visit_foreach_loop): improved the error
	message when _stp_pmap_agg fails.

2006-01-18  Frank Ch. Eigler  <fche@elastic.org>

	* translate.cxx (c_unparser_assignment::visit_arrayindex):
	Eliminate dummy assignments for "<<<" code.

2006-01-17  Josh Stone  <joshua.i.stone@intel.com>

	PR 2156
	* testsuite/buildok/pmap_foreach.stp: Add test with sorting

2006-01-17  Josh Stone  <joshua.i.stone@intel.com>

	PR 2156
	* translate.cxx (c_unparser::visit_foreach_loop): Check the return
	value of _stp_pmap_agg() for NULL.

2006-01-17  Frank Ch. Eigler  <fche@elastic.org>

	* systemtap.spec.in: Remove explicit kernel-devel dependency,
	since some old kernel rpm builds don't virtual-provide it for
	e.g. smp, hugemem.

2006-01-17  Frank Ch. Eigler  <fche@elastic.org>

	PR 2142
	* translate.cxx (EXTRACTORS_PERMISSIVE): New experimental policy
	parameter.
	(c_unparser::visit_arrayindex, visit_print_format, visit_stat_op):
	Tolerate absent index (= NULL runtime return) in pmap.
	(*): Make semantic_error messages consistently lower case.
	* testsuite/buildok/iterate_histogram_buckets.stp: Note some missing
	functionality.

2006-01-17  Josh Stone  <joshua.i.stone@intel.com>

	* stap.1.in: Document the 'delete' operator.

2006-01-16  Roland McGrath  <roland@redhat.com>

	* systemtap.spec.in (elfutils_version): Require 0.119 now.
	* configure.ac, systemtap.spec.in: Version 0.5.3.
	* configure: Regenerated.

2006-01-16  Josh Stone  <joshua.i.stone@intel.com>

	PR 2140
	* translate.cxx (mapvar::del): Add ability to delete an indexed stat
	from (p)maps.
	(delete_statement_operand_visitor::visit_symbol): Add ability to
	delete entire pmaps and scalars.
	(delete_statement_operand_tmp_visitor): Add a special tmpvar visitor
	to parallel delete_statement_operand_visitor.
	(c_tmpcounter::visit_delete_statement): Invoke the new visitor.
	* testsuite/buildok/delete.stp: Also test scalar deletes.
	* vim/syntax/stap.vim: Recognize 'delete' operator.

2006-01-15  Frank Ch. Eigler  <fche@elastic.org>

	PR 2148
	* translate.cxx (MAXERRORS): Actually the max should be 0, so first
	error aborts session.

2006-01-13  Frank Ch. Eigler  <fche@elastic.org>

	* main.cxx (main): Suppress "Try again with -v" message if already
	verbose.

2006-01-13  Frank Ch. Eigler  <fche@elastic.org>

	* translate.cxx (c_unparser:getmap): Correct exception throwing typo.

2006-01-12  Josh Stone  <joshua.i.stone@intel.com>

	PR 2056
	* translate.cxx (c_unparser::aggregation_locks): Keeps track of
	foreach's locks on pmaps to avoid extra aggregation.
	(c_unparser::visit_foreach_loop): Set aggregation_locks appropriately.
	(c_unparser::load_aggregate, mapvar::call_prefix, mapvar::get):
	Use a new parameter to indicate that we should read from the
	already-aggregated map rather than the full pmap..
	(c_unparser::visit_arrayindex c_unparser::visit_print_format,
	c_unparser::visit_stat_op): Use aggregation_locks to avoid taking a
	lock and aggregating the pmap.
	(c_unparser::emit_map_type_instantiations): To read from a pmap's
	aggregated map, we need to include map-gen.c for the _stp_map_*
	functions.
	(c_unparser::obtained_locks, varlock::varlock, varlock::~varlock):
	Add simple static checking to detect incompatible nested locks during
	translation, and flag it as an error.

2006-01-11  Josh Stone  <joshua.i.stone@intel.com>

	PR 2140
	* testsuite/buildok/delete.stp: Test correct compilation of the
	'delete' operator for all "legal" variations.

2006-01-11  Frank Ch. Eigler  <fche@elastic.org>

	* translate.cxx (MAXERRORS): Oops, set back to intended default of 1.

2006-01-10  Frank Ch. Eigler  <fche@redhat.com>

	PR 1972.
	* tapsets.cxx (var_expanding_copy_visitor::visit_target_symbol):
	Produce error message for $var access within .return probes.
	* testsuite/semko/thirtyfour.stp: New test.

2006-01-10  Frank Ch. Eigler  <fche@redhat.com>

	PR 2060.
	* buildrun.cxx (compile_pass): Add "V=1" to kbuild if verbose.
	* translate.cxx (translator_output): For output-file constructor,
	set an explicit output buffer.
	(emit_module_init, emit_module_exit): Reorganize output, to spit
	each individual probe registration/deregistration blurb into a
	separate function.
	* translate.h: Corresponding changes; set default buffer size to 8K.
	* translate.cxx, tapsets.cxx: Replace "endl" by buffer-friendly "\n"
	throughout code generation routines.

2006-01-09  Frank Ch. Eigler  <fche@redhat.com>

	* HACKING: Extend guidelines for tapset testing.

2006-01-06  Will Cohen  <wcohen@redhat.com>

	* Makefile.am (gcov,lcov): Don't remove .gcno .gcda files.
	* Makefile.am (gcov): Fix to report data when tests fail.
	* Makefile.am (lcov): New rule to generate html coverage data.
	* Makefile.in: Regenerated.

2006-01-05  Josh Stone  <joshua.i.stone@intel.com>

	PR 2056
	* translate.cxx (var::~var, var::hist, var::buckets): make these
	methods virtual, so we can use polymorphism.
	(mapvar::hist, mapvar::buckets):  Override the corresponding var
	methods to handle pmaps correctly.
	(c_unparser::visit_arrayindex, c_unparser::visit_print_format): Make
	use of the new polymorphic behavior of var & mapvar when dealing with
	histogram data.
	* testsuite/buildok/pmap_foreach.stp: Add tests to check histogram
	accesses with for/foreach.

2006-01-04  Frank Ch. Eigler  <fche@elastic.org>

	PR 2057.
	* translate.cxx (c_unparser_assignment::visit_arrayindex): Don't take
	write lock around pmap accumulation.

2006-01-04  Will Cohen  <wcohen@redhat.com>

	* testsuite/buildok/printf.stp: Improve test coverage.

2006-01-03  Frank Ch. Eigler  <fche@redhat.com>

	* tapsets.cxx (emit_deregistration): Fix bad thinko on loop nesting.

2006-01-03  Frank Ch. Eigler  <fche@redhat.com>

	PR 1144, 1379
	* tapsets.cxx (emit_probe_prologue, _epilogue): New routines.
	Call from existing derived_probe spots.  Implement soft errors in
	epilogue code.  Implement reentrancy detection in prologue code.
	(dwarf_derived_probe::emit_deregistration): Add kprobes layer
	"nmissed" to skipped_count.
	* translate.cxx (varlock): Use nsleep(TRYLOCKDELAY) in lock
	contention loop.
	(emit_module_exit): Report number of soft errors and skipped probes.
	(emit_function, _probe): Add __restrict__ marker to context pointer.
	(translate_pass): Define new MAXTRYLOCK, TRYLOCKDELAY, MAXERRORS,
	MAXSKIPPED parameters.
	* tapset/logging.stp (error): Don't stp_error, just set context state.
	* stap.1.in, stapfuncs.5.in: Document soft errors.
	* elaborate.h: Corresponding changes.

2005-12-23  Kevin Stafford  <krstaffo@us.ibm.com>

	* tapset/2.6.9-20.ELsmp/syscalls.stp: added kernel
	version tapset
	* tapset/2.6.9-20.ELsmp/i686/syscalls.stp: added kernel
	version arch specific tapset
	* tapset/doc/discrepancies.txt: log of kernel version
	discrepancies.

2005-12-22  Roland McGrath  <roland@redhat.com>

	* configure.ac: Pass LDFLAGS to elfutils configure to force DT_RUNPATH.
	* configure: Regeneraed.

2005-12-21  Josh Stone  <joshua.i.stone@intel.com>

	PR 2056
	* translate.cxx (itervar::next): emit different code for pmaps

2005-12-21  Frank Ch. Eigler  <fche@elastic.org>

	* loc2c.h: Add __attribute__ defeating code for g++ 3.3 compatibility.

2005-12-20  Josh Stone  <joshua.i.stone@intel.com>

	* vim/filetype.vim: defines *.stp files as SystemTap scripts
	* vim/ftplugin/stap.vim: sets the comment styles
	* vim/indent/stap.vim: enables simple auto-indenting
	* vim/syntax/stap.vim: defines syntax highlighting

2005-12-19  Roland McGrath  <roland@redhat.com>

	* configure.ac, systemtap.spec.in: Version 0.5.2.
	* configure: Regenerated.

2005-12-17  Roland McGrath  <roland@redhat.com>

	* staptree.h: #include <cassert> here.

2005-12-14  Kevin Stafford  <krstaffo@us.ibm.com>

	* tapset/2.6.14/syscalls.stp: Added 2.6.14 syscalls to tapset.
	* 2.tapset/6.14/i686/syscalls.stp: Added i386 arch specific syscalls
	to tapset for kernel 2.6.14.
	* tapset/2.6.9-24.ELsmp/syscalls.stp: Added 2.6.9-24.ELsmp syscalls.
	* tapset/2.6.9-24.ELsmp/x86_64/syscalls.stp: Added x86_64 arch
	specific syscalls to tapset for kernel 2.6.9-24.ELsmp.
	* tapset/system_calls.stp: File removed.

2005-12-14  Martin Hunt  <hunt@redhat.com>

	* tapset/system_calls.stp (epoll.ctl): Temporarily remove
	references to $op and $event because gcc 4.0.2 can't
	find them.
	(epoll.wait): Ditto for $maxevents.

2005-12-13  Frank Ch. Eigler  <fche@redhat.com>

	* tapsets.cxx (var_expanding_copy_visitor::visit_target):
	Transcribe token pointer to synthesized functiondecl.

2005-12-12  Josh Stone  <joshua.i.stone@intel.com>

	* tapset/context.stp
	(execname,pid,tid,ppid,pexecname,gid,egid,uid,euid): Removed
	in_interrupt checks and other pointer checks.  We now operate on
	the assumption that "current" and its related data are always
	valid.
	* tapsets.cxx (profile_derived_probe::*,profile_builder::build):
	Do kernel version checks at translation time, using the same
	internal mechanisms as the preprocessor - a la %( kernel_v <
	"2.6.10" %? ... %: ... %)

2005-12-12  Kevin Stafford  <krstaffo@us.ibm.com>

	* main.cxx (main): Added arch directory to the existing
	kernel-version-sensitive search path.

2005-12-12  Frank Ch. Eigler  <fche@redhat.com>

	* translate.cxx (translate_pass): Emit #include <linux/profile.h>.

2005-12-12  Will Cohen  <wcohen@redhat.com>

	* tapset/logging.stp (function_exit): Make sure systemtap probes
	stop collection additional data.

2005-12-12  Frank Ch. Eigler  <fche@redhat.com>

	Fix parse tree pretty-printer.
	* staptree.h (print_format): Add raw_components field.
	* parse.cxx (parse_symbol): Set it.
	* staptree.cxx (lex_cast_qstring): Copy it here too.
	(binary_expression::print): Add a space around operator, due to
	lexical ambiguity (expr % paren-expr) vs %( preprocessor op.
	(array_in:: foreach_loop:: arrayindex::print): Print base as indexable.
	(print_format::string_to_components): Use parse_error, not semantic.
	(print_format::print): Properly quote formatting string.  Print
	histogram argument.
	* translate.cxx (visit_print_format): Properly quote formatting string.
	(varlock): Reword lock timeout error message.
	* testsuite/buildok/printf.stp: Add some quoting troublemakers.
	* testsuite/parseok/unparser.stp: New file.

2005-12-11  Roland McGrath  <roland@redhat.com>

	* configure.ac: Bump version to 0.5.1 for test builds.
	* systemtap.spec.in: Remove ExclusiveArch.
	* configure: Regenerated.

	PR 1916
	* configure.ac: Grok --with-elfutils.
	* Makefile.am [BUILD_ELFUTILS] (install-elfutils, stamp-elfutils):
	New targets.
	[BUILD_ELFUTILS] (stap_LDFLAGS, stap_LDFLAGS): Add flags
	to point at local elfutils build.
	[BUILD_ELFUTILS] (BUILT_SOURCES): Add stamp-elfutils.
	[BUILD_ELFUTILS] (stap_DEPENDENCIES): New variable.
	[BUILD_ELFUTILS] (lib-elfutils/libdw.so): New target.
	[BUILD_ELFUTILS] (install-exec-local): Depend on install-elfutils.
	(loc2c_test_LDADD): Set this to $(stap_LDADD).
	(loc2c_test_CPPFLAGS, loc2c_test_LDFLAGS): New variables.
	* Makefile.in: Regenerated.
	* compile: New file from automakeland.
	* systemtap.spec.in (elfutils_version): Require 0.118 or later.
	[bundled_elfutils]: Remove old hacks for building elfutils, and rely
	on configure --with-elfutils instead.

	* Makefile.am (pkglibexecdir): New variable.
	(AM_CPPFLAGS): Use it.
	(pkglibexec_PROGRAMS): Set this instead of noinst_PROGRAMS with stpd.
	(pkglibexec_SCRIPTS, CLEANFILES): New variables.
	(install-exec-local): Target removed.
	* runtest.sh: Set LD_LIBRARY_PATH when lib-elfutils is in use.

	* loc2c-test.c (get_location): Fix function name in error message.

2005-12-09  Graydon Hoare  <graydon@redhat.com>

	* elaborate.cxx (alias_expansion_builder::build): Fix comment typo.
	* tapsets.cxx (symbol_cache): New class.
	(dwflpp::cache): Add cache.
	(dwflpp::pattern_limited_cus): New member.
	(dwflpp::pattern_limited_funcs): New member.
	(dwflpp::limit_search_to_function_pattern): New method.
	(dwflpp::iterate_over_cus): Modify to use cached, limited sets.
	(dwflpp::iterate_over_functions): Likewise.
	(dwarf_builder::user_dw): New member.
	(dwarf_builder::kern_dw): New member.
	(dwarf_builder::~dwarf_builder): Add dtor.
	(query_module): Call dwflpp::limit_search_to_function_pattern.
	(dwarf_builder::build): Initialize persistent dwflpp members on demand.

2005-12-08  Graydon Hoare  <graydon@redhat.com>

	* translate.cxx (delete_statement_operand_visitor::visit_arrayindex):
	Prohibit deleting histogram buckets.
	(c_tmpcounter::visit_array_in): Direct to visit_arrayindex.
	(c_unparser::visit_array_in): Likewise.

	* testsuite/buildok/histogram_operator_in.stp: New test.

2005-12-08  Frank Ch. Eigler  <fche@elastic.org>

	PR 1937
	* buildrun.cxx (run_pass): Pass new "-d PID" option to stpd.
	Set SIGHUP to SIG_IGN too.

2005-12-07  Graydon Hoare  <graydon@redhat.com>

	* staptree.cxx (traversing_visitor::visit_foreach_loop): Visit
	the base indexable of the foreach loop.

	* translate.cxx (c_tmpcounter::visit_foreach_loop): Implement
	histogram bucket iteration arm.
	(c_unparser::visit_foreach_loop): Likewise.
	(c_tmpcounter::visit_arrayindex): Fix typo.

	* testsuite/buildok/iterate_histogram_buckets.stp: New test.

2005-12-07  Martin Hunt  <hunt@redhat.com>

	* translate.cxx (mapvar::fini): Use _stp_pmap_del() on pmaps.
	(emit_global): For pmaps, use "PMAP" instead of "MAP".

2005-12-06  Frank Ch. Eigler  <fche@elastic.org>

	PR 1934.
	* tapsets.cxx (resolve_prologue_endings2): Add new heuristic for
	tail-call optimized functions.
	(query_func_info): Make somewhat less verbose.

2005-12-06  Graydon Hoare  <graydon@redhat.com>

	* translate.cxx (visit_print_format): Explicitly Cast int64_t
	(pe_long) args to (long long) in generated code, for portability.

2005-12-05  Frank Ch. Eigler  <fche@elastic.org>

	* *.cxx: Add <cassert> #include as needed.

2005-12-02  Graydon Hoare  <graydon@redhat.com>

	* elaborate.cxx (mutated_var_collector): Forward
	traversal portion of calls to base class.
	(mutated_var_collector::visit_arrayindex): Resolve
	arrayindex-into-histogram expression as pe_long.
	(typeresolution_info::visit_print_format): Traverse
	into histogram if present.

	* parse.cxx (parse_symbol): Handle parse ambiguity surrounding
	print(@hist_op(...)[...]).

	* staptree.cxx (traversing_visitor::visit_arrayindex): Visit
	base member of arrayindex.

	* translate.cxx (c_unparser::histogram_index_check): New method.
	(var::hist): Fix bug.
	(var::buckets): New method.
	(stmt_expr::stmt_expr): Print with newline.
	(c_unparser::load_map_indices): Handle indexing-histogram case.
	(c_tmpcounter::visit_arrayindex): Likewise.
	(c_unparser::visit_arrayindex): Likewise.
	(c_tmpcounter_assignment::visit_arrayindex): Throw error when
	user attempts to write to histogram bucket.
	(c_unparser_assignment::visit_arrayindex): Likewise.

	* testsuite/buildok/print_histogram_entry.stp: New test.

2005-12-02  Frank Ch. Eigler  <fche@elastic.org>

	* configure.ac: Bump version number.
	* stap.1.in: Document some of the new print/stats stuff.
	* configure: Regenerated.
	* systemtap.spec.in: Enable ia64 and ppc builds.

2005-12-01  Frank Ch. Eigler  <fche@elastic.org>

	PR 1944 improved hack.
	* translator.cxx (c_tmpcounter::visit_block): New routine, allows
	overlay of sequential statements' temporaries within context.

2005-12-01  Frank Ch. Eigler  <fche@redhat.com>

	PR 1944 quick hack.
	* translator.cxx (translate_pass): Reduce default MAXNESTING to 10.
	(emit_module_init): Add a paranoid check against oversize contexts.
	* stap.1.in: Document MAXNESTING change.

2005-11-30  Frank Ch. Eigler  <fche@redhat.com>

	PR 1276
	From Josh Stone <joshua.i.stone@intel.com>:
	* tapsets.cxx (profile_derived_probe, profile_builder,
	register_standard_tapsets): Support timer.profile variety.
	* stapprobes.5.in: Document it.
	* testsuite/builok/fourteen.stp: Test its buildability.

2005-11-28  Graydon Hoare  <graydon@redhat.com>

	* translate.cxx (var::assert_hist_compatible): New method.
	(var::hist): New method.
	(c_unparser::load_aggregate): New method.
	(hist_op_downcaster): Remove, it was a mistake.
	(expression_is_hist_op): Likewise.
	(c_tmpcounter::visit_print_format): Implement print(@hist(...)).
	(c_unparser::visit_print_format): Likewise.

	* staptree.h (struct print_format): Add optional hist_op* member.
	* staptree.cxx (traversing_visitor::visit_functioncall): Visit
	hist_op if present in print_format.
	(deep_copy_visitor::visit_print_format): Likewise.

	* parse.cxx (parse_symbol): Special case to consume print(@hist(...)).

	* elaborate.cxx (typeresolution_info::visit_arrayindex): Fix type inference bug.
	(typeresolution_info::visit_foreach_loop): Likewise.

	* testsuite/buildok/print_histograms.stp: New test.

2005-11-28  Frank Ch. Eigler  <fche@redhat.com>

	* translate.cxx (c_tmpcounter_assignment::visit_symbol): Don't
	emit unused temporary into context.  Saves mucho space with strings.

2005-11-27  Roland McGrath  <roland@redhat.com>

	* loc2c.c (location_from_address): Diagnose null FB_ATTR specially.

	* loc2c.c (location_from_address): Fix function name in error message.

2005-11-27  Frank Ch. Eigler  <fche@elastic.org>

	* loc2c.c (location_from_address): Tolerate errors with NULL *input.

2005-11-26  Roland McGrath  <roland@redhat.com>

	PR 1868.
	* loc2c.c (struct location): Move frame_base member out of the union.
	(alloc_location): Initialize it.
	(new_synthetic_loc, translate, location_from_address): Update uses.
	(emit_loc_value): Don't handle frame_base here.
	(c_emit_location): Do it here instead.
	(translate): Track USED_DEREF separately for each piece.
	Use a temporary struct when allocating a new piece, letting
	a pending loc_address piece finish up first.

	* loc2c-test.c (main): Free SCOPES at end.
	(handle_variable): Free POOL at end.

	* loc2c.c (translate): Initialize LOC->address.used_deref at start.

2005-11-25  Frank Ch. Eigler  <fche@elastic.org>

	PR 1336.
	* tapsets.cxx (translate_final_fetch_or_store): Remove apparently
	unnecessary check.
	* testsuite/transok/ten.stp: New test for void* integerification.

2005-11-24  Frank Ch. Eigler  <fche@redhat.com>

	PR 1903
	* parse.cxx (eval_pp_conditional): Support %( arch == "i686" %) form.
	* stap.1.in: Document it.
	* testsuite/parseok/fourteen.stp: Test it.
	* session.h (architecture): New field.
	* main.cxx (main): Initialize it.

2005-11-24  Frank Ch. Eigler  <fche@redhat.com>

	PR 1917
	* translate.cxx (emit_common_header, emit_module_init,
	emit_module_exit): Switch context array to per-cpu kmalloc variant.
	* tapsets (*::emit_probe_entires): Use per_cpu_ptr() for my context.

2005-11-23  Graydon Hoare  <graydon@redhat.com>

	* elaborate.h (get_symbol_within_expression): Make visible.
	* elaborate.cxx (get_symbol_within_expression): Make non-static.
	(stat_decl_collector): New struct.
	(semantic_pass_stats): New semantic pass.
	(semantic_pass): Call it.
	(semantic_pass_symbols): Remove collection of statistic_decls from files.
	(visit_stat_op): Only fail if inferred type is not pe_long.

	* parse.cxx (parser::parse): Don't pass per-file statistic_decl
	into parse_global.
	(parser::parse_global): Don't parse global statistic_decls,
	they're obsolete.
	* parse.hh (parser::parse_global): Adjust signature to match.

	* session.h (statistic_decl::operator==): New method.

	* staptree.h (print_format::is_empty): New method.
	(stapfile::stat_decls): Remove field.
	* staptree.cxx (string_to_components): Fix bugs in format-string
	parser.

	* translate.cxx (var): Make private fields protected.
	(var::init): Support HIST_NONE stats.
	(aggvar): New struct.
	(mapvar::is_parallel): New method.
	(mapvar::call_prefix): Use it.
	(mapvar::calculate_aggregate): New method.
	(mapvar::fetch_existing_aggregate): New method.
	(mapvar::get): Support pe_stats.
	(mapvar::init): Use is_parallel(), and support HIST_NONE.
	(itervar::itervar): Only fault on pe_unknown.
	(itervar::start): Use mapvar::is_parallel and
	mapvar::fetch_existing_aggregate.
	(emit_map_type_instantiations): Include alloc.c before pmap-gen.c.
	Include pmap-gen.c for pe_stats maps.
	(c_unparser::gensym_aggregate): New method.
	(c_unparser::visit_foreach_loop): Handle mapvar::is_parallel case.
	(arrayindex_downcaster): New struct.
	(expression_is_arrayindex): New function.
	(c_tmpcounter::visit_stat_op): New method.
	(c_unparser::visit_stat_op): Implement.
	(c_unparser::visit_hist_op): Add commentary, still not implemented.

	* testsuite/buildok/stat_{insert,extract}.stp: New tests.
	* testsuite/semok/ten.stp: Correct for changes to global declarations.
	* testsuite/semko/*.stp: Likewise.

2005-11-21  Roland McGrath  <roland@redhat.com>

	* loc2c.c (c_translate_location): Take Dwarf_Op vector as argument
	directly, not Dwarf_Attribute.
	* loc2c.h: Update decl.
	* loc2c-test.c (get_location): New function.
	(handle_variable): Use it.
	* tapsets.cxx (dwflpp::translate_location): New method.
	(dwflpp::translate_components, dwflpp::literal_stmt_for_local): Use it.

2005-11-21  Frank Ch. Eigler  <fche@elastic.org>

	PR 1276
	From Josh Stone <joshua.i.stone@intel.com>:
	* tapsets.cxx (timer_derived_probe, timer_builder,
	register_standard_tapsets): Support timer.ms() variety.
	* stapprobes.5.in: Document it.
	* testsuite/builok/fourteen.stp: Test its buildability.

2005-11-18  Martin Hunt  <hunt@redhat.com>

	PR 1837
	* testsuite/buildko/one.stp: Replace printk.
	* testsuite/buildok/one.stp: Ditto.
	* testsuite/buildok/two.stp: Ditto.
	* testsuite/semko/fifteen.stp: Ditto.
	* testsuite/semko/fourteen.stp: Ditto.
	* testsuite/semko/thirteen.stp: Ditto.
	* testsuite/transok/eight.stp: Ditto.
	* testsuite/transok/seven.stp: Ditto.
	* testsuite/transok/six.stp: Ditto.

	* tapsets.cxx (*::emit_probe_entries): Replace printk() calls
	with _stp_warn().

	* stap.1.in: Replace printk with printf in example.

	* stapfuncs.5.in: Remove docs for printk and add for
	print and printf.

	* tapset/logging.stp (printk): Deleted.

2005-11-13  Graydon Hoare  <graydon@redhat.com>

	* staptree.h (struct indexable): New struct.
	(classify_indexable): New function.
	(classify_const_indexable): New function.
	(struct symbol): Implement indexable.
	(struct arrayindex): Take indexable as base.
	(struct foreach_loop): Take indexable as base.
	(struct print_format): New struct.
	(enum stat_component_type): New enum.
	(struct stat_op): New struct.
	(enum historgram_type): New enum.
	(struct hist_op): New struct.
	(struct visitor)
	(struct traversing_visitor)
	(struct throwing_visitor)
	(struct deep_copy_visitor): Add new visitor methods.
	(require): Specialize for indexable*.

	* staptree.cxx (print_format::*)
	(stat_op::*)
	(hist_op::*)
	(indexable::*)
	(traversing_visitor::*)
	(throwing_visitor::*)
	(deep_copy_visitor::*)
	(classify_indexable)
	(classify_const_indexable): Implement
	(deep_copy_visitor::*): Update to use indexables.

	* parse.h (parser::parse_indexable): New method.
	(parser::parse_hist_op_or_bare_name): New method.

	* parse.cxx (lexer::scan): Accept @ in identifiers.
	(parser::parse_array_in)
	(parser::parse_foreach_loop): Call parse_indexable.
	(parser::parse_hist_op_or_bare_name): Implement.
	(parser::parse_indexable): Implement.
	(parser::parse_symbol): Accept printf, stat_ops, hist_ops.

	* elaborate.h (struct typeresolution_info): Add methods for
	visiting print_format, stat_op, hist_op.

	* elaborate.cxx (symbol_fetcher): New class.
	(get_symbol_within_expression): New function.
	(get_symbol_within_indexable): New function.
	(mutated_var_collector): Replace mutated_map_collector.
	(no_var_mutation_during_iteration_check): Replace
	no_map_mutation_during_iteration_check.
	(semantic_pass_vars): Replace semantic_pass_maps.
	(semantic_pass): Update call accordingly.
	(symresolution_info::*) Add new visitors, teach about indexables
	(typeresolution_info::*) Likewise.

	* translate.cxx
	(c_unparser::getiter): Take symbol, not foreach_loop.
	(c_unparser::*) Add new visitors, teach about indexables.
	(c_tmpcounter::*)
	(delete_statement_operand_visitor::visit_arrayindex)
	(c_tmpcounter_assignment::*)
	(c_unparser_assignment::*): Likewise.
	(hist_op_downcaster): New struct.
	(expression_is_hist_op): New function.

	* testsuite/buildok/printf.stp: New test for print_format.

2005-11-10  Frank Ch. Eigler  <fche@elastic.org>

	* translate.cxx (c_unparser::visit_array_in, visit_arrayindex):
	Finish adapting to PR 1275 by switching back to read locks.

2005-11-09  Martin Hunt  <hunt@redhat.com>

	* translate.cxx: New API uses HIST_LOG and HIST_LINEAR
	instead of HSTAT_LOG and HSTAT_LINEAR.

2005-11-09  Frank Ch. Eigler  <fche@elastic.org>

	Reported by Guang Lei Li <liguangl@cn.ibm.com>:
	* tapset/context.stp (pid,ppid,tid): Correctly pick tgid vs pid.
	* testsuite/buildok/context_test.stp: Print out tid() too.

2005-11-08  Frank Ch. Eigler  <fche@redhat.com>

	* tapsets.cxx (blacklisted_p): Tolerate NULL filename parameter.
	* src/testsuite/semok/twenty.stp: New test to enumerate everything
	dwarfly probeable.

2005-11-08  Frank Ch. Eigler  <fche@redhat.com>

	* translate.cxx (c_unparser::visit_foreach_loop): With PR 1275
	done, add back read lock around foreach loop.  Add a write lock
	around preceding sort operation.  Leave a race condition window. :-(

2005-11-08  Frank Ch. Eigler  <fche@redhat.com>

	* translate.cxx (mapvar::exists): Correct some more.

2005-11-08  Frank Ch. Eigler  <fche@redhat.com>

	Patch from "Mao, Bibo" <bibo.mao@intel.com>
	* translate.cxx (mapvar::exists): Correct 64-bit type mismatch.

2005-11-08  Frank Ch. Eigler  <fche@redhat.com>

	* tapsets.cxx (blacklisted_p): Add blacklist for some .return
	probes to kludge around bug #1345.
	* tapset/system_calls.stp: Add some %( %? %) conditionals to
	get closer to using tapset on 2.6.9 kernel.

2005-11-07  Frank Ch. Eigler  <fche@redhat.com>

	PR 1828.
	* tapsets.cxx (blacklisted_p): New function.  Add a few blacklist
	entries.
	* testsuite/semko/thirtythree.stp: New test.

2005-11-07  Frank Ch. Eigler  <fche@redhat.com>

	* testsuite/buildok/twentytwo.stp: Add another test for PR 1271.

2005-11-04  Frank Ch. Eigler  <fche@redhat.com>

	* tapsets.cxx (dwarf_derived_probe::emit_registrations): Add
	possible kprobe address prechecking logic.  Set kretprobes
	maxactive to zero.
	* translate.cxx (emit_module_init): Set a more helpful default
	probe_point value for use in registration errors.  Exit properly
	after registration failure of probe #0.

2005-11-04  Roland McGrath  <roland@redhat.com>

	* tapsets.cxx (add_probe_point): Use dwfl_module_relocation_info to
	get symbol name when dwfl_module_relocations has the info.

2005-11-03  Roland McGrath  <roland@redhat.com>

	* tapsets.cxx (add_probe_point): Use explicit test with assignment in
	while condition.

2005-11-03  Frank Ch. Eigler  <fche@elastic.org>

	PR 1329.
	* tapsets.cxx (dwarf_query::add_probe_point): Look up section name
	containing given address.  Skip request if it came from .init.*.
	* testsuite/semko/thirtytwo.stp: New test.

2005-11-02  Martin Hunt  <hunt@redhat.com>

	* Makefile.am (EXTRA_DIST): Add session.h.
	* Makefile.in: Regenerated.

2005-11-01  Frank Ch. Eigler  <fche@elastic.org>

	Sound advice from <drepper@redhat.com>:
	* configure.ac: Undo last change.
	* configure.ac: Unregenerated.
	* parse.cxx: Use glibc strverscmp function instead of rpmlib.
	* stap.1.in: Update correspondingly.

2005-11-01  Graydon Hoare  <graydon@redhat.com>

	* translate.cxx (c_unparser::collect_map_index_types)
	(c_unparser::emit_map_type_instantiations)
	(c_unparser::visit_arrayindex)
	(c_unparser::visit_array_in)
	(delete_statement_operand_visitor::visit_arrayindex)
	(c_unparser_assignment::visit_arrayindex)
	(mapvar::*): Update to new runtime map API.

2005-11-01  Frank Ch. Eigler  <fche@elastic.org>

	PR 1425.
	* configure.ac: Look for rpm-devel headers and libs.
	* configure: Regenerated.
	* session.h: New file to contain systemtap_session decl.
	* staptree.h: Likewise evict statistics_decl.
	* elaborate.h: Corresponding changes.
	* main.cxx (usage): Elaborate.  Re-enable "-r RELEASE" option.
	* parse.cxx (parser): Add systemtap_session& field.  Update users.
	(scan_pp, eval_pp_conditional): New routines for preprocessing.
	(peek, next): Call it.
	(lexer::scan): Lex the preprocessor operators.
	(parser::parse): Include an extra level of exception catching
	for parse errors that occur during recovery.
	* parse.h: Corresponding changes.
	(parse_error): Allow explicit token parameter.
	* stap.1.in: Document preprocessing.
	* testsuite/parseok/fourteen.stp: New test.

2005-10-31  Roland McGrath  <roland@redhat.com>

	* systemtap.spec.in, configure.ac: Version 0.4.2 cooked.
	* configure: Regenerated.

	* configure.ac: Update libdw test to require 0.116 with dwarf_diecu.
	* configure: Regenerated.
	* systemtap.spec.in: Update elfutils requirement to 0.116.
	* loc2c.c: Dwarf_Loc -> Dwarf_Op.
	(location_from_address): dwarf_addrloclists -> dwarf_getlocation_addr.
	(c_translate_location): Likewise.
	(max_fetch_size): Remove fakeo dwarf_diecu macro.
	* tapsets.cxx (dwflpp): Dwarf_Func -> Dwarf_Die;
	dwarf_func_name -> dwarf_diename;
	dwarf_func_entrypc -> dwarf_entrypc;
	dwarf_func_file, dwarf_func_line -> dwarf_decl_file, dwarf_decl_line.

2005-10-26  Roland McGrath  <roland@redhat.com>

	* loc2c.c (max_fetch_size): Default to host pointer size,
	while still waiting for new libdw entrypoint.

2005-10-25  Roland McGrath  <roland@redhat.com>

	PR 1271 cont'd.
	* testsuite/buildok/twentytwo.stp: New file.
	* testsuite/buildok/twentythree.stp: New file.
	* loc2c.c (discontiguify): Add missing ; in output.

2005-10-20  Graydon Hoare  <graydon@redhat.com>

	PR 917 (incomplete)
	* staptree.h (struct statistic_decl): New struct.
	(stapfile::stat_decls): New member.

	* parse.h, parse.cxx
	(parser::expect_known): Fix typo.
	(parser::expect_number): New method.
	(parser::parse_global): Parse global statistic_decls.

	* elaborate.h (systemtap_session::stat_decls): New member.
	* elaborate.cxx (semantic_pass_symbols): Copy per-file stat_decls
	to session-wide.
	(typeresolution_info::visit_assignment): Detect some semantic stats
	errors in type resolution pass.

	* translate.cxx (var::sd): New private member.
	(var::var): Initialize it.
	(var::sdecl): New accessor.
	(var::init): Handle stats values.
	(mapvar::mapvar): Pass through statistic_decl to var ctor.
	(mapvar::get): Test for long explicitly.
	(mapvar::set): Likewise.
	(mapvar::init): Handle stats values.
	(c_unparser::emit_common_header): Remove typedef of stats_t,
	include stat.c when necessary.
	(mapvar::key_typename): Typo.
	(c_unparser::emit_map_type_instantiations): Thinko: value_typename not key_typename.
	(c_unparser::c_typename): Implementation typename is "Stat", not "stats_t".
	(c_unparser::c_assign): Fix bad error message.
	(c_unparser_assignment::c_assignop): Handle operator <<<.
	(c_unparser::getvar): Feed session statistic_decl into var.
	(c_unparser::getmap): Likewise.
	(c_unparser::visit_assignment): Handle operator <<<.
	(c_tmpcounter_assignment::visit_symbol): Derive type from rvalue when present.
	(c_unparser_assignment::visit_symbol)
	(c_tmpcounter_assignment::visit_arrayindex)
	(c_unparser_assignment::load_map_indices): Likewise.
	(c_unparser::visit_arrayindex): Likewise, and Prohibit statistic rvalues.
	(c_unparser_assignment::visit_arrayindex): Handle operator <<<.

	* testsuite/semko/twentyfour.stp:
	* testsuite/semko/twentyfive.stp:
	* testsuite/semko/twentysix.stp:
	* testsuite/semko/twentyseven.stp:
	* testsuite/semko/twentyeight.stp:
	* testsuite/semko/twentynine.stp:
	* testsuite/semko/thirty.stp:
	* testsuite/semko/thirtyone.stp: New tests for prohibited statistic contexts.
	* testsuite/buildok/twentytwo.stp: New test for legal statistic contexts.

2005-10-19  Tom Zanussi  <zanussi@us.ibm.com>

	PR 1194.
	* elaborate.h: Move output_file variable into systemtap_session.
	* buildrun.cxx (run_pass): Pass output file to stpd if applicable.
	* main.cxx (main): Set output_file if -o option specified.

2005-10-18  Frank Ch. Eigler  <fche@redhat.com>

	PR 1477.
	* main.cxx (main): Set PATH and LC_ALL, so
	* buildrun.cxx (compile_pass, run_pass): ... and ...
	* translate.cxx (emit_symbol_data): ... don't have to.

2005-10-18  Frank Ch. Eigler  <fche@elastic.org>

	PR 1482 cont'd.
	* translator.cxx (emit_module_init): Set aside a variable for
	detailed probe point id.
	* tapsets.cxx (emit_registrations): Use it.
	(add_probe_point): Correct synthesized probe-point typo.

2005-10-17  Martin Hunt  <hunt@redhat.com>

	PR 1482
	* tapsets.cxx (emit_registrations): On failure, don't
	forget to unregister probe 0;

2005-10-17  Frank Ch. Eigler  <fche@elastic.org>

	PR 1338.
	* parse.cx (parse_probe): Unconditionally visit parse_probe_point.
	(parse_probe_point): Accept "*" as component name.
	* stapprobes.5.in: Document this.
	* elaborate.cxx (derive_probes): Rewrite.  Make top-level function.
	(match_node::find_and_build): New function to replace
	(find_builder): Removed.
	(match_key operator <): Correct one nasty typo.
	(match_node::bind): Refuse to bind "*" component names.
	(derived_probe_builder::build): Remove recursion output param.
	(alias_expandion_builder::build): Recurse to derive_probes instead.
	* elaborate.h: Corresponding changes.
	* tapsets.cxx: Ditto.
	(query_cu): Elide prologue finding for uninteresting CUs.
	* testsuite/semok/nineteen.stp: New test.
	* testsuite/semko/twentythree.stp: New test.
	* testsuite/semko/twentyone/two.stp: Fix -p2.

2005-10-17  Graydon Hoare  <graydon@redhat.com>

	* testsuite/semko/twentyone.stp: Check function doesn't match inline.

	* testsuite/semko/twentytwo.stp: Check inline doesn't match function.

	* testsuite/buildok/six.stp: Change "function" to "inline".

	* stapprobes.5.in: Describe "inline" probes.

	* tapsets.cxx (TOK_INLINE): New token "inline".
	(dwarf_query::has_inline_str)
	(dwarf_query::has_inline_num)
	(dwarf_query::inline_str_val)
	(dwarf_query::inline_num_val): New members.
	(dwarf_query::dwarf_query): Load new members.
	(query_dwarf_inline_instance)
	(query_dwarf_func)
	(query_cu)
	(query_module)
	(dwarf_derived_probe::add_probe_point)
	(dwarf_builder::build):
	Use inline-related members where appropriate.
	(dwarf_derived_probe::register_inline_variants): New method.
	(dwarf_derived_probe::register_function_and_statement_variants):
	Call it.

2005-10-14  Roland McGrath  <roland@redhat.com>

	PR 1271.
	* loc2c.c (translate): Set LOC->byte_size in loc_noncontiguous result.
	(struct location.address): New member `declare'.
	(new_synthetic_loc, translate): Initialize it.
	(struct location.type): Add loc_fragment, loc_decl to enum.
	(c_emit_location): Emit unadorned code for loc_fragment.
	(discontiguify): New function.
	(c_translate_fetch, c_translate_store): Call it.
	(get_bitfield): New function, broken out of ....
	(emit_bitfield): ... here.  Function removed.
	(declare_noncontig_union): New function.
	(max_fetch_size): New function.
	(translate_base_fetch): New function, broken out of ...
	(c_translate_fetch): ... here.  Call it.
	Use get_bitfield here, not emit_bitfield.
	(c_translate_store): Likewise.
	(c_emit_location): Emit declarations first.

	* loc2c.c (dwarf_diename_integrate): Function removed.
	Change all callers to use dwarf_diename.

	* loc2c-test.c (handle_variable): Check for "=" before fetching DIE
	from ATTR_MEM.

2005-10-13  Roland McGrath  <roland@redhat.com>

	* loc2c.c (c_emit_location): Use final location's used_deref flag too.

	* loc2c.c (translate): Pass LOC to alloc_location, not INPUT.

	* loc2c-test.c (fail): Print a newline after the error message.

2005-10-10  Frank Ch. Eigler  <fche@elastic.org>

	* elaborate.cxx (match_node::bind): Improve error message.
	(register_library_aliases): Catch and verbosify error message.
	(semantic_pass): Provide a back-up exception catcher.

2005-10-10  Frank Ch. Eigler  <fche@elastic.org>

	PR 1456.
	* translate.cxx (c_unparser_assignment): Rename "pre" field to "post",
	add blurb to clarify polarity.
	(visit_pre/post_crement): Flip passed flag value.

2005-10-07  Frank Ch. Eigler  <fche@elastic.org>

	PR 1366.
	* staptree.h (foreach_loop): Add sort_column, sort_direction fields.
	* parse.cxx (parse_foreach_loop): Parse "+"/"-" suffix operators.
	* stap.1.in, stapex.5.in: Document them.
	* staptree.cxx (foreach_loop print, copy): Propagate them.
	* translate.cxx (visit_foreach_loop): Support them.
	* testsuite/parseok/fifteen.stp, parseko/thirteen.stp,
	buildok/twentyone.stp: Test them.

2005-10-07  Kevin Stafford  <kevinrs@us.ibm.com>

        * tapset/system_calls.stp: All 281 syscalls *prototyped*. They
	are still untested. Many of the aliases useability are contin-
 	gent upon resolution of namely: bz #1295 & bz #1382.

2005-10-06  Frank Ch. Eigler  <fche@elastic.org>

	* stap.1.in: Document -b/-s options.
	* main.cxx (usage): Clarify -b/-s blurbs.
	* translator.cxx (translate_pass): Handle bulk_mode here instead.

2005-10-06  Frank Ch. Eigler  <fche@elastic.org>

	PR 1332.
	* translate.cxx (emit_symbol_data): New function to transcribe
	a processed address->symbol lookup table, based upon /proc/kallsyms.

2005-10-05  Tom Zanussi  <zanussi@us.ibm.com>

	* buildrun.cxx (run_pass): Add bulk/buffer_size flags to flags
	passed to stpd.
	* elaborate.h (systemtap_session): Add bulk/buffer_size flags.
	* main.cxx (usage,main): Add -b (bulk), -s (buffer_size) options.
	processing.

2005-10-04  Graydon Hoare  <graydon@redhat.com>

	PR 1131.
	* tapsets.cxx
	(target_variable_flavour_calculating_visitor::visit_target_symbol)
	(var_expanding_copy_visitor::visit_target_symbol):
	Require guru mode for writing to target vars.
	* testsuite/buildok/twenty.stp: Test writing to target vars.

2005-10-01  Frank Ch. Eigler  <fche@elastic.org>

	* tapsets.cxx (get_module_dwarf): Add "required" parameter, which
	throws an exception if debuginfo is not found.
	(focus_on_module_containing_global_address): Tolerate miss.
	(query_kernel_exists): New function to test for "kernel" module in
	dwfl_getmodules() result set.
	(dwarf_builder::build): Call it if appropriate.

2005-09-30  Graydon Hoare  <graydon@redhat.com>

	PR 1131.
	* tapsets.cxx (dwflpp::find_variable_and_frame_base)
	(dwflpp::translate_components)
	(dwflpp::resolve_unqualified_inner_typedie)
	(dwflpp::translate_final_fetch_or_store): New functions.
	(dwflpp::literal_stmt_for_local): Factor a bit.
	(variable_flavour_calculating_visitor::visit_target_symbol):
	Don't fault on lvalue, just collect an extra char.
	(var_expanding_copy_visitor::target_symbol_setter_functioncalls):
	New member.
	(var_expanding_copy_visitor::visit_assignment): New method.
	(var_expanding_copy_visitor::visit_target_symbol): Permit lvalues.

2005-09-30  Frank Ch. Eigler  <fche@elastic.org>

	* tapset/system_calls.stp (*_str): Simplified boolean test logic
	throughout, fixed some typos.

2005-09-28  Frank Ch. Eigler  <fche@elastic.org>

	PR 1182.
	* main.cxx (main): Support -D macro-setting option.
	* stap.1.in: Document it and related macros.
	* buildrun.cxx (compile_pass): Emit macro definitions.
	* translate.cxx (translate_pass): Guard limit macros with #ifdef.
	Eliminate MAXCONCURRENCY macro.
	* elaborate.h (systemtap_session): Add "macros" field.
	* parse.cxx (parse_if_statement): Clear "elseblock" if needed.

2005-09-27  Frank Ch. Eigler  <fche@elastic.org>

	* tapsets.cxx (query_cu_containing_global_address): Tolerate
	way out of range addresses that result in null cudie pointers.

2005-09-27  Frank Ch. Eigler  <fche@elastic.org>

	PR 1368.
	* translate.cxx (emit_common_header): Move some MAX* definitions out ...
	(translate_pass): ... to here.  Fix probe_start API impedance mismatch.
	(emit_module_init, exit): Tolerate registration errors, such as absence
	of kretprobes support.

2005-09-27  Frank Ch. Eigler  <fche@elastic.org>

	PR 1311.
	* tapsets.cxx (target_variable_flavour_calculating_visitor::
	visit_target_symbol): Print verbose error.
	(var_expanding_copy_visitor::visit_target_symbol): Throw
	simple error.

2005-09-26  Frank Ch. Eigler  <fche@elastic.org>

	* stapfuncs.5.in: Extend errno_str verbiage.
	* tapset/errno.stp: Canonicalize script code slightly.

2005-09-26  Frank Ch. Eigler  <fche@elastic.org>

	PR 1295.
	* tapsets.cxx (resolve_prologue_endings2): Try another heuristic
	for end-of-prologue.

2005-09-22  Graydon Hoare  <graydon@redhat.com>,
	Frank Ch. Eigler  <fche@elastic.org>

	PR 1330.
	* tapsets.cxx (dwarf_derived_probe): Allow multiple probe_point
	locations per derived_probe.
	(dwarf_query): Add probe "flavour" concept, to reuse probe bodies for
	identical flavours across wildcards.
	(dwarf::emit_registrations, emit_deregistrations, emit_probe_entries):
	Reorganize.
	* staptree (probe::printsig): Put multiple locations on separate lines.

2005-09-22  Will Cohen  <wcohen@redhat.com>

	* stap.1.in: Correct sys_read alias example.

2005-09-19  Frank Ch. Eigler  <fche@redhat.com>

	* tapsets.cxx (*::emit_probe_entries): Handle busy-count correctly
	upon contention.

2005-09-14  Graydon Hoare  <graydon@redhat.com>

	PR 1260
	* tapsets.cxx (dwflpp::resolve_prologue_endings): Correct logic
	error triggered by consecutive function-beginning line records.

2005-09-14  Frank Ch. Eigler  <fche@elastic.org>

	PR 1344
	* translate.cxx: Call _stp_map_clear for "delete ARRAY" statement.

2005-09-14  Roland McGrath  <roland@redhat.com>

	* systemtap.spec.in: Version 0.4.1 cooked.
	Build runpath into elfutils libs too.

2005-09-14  Frank Ch. Eigler  <fche@elastic.org>

	PR 1257
	* Makefile.am (AM_CFLAGS): Add -fexceptions.
	* loc2c.c (c_translate_location): Invoke *fail properly.
	* Makefile.in: Regenerated.

2005-09-13  Graydon Hoare  <graydon@redhat.com>

	PR 1260
	* tapsets.cxx (func_info::func_info): Initialize fields.
	(inline_instance_info::inline_instance_info): Likewise.
	(query_inline_instance_info): Add try-catch block.
	(query_func_info): Likewise, and fault when missing prologue-end.
	(query_dwarf_func): Fault when missing entrypc.

2005-09-12  Frank Ch. Eigler  <fche@elastic.org>

	PR 1335
	* translate.cxx (c_tmpcounter::visit_functioncall): Correct
	recursion sequence.
	* testsuite/buildok/nineteen.stp: New test case.

2005-09-12  Graydon Hoare  <graydon@redhat.com>

	PR 1306
	* tapsets.cxx (dwflpp::iterate_over_srcfile_lines): Fix two
	off-by-one errors in previous change.

2005-09-12  Graydon Hoare  <graydon@redhat.com>

	PR 1306
	* tapsets.cxx (dwflpp::has_single_line_record): New function.
	(dwflpp::iterate_over_srcfile_lines): Throw when user requests
	single statement line with multiple records (and provide advice).
	(query_cu): Adjust call to match.
	(query_srcfile_line): Fix indentation.

2005-09-10  Frank Ch. Eigler  <fche@elastic.org>

	* Makefile.am, runtest.sh: Use a "testresuilt/" directory in build
	tree rather than overloading "testsuite/".
	* TODO: Removed obsoleted file.
	* Makefile.in: Regenerated.

2005-09-07  Martin Hunt  <hunt@redhat.com>

	* stap.1.in: Document current "-c" and "-x" options.

2005-09-07  Frank Ch. Eigler  <fche@elastic.org>

	* systemtap.spec.in: Remove kernel-debuginfo dependency.

2005-09-07  Frank Ch. Eigler  <fche@redhat.com>

	* main.cxx (main): Choose getpid()-based module names.
	* tapsets.cxx: Make timer.jiffies' use of task_pt_regs __i386__-only.

2005-09-07  Frank Ch. Eigler  <fche@redhat.com>

	* stap.1.in: Oops, && and || do short-circuit.

2005-09-06  Frank Ch. Eigler  <fche@elastic.org>

	* stap.1.in: Clarify absence of short-circuiting in && and ||.
	* translate.cxx (emit_function): Improve "array locals" message.
	* tapset/timestamp.stp: Add gettimeofday_us function.  Correct
	arithmetic typing in other functions.
	* stapfuncs.5.in: Document new function.

2005-09-06  Martin Hunt  <hunt@redhat.com>

	* systemtap.spec.in: Bump elfutils_version to .115.

2005-09-05  Roland McGrath  <roland@redhat.com>

	* loc2c.h: Comment fix.

2005-09-06  Frank Ch. Eigler  <fche@elastic.org>

	* configure.ac: Require elfutils 0.115+.
	* tapsets.cxx: Restore graydon's PR 1244 code.
	* testsuite/buildok/eighteen.stp: Correct typing.
	* configure: Regenerated.

2005-09-06  Martin Hunt  <hunt@redhat.com>

	* tapset/context.stp: Add function target().
	* stapfuncs.5.in (target): Document it.
	* elaborate.h (struct systemtap_session): Add cmd and target_pid to
	the struct.
	* main.cxx (usage): Add descriptions of "-c" and "-x" options.
	(main): Set s.cmd and s.target_pid.
	* buildrun.cxx (stringify): Copy this utility func here too.
	(run_pass): Add new options to set cmd and pid to the stpd
	command line.

2005-09-06  Frank Ch. Eigler  <fche@redhat.com>

	* tapsets.cxx (emit_probe_entries): Disable fault_handler for now.

2005-09-05  Frank Ch. Eigler  <fche@elastic.org>

	PR 1289
	* translate.cxx (lex_cast_qstring): Correct "cast" of object
	to string containing more than one word.
	* tapset.cxx (lex_cast_qstring): Ditto.
	(dwarf_derived_module::emit_probe_entries): Emit and use
	a generic fault_handler.

2005-09-05  Frank Ch. Eigler  <fche@elastic.org>

	PR 1172.
	* staptree.h, staptree.cxx: Make all ::print*(), operator<<
	functions take const staptree objects.
	(literal_string::print): \-prefix double-quotes.
	* translate.cxx (emit_common_header): Add context probe_point field.
	Switch to atomic_t busy flags.
	(emit_module_exit): Use atomic operations for busy flag.
	(visit_*): Use lex_cast_qstring for last_stmt strings.
	* tapsets.cxx (lex_cast_qstring): New function.
	(*::emit_probe_entries): Populate probe_point.  Use atomic operations
	for busy flag.
	* tapset/context.stp (pp): New function.
	* stapfuncs.5.in: Document it.
	* testsuite/buildok/context_test.stp: Test it.

2005-09-04  Frank Ch. Eigler  <fche@elastic.org>

	* translate.cxx (visit_literal_string): \-prefix double-quotes.

2005-09-04  Martin Hunt  <hunt@redhat.com>

	* testsuite/buildok/context_test.stp: New test.
	* tapset/logging.stp (log): Call _stp_printf().
	* stapfuncs.5.in: Add contextinfo funcs.
	* tapset/context.stp: Minor cleanup.

2005-09-03  Frank Ch. Eigler  <fche@elastic.org>

	PR 1187 prime
	* tapset.cxx (literal_stmt_for_local): Don't automgaically copy
	target char*'s to systemtap strings.
	* tapset/conversions.stp (user_string, kernel_string): New functions.
	* stapfuncs.5.in: Document new functions.

2005-09-03  Frank Ch. Eigler  <fche@elastic.org>

	PR 1292, by popular request.
	* parse.cxx (parse_functiondecl): Allow optional value/param type
	declarations.
	* stap.1.in: Document this.
	* tapset/*.stp: Convert most functions accordingly.
	* testsuite/parseok/twelve.stp, semok/seven.stp,
	semko/twenty.stp: Test this.

2005-09-02  Frank Ch. Eigler  <fche@redhat.com>

	* translate.cxx (varlock): Use trylock only for write locks.
	(translate_pass): Remove read_trylock macro hack.
	(visit_foreach_loop): Remove protective read lock, until PR 1275.
	(visit_*): Added many more "last_stmt"-setting expressions in the
	output, to improve last_error message locality.

2005-09-02  Martin Hunt  <hunt@redhat.com>

	* tapset/logging.stp: Make log() be same as print().

2005-09-02  Frank Ch. Eigler  <fche@elastic.org>

	* tapsets.cxx: Temporarily rolled back graydon's changes.

2005-09-02  Frank Ch. Eigler  <fche@elastic.org>

	* tapset/*.stp: Renamed several files to simplify names.

2005-09-01  Graydon Hoare  <graydon@redhat.com>

	PR systemtap/1244
	* testsuite/buildok/eighteen.stp: New test.
	* tapsets.cxx (dwflpp::literal_stmt_for_local)
	(query_statement, query_inline_instance_info)
	(query_func_info, query_srcfile_line, query_cu)
	(var_expanding_copy_visitor, visit_target_symbol)
	(dwarf_derived_probe): Fix 1244.

2005-09-01  Martin Hunt  <hunt@redhat.com>

	* tapset/builtin_logging.stp: Add print.

	* tapset/context.stp: New file. First cut at some
	context info.

2005-09-01  Martin Hunt  <hunt@redhat.com>

	* translate.cxx (emit_probe): Add a call to _stp_print_flush
	at the end of each probe.
	(translate_pass): Define STP_NUM_STRINGS to be 1 for
	a scratch string. Include current.c and stack.c. Don't
	define KALLSYMS_LOOKUP_NAME or KALLSYMS_LOOKUP. Remove
	references to next_fmt() and stp_dbug().

2005-08-31  Graydon Hoare  <graydon@redhat.com>

	PR systemtap/1258
	* tapsets.cxx (dwflpp::literal_stmt_for_local):
	Support DW_TAG_enumeration_type tag as synonymous with
	DW_TAG_base_type.
	* loc2c.c (base_byte_size): Likewise.
	* testsuite/buildok/seven.stp: Adjust to work on UP kernels.

2005-08-31  Graydon Hoare  <graydon@redhat.com>

	* tapsets.cxx (dwflpp::iterate_over_srcfile_lines): Correct segv
	reported in PR 1270.

2005-08-31  Frank Ch. Eigler  <fche@redhat.com>

	* translate.cxx (visit_array_in, visit_arrayindex): Use write locks
	even for array reads, until PR 1275.
	(translate_pass): Add read_trylock -> write_trylock escalation.

2005-08-30  Roland McGrath  <roland@redhat.com>

	* Makefile.am (install-data-local): Use mkdir -p, not -mkdir.
	* Makefile.in: Regenerated.

2005-08-30  Graydon Hoare  <graydon@redhat.com>

	* tapsets.cxx (dwflpp::literal_stmt_for_local): Handle dwarf
	pointer-to-1-byte-means-char case (found in PR 1187)
	* parse.cxx (parse_symbol): Eliminate use of "." from target
	symbol parser, conflicting with string concatenation operator.
	* staptree.h (target_symbol::component_type) Eliminate
	comp_struct_pointer_member, since . and -> are considered the
	same now.
	* staptree.cxx (target_symbol::print): Likewise.
	* testsuite/buildok/seventeen.stp: Test solution on PR 1191.
	* testsuite/buildok/six.stp: Test working portion of PR 1155.
	* testsuite/semko/nineteen.stp: Unresolved portion of PR 1155.

2005-08-30  Frank Ch. Eigler  <fche@elastic.org>

	PR systemtap/1268
	* translator (varlock): Add deadlock detection code.
	(emit_common_header): Add a new MAXTRYLOCK configuration macro.

2005-08-29  Graydon Hoare  <graydon@redhat.com>

	PR translator/1265
	* tapsets.cxx
	(func_info::decl_file)
	(func_info::decl_line)
	(inline_instance_info::decl_file)
	(inline_instance_info::decl_line): New fields.
	(dwflpp::function_srcfile): Remove.
	(dwflpp::function_file): Add.
	(dwflpp::function_line): Add.
	(dwarf_derived_probe::dwarf_derived_probe): Update.
	(query_statement): Pass func, file, line through.
	(query_inline_instance_info): Likewise.
	(query_func_info): Likewise.
	(query_srcfile_line): Query statement lines if
	statement_str exists, rather than *_info.
	(query_dwarf_inline_instance): Extract file and line.
	(query_dwarf_func): Likewise.
	(query_cu): Pass empty func, file, line, for address-based
	queries.

2005-08-29  Frank Ch. Eigler  <fche@redhat.com>

	* runtest.sh: Tolerate relative $SRCDIR.

2005-08-29  Frank Ch. Eigler  <fche@redhat.com>

	* stapprobes.5.in, stapfuncs.5.in, stapex.5.in: New man pages.
	* stap.1.in: Moved some content out.
	* Makefile.am (man_MANS): Add new man pages.
	* configure.ac (AC_CONFIG_FILES): Add them.
	* systemtap.spec.in: Package them.
	* Makefile.in, configure: Regenerated.
	* buildrun.cxx (run_pass): Pass "-r" to stpd.
	* translate.cxx (emit_common_header): Wrap try/catch around
	variable decls, to improve exception particularity.
	(visit_literal_number): Emit as unsigned literal, which is
	actually a subtle correctness issue.

2005-08-28  Frank Ch. Eigler  <fche@redhat.com>

	* tapsets.cxx (visit_target): Make target variable exceptions
	more informative.
	(literal_stmt_for_local): Improve bad-type exception message.
	* translate.cxx (emit_module_init): Include probe point in comments.

2005-08-27  Roland McGrath  <roland@redhat.com>

	* loc2c-test.c (print_type): New function.
	(print_vars): Use it.

	* loc2c-test.c (paddr, print_vars): New functions.
	(main): If given no variable name argument, print out variables.

2005-08-26  Graydon Hoare  <graydon@redhat.com>

	* translate.cxx: Revert tmp initialization changes.

2005-08-26  Graydon Hoare  <graydon@redhat.com>

	* parse.cxx (scan): Preserve basic C-ish escapes.
	* translate.cxx (c_tmpcounter::declaring): New flag.
	(c_tmpcounter::declare_or_init): New helper method.
	(c_tmpcounter::visit_*): Use declare_or_init.
	(c_unparser::emit_function): Run a tmpcounter to initialize tmps.
	(c_unparser::emit_probe): Likewise.
	(c_unparser::c_strcpy): Use strlcpy.
	(c_unparser::c_strcat): Use strlcat.

2005-08-25  Roland McGrath  <roland@redhat.com>

	* Makefile.am (EXTRA_DIST): List .h files explicitly.
	Automake really does not like wildcards.
	* Makefile.in: Regenerated.

2005-08-25  Frank Ch. Eigler  <fche@redhat.com>

	* Makefile.am (docs): Removed target.
	* Makefile.in: Regenerated.

2005-08-24  Graydon Hoare  <graydon@redhat.com>

	* tapsets.cxx (dwflpp::literal_stmt_for_local): Fetch pointer types,
	array types, strings, from target.

2005-08-24  Roland McGrath  <roland@redhat.com>

	* loc2c-test.c (handle_variable): Iterate on const_type/volatile_type.

2005-08-24  Frank Ch. Eigler  <fche@elastic.org>

	* configure.ac: Require elfutils 0.114.
	* tapsets.cxx: Brought back graydon's changes.
	* configure: Regenerated.

2005-08-24  Roland McGrath  <roland@redhat.com>

	* systemtap.spec.in: Update elfutils requirement.

2005-08-24  Frank Ch. Eigler  <fche@elastic.org>

	* translate.cxx (emit_global, emit_module_init): Use 2.6.9-compatible
	rwlock initialization.

2005-08-24  Frank Ch. Eigler  <fche@elastic.org>

	* tapsets.cxx (*::emit_probe_entries): Treat NULL and "" last_errors
	both as clean early returns, not errors.
	* translate.cxx: Revamp last_error handling logic.  Remove all
	"goto out" paths from expression context.
	(visit_statement): Handle last_error exit one nesting level at a time.
	(visit_return_statement, visit_functioncall): Set/reset last_error="".
	(c_tmpcounter::visit_for_loop): New routine.
	(c_unparser::visit_foreach, visit_for_loop): Rewrite to properly
	support continue/breaks, non-local exits, (foreach) locks.
	(emit_global): Emit lock variable.
	(varlock ctor, dtor): Lock/unlock global variable.
	(varlock_w, varlock_r): New concrete subclasses.  Update all users.
	* tapset/builtin_logging.stp (exit): Don't set last_error.
	* src/testsuite/buildok/sixteen.stp: New test.

	* tapsets.cxx: Temporarily rolled back graydon's changes.

2005-08-23  Graydon Hoare  <graydon@redhat.com>

	* tapsets.cxx: Re-implement dwarf probe-pattern resolution.

2005-08-22  Frank Ch. Eigler  <fche@elastic.org>

	PR systemtap/1134
	* elaborate.h (module_fds): New member in systemtap_session.
	* tapsets.cxx (dwarf_derived_probe ctor): Open /sys/module/$MOD/.text
	for the duration of a systemtap session, to lock module in memory.

2005-08-21  Frank Ch. Eigler  <fche@redhat.com>

	PR systemtap/1195, systemtap/1193
	* elaborate.cxx (alias_expansion_builder): Set new block token.
	* parse.cxx (parse_symbol): Set new target_symbol token.
	* runtest.sh: Store more pertinent failure data.
	* tapsets.cxx (emit_probe_entries): Rewrite error-handling path.
	* translate.cxx (emit_common_header): Goodbye errorcount, hello
	last_error & last_stmt.
	(c_unparser::visit_statement): New "header" for all other stmts.
	(c_assignop, visit_binary_expression): Adapt to last_error.
	* tapset/builtin_logging.stp: Adapt to last_error.

2005-08-19  Frank Ch. Eigler  <fche@elastic.org>

	PR systemtap/1213
	* translate.cxx (visit_if_statement): Translate else arms.

2005-08-19  Frank Ch. Eigler  <fche@elastic.org>

	PR systemtap/1209
	* elaborate.cxx (derived_probe_builder): Add get_param function.
	* elaborate.h: Declare them.
	* tapsets.cxx (dwarf_query::get_*_param): Call them.
	(timer_derived_probe, timer_builder): New classes.
	(register_standard_tapsets): Register timer.jiffies(N) and friend.
	* translate.cxx (translate_pass): #include <linux/timers.h>.
	* stap.1.in: Document timer.jiffies(N) probe points.
	* testsuite/buildok/fourteen.stp: New test.

2005-08-19  Frank Ch. Eigler  <fche@elastic.org>

	* elaborate.cxx (find_var): Remove $pid/$tid builtin logic.

2005-08-19  Martin Hunt  <hunt@redhat.com>

	* stp_check.in: Remove stp-control.

2005-08-18  Roland McGrath  <roland@redhat.com>

	* loc2c.c (c_translate_addressof): Take TYPEDIE instead of TYPEATTR.
	* loc2c.h: Update decl.
	* loc2c-test.c (handle_variable): Handle DW_TAG_pointer_type target
	for fetch.

2005-08-18  Will Cohen  <wcohen@redhat.com>

	* stp_check.in: See if relayfs available filesystem.

2005-08-18  Roland McGrath  <roland@redhat.com>

	* loc2c.c (struct location): New member `emit_address'.
	(alloc_location): Initialize new member from ORIGIN.
	(location_from_address): New argument EMIT_ADDRESS.
	Initialize new member.
	(translate): Use LOC->emit_address hook to format DW_OP_addr constant.
	(location_relative): Die if DW_OP_addr is used.
	(default_emit_address): New function.
	(c_translate_location): New argument EMIT_ADDRESS, pass it down.
	Use default_emit_address if argument is null.
	* loc2c.h: Update decl.
	* loc2c-test.c (handle_variable): Update caller.
	* tapsets.cxx (dwflpp::literal_stmt_for_local): Update caller.
	(dwflpp::loc2c_emit_address): New static method.

2005-08-17  Roland McGrath  <roland@redhat.com>

	PR systemtap/1197
	* loc2c.c (struct location): New members `fail', `fail_arg'.
	(alloc_location): New function.  Initialize those members.
	(new_synthetic_loc, translate): Use that instead of obstack_alloc.
	(location_from_address, location_relative): Likewise.
	(FAIL): New macro.  Use it everywhere in place of `error'.
	(c_translate_location): Take new args FAIL, FAIL_ARG.
	* loc2c.h: Update declaration.
	* loc2c-test.c (fail): New function.
	(handle_variable): Pass it to c_translate_location.
	* tapsets.cxx (dwflpp::loc2c_error): New static method.
	(dwflpp::literal_stmt_for_local): Pass it to to c_translate_location.

	PR systemtap/1205, systemtap/1206
	* loc2c.c (c_translate_fetch): Take TYPEDIE instead of TYPEATTR.
	(c_translate_store): Likewise.
	* loc2c.h: Update decls.
	* loc2c-test.c (handle_variable): Update callers.
	Look up type, resolve typedefs, and check that it's DW_TAG_base_type.
	* tapsets.cxx (dwflpp::literal_stmt_for_local): Likewise.

	* loc2c.c (base_byte_size): Add assert on expected DIE tag.
	(c_translate_array, c_translate_pointer): Likewise.
	* loc2c.h: Amend comments to explicitly state type DIE tags expected.

	* loc2c.c: #include "loc2c.h".

2005-08-16  Frank Ch. Eigler  <fche@elastic.org>

	PR systemtap/1180
	* tapsets.cxx (*): Add more verbose-predicatation to informative
	messages.  Correct more hex/dec ostream mismatches.
	(query_function): Use entry/querypc, not prologue-end, for
	function().return and .statement() probe points.
	(dwarf_derived_probe ctor): Reorganize function/statement
	probe point regeneration.

2005-08-16  Frank Ch. Eigler  <fche@elastic.org>

	* main.cxx: Don't print library parse trees if last_pass=1.

2005-08-14  Roland McGrath  <roland@redhat.com>

	* systemtap.spec.in: Update elfutils_version requirement to 0.113;
	restore bundled_elfutils setting to 1.

2005-08-12  Graydon Hoare  <graydon@redhat.com>

	* translate.cxx (c_tmpcounter::visit_array_in): Implement.
	(c_unparser::visit_array_in): Likewise.
	(mapvar::exists): New method.

2005-08-12  Frank Ch. Eigler  <fche@elastic.org>

	PR systemtap/1122 et alii
	* parse.cxx (parse_literal): Parse and range-limit 64-bit numbers.
	(parse_unary): Correct precedence glitch.
	* staptree.h (literal_number): Store an int64_t.
	* staptree.cxx: Corresponding changes.
	* translate.cxx (check_dbz): Remove - insufficient.
	(emit_function): Define CONTEXT macro sibling for THIS.
	(c_typename): pe_long -> int64_t.
	(visit_literal_number): Format literal rigorously and uglily.
	(c_assignop, visit_binary_expression): Handle div/mod via new
	helper functions in runtime.
	* tapset/builtin_logging.stp: Add error, exit builtins.
	* testsuite/buildok/ten,eleven.stp: New tests.
	* testsuite/parse{ko,ok}/six.stp: Modify for larger numbers.
	* testsuite/transok/one.stp: Add more ";"s, maybe unnecessarily.

2005-08-11  Frank Ch. Eigler  <fche@elastic.org>

	* systemtap.spec.in: Tweak to turn into fedora-flavoured spec.
	Don't build/install runtime docs.

2005-08-11  Frank Ch. Eigler  <fche@elastic.org>

	* Makefile.am (uninstall-local): New target.
	* Makefile.in: Regenerate.

2005-08-11  Frank Ch. Eigler  <fche@elastic.org>

	* translate.cxx (emit_function): Add an extra { } around the
	function body visitation.
	* tapset/timestamp_functions.stp: New file.
	* tapset/builtin_conversions.stp: Aggregated from [hex]string.
	* tapset/builtin_logging.stp: Aggregated from log/warn/printk.

2005-08-11  Frank Ch. Eigler  <fche@elastic.org>

	* tapsets.cxx: Tweak hex/decimal printing for consistency.
	(emit_registrations): Remove module-specific code, anticipating
	that libelf gives us run-time addresses already.

2005-08-10  Roland McGrath  <roland@redhat.com>

	* loc2c.c (emit_base_store): New function.
	(emit_bitfield): Rewritten to handle stores, change parameters.
	(c_translate_fetch): Update caller.
	(c_translate_store): New function.
	* loc2c.h: Declare it.
	* loc2c-test.c (handle_variable): Grok "=" last argument to do a store.

	* loc2c.c (c_translate_location): Increment INDENT.
	(c_translate_pointer): Likewise.
	(emit_loc_value): Increment INDENT after emit_header.

2005-08-10  Graydon Hoare  <graydon@redhat.com>

	* tapsets.cxx (dwflpp::literal_stmt_for_local): Copy code from
	loc2c-test to implement target member variable access.

2005-08-10  Graydon Hoare  <graydon@redhat.com>

	* tapsets.cxx
	(dwflpp::global_addr_of_line_in_cu): Implement next-line heuristic.
	(dwarf_query::get_number_param): Dwarf_Addr variant.
	(query_cu): Add line-selecting variant for function iteration.

2005-08-10  Frank Ch. Eigler  <fche@elastic.org>

	PR translator/1186
	* elaborate.cxx (resolve_2types): Accept a flag to tolerate unresolved
	expression types.
	(visit_functioncall): Call it thusly.
	* translate.cxx (emit_function): Tolerate void functions.
	* stap.1.in: Document possibility of void functions.
	* tapset/builtin_{log,printk,warn}.stp: Make these void functions.
	* testsuite/buildok/nine.stp, semok/eighteen.stp: New tests.

2005-08-10  Frank Ch. Eigler  <fche@elastic.org>

	* tapsets.cxx: Correct hex/decimal misformatting of verbose messages.
	* main.cxx: Add formal "-h" and "-V" options.
	* stap.1.in: Document them.

2005-08-10  Frank Ch. Eigler  <fche@elastic.org>

	* tapsets.cxx: Move around "focusing on ..." messages to print
	them only for matching functions/modules.
	(dwflpp ctor): Also add cu (source file) name to derived
	probe point.

2005-08-09  Graydon Hoare  <graydon@redhat.com>

	* testsuite/parseok/nine.stp: Update
	* testsuite/semok/{six,seven,eleven,seventeen}.stp: Update.

2005-08-09  Graydon Hoare  <graydon@redhat.com>

	* staptree.{cxx,h}
	(target_symbol): New struct.
	(*_visitor::visit_target_symbol): Support it.
	(visitor::active_lvalues)
	(visitor::is_active_lvalue)
	(visitor::push_active_lvalue)
	(visitor::pop_active_lvalue): Support lvalue-detection.
	(delete_statement::visit)
	(pre_crement::visit)
	(post_crement::visit)
	(assignment::visit): Push and pop lvalue expressions.
	* elaborate.{cxx,h}
	(lvalule_aware_traversing_visitor): Remove class.
	(no_map_mutation_during_iteration_check)
	(mutated_map_collector): Update lvalue logic.
	(typeresolution_info::visit_target_symbol): Add, throw error.
	* parse.{cxx,h}
	(tt2str)
	(tok_is)
	(parser::expect_*)
	(parser::peek_*): New helpers.
	(parser::parse_symbol): Rewrite, support target_symbols.
	* translate.cxx (c_unparser::visit_target_symbol): Implement.
	* tapsets.cxx (var_expanding_copy_visitor): Update lvalue logic,
	change visit_symbol to visit_target_symbol.

2005-08-09  Martin Hunt  <hunt@redhat.com>

	PR 1174
	* stp_check.in: Supply path for lsmod.
	* stp_check: Removed.

2005-08-09  Graydon Hoare  <graydon@redhat.com>

	* elaborate.cxx:
	(delete_statement_symresolution_info): New struct.
	(symresolution_info::visit_delete_statement): Use it.
	(delete_statement_typeresolution_info): New struct.
	(typeresolution_info::visit_delete_statement): Use it.
	(symresolution_info::find_var): Accept -1 as 'unknown' arity.
	* elaborate.h: Update to reflect changes in .cxx.
	* translate.cxx (mapvar::del): New method.
	(c_unparser::getmap): Check arity >= 1;
	(delete_statement_operand_visitor): New struct.
	(c_unparser::visit_delete_statement): Use it.
	* staptree.cxx (vardecl::set_arity): Accept and ignore -1.
	(vardecl::compatible_arity): Likewise.
	* testsuite/buildok/eight.stp: New test for 'delete' operator.

2005-08-08  Roland McGrath  <roland@redhat.com>

	* loc2c-test.c: New file.
	* Makefile.am (noinst_PROGRAMS): Add loc2c-test.
	(loc2c_test_SOURCES, loc2c_test_LDADD): New variables.
	* Makefile.in, aclocal.m4: Regenerated.

2005-08-08  Frank Ch. Eigler  <fche@elastic.org>

	* stap.1.in: Autoconfify old man page.
	* configure.ac: Make it so.
	* stap.1: Removed.
	* configure, Makefile.in, aclocal.m4: Regenerated.

2005-08-05  Frank Ch. Eigler  <fche@elastic.org>

	* runtest.sh: Keep around log files from crashed processes,
	those whose rc is neither 0 nor 1.

2005-08-05  Frank Ch. Eigler  <fche@elastic.org>

	* tapsets.cxx (query_statement|function|cu|module): Add explicit
	nested try/catch, since elfutils iteration seems to block
	exception catching.

2005-08-05  Frank Ch. Eigler  <fche@elastic.org>

	PR translator/1175
	* translate.cxx (*): Added unlikely() markers to most emitted error
	checks.
	(mapvar::get,set): Handle NULL<->"" impedance mismatch.
	(itervar::get_key): Ditto.  Use base index=1 for keys.
	* testsuite/buildok/one.stp: Extend.  And it runs with -p5 too.
	* stap.1: Document use of ";" statament as mechanism for grammar
	ambiguity resolution.
	* stp_check.in: Set $prefix.
	* systemtap.spec.in: Prereq kernel-devel, kernel-debuginfo,
	and not tcl.
	* tapsets.cxx: Make slightly less verbose.

2005-08-03  Graydon Hoare  <graydon@redhat.com>

	* tapsets.cxx (dwflpp): Fix address calculation logic a bit,
	and use prologue-end addresses for function probes.

2005-08-03  Frank Ch. Eigler  <fche@redhat.com>

	* stap.1: More meat, all stub sections filled.
	* elaborate.cxx (visit_assignment): Add numerous missing cases.
	* parse.cxx: Parse ".=" operator.
	* testsuite/semok/sixteen.stp: Check them.
	* main.cxx (usage): Don't show incompletely supported options.

2005-08-03  Martin Hunt  <hunt@redhat.com>

	* stp_check.in : Copy sources to /var/cache/systemtap.
	* systemtap.spec.in: Install stp_check.
	* Makefile.am (install-exec-local): Install stp_check.

2005-08-03  Martin Hunt  <hunt@redhat.com>

	* configure.ac: Add stp_check to AC_CONFIG_FILES.
	* stp_check.in : New file.

2005-08-03  Frank Ch. Eigler  <fche@elastic.org>

	* README: Be more specific about prerequisites.
	* tapset/builtin_string.stp: New builtin.
	* testsuite/buildok/seven.stp, semko/eighteen.stp: New tests.

2005-08-03  Roland McGrath  <roland@redhat.com>

	* configure.ac, systemtap.spec.in: Version 0.2.1.
	* Makefile.in, aclocal.m4, configure: Regenerated.

2005-08-02  Roland McGrath  <roland@redhat.com>

	* loc2c.c (emit_bitfield): Return bool, value from emit_base_fetch.
	(c_translate_fetch): Update caller.
	(c_translate_pointer): Never ignore emit_base_fetch return value.

	* systemtap.spec.in (%install): Remove parameters after %makeinstall.

2005-08-02  Frank Ch. Eigler  <fche@elastic.org>

	* loc2.c (emit_loc_address): Emit interleaved declaration into
	its own nested { } block.
	* tapsets.cxx (literal_stmt_for_local): Emit deref_fault block
	unconditionally.
	* tapset/builtin_hexstring.stp: New builtin.
	* testsuite/buildok/six.stp: New test.

2005-08-02  Frank Ch. Eigler  <fche@elastic.org>

	* tapsets.cxx (emit_registrations): Treat module_name="kernel"
	as if module_name="".

2005-08-01  Graydon Hoare  <graydon@redhat.com>

	* staptree.{cxx,h} (probe_point::component): Add a ctor.
	* tapsets.cxx (dwarf_derived_probe): Synthesize concrete
	probe_point for matched pattern.
	(dwarf_probe_type)
	(dwarf_query::add_kernel_probe)
	(dwarf_query::add_module_probe): Remove, they were noise.
	(dwflpp::module_name_matches): Don't call get_module_dwarf().

2005-08-01  Frank Ch. Eigler  <fche@elastic.org>

	* tapsets.cxx: Support ".return" option for function probe points.
	* testuite/buildok/five.stp: Try it.

2005-08-01  Frank Ch. Eigler  <fche@elastic.org>

	* elaborate.cxx (derive_probes, semantic_pass_symbols): Improve
	error message specificity.
	* translate.cxx (emit_module_init): Compact partial registration
	recovery code.
	(emit_module_exit): Invert deregistration sequence.
	* testsuite/buildok/four.stp: Some module() test case.

2005-08-01  Frank Ch. Eigler  <fche@elastic.org>

	* elaborate.cxx (derive_probes): Print error if results empty.
	* tapsets.cxx (dwflpp_assert): Handle positive RCs, which likely
	came from errno.
	(dwflpp::setup): Improve missing debug-info messages.
	* testsuite/semko/sixteen,seventeen.stp: New tests.
	* runtest.sh: Save stdout/stderr of FAIL/XPASS test cases.
	* Makefile.am (clean-local): Clean up testsuite/.
	* Makefile.in, aclocal.m4: Regenerated.

2005-07-29  Frank Ch. Eigler  <fche@redhat.com>

	From Graydon Hoare <graydon@redhat.com:
	* tapsets.cxx (var_expanding_copy_visitor): Correct lvalue cases.

2005-07-29  Frank Ch. Eigler  <fche@redhat.com>

	* Makefile.am: Make sure stpd goes into libexec/systemtap/
	* Makefile.in: Regenerated.

2005-07-29  Frank Ch. Eigler  <fche@redhat.com>

	* configure.ac: Fail configure stage if elfutils 0.111+ is not found.
	* Makefile.am, elaborate.cxx, tapsets.cxx: Unconditionalize.
	* configure, Makefile.in, config.in: Regenerated.

2005-07-29  Roland McGrath  <roland@redhat.com>

	* Version 0.2 distribution.

	* systemtap.spec.in: Include %{_datadir}/systemtap/tapset directory.
	(%check): Add section, run make check.
	* Makefile.am (EXTRA_DIST): Add runtest.sh.
	* Makefile.in: Regenerated.

	* systemtap.spec.in: Include man pages.
	* Makefile.am (man_MANS): Renamed to dist_man_MANS.

	* configure.ac: Add AM_CONDITIONAL definition of HAVE_LIBDW.
	* Makefile.am [HAVE_LIBDW] (stap_SOURCES_libdw): New variable.
	(stap_SOURCES): Use it, moving loc2c.c there.
	* configure, config.in: Regenerated.

	* tapsets.cxx: <libdw.h> -> <elfutils/libdw.h>
	* loc2c.c, loc2c.h: Likewise.

	* main.cxx (main): Check return value of system.

	* systemtap.spec.in (LDFLAGS): Punt using $ORIGIN here, just hard-code
	%{_libdir}.
	(elfutils_version): Bump to 0.111.
	[bundled_elfutils]: Don't massage libdwfl.h header any more.

	* configure.ac: Don't check for libelf.h, not actually #include'd.
	Update -ldw check for merged libdwfl+libdw.
	(stap_LIBS): New substituted variable.  Set only this, not LIBS,
	with -ldw check.
	* Makefile.am (stap_LDADD): New variable, use @stap_LIBS@.

	* Makefile.am (AM_CPPFLAGS): Use ${pkgdatadir}.
	(AM_CFLAGS): Use -W instead of -Wextra, for gcc 3 compatibility.
	(stpd_LDFLAGS): Variable removed.
	(AM_MAKEFLAGS): Variable removed.

2005-07-28  Frank Ch. Eigler  <fche@elastic.org>

	* elaborate.cxx (find_var): Correct array dereferencing thinko.

2005-07-28  Graydon Hoare  <graydon@redhat.com>

	* elaborate.cxx (derived_probe::derived_probe): Accept NULL probe.
	* staptree.cxx (provide, require): Move from here...
	* staptree.h: to here, and virtualize deep-copy methods.
	* translate.cxx
	(c_unparser::emit_common_header): Include loc2c-runtime.h
	* tapsets.cxx
	(dwflpp::iterate_over_modules): Use new, faster getmodules loop.
	(dwflpp::literal_stmt_for_local): New method, call loc2c.
	(var_expanding_copy_visitor): New struct which expands $-vars.
	(dwarf_derived_probe): Rebuild this->body using var expander.
	(query_function): Refactor logic a bit for speed.
	* loc2c.{c,h}: Copies (with minor changes) of Roland's work
	from elfutils CVS.
	* Makefile.am (AM_CFLAGS): Set to elfutils-style.
	(stap_SOURCES): Add loc2c.c.
	* Makefile.in: Regenerate.

2005-07-28  Frank Ch. Eigler  <fche@redhat.com>

	* stap.1: Beginnings of a man page.
	* Makefile.am: Install it.  Comment out stpd LDADD goodies.
	* configure.ac: Futilely complain about non-stpd LIBS.
	* Makefile.in, configure.in: Regenerated.
	* main.cxx (usage): Remove ARGS from help text, as nothing is
	done with these yet.

2005-07-28  Frank Ch. Eigler  <fche@redhat.com>

	* translate.cxx: Add "pt_regs*" field to context.
	* tapsets.cxx (*): Correct kprobes API interface.
	* testsuite/buildok/three.stp: New test, copied from semok.
	* Makefile.am (install-data-local): Also install runtime/relayfs,
	so scripts can build against headers located thereunder.
	* Makefile.in: Regenerated.

2005-07-28  Frank Ch. Eigler  <fche@redhat.com>

	translator/1120
	* main.cxx (main): Preset -R and -I options from environment
	variables (if set).  Pass guru mode flags to parser.
	* parse.cxx (privileged): New parser operation flag.  Update callers.
	(parse_embeddedcode): Throw an error if !privileged.
	(parse_functiondecl): Change signature.  Prevent duplicates.
	(parse_globals): Ditto.
	* parse.h: Corresponding changes.
	* tapset/*.stp: Beginnings of real tapset library, to replace
	previous builtins.
	* tapsets.cxx: Greatly reduce verbose mode output.
	* Makefile.am: Install & dist it.
	* runtest.sh: Refer to it.
	* Makefile.in, aclocal.m4: Regenerated.
	* testsuite/*/*.stp: Set guru mode via /bin/sh if needed.
	* testusite/*/*ko.stp: Homogenize shell scripts.

2005-07-28  Frank Ch. Eigler  <fche@redhat.com>

	translator/1120
	translator/1123
	* elaborate.cxx (semantic_pass_symbols): Print a more helpful
	error message around exceptions.
	* elaborate.h (systemtap_session): Add guru_mode field.
	* main.cxx (main): Initialize it to false.  Add version-sensitive
	script library searching.  Add more failure messages.
	* tapsets.cxx (dwflpp_assert): Add a decorative text parameter.
	Update callers.

2005-07-28  Martin Hunt  <hunt@redhat.com>

	* Makefile.am (install-data-local): Add runtime/transport.
	* Makefile.in: regenerated.

2005-07-26  Graydon Hoare  <graydon@redhat.com>

	* elaborate.cxx: Revert builtin-function code.
	* translate.cxx: Likewise.
	* tapsets.{h,cxx}: Likewise.

2005-07-26  Martin Hunt  <hunt@redhat.com>

	* buildrun.cxx (compile_pass): Add -Wno-unused to CFLAGS because
	usually a module doesn't use every function in the runtime.

2005-07-26  Martin Hunt  <hunt@redhat.com>

	* Makefile.am (stpd_LDFLAGS): Set rpath correclty because otherwise
	automake doesn't seem to get it right when binaries are in libexec
	subdirs.
	(AM_CPPFLAGS): revert.
	* systemtap.spec.in (LDFLAGS): Set libexecdir here instead.

2005-07-26  Frank Ch. Eigler  <fche@redhat.com>

	Support %{ embedded-c %}
	* staptree.h (embeddedcode): New statement subtype.  Stub support in
	visitors.
	* staptree.cxx: Ditto.
	* parse.cxx: Parse %{ / %}.  Accept "_" as identifier leading char.
	(parse_probe): Simplify calling convention.
	* elaborate.h: Store embedded code.
	* elaborate.cxx: Pass it.
	* translate.cxx: Transcribe it.  Return some dropped module init/exit
	code.
	* Makefile.am: Add buildok/buildko tests.
	* Makefile.in: Regenerated.
	* main.cxx: Return EXIT_SUCCESS/FAILURE even for weird rc.
	* testsuite/parseok/nine.stp: Test _identifiers.
	* testsuite/transko/*.stp: Tweak to force -p3 rather than -p2 errors.
	* testsuite/semok/transko.stp: ... and keep it that way in the future.
	* testsuite/parse*/*: Some new tests for %{ %}.
	* testsuite/build*/*: New tests for -p4.

2005-07-26  Martin Hunt  <hunt@redhat.com>

	* Makefile.am (AM_CPPFLAGS): Set PKGLIBDIR correctly.

2005-07-26  Martin Hunt  <hunt@redhat.com>

	* systemtap.spec.in: Stpd goes in libexec/systemtap.
	* Makefile.am (libexecdir): Set to libexecdir/systemtap.
	* aclocal.m4, Makefile.in: Regenerated

2005-07-25  Roland McGrath  <roland@redhat.com>

	* configure.ac: Don't define PKGLIBDIR and PKGDATADIR here.
	* Makefile.am (AM_CPPFLAGS): New variable, use -D here instead.
	(dist-hook): Don't remove ChangeLog files.
	(install-data-local): Don't install docs, just runtime stuff.
	(rpm, clean-local): Use make variables instead of @substitution@s.
	* configure, config.in, aclocal.m4, Makefile.in: Regenerated

2005-07-22  Graydon Hoare  <graydon@redhat.com>

	* translate.cxx (itervar): New class.
	(*::visit_foreach_loop): Implement.
	Various bug fixes.
	* staptree.cxx (deep_copy_visitor::*): Copy tok fields.
	* elaborate.cxx (lvalue_aware_traversing_visitor):
	(mutated_map_collector):
	(no_map_mutation_during_iteration_check): New classes.
	(semantic_pass_maps): New function to check map usage.
	(semantic_pass): Call it.
	* testsuite/transok/eight.stp: Test 'foreach' loop translation.
	* testsuite/semko/{thirteen,fourteen,fifteen}.stp:
	Test prohibited forms of foreach loops.

2005-07-21  Martin Hunt  <hunt@redhat.com>

	* Makefile.am (EXTRA_DIST): Add systemtap.spec.
	(install-data-local): Install docs and probes.
	(docs): New target.
	(rpm): New target.

	* configure.ac: Set initial version to 0.1.1.
	(pkglibdir): Set to libexec.

	* Makefile.in: Regenerated.

2005-07-20  Graydon Hoare  <graydon@redhat.com>

	* elaborate.{cxx,h} (find_array): Remove.
	(find_scalar): Rename to find_var, add array support.
	* staptree.{cxx,h} (vardecl::compatible_arity): New method.
	* translate.cxx: Refactor, add array read/write support.
	* testsuite/transok/three.stp: Uncomment array uses.
	* testsuite/transok/seven.stp: New test of array r/w.

2005-07-20  Frank Ch. Eigler  <fche@redhat.com>

	* tapsets.cxx (*::emit_[de]registrations): Add logic for probe
	lifecycle control (session_state).
	* translate.cxx (emit_common_header,emit_module_{init,exit}): Ditto.
	(visit_*): Use per-context errorcount.

2005-07-19  Frank Ch. Eigler  <fche@redhat.com>

	* Makefile.am (dist-hook): Complete the resulting tarball.
	* Makefile.in: Regenerated.

2005-07-19  Frank Ch. Eigler  <fche@redhat.com>

	* translate.cxx (emit_module_init/exit, translate_pass): Conform
	to newer runtime startup/shutdown hooks.

2005-07-15  Frank Ch. Eigler  <fche@redhat.com>

	* Makefile.am (install-data-local): Correct typo.
	* buildrun.cxx (compile_pass): Ditto.
	* main.cxx (main): Print errors if passes 4 or 5 fail.

2005-07-14  Frank Ch. Eigler  <fche@redhat.com>

	* buildrun.cxx (compile_pass, run_pass): Get closer to a working
	test_mode.
	* translate.cxx (emit_module_init, emit_common_header): Ditto.
	(translate_pass): Ditto.

2005-07-14  Frank Ch. Eigler  <fche@redhat.com>

	* Makefile.am (stpd): Install in $pkglibdir.
	(runtime): Copy to $pkgdatadir.
	* configure.ac: Pass along pkgdatadir and pkglibdir.
	* main.cxx: Default runtime_path from pkgdatadir.
	* buildrun.cxx (run_pass): Correct stpd directory.
	* Makefile.in, configure, config.in: Regenerated.

2005-07-12  Graydon Hoare  <graydon@redhat.com>

	* elaborate.cxx
	(semantic_pass_symbols): Only enter body if non-null.
	(semantic_pass_types): Likewise.
	(semantic_pass): Pass session to register_standard_tapsets.
	* translate.cxx
	(builtin_collector): New struct.
	(hookup_builtins): New function.
	(translate_pass): Only translate functions with bodies.
	(c_unparser::emit_common_header): Likewise, and call hookup_builtins.
	* tapsets.hh (builtin_function): New class.
	(register_standard_tapsets): Change parameter to session.
	* tapsets.cc (bultin_function::*): Implement class.
	(register_standard_tapsets): Register printk, log, warn.
	* testsuite/transok/six.stp: New test.

2005-07-12  Frank Ch. Eigler  <fche@redhat.com>

	* buildrun.cxx (compile_pass): Make non-verbose mode quieter.
	(run_pass): Spawn stpd for dirty work.
	* Makefile.am: Also build stpd into libexecdir.
	* configure.ac: Pass LIBEXECDIR.
	* Makefile.in, configure, config.in: Regenerated.
	* AUTHORS: Update.

2005-07-11  Graydon Hoare  <graydon@redhat.com>

	* staptree.cxx (require): Generally handle null pointers in src.
	(deep_copy_visitor::visit_if_statement): Revert fche's change.

2005-07-11  Frank Ch. Eigler  <fche@redhat.com>

	* parse.cxx (parse_literal): Compile cleanly on 64-bit host.
	* staptree.cxx (deep_copy_visitor::visit_if_statement): Don't
	freak on a null if_statement.elseblock.

2005-07-07  Graydon Hoare  <graydon@redhat.com>

	* staptree.{h,cxx} (deep_copy_visitor): New visitor.
	* elaborate.cxx
	(derived_probe::derived_probe):
	(alias_expansion_builder::build): Use it.
	* testsuite/semok/fifteen.stp: New test which relies on deep copy.

2005-07-07  Frank Ch. Eigler  <fche@redhat.com>

	* Makefile.am (dist): Package up the source tree, including
	testsuite and runtime.
	* main.cxx: Use clog instead of cerr for logging messages.
	* buildrun.cxx: Ditto.
	(compile_pass): Add -Iruntime/user for test mode.
	* translate.cxx (*): Commonalize test/real mode output.
	* Makefile.in: Regenerated.

2005-07-05  Graydon Hoare  <graydon@redhat.com>

	* elaborate.{h,cxx}: Revert previous changes.
	* tapsets.{h,cxx}: Adapt to verbose as a member of session.
	* elaborate.cxx (alias_expansion_builder::build): Avoid copying
	locals between alias definition and use.
	* testsuite/semok/{twelve,thirteen,fourteen}.stp: New tests.
	* staptree.cxx (probe_alias::printsig): Print equals sign.

2005-07-05  Frank Ch. Eigler  <fche@redhat.com>

	* elaborate.h (systemtap_session): Add more command-line arguments.
	* staptree.h (verbose): Bad global, no donut.
	* elaborate.cxx: Temporarily disable verbose variable access.
	* main.cxx: Support more arguments, build/run passes.  Revamp
	temporary file generation and partial-pass output generation.
	* tapsets.cxx, translate.cxx: Emit just enough extra punctuation
	and fluff to make generated probe pass -Werror.
	* buildrun.cxx, buildrun.h: New files for passes 4/5.  Partial
	support for build pass, nothing on probe execution yet.
	* testsuite/transok/*.stp: Force just -p3, now that -p4/5 exist.
	* Makefile.am, Makefile.in: Corresponding changes.

2005-07-04  Graydon Hoare  <graydon@redhat.com>

	* elaborate.h (symresolution_info::current_derived_probe): New field.
	(symresolution_info::current_probe): Change type.
	* elaborate.cxx (semantic_pass_symbols): Add passes for resolving
	locals in pre-derivation base probes and pre-expansion aliases.
	(symresolution_info::visit_symbol):
	(symresolution_info::find_scalar): Update to match new field.

2005-06-27  Graydon Hoare  <graydon@redhat.com>

	* staptree.{h,cxx} (probe_alias): New structure.
	* parse.{h,cxx} (parser::parse): Parse probes or probe aliases.
	(parser::parse_probe): Likewise.
	* tapsets.{h,cxx}:
	(derived_probe_builder):
	(match_key):
	(match_node):
	(alias_derived_probe): Move from here,
	* elaborate.{h,cxx}: to here.
	* elaborate.h (systemtap_session::pattern_root): New member.
	(register_library_aliases): New function.
	* tapsets.cxx: Build one dwarf_derived_probe per target address.

2005-06-23  Graydon Hoare  <graydon@redhat.com>

	* tapsets.cxx
	(probe_type): New enum.
	(probe_spec): New struct.
	(dwarf_derived_probe): Reorganize a bit, interpret .return.
	(query_statement): Translate addresses back to module space.
	(probe_entry_function_name):
	(probe_entry_struct_kprobe_name):
	(foreach_dwarf_probe_entry):
	(declare_dwarf_kernel_entry):
	(deregister_dwarf_kernel_entry):
	(register_dwarf_kernel_entry):
	(register_dwarf_module):
	(declare_dwarf_module_entry):
	(deregister_dwarf_module_entry):
	(register_dwarf_module_entry): New functions.
	(dwarf_derived_probes::emit_probe_entries):
	(dwarf_derived_probes::emit_registrations):
	(dwarf_derived_probes::emit_deregistrations): Implement.

2005-06-21  Frank Ch. Eigler  <fche@redhat.com>

	* config.in, configure: Regenerated.
	* tapsets.cxx: Make dwarf code conditional on new elfutils header.

2005-06-20  Graydon Hoare  <graydon@redhat.com>

	* configure.ac: Scan for libdwfl.
	* staptree.h (verbose): New global.
	* main.cxx (usage, main): Implement -v option.
	* tapsets.cxx (dwflpp): New struct.
	(query_statement): New function.
	(query_function): New function.
	(query_cu): New function.
	(query_module): New function.
	(dwarf_derived_probe): Implement primary forms.

2005-06-14  Graydon Hoare  <graydon@redhat.com>

	* tapsets.h: New file.
	(derived_probe_builder): Callback for making derived probes.
	(match_key): Component of pattern-matching tree.
	(match_node): Other component of pattern-matching tree.
	* tapsets.cxx: Add pattern-matching system for probes.
	(alias_derived_probe): Skeleton for alias probes.
	(dwarf_derived_probe): Skeleton for dwarf probes.
	(register_standard_tapsets): Registry for standard tapsets.

2005-06-13  Frank Ch. Eigler  <fche@redhat.com>

	Start separating out translator-side probe point recognition.
	* tapsets.cxx: New file.
	(be_derived_probe): Support for begin/end probes.
	(derive_probe): Ditto.  Reject anything unrecognized.
	* translator.cxx: Move out old code.
	* Makefile.am: Add new source file.
	* testsuite/semok/*: Switch to begin/end probes only.

2005-06-08  Frank Ch. Eigler  <fche@redhat.com>

	systemtap/916
	Implement all basic scalar operators, including modify-assignment.
	* parse.cxx (lexer): Allow multi-character lookahead in order to
	scan 1/2/3-character operators.
	(parse_boolean_or/and/xor/shift): New routines.
	* translate.cxx (visit_assignment, visit_binary_expression,
	visit_*_crement): Generally rewrote.
	(visit_*): Added more parentheses in output.
	(emit_module_init): Initialize globals.
	* staptree.h, elaborate.cxx, elaborate.h: Remove exponentiation.
	* main.cxx (main): Add an end-of-line to output file.
	* testsuite/*: Several new tests.

2005-06-05  Frank Ch. Eigler  <fche@elastic.org>

	Implement for/next/continue/break/while statements.
	* staptree.h: Declare new 0-arity statement types.  Tweak for_loop.
	* parse.cxx: Parse them all.
	* translate.cxx (c_unparser): Maintain break/continue label stack.
	(visit_for_loop, *_statement): New implementations.
	* elaborate.*, staptree.cxx: Mechanical changes.
	* testsuite/parseok/ten.stp, semko/twelve.stp, transko/two.stp,
	transok/five.stp: New tests.

2005-06-03  Frank Ch. Eigler  <fche@elastic.org>

	* elaborate.cxx (find_*): Remove arity checks from here ...
	* staptree.cxx (set_arity): Put arity match assertion here.
	* testsuite/semko/{six,nine}.stp: Confirm logic.
	* testsuite/transko/one.stp: First translation-time ko test.

2005-06-03  Frank Ch. Eigler  <fche@redhat.com>

	* TODO: Removed entries already represented in bugzilla.
	* elaborate.cxx: Rewrite type inference for several operators.
	* main.cxx (main): For -p2 runs, print types of function/probe locals.
	* parse.cxx (scan): Identify more two-character operators.
	(parse_comparison): Support the whole suite.
	* translate.cxx (visit_unary_expression, logical_or_expr,
	logical_and_expr, comparison,ternary_expression): New support.
	* testsuite/parseok/semok.stp: Clever new test.
	* testsuite/transok/four.stp: New test.
	* testsuite/*: Some tweaked tests for syntax changes.

2005-06-03  Frank Ch. Eigler  <fche@redhat.com>

	* parse.cxx (scan): Support C and C++ comment styles.
	* testsuite/parseok/four.stp: Test them some ...
	* testsuite/parseko/nine.stp: ... and some more.

2005-06-02  Frank Ch. Eigler  <fche@redhat.com>

	* translate.cxx (visit_concatenation, visit_binary_expression):
	New basic implementation.
	(*): Reduce emitted whitespace and remove `# LINE "FILE"' lines.

2005-06-02  Frank Ch. Eigler  <fche@redhat.com>

	Parse foreach construct.  Added fuller copyright notices throughout.
	* staptree.h (foreach_loop): New tree node type.
	* staptree.cxx: Print it, visit it, love it, leave it.
	* parse.cxx: Parse it.
	(parse_stmt_block): Don't require ";" separators between statements.
	(parse_array_in): Use [] as index group operator instead of ().
	* elaborate.cxx (visit_foreach_loop): New code.
	* translate.cxx: Slightly tighten errorcount/actioncount handling.
	* main.cxx: Accept "-" as script file name standing for stdin.
	(visit_arrayindex): Switch to simpler set_arity call.
	* configure.ac: Generate DATE macro.
	* Makefile.in, configure, config.in: Regenerated.
	* testsuite/*: New/updated tests for syntax changes, foreach ().

2005-05-30  Frank Ch. Eigler  <fche@redhat.com>

	More fully parse & elaborate "expr in array" construct.
	* staptree.h (array_in): Make this unary.  Update .cxx to match.
	* parse.cxx (parse_array_in): Rewrite.
	(parse_symbol_plain): Removed.  Update .h to match.
	* elaborate.cxx (typeresolution_info::visit_array_in): New function.
	(find_array): Tentatively, accept arity=0.
	* translate.cxx (c_unparser::c_assign): New functions to eliminate
	much ugly duplication.  Use throughout.
	(visit_symbol): Correct function formal argument search.
	(c_tmpcounter*::visit): Add missing recursion in several functions.
	* testsuite/*: Add new tests for array-in construct.  Add the
	first "transok" test.
	* Makefile.am: Add transok tests.
	* Makefile.in: Regenerated.

2005-05-26  Frank Ch. Eigler  <fche@redhat.com>

	* translate.cxx: Traverse trees just for common-header generation,
	to emit explicit temp variables into context.  Switch to explicit
	"frame" pointer in generated function/probe bodies.  Initialize
	locals in function bodies.  Rename "test_unparser" to "c_unparser"
	throughout.

2005-05-24  Frank Ch. Eigler  <fche@redhat.com>

	* elaborate.cxx (find_array): Support automagic tapset globals.
	* testsuite/semok/nine.stp: Test it.
	* staptree.cxx (stapfile print): List globals.

2005-05-24  Frank Ch. Eigler  <fche@redhat.com>

	* testsuite/semlib/*: New tapset library chunks for "-I" testing.
	* testsuite/semok/eight.stp, nine.stp: New tests.

2005-05-22  Frank Ch. Eigler  <fche@elastic.org>

	* Makefile.am (gcov): New target to generate test-coverage data from
	a testsuite run.
	* Makefile.in: Regenerated.

2005-05-20  Frank Ch. Eigler  <fche@redhat.com>

	Many changes throughout.  Partial sketch of translation output.
	* elaborate.*: Elaboration pass.
	* translate.*: Translation pass.
	* staptree.*: Simplified for visitor concept.
	* main.cxx: Translator mainline.
	* *test.cxx: Removed.
	* testsuite/*: Some new tests, some changed for newer syntax.

2005-05-05  Frank Ch. Eigler  <fche@redhat.com>

	* parse.cxx (parse): Add helper methods.
	(lexer::scan, parse_assignment): Parse "<<<" operator.  Fix assignment
	associativity.
	(parse_symbol): Permit function with empty arg list.
	(parse_global, parse_statement, parse_functiondecl): Expect
	unconsumed leading keyword.
	(parse_global): Don't use ";" termination.
	* parse.h: Corresponding changes.
	* staptree.cxx (binary_expression::resolve_types): Fix <<<
	type inference.
	(translator_output): Improve pretty-printing.
	(*): Add general visitors to statement/expression types.
	* staptree.h: Corresponding changes.  Tweak symresolution_info fields.
	Add semantic_error class.
	* semtest.cxx: Adapt to this.
	* testsuite/parseok/two.stp, semok/*.stp: Adapt to syntax changes.

2005-03-15  Frank Ch. Eigler  <fche@redhat.com>

	* semtest.cxx: Print probe signatures properly.
	* staptree.cxx (probe::printsig): New function.

2005-03-15  Frank Ch. Eigler  <fche@redhat.com>

	* TODO: New file.  Include some probe-point-provider syntax examples.
	* parse.cxx (lexer::scan, parser::parse_literal): Support hex, octal
	numbers via strtol.
	(parse_probe, parse_probe_point): Modify for dotted syntax.
	* staptree.cxx: Ditto.
	* parsetest.cxx, semtest.cxx: Print parse/sem results even if
	.stp files were given on command line.
	* parse.h, staptree.h: Rename probe_point_spec -> probe_point.
	* runtest.sh: New test-runner front-end script.
	* Makefile.am: Use it for TESTS_ENVIRONMENT.
	* testsuite/*: Update probe point syntax.  Add a bunch of new tests.

2005-03-04  Frank Ch. Eigler  <fche@redhat.com>

	* parse.cxx (scan): Support '$' characters in identifiers.
	(parse_symbol): Support thread-> / process-> shorthand.
	* staptree.cxx (symresolution_info::find): Split up into
	find_scalar, find_array, find_function.
	(resolve_symbols): Call the above for symbol/arrayindex/functioncall.
	(find_scalar): Add stub support for synthetic builtin variables.
	* staptree.h: Corresponding changes.
	* testsuite/*: Some new tests.

2005-03-03  Frank Ch. Eigler  <fche@redhat.com>

	* parse.cxx (parse_assignment): Assert lvalueness of left
	operand.
	* staptree.h (expression): Add is_lvalue member.
	* staptree.cxx (functioncall::resolve_types): Don't crash on
	formal-vs-actual argument count mismatch.
	(*): Add some is_lvalue stub functions.
	* testsuite/*: Some new tests.

2005-03-01  Frank Ch. Eigler  <fche@redhat.com>

	* parse.cxx: Implement left-associativity for several types of
	operators.  Add some more statement types.  Parse functions.
	Be able to print tokens.  Simplify error generating functions.
	Save tokens in all parse tree nodes.
	* parse.h: Corresponding changes.
	* staptree.cxx: Move tree-printing functions here.  Add many
	new functions for symbol and type resolution.
	* staptree.h: Corresponding changes.
	* semtest.cxx: New semantic analysis pass & test driver.
	* testsuite/sem*/*: New tests.
	* parsetest.cxx: Separated parse test driver.
	* testsuite/parse*/*: Adapt tests to parsetest driver.
	* Makefile.am: Build semtest.  Run its tests.
	* Makefile.in: Regenerated.

2005-02-11  Frank Ch. Eigler  <fche@redhat.com>

	* parse.cxx, parse.h: New files: parser.
	* staptree.h: New file: semantic object declarations.
	* staptree.cxx: New dummy driver file.<|MERGE_RESOLUTION|>--- conflicted
+++ resolved
@@ -1,4 +1,3 @@
-<<<<<<< HEAD
 2008-08-08  Dave Brolley  <brolley@redhat.com>
 
 	* stap-client: Use quotes when echoing. Exit with $rc.
@@ -33,7 +32,6 @@
 	testsuite/lib/systemtap.exp.
 	* Makefile.in: Regenerated.
 
-=======
 2008-08-08  David Smith  <dsmith@redhat.com>
 
 	* tapsets.cxx (utrace_derived_probe_group::emit_module_decls):
@@ -112,7 +110,6 @@
 	* NEWS: Updated $$vars, $$parms, $$locals.
 	* tapsets.cxx (visit_target_symbol): Missing break typo.
 
->>>>>>> f1118e10
 2008-08-04  Stan Cox  <scox@redhat.com>
 
 	* tapsets.cxx (dwarf_var_expanding_copy_visitor::visit_target_symbol): 
