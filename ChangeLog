<<<<<<< HEAD
2008-05-20  Frank Ch. Eigler  <fche@elastic.org>

	PR 6538
	* elaborate.cxx (semantic_pass_opt2): Warn about read-only locals and
	globals.
	(visit_foreach_loop): Belatedly recognize index symbols as lvalues.

=======
2008-05-21  Stan Cox  <scox@redhat.com>

	* elaborate.cxx (dead_assignment_remover::visit_binary_expression): New.
	(dead_assignment_remover::visit_assignment): Allow rhs simplification.
	
>>>>>>> e483d9df
2008-05-20  Tim Moore  <timoore@redhat.com>

	* configure.ac: Check for tr1/unordered_map header.
	* tapsets.cxx: Use tr1::unordered_map if available.
	* configure, config.in: Regenerated.

2008-05-19  Stan Cox  <scox@redhat.com>

	* elaborate.cxx (dead_assignment_remover::visit_arrayindex): New method.
	(dead_assignment_remover::visit_functioncall): New method.
	(dead_assignment_remover::visit_if_statement): New method.
	(dead_assignment_remover::visit_for_loop): New method.

2008-05-19  William Cohen  <wcohen@redhat.com>

	* main.cxx (setup_signals): Remove sa_restorer initialization.

2008-05-17  Frank Ch. Eigler  <fche@elastic.org>

	* elaborate.cxx (semantic_pass): Error on #probes=0, but not in
	listing mode.
	(semantic_pass_optimize[12]): Remove inappropriate check from here.

2008-05-17  Frank Ch. Eigler  <fche@elastic.org>

	* tapsets.cxx (cu_function_cache_t): Switch to <ext/hash_map>s,
	since these tables tend to get pretty big.

2008-05-16  Frank Ch. Eigler  <fche@elastic.org>

	PR 5643
	* tapsets.cxx (cu_function_cache_t): Reorganize into
	mod:cu->function->DIE lookup table.  Consider merging into symtab
	later.
	(mark_dwarf_redudancies): Adapt.
	(iterate_over_functions): Rewrite.
	(dwarf_builder::build): Cache kprobes etc. symbol addresses.
	* elaborate.cxx (systemtap_session ctor): Clear additional POD fields.

2008-05-15  David Smith  <dsmith@redhat.com>

	* main.cxx (setup_signals): New function.
	(main): Calls setup_signals() to setup signal handling.  When
	removing the temporary directory, ignore signals.

2008-05-13  Ananth N Mavinakayanahalli <ananth@in.ibm.com>
	PR 5955.
	* parse.cxx (parser::parse_global): accept ";" terminated globals
	* NEWS - update documentation
	* testsuite/systemtap.base/global_vars.(stp/exp) - supporting tests
	* testsuite/parseko/twenty(four/five).stp - supporting tests

2008-05-12  Jim Keniston  <jkenisto@us.ibm.com>

	PR 4311 - Function boundary tracing without debuginfo: Phase II
	Merged dwarfless branch into mainline.  But first...
	* runtime/regs.c: Removed register name:value lookup facility.
	Moved basically all register-lookup code to the i686 and x86_64
	registers.stp tapsets.  Args stuff shared between i386 and
	x86_64 remains in regs.c.
	* tapset/{i686,x86_64}/registers.stp: Moved register-lookup
	code from runtime/regs.c to here.
	
2008-05-12  Jim Keniston  <jkenisto@us.ibm.com>

	(2008-05-06 in dwarfless branch)
	PR 4311 - Function boundary tracing without debuginfo: Phase II
	* stapfuncs.5.in: Added sections on CPU REGISTERS and
	NUMBERED FUNCTION ARGUMENTS.

2008-05-12  Jim Keniston  <jkenisto@us.ibm.com>

	(2008-05-05 in dwarfless branch)
	PR 4311 - Function boundary tracing without debuginfo: Phase II
	* runtime/regs.c: Added register name:value lookup facility.
	Added support for register and arg lookup for i386 and x86_64.
	* tapset/{i686,x86_64}/registers.stp: New: support for register
	and arg lookup.
	* tapsets.cxx, translate.cxx: Added regparm field to struct
	context.
	* tapset/nd_syscall.stp: syscall.stp migrating toward numbered
	args rather than named args.

2008-05-12  Jim Keniston  <jkenisto@us.ibm.com>

	(2008-04-18 in dwarfless branch)
	PR 4311 - Function boundary tracing without debuginfo: Phase I
	* tapsets.cxx: Major rework of dwflpp, dwarf_query, and related
	code to make do with elf info if dwarf info is absent, or
	(in the case of vmlinux) make do with a System.map-style
	symbol table if even the elf file is absent.
	* main.cxx: Use getopt_long instead of getopt.	Added --kelf,
	--kmap, --ignore-vmlinux, and --ignore-dwarf.
	* hash.cxx, session.h, stap.1.in: Added --kelf, --kmap,
	--ignore-vmlinux, and --ignore-dwarf.
	* testsuite/{semok,semko}/nodwf*.stp

2008-05-07  Frank Ch. Eigler  <fche@elastic.org>

	PR 6492.
	* main.cxx (main): let -l imply -w.

2008-05-05  Frank Ch. Eigler  <fche@elastic.org>

	PR 444886.  From <crquan@gmail.com>:
	* tapsets.cxx, translate.cxx: Add .../build/... to default debuginfo
	path, to ease search for hand-built kernels.

2008-05-01  Frank Ch. Eigler  <fche@elastic.org>

	PR 6474
	* configure.ac (--enable-pie): Add default option.
	* Makefile.am (stap* binaries): Use -fpie/-z relro/-z now as
	applicable.
	* configure, aclocal.m4, Makefile.in, doc/Makefile.in: Regenerated.

2008-04-30  Masami Hiramatsu  <mhiramat@redhat.com>

	PR 6008
	* main.cxx (main): Increase the limitation of buffer size to 4095MB.
	* staprun.8.in: Ditto.

2008-04-29  Frank Ch. Eigler  <fche@elastic.org>

	PR 6466
	* elaborate.cxx
	(dead_stmtexpr_remover): Expand scope to kill far more
	side-effect-free statemnets, including if/for/foreach.
	(semantic_pass_opt4): Warn on elided function/probe bodies.
	(typeresolution_info::visit_target_symbol): Dump parse tree of
	resolution-challenged functions/probes.
	(*): Adapt to probe->body being a statement*
	rather than a block*.
	* tapsets.cxx (*): Ditto.
	* staptree.cxx (block::block ctor): New cons constructor.
	* staptree.h: Corresponding changes.

2008-04-29  David Smith  <dsmith@redhat.com>

	* tapsets.cxx (utrace_derived_probe_group::emit_probe_decl): Added
	death event handlers to ensure that for every utrace_attach there
	is a corresponding utrace_detach.
	(utrace_derived_probe_group::emit_module_decls): Ditto.

2008-04-28  Frank Ch. Eigler  <fche@elastic.org>

	* translate.cxx (translate_pass): Don't #define TEST_MODE.

2008-04-26  Frank Ch. Eigler  <fche@elastic.org>

	* tapsets.cxx (common_probe_entryfn_prologue): Undo
	clear of overload-related context vars; add explanation why.

2008-04-25  Frank Ch. Eigler  <fche@elastic.org>

	* systemtap.spec.in: Simplify configuration defaults.

2008-04-29  David Smith  <dsmith@redhat.com>:ChangeLog

2008-04-25  David Smith  <dsmith@redhat.com>

	PR 6455.
	* tapsets.cxx (mark_builder::build): Handles markers with no
	format string.

2008-04-24  Frank Ch. Eigler  <fche@elastic.org>

	PR 6454.
	* main.cxx (printscript): Avoid string truncation heuristics, and
	also avoid plain probe::printsig.  Hold nose and dig down into
	raw location lists instead.

2008-04-24  Will Cohen  <wcohen@redhat.com>

	* aclocal.m4: Regenerated.
	* Makefile.am (example/*): Moved to testsuite/systemtap.examples.
	* Makefile.in: Regenerated.

2008-04-23  Frank Ch. Eigler  <fche@elastic.org>

	From: Srinivasa DS <srinivasa@in.ibm.com>
	* tapsets.cxx (blacklisted_p): Blacklist more init/exit sections.

2008-04-23  Frank Ch. Eigler  <fche@elastic.org>

	* tapsets.cxx (common_probe_entryfn_prologue): Clear
	overload-related context vars.

2008-04-22  hunt  <hunt@redhat.com>

	* staprun.8.in: Add documentation for -d option.

2008-04-22  David Smith  <dsmith@redhat.com>

	* tapsets.cxx (utrace_derived_probe_group::emit_module_decls):
	Removed debug statements.

2008-04-18  David Smith  <dsmith@redhat.com>

	* tapsets.cxx (struct utrace_builder): Added exec probes.
	(utrace_derived_probe_group::emit_probe_decl): Ditto.
	(utrace_derived_probe_group::emit_module_decls): Ditto.
	(register_standard_tapsets): Ditto.
	* stapprobes.5.in: Added information about exec probes.
	* NEWS: Added information about utrace probes.

	* stapprobes.5.in: Added information about utrace probes.

2008-04-17  Josh Stone  <joshua.i.stone@intel.com>

	* tapsets.cxx (build_blacklist): Fix regexps for atomics.
	* vim/syntax/stap.vim: Recognize the 'limit' keyword and script arguments,
	allow '$' in variable names, and highlight $target variables.

2008-04-17  David Smith  <dsmith@redhat.com>

	* tapsets.cxx (utrace_builder::build): Make sure that the PATH of
	'process("PATH")' probes is an absolute path.
	(utrace_derived_probe_group::emit_module_decls): Made calls to
	utrace probe handler functions conditional on which types of
	utrace probes are going to be output.

2008-04-16  Frank Ch. Eigler  <fche@elastic.org>

	* tapsets.cxx (task_finder_derived_probe): Add dummy constructor
	for old (RHEL4) gcc compatibility.

2008-04-16  Frank Ch. Eigler  <fche@elastic.org>

	PR 6417: From Srinivasa DS <srinivasa@in.ibm.com>:
	* tapsets.cxx (build_blacklist): Extend.

2008-04-15  David Smith  <dsmith@redhat.com>

	* session.h (struct systemtap_session): Added utrace_derived_probe
	group and task_finder_derived_probe_group members.
	* elaborate.cxx (systemtap_session::systemtap_session): Added
	initialization of utrace_derived_probes and
	task_finder_derived_probes.
	* tapsets.cxx (struct task_finder_derived_probe_group): New
	derived_probe_group to handle task_finder framework.
	(struct utrace_derived_probe_group): New derived_probe_group to
	handle utrace probes.

2008-04-15  Frank Ch. Eigler  <fche@elastic.org>

	PR 6405 cont'd.
	* Makefile.am (AM_CFLAGS): Remove -Wshadow, as it triggers for
	new stapio (modname global vs. dwfl headers).

2008-04-15  Frank Ch. Eigler  <fche@elastic.org>

	PR 6405
	* buildrun.cxx (compile_pass): Add STAPCONF_MODULE_NSECTIONS.

2008-04-14  David Smith  <dsmith@redhat.com>

	* elaborate.h (struct derived_probe_group): Removed
	emit_module_header virtual function.
	* translate.cxx (c_unparser::emit_common_header): Removed calls to
	emit_module_header function.
	* tapsets.cxx (be_derived_probe>): Removed emit_module_header function.
	(struct timer_derived_probe_group): Ditto.
	(struct profile_derived_probe_group): Ditto.
	(struct procfs_derived_probe_group): Ditto.
	(struct hrtimer_derived_probe_group): Ditto.
	(struct perfmon_derived_probe_group): Ditto.
	(dwarf_derived_probe_group::emit_module_decls): Moved kernel check
	back from deleted emit_module_header function.
	(uprobe_derived_probe_group::emit_module_decls): Ditto.
	(mark_derived_probe_group::join_group): Moved marker
	kernel check (to a new embedded code section) from deleted
	emit_module_header function.

2008-04-14  Frank Ch. Eigler  <fche@elastic.org>

	* Makefile.am (stapio_*): Become able to link/compile against
	bundled elfutils.
	* Makefile.in: Regenerated.

2008-04-09  Martin Hunt  <hunt@dragon>

	* buildrun.cxx (run_pass): Remove unused "-d" option
	passed to staprun.

	* translate.cxx (emit_symbol_data): When available,
	grab symbols from debuginfo instead of /proc/kallsyms.

2008-04-11  David Smith  <dsmith@redhat.com>

	* elaborate.h (struct derived_probe_group): Added
	emit_module_header virtual function.
	* translate.cxx (c_unparser::emit_common_header): Calls each probe
	group's emit_module_header function.
	(translate_pass): Moved inclusion of linux/marker.h to
	mark_derived_probe_group::emit_module_header().
	* tapsets.cxx (struct be_derived_probe_group): Added empty
	emit_module_header function.
	(struct timer_derived_probe_group): Ditto.
	(struct profile_derived_probe_group): Ditto.
	(struct procfs_derived_probe_group): Ditto.
	(struct hrtimer_derived_probe_group): Ditto.
	(struct perfmon_derived_probe_group): Ditto.
	(dwarf_derived_probe_group::emit_module_header): Moved kprobes
	kernel check from emit_module_decls() to here.
	(uprobe_derived_probe_group::emit_module_header): Moved uprobe
	kernel check from emit_module_decls() to here.
	(uprobe_derived_probe_group::emit_module_decls): Moved uprobe
	kernel check to emit_module_header().
	(mark_derived_probe_group::emit_module_header): Moved marker
	kernel check from emit_module_decls and translate_pass() to here.
	(uprobe_derived_probe_group::emit_module_decls): Moved marker
	kernel check to emit_module_header().

2008-04-10  Frank Ch. Eigler  <fche@elastic.org>

	PR 2949.
	* session.h (listing_mode): New field.
	* main.cxx (main): Test it.  Enjoy it.
	(printscript): Do it.
	(usage): Document it.
	* stap.1.in, stapex.5.in: Ditto.
	* elaborate.cxx (print_error): Disable error messages in listing mode.

2008-04-10  Frank Ch. Eigler  <fche@elastic.org>

	PR 6393 cont'd.
	* Makefile.am: Also copy RadeonHD.am fragment to force
	git_version.h regeneration at every make, and also special
	tagging for "make dist".  Thanks <ndim>.

2008-04-10  Frank Ch. Eigler  <fche@elastic.org>

	PR 6393.
	* git_version.sh: New file, copied from radeonhd.
	* configure.ac: No longer generate $builddir/SNAPSHOT.
	* Makefile.am: Generate $builddir/git_version.h.
	(EXTRA_DIST): Add git_version.h and git_version.sh.
	* main.cxx (version): Print generated GIT_MESSAGE therefrom.
	* Makefile.in, configure: Regenerated.

2008-04-09  David Smith  <dsmith@redhat.com>

	* .gitignore: Added more files to ignore.

2008-04-04  Masami Hiramatsu <mhiramat@redhat.com>

	PR 6028
	* translate.cxx (c_unparser::emit_common_header): Add unwaddr for
	caching unwound address.
	* tapsets.cxx (common_probe_entryfn_prologue): Clear unwaddr.

2008-04-01  Frank Ch. Eigler  <fche@elastic.org>

	* safety/*: Removed subdirectory containing abandoned experiment.

2008-03-31  Frank Ch. Eigler  <fche@elastic.org>

	* configure.ac: Bump version to 0.7.
	* configure: Regenerated.

2008-03-27  Frank Ch. Eigler  <fche@elastic.org>

	* tapsets.cxx (common_probe_entryfn_prologue): Clear last_stmt.

2008-03-26  Frank Ch. Eigler  <fche@elastic.org>

	* translate.cxx (emit_function): Set context last_stmt, in case
	an error occurs during the function.

2008-03-25  Frank Ch. Eigler  <fche@elastic.org>

	* stap.1.in: Clarify utility of epilogue type probe aliases.

2008-03-21  Eugene Teo  <eugeneteo@kernel.sg>

	PR 5528
	* tapset/conversions.stp (user_string_n, user_string_n2,
	user_string_n_warn, user_string_n_quoted, user_short, user_short_warn,
	user_int, user_int_warn, user_long, user_long_warn, user_char,
	user_char_warn): New user_* functions.
	* stapfuncs.5.in: Documented the new functions.
	* testsuite/systemtap.stress/conversions.stp: Test new functions.
	* testsuite/buildok/conversions.stp: Test new functions.
	* testsuite/buildok/conversions-embedded.stp: Test new functions.

2008-03-20  Frank Ch. Eigler  <fche@elastic.org>

	PR 5975.
	* tapsets.cxx (*): Added a few (void) expressions for asserts that
	may be compiled out.

2008-03-14  Masami Hiramatsu <mhiramat@redhat.com>

	PR 3542
	* buildrun.cxx (compile_pass): Add an autoconf to check the kernel
	supports batch unregistration.
	* tapsets.cxx (dwarf_derived_probe_group::emit_module_decls): Add an
	array of probe pointers for batch unregistration.
	* tapsets.cxx (dwarf_derived_probe_group::emit_module_exit): Use
	unregister_k(ret)probes if it is supported.

2008-03-13  Frank Ch. Eigler  <fche@elastic.org>

	PR 5928.
	* buildrun.cxx (compile_pass): Use EXTRA_CFLAGS for autoconf'd values
	instead of CFLAGS_<module>.o.

2008-03-12  Frank Ch. Eigler  <fche@elastic.org>

	* configure.ac, systemtap.spec.in: Bumped version to 0.6.2.
	* configure: Regenerated.

2008-03-12  Dave Brolley  <brolley@redhat.com>

	PR5897
	* staptree.cxx (probe::printsig): If this probe was derived from an alias,
	call the printsig method of the alias.

2008-03-10  Dave Brolley  <brolley@redhat.com>

	PR5189
	* translate.cxx (probe_or_function_needs_deref_fault_handler): New member of
	c_unparser.
	(c_unparser::emit_function): Initialize probe_or_function_needs_deref_fault_handler.
	Check it after the body is visited and generate a deref fault handler if necessary.
	(c_unparser::emit_probe): Likewise.
	(c_unparser::visit_print_format): Correct the compoenent type for an overridden string
	literal.  Generate code to check that pointer arguments to %m can be dereferenced.
	Generate casts for printf arguments as necessary.
	* elaborate.cxx (typeresolution_info::visit_print_format): Desired type for conv_memory
	is pe_long.

2008-03-06  Frank Ch. Eigler  <fche@elastic.org>

	* Makefile.am (AM_CXXFLAGS, AM_CFLAGS): Remove -Werror.
	* Makefile.in, doc/Makefile.in: Regenerated.

2008-03-03  Frank Ch. Eigler  <fche@elastic.org>

	PR5516
	* elaborate.cxx (symbol_fetcher, dead_assignment_remover):
	Support unresolved $target lvalues.  Propagate pretty error
	messages.
	* staptree.cxx (varuse_collecting_visitor target_symbol): Ditto.
	* staptree.h: Corresponding decl.

	* loc2c.c: c_translate_pointer_store: New function.
	* loc2c.h: Corresponding decl.
	* tapsets.cxx (dwflpp::translate_final_fetch_or_store): Call it
	for $target pointer assignments.

2008-02-29  Will Cohen  <wcohen@redhat.com>

	* main.cxx (handle_interrupts): Make compatible with GCC 4.3.

2008-02-28  Frank Ch. Eigler  <fche@elastic.org>

	PR5045
	* session.h (pending_interrupts): New global.
	* main.cxx (handle_interrupts): New fn to handle SIGINT* etc.
	* elaborate.cxx, translate.cxx, tapsets.cxx, main.cxx (*): Insert
	pending_interrupts escape hatches inside potentially timetaking loops.
	* buildrun.cxx: Don't deal with signals.

2008-02-27  Frank Ch. Eigler  <fche@elastic.org>

	PR5697
	* configure.ac (enable-docs): Implement.
	* systemtap.spec.in: Add optional docs build/install/prereqs.
	* Makefile.am (SUBDIRS): Add doc.
	* Makefile.in, configure: Regenerated.

2008-02-27  Dave Brolley  <brolley@redhat.com>

	PR5189
	* staptree.h (print_format::conv_memory): New enumerator.
	(print_format::width_type): New enumeration.
	(print_format::precision_type): New enumeration.
	(format_component::widthtype): New member.
	(format_component::prectype): New member.
	(format_component::is_empty): Test widthtype and prectype.
	(format_component::clear): Clear widthtype and prectype.
	* staptree.cxx (print_format::components_to_string): Handle dynamic width and precision.
	Handle conv_memory.
	(print_format::string_to_components): Parse dynamic width and precision specifiers.
	Set widthtype and prectype. Parse %m format specifier.
	* elaborate.h (typeresolution_info::check_arg_type): New method.
	* elaborate.cxx (typeresolution_info::visit_print_format): Account for dynamic width
	and precision when computing the expected number of arguments. Check the types of
	arguments for dynamic width and precision. Use check_arg_type to check the types of
	all arguments. Handle print_format::conv_memory.
	(typeresolution_info::check_arg_type): New method.
	* NEWS: Describe the enhancements above.

2008-02-27  David Smith  <dsmith@redhat.com>

	PR5729
	* systemtap.spec.in: Adds examples to the testsuite rpm so that
	systemtap.samples/examples.exp works correctly.

2008-02-26  Dave Brolley  <brolley@redhat.com>

	PR5018
	* staprun.8.in: Escape dashes ('-') as appropriate.

2008-02-26  Srinivasa DS   <srinivasa@in.ibm.com>
	PR5772
	* tapset/syscall2.stp: Modify wait4,waitid argument list
	for kernel > 2.6.24.

2008-02-25  Frank Ch. Eigler  <fche@elastic.org>

	PR5792.
	* parse.cxx (eval_pp_conditional): Support wildcards in 
	%( kernel_v/kernel_vr/arch ==/!= "*foo?" %) operands.
	* NEWS, stap.1.in: Document this.

2008-02-22  Frank Ch. Eigler  <fche@elastic.org>

	PR5787, PR2608, .statement()
	* tapsets.cxx (query_dwarf_func): Process .statement(NUM) probes too.
	(query_cu): Ditto.
	(query_func_info): Bypass prologue searching for .statement() probes.
	(query_cu): Ditto.

	(build_blacklist): Remove unsightly empty first alternative in
	"^(|foo)$" regexps.  Show them for -vvv.

	* buildrun.cxx (compile_pass): Don't turn on "gcc -Q" on until -vvvv.

2008-02-20  David Smith  <dsmith@redhat.com>

	* tapsets.cxx (struct mark_derived_probe): Renamed 'probe_sig' to
	'probe_format'.
	(mark_derived_probe::mark_derived_probe): Added new "format" probe
	point component.
	(mark_derived_probe::parse_probe_format): Renamed from
	'mark_derived_probe::parse_probe_sig'.
	(struct mark_builder): Added typedefs.  Converted mark_cache from
	a map to a multimap to handle markers with the same name but
	different formats.
	(mark_builder::build): Added new 'format' probe parameter.
	(register_standard_tapsets): Added new 'format' marker probe
	optional parameter.
	* stapprobes.5.in (parts): Documented new "format" probe
	component. 

2008-02-19  Roland McGrath  <roland@redhat.com>

	* tapsets.cxx (query_module): Use dwfl_module_getdwarf rather
	than dwfl_module_getelf for e_machine check.
	(dwarf_query::get_blacklist_section): Likewise for section search.
	Ignore non-SHF_ALLOC sections.

2008-02-19  Frank Ch. Eigler  <fche@elastic.org>

	* tapsets.cxx (query_module): Tweak elf-machine checking to
	better represent elfutils idioms.

2008-02-19  Frank Ch. Eigler  <fche@elastic.org>

	PR 5766.
	* tapsets.cxx (build_blacklist): Switch (back) to regexp-based
	blacklist construction ...
	(blacklist_p): ... and querying.

2008-02-19  David Smith  <dsmith@redhat.com>

	PR 5672.
	* tapsets.cxx (mark_derived_probe): Call probe_point copy ctor to
	shallow-copy incoming base probe location before
	recomputing/overwriting it.

2008-02-18  Frank Ch. Eigler  <fche@elastic.org>

	* NEWS, stapprobes.5.in: Document basic (non-symbolic prototype)
	user-space probe points.

2008-02-15  Frank Ch. Eigler  <fche@elastic.org>

	* tapsets.cxx (function_name_last_match): New function.
	(query_dwarf_func): Call it to stop unnecessary further iteration.

2008-02-13  Frank Ch. Eigler  <fche@elastic.org>

	PR 5759
	* tapsets.cxx (build_blacklist): Add some CONFIG_PREEMPT-related
	functions.

2008-02-13  Dave Brolley  <brolley@redhat.com>

	PR5609
	* staptree.h (probe::collect_derivation_chain): Now takes vector<probe*>.
	(probe::get_alias): New virtual method.
	* elaborate.h (derived_probe::collect_derivation_chain): Now takes vector<probe*>.
	* staptree.cxx (probe::collect_derivation_chain): Now takes vector<probe*>. Don't
	cast 'this' to (derived_probe*).
	* elaborate.cxx (derived_probe::collect_derivation_chain): Now takes vector<probe*>.
	(alias_derived_probe::get_alias): New virtual method.
	(alias_derived_probe::alias): New member.
	(alias_expansion_builder::build): Call checkForRecursiveExpansion and emit a
	diagnostic if recursion is detected. Pass alias to constructor of
	alias_derived_probe.
	(alias_expansion_builder::checkForRecursiveExpansion): New method.
	* coveragedb.cxx: Pass vector<probe*> on all calls to collect_derivation_chain.

2008-02-12  Frank Ch. Eigler  <fche@elastic.org>

	PR 4393
	* tapsets.cxx (emit_address): Support relocatable kernels.
	(dwarf_derived_probe ctor): Hack around for missing USHRT_MAX.
	* elaborate.cxx (semantic_pass): Increment rc if exception caught.

2008-02-12  Martin Hunt  <hunt@redhat.com>
	PR 5757
	* tapsets.cxx, translate.cxx: Cleanup indentation a bit.

2008-02-11  Jim Keniston  <jkenisto@us.ibm.com>

	PR 5693
	* runtime/uprobes/uprobes.c: Intercept handler-destined
	signals received while we're single-stepping, and re-queue
	them afterward.
	* runtime/uprobes/uprobes.h: Ditto

2008-02-09  Frank Ch. Eigler  <fche@elastic.org>

	PR5750.
	From Eugeniy Meshcheryakov eugen@debian.org:
	* configure.ac (HAVE_LIBSQLITE3): Complete AC_DEFINE.

	* configure, INSTALL, missing, compile, depcomp, install-sh:
	autoreconf -fi'd.

2008-02-09  Frank Ch. Eigler  <fche@elastic.org>

	PR 5751.
	* configure.ac: Add -Werror to trial compilation with
	-fstack-protector-all, for hosts that don't quite support it.
	* configure: Regenerated.

2008-02-08  David Smith  <dsmith@redhat.com>

	PR 5650
	* systemtap.spec.in: Further simplification.

2008-02-07  Frank Ch. Eigler  <fche@elastic.org>

	* buildrun.cxx (run_make_cmd, compile_pass): Tweak kbuild
	parametrization to produce useful compile logs at -vv.

2008-02-04  David Smith  <dsmith@redhat.com>

	PR 4446 (partial)
	* tapsets.cxx
	(mark_var_expanding_copy_visitor::visit_target_symbol_arg): New
	function.
	(mark_var_expanding_copy_visitor::visit_target_symbol_format): New
	function.
	(mark_var_expanding_copy_visitor::visit_target_symbol): Handles
	"$arg" or "$format".
	(mark_derived_probe_group::emit_module_decls): Sets up "$format"
	data.

	PR 5650 (parital)
	* systemtap.spec.in: Moved %pre section to the systemtap-runtime
	rpm.

2008-01-30  David Smith  <dsmith@redhat.com>

	PR 5650
	* systemtap.spec.in: Simplified and explicitly specifies configure
	options.

2008-01-30  Dave Brolley  <brolley@redhat.com>

	* coveragedb.cxx (print_coverage_info): Fix typo: s.probes -> s.unused_probes
	where appropriate.
	(sql_update_unused_probes): Likewise.

2008-01-29  Frank Ch. Eigler  <fche@elastic.org>

	PR 5647
	* configure.ac (--enable-ssp): Make default on compilers that
	support it.
	* configure: Regenerated.

2008-01-28  David Smith  <dsmith@redhat.com>

	* configure.ac: Fixed a bug when "--disable-permon" was used.
	Added "--enable-crash" option.
	* configure: Regenerated.
	* Makefile.am: Improved staplog.so compile command.
	* Makefile.in: Regenerated.

	* tapsets.cxx (dwarf_derived_probe_group::emit_module_decls):
	Added 'const' to several members of stap_dwarf_probes.

	PR 5685.  From Eugeniy Meshcheryakov <eugen@debian.org>
	* configure.ac: If "--enable-sqlite" is specified, define
	HAVE_LIBSQLITE3.
	* configure: Regenerated.

2008-01-26  Frank Ch. Eigler  <fche@elastic.org>

	PR 5673.
	* tapsets.cxx (dwarf_derived_probe_group): Split stap_dwarf_probes[]
	into bss-carried kprobes structs.  Tune embedded strings for
	minimizing relocation-vs-fixed-buffer wastage.
	* tapsets.cxx (dwarf_derived_probe): Impose .maxactive() limits.

2008-01-25  Jim Keniston  <jkenisto@us.ibm.com>

	* runtime/uprobes/uprobes.c: Within a probed process, serialize
	calls to access_process_vm() when populating instructions
	slots.	Fixes an SMP bug on multithreaded apps with many
	active probepoints.
	* runtime/uprobes/uprobes.h: Ditto

2008-01-25  Frank Ch. Eigler  <fche@elastic.org>

	PR 5672.
	* staptree.cxx (probe_point copy ctor): New function.
	* staptree.h: Declare it.
	* tapsets.cxx (dwarf_derived_probe ctor): Call it to shallow-copy
	incoming base probe location before recomputing/overwriting it.

2008-01-25  David Smith  <dsmith@redhat.com>

	* configure.ac: Compressed the two perfmon options into one.
	Made other small fixes and whitespace changes.
	* configure: Regenerated.

2008-01-24  Frank Ch. Eigler  <fche@elastic.org>

	* Makefile.am: Make another $(MKDIR) call visible.
	* Makefile.in: Regenerated.

2008-01-24  David Smith  <dsmith@redhat.com>

	PR 5661 (reverted).
	* configure.ac: Removed elfutils version number check.
	* configure: Regenerated.
	* acsite.m4: Removed.
	* systemtap.spec.in: Minimum elfutils version number is no longer
	filled in by configure.

	PR 5650 (partial).
	* configure.ac: Handles sqlite optional functionality correctly.
	If enabled/disabled by the user, do the right thing.  If not
	specified by the user, use it if present.
	* configure: Regenerated.
	* systemtap.spec.in: Always specify to configure whether to use
	sqlite or not.

2008-01-24  Dave Brolley  <brolley@redhat.com>

	PR 5017.
	* staptree.cxx (<cstring>): #include it.
	(required <indexable *>): Remove 'static' from instantiation and
	move instantiation to here from...
	* staptree.h: ...here.

2008-01-23  David Smith  <dsmith@redhat.com>

	PR 5661.
	* configure.ac: Checks elfutils version number.
	* acsite.m4: New file containing macro to return elfutils version
	number.
	* configure: Regenerated.
	* systemtap.spec.in: Minimum elfutils version number is now filled
	in by configure.

2008-01-23  Dave Brolley  <brolley@redhat.com>

	PR 5613.
	* translate.cxx (var::fini): New method.
	(c_unparser::emit_module_init): Call var::fini when deregistering
	variables without indices.
	(c_unparser::emit_module_exit): Likewise.

2008-01-23  Frank Ch. Eigler  <fche@elastic.org>

	PR 2151.
	* tapsets.cxx (dwflpp::setup): Parametrize debuginfo_path.
	* stap.1.in: Document this.

2008-01-22  Jim Keniston  <jkenisto@us.ibm.com>

	* runtime/uprobes/uprobes.c: Fix from Srinivasa: Recast
	rcu_dereferences of engine->data to resync with kernel.org
	builds.

2008-01-18  Srinivasa DS <srinivasa@in.ibm.com>

	PR 5549
	* buildrun.cxx : Verify whether kernel has register rename patch
	through autoconf files.
	* runtime/(loc2c-runtime.h, procfs.c, regs.c, regs.h,
	stack-i386.c, autoconf-x86-uniregs.c, autoconf-nameidata.c) : Use
	appropriate register name at runtime, based on whether kernel has
	register rename patch or not.

2008-01-18  Jim Keniston  <jkenisto@us.ibm.com>

	* runtime/uprobes/uprobes.c: Added static copy of
	access_process_vm(), for kernels that don't export it.

2008-01-18  Frank Ch. Eigler  <fche@elastic.org>

	* configure.ac, systemtap.spec.in: Update version to 0.6.1
	* configure: Regenerated.

2008-01-17  Srinivasa DS <srinivasa@in.ibm.com>
	
	PR 5483
	* tapsets.cxx : Possible fix for making systemtap compatible with
	the elfutils-0.131

2008-01-17  Frank Ch. Eigler  <fche@elastic.org>

	PR 4935.
	Reorganize probe condition implementation.
	* elaborate.cxx (add_condition): New function.
	(derived_probe): Remove condition member.
	(derived_probe ctors): Assert non-null incoming probe/location ptrs.
	(insert_condition_statement): Remove; turn into ...
	(semantic_pass_conditions): New pass-2 subpass.
	(semantic_pass_symbols, visit_symbol, visit_functioncall, find_var):
	Detect some condition-related error cases.
	(match_key): Change type to exp_type from tok_type.  Update callers.
	(alias_expansion_builder): Propagate probe conditions.
	* staptree.cxx (probe): Remove condition field and related functions.
	* tapsets.cxx (dwarf_derived_probe ctor): Compute replacement
	wildcard-expanded probe_point preserving more of the original
	location.
	(mark_derived_probe ctor): Make similar to others - take location
	rather than condition parameters.
	* translate.cxx (emit_common_header): Tweak ordering of tmpcounter
	traversal and hashkey expression generation.
	* elaborate.h: Corresponding changes.

2008-01-17  David Smith  <dsmith@redhat.com>

	* tapsets.cxx
	(procfs_var_expanding_copy_visitor::visit_target_symbol): Print an
	error when trying to use the procfs target variable '$value' as an
	array or structure.
	(perfmon_var_expanding_copy_visitor::visit_target_symbol): Print an
	error when trying to use the perfmon target variable '$counter as
	an array or structure.

2008-01-17  Srinivasa DS  <srinivasa@in.ibm.com>

	PR 5483.
	* tapsets.cxx (emit_address): Tolerate dummy relocation entry
	added for kernel by recent elfutils.

2008-01-16  David Smith  <dsmith@redhat.com>

	PR 5608.
	* tapsets.cxx
	(mark_var_expanding_copy_visitor::visit_target_symbol): Print an
	error when trying to use a marker argument as an array or
	structure.

2008-01-16  Eugene Teo  <eteo@redhat.com>

	* stapfuncs.5.in: Document signal.stp tapset functions.

2008-01-14  Martin Hunt  <hunt@redhat.com>
	* translate.cxx (emit_module_init): Call _stp_print_kernel_info()
	to print out version information and internal memory usage stats.

2008-01-14  Martin Hunt  <hunt@redhat.com>
	* translate.cxx (emit_module_exit): When using timing, delete timing
	stats when finished.

2008-01-12  Frank Ch. Eigler  <fche@elastic.org>

	* configure.ac: Generate a build tree SNAPSHOT file from git-rev-list,
	if we suspect the source tree came from git.
	* configure: Regenerated.

2008-01-12  Frank Ch. Eigler  <fche@elastic.org>

	PR 5603.
	* configure.ac: Add "--enable-ssp" to select -fstack-protector-all
	and similar runtime checking directives.
	* configure: Regenerated.

2008-01-09  David Smith  <dsmith@redhat.com>

	* systemtap.spec.in: Since "make check" was removed
	from the rpm build step, we no longer need to require dejagnu at
	build time.

2008-01-09  Frank Ch. Eigler  <fche@elastic.org>

	* tapsets.cxx (dwflpp::setup): Improve missing kernel-debuginfo
	message.

2008-01-02  Frank Ch. Eigler  <fche@elastic.org>

	From Mark McLoughlin <markmc@redhat.com>:
	* main.cxx (main): Set/restore umask around mkdtemp().

2007-12-27  Jim Keniston  <jkenisto@us.ibm.com>

	* runtime/uprobes/uprobes_x86_64.c: Fix handling of indirect
	jmps and calls that use rip-relative addressing.  Allow probing
	of opcode 0x63.

2007-12-13  Masami Hiramatsu  <mhiramat@redhat.com>

	* stap.1.in: Document about relay buffer sharing.
	* NEWS: Document about relay buffer sharing and staplog crash extension.

2007-12-12  Wenji Huang <wenji.huang@oracle.com>

        PR 5470
        * parse.cxx (parser::parse_probe_point): Add checking pointer t.

2007-12-11  Frank Ch. Eigler  <fche@elastic.org>

	* staptree.cxx, staptree.h: More GCC 4.3 build fixes from
	Eugeniy Meshcheryakov <eugen@debian.org>.

2007-12-05  William Cohen  <wcohen@redhat.com>

	* systemtap.spec.in: Correct Source to point to location contain code.

2007-12-05  Masami Hiramatsu  <mhiramat@redhat.com>

	PR 4935
	* tapsets.cxx (dwarf_derived_probe::dwarf_derived_probe): Allow user
	to access kernel variables in the condition of probe points.
	* stapprobes.5.in : Document the conditional probe point.
	* NEWS : Ditto.

2007-12-03  Masami Hiramatsu  <mhiramat@redhat.com>

	PR 5376
	* parse.cxx (lexer::scan): Treat '*' as an alphabet if the wildcard
	flag is true.
	(parser::parse_probe_point): Call parser::next() with wildcard = true.
	(parser::scan_pp): Add wildcard flag and pass it to lexer::scan.
	(parser::next): Ditto.
	(parser::peek): Ditto.
	* parse.h : Ditto.

2007-12-01  Frank Ch. Eigler  <fche@elastic.org>

	* gen-stapmark.h, stapmark.h: Retire.

2007-11-29  David Smith  <dsmith@redhat.com>

	* tapsets.cxx (mark_derived_probe::initialize_probe_context_vars):
	Handles the case where one marker has more than one string
	argument.

2007-11-27  David Smith  <dsmith@redhat.com>

	PR 5377.
	* elaborate.cxx (match_node::find_and_build): Handle wildcards in
	probe points correctly.

2007-11-26  Frank Ch. Eigler  <fche@elastic.org>

	* elaborate.cxx (derived_probe ctor): Don't duplicate condition
	if it doesn't exist.
	* staptree.cxx (probe_point, probe ctors): Initialize to 0.

2007-11-20  Masami Hiramatsu  <mhiramat@redhat.com>

	PR 4935.
	* parse.cxx (parser::parse_probe_point): Parse "if" condition
	following probe point.
	* staptree.h (probe_point): Add "condition" field.
	(probe): Add "condition" field and "add_condition" method.
	(deep_copy_visitor): Add "deep_copy" method for the expression.
	* staptree.cxx (probe_point::probe_point): Initalize it.
	(probe::add_condition): Implement it.
	(probe::print): Output "condition" field.
	(probe::str): Ditto.
	(deep_copy_visitor::deep_copy): Implement it.
	* elaborate.h (derived_probe): Add "insert_condition_statement"
	method.
	* elaborate.cxx (derived_probe::derived_probe): Initialize "condition"
	field, and insert a condition check routine on the top of body.
	(derived_probe::insert_condition_statement): Implement it.
	(alias_expansion_builder::build): Pass the condition from the alias
	referer to new alias.
	* tapsets.cxx (be_derived_probe): Remove unused constructor.
	(dwarf_derived_probe::dwarf_derived_probe): Insert a condition check
	routine on the top of body.
	(mark_derived_probe::mark_derived_probe): Ditto.
	(mark_builder::build): Pass the base location to mark_derived_probe.


2007-11-19  Frank Ch. Eigler  <fche@elastic.org>

	PR 3887.
	* staptree.h (probe_point): Add "sufficient" field.
	* staptree.cxx: Initialize it, print it.
	* parse.cxx (parse_probe_point): Parse it.
	* elaborate.cxx (derive_probes): Implement it.
	* stapprobes.5.in: Document it.
	* NEWS: Gloat about it.

2007-11-15  David Smith  <dsmith@redhat.com>

	* tapsets.cxx (mark_derived_probe::initialize_probe_context_vars):
	Updated to work with latest LTTNG patch
	patch-2.6.24-rc2-lttng-0.10-pre23.tar.bz2.
	(mark_derived_probe_group::emit_module_decls): Ditto.
	(mark_derived_probe_group::emit_module_init): Ditto.
	(mark_derived_probe_group::emit_module_exit): Ditto.

	* translate.cxx (c_unparser::emit_common_header): Ditto.

2007-11-15  Mike Mason <mmlnx@us.ibm.com>

        * systemtap.spec.in: Removed "make check" from rpm build steps

2007-11-15  David Smith  <dsmith@redhat.com>

	* tapsets.cxx: Removed mark_query structure.
	(mark_derived_probe::mark_derived_probe): Just looks for "kernel"
	marker probes.
	(mark_builder::build_no_more): No longer kern_dw, instead clears
	the marker cache.
	(mark_builder::build): Now parses Module.markers file to find
	marker list and stores them in a cache.
	(register_standard_tapsets): Removed 'module("foo").mark("bar")'.
	All markers now go through 'kernel.mark("bar")'.

	* stapprobes.5.in (parts): Updated marker text.

2007-11-14  Jim Keniston  <jkenisto@us.ibm.com>

	PR 5324
	* main.cxx: Restored initialization of need_uprobes flag,
	mistakenly backed out in PR 5270 fix.

2007-11-14  Zhaolei  <zhaolei@cn.fujitsu.com>

	* stapfuncs.5.in (tokenize): Change NULL to blank to avoid
	misunderstanding.

2007-11-13  Jim Keniston  <jkenisto@us.ibm.com>

	PR 5270
	* main.cxx: Restored pre-10-08 version: moved uprobes build to
	buildrun.cxx.
	* buildrun.cxx: Reworked uprobes build so that the resulting
	Module.symvers can be used in building the stap-generated
	module.  If user isn't root, call verify_uprobes_uptodate()
	rather than trying (and failing) to rebuild uprobes.ko.
	* buildrun.h: uprobes_enabled() and make_uprobes() are no
	longer extern.
	* runtime/uprobes/Makefile: Added uprobes.ko target for use
	by verify_uprobes_uptodate().

2007-11-12  Martin Hunt  <hunt@redhat.com>

	* stap.1.in: Replaced references to the log() function.
	* stapex.5.in: Ditto.
	* stapfuncs.5.in: Ditto. ALso remove print and printf.  They are
	documented in stap.1.in.

2007-11-12  Martin Hunt  <hunt@redhat.com>

	* translate.cxx (visit_print_format): Strings without a format or
	formatted with "%s" or "%s\n" should be printed with calls to _stp_print().
	Call _stp_print_char() if printing a char.

	* staptree.cxx (parse_print): Check for "print_char".

	* staptree.h (struct print_format): Add print_char.
	(parse_print): Update prototype.

	* parse.cxx (parse_symbol): Set print_char bool in print_format.

2007-11-12  Martin Hunt  <hunt@redhat.com>

	* tapsets.cxx (build_blacklist): Add __raw_spin_is_locked.

2007-10-25  Josh Stone  <joshua.i.stone@intel.com>

	PR 5219
	* stap.1.in: Add a note about string literal limitations in printf
	and printd.

2007-10-22  Jim Keniston  <jkenisto@us.ibm.com>

	* runtime/uprobes/uprobes_x86_64.[ch]: Added x86_64 uprobes support

2007-10-19  Jim Keniston  <jkenisto@us.ibm.com>

	* runtime/uprobes/uprobes_ppc64.h,uprobes_s390.c: Fixed 10/16
	update to arch_validate_probed_insn() decl.

2007-10-19  Masami Hiramatsu <mhiramat@redhat.com>

	* staplog.c: Cleanup code and remove end-of-line spaces.
	(create_output_filename): Use snprintf instead of sprintf and remove
	malloc().
	(print_rchan_info): Merge into output_cpu_logs().
	(open_output_file): Use GETBUF() instead of malloc().
	(output_cpu_logs): Simplify logic and remove unused code.
	(do_staplog): Merge into cmd_staplog().
	(help_staplog): Fix typos.
	* Makefile.am (STAPLOG): Add -Wall option.
	* Makefile.in: Regenerated.

2007-10-19  Masami Hiramatsu <mhiramat@redhat.com>

	From Satoru Moriya <satoru.moriya.br@hitachi.com>:
	* staplog.c (create_output_dir): New function for creating output
	directory.
	(create_output_filename): New function for making output filename.
	(print_rchan_info): New function for displaying relay channel status.
	(open_output_file): New function for opening output file.
	(output_cpu_logs): Cleanup code and fix bugs to retrieve buffer
	data even when the last buffer is full and even if the systemtap
	uses old(non-utt) format. Add a routine for '-a' option.
	(cmd_staplog): Add '-a' option.
	(help_staplog): Ditto.

2007-10-18  Mike Mason <mmlnx@us.ibm.com>

	* stapprobes.5.in: Removed C label reference.
	Clarified source path requirements for probe
	definitions.  Fixed some vertical spacing
	issues.

2007-10-18  Mike Mason <mmlnx@us.ibm.com>

	* stapfuncs.5.in: Corrected tokenize description.
	Added task_* functions.

2007-10-16  Jim Keniston  <jkenisto@us.ibm.com>

	* runtime/uprobes/uprobes.[ch], uprobes_i386.[ch],
	uprobes_ppc64.h, uprobes_s390.h: Adjusted SLOT_IP and
	arch_validate_probed_insn to accept task pointer (needed by
	x86_64); added uprobe_probept_arch_info and uprobe_task_arch_info
	(ditto).
	* runtime/uprobes/uprobes_i386.c: Fixed a couple of glitches
	discovered when porting to x86_64

2007-10-15  Roland McGrath  <roland@redhat.com>

	PR 5101
	* loc2c.c (struct location): Replace regno union member with struct
	member reg, fields regno and offset.
	(translate): Update uses.
	(emit_base_fetch, emit_base_store, emit_loc_register): Likewise.
	Fail if reg.offset is not zero.
	(location_relative): Handle DW_OP_plus_uconst relative to loc_register.
	(c_translate_array): Handle array index into loc_register.

2007-10-15  David Smith  <dsmith@redhat.com>

	* tapsets.cxx (mark_query::handle_query_module): Checks for marker
	to be in the proper section.
	(mark_derived_probe_group::emit_module_decls): Updated emitted
	marker C code for 10/2/2007 markers patch.  Fixes PR 5178.

	From David Wilder <dwilder@us.ibm.com>
	* tapsets.cxx (mark_query::handle_query_module): Updated to handle
	64-bit platforms correctly.

2007-10-15  Zhaolei  <zhaolei@cn.fujitsu.com>

	From Cai Fei <caifei@cn.fujitsu.com>
	* conversions.stp: Add a function kernel_string_n for copy
	non-0-terminated string with fixed length from kernel space at
	given address.
	* stapfuncs.5.in: Add kernel_string_n.
	* nfsd.stp: Using kernel_string_n to copy non-0-terminated string
	with fixed length from kernel space at given address.
	* nfs_proc.stp: Ditto.

2007-10-12  David Smith  <dsmith@redhat.com>

	* tapsets.cxx (dwflpp::setup): Added 'debuginfo_needed' parameter
	to not error if no debuginfo present.
	(hex_dump): New function.
	(mark_query::handle_query_module): Updated for
	10/2/2007 markers patch.  Currently only handles markers in the
	kernel image itself - not in modules.

2007-10-12  Martin Hunt  <hunt@redhat.com>

	* Makefile.am (staprun_LDADD): Add -lpthread.
	* Makefile.in: Rebuilt.

2007-10-11  Frank Ch. Eigler  <fche@elastic.org>

	* systemtap.spec.in: Make -testsuite subrpm require dejagnu.

2007-10-10  Jim Keniston  <jkenisto@us.ibm.com>

	* runtime/uprobes/uprobes_ppc64.[ch]: Added
	* runtime/uprobes/uprobes_s390.[ch]: Added

2007-10-09  Jim Keniston  <jkenisto@us.ibm.com>

	PR 5083
	* runtime/uprobes/uprobes.c: Adjust module ref-count
	when creating or removing uprobe_process, so "rmmod
	--wait uprobes" waits as needed until uretprobed
	functions return.

2007-10-08  Jim Keniston  <jkenisto@us.ibm.com>

	PR 5079
	* main.cxx: Add pass 4.5: make uprobes.ko in runtime/uprobes
	* buildrun.cxx: Add uprobes_enabled() and make_uprobes().
	Factor run_make_cmd() out of compile_pass().
	* buildrun.h: Add uprobes_enabled and make_uprobes decls.
	* tapsets.cxx: Do correct #include for modprobed uprobes.ko;
	set need_uprobes in pass 2.
	* session.h: Add need_uprobes

	* runtime/staprun/common.c: Add -u option -> need_uprobes
	* runtime/staprun/staprun_funcs.c: Generalize insert_module()
	to support inserting uprobes.ko.
	* runtime/staprun/staprun.c: Add enable_uprobes().  insert_module
	call becomes insert_stap_module().
	* runtime/staprun/staprun.h: Reflect insert_module() and
	need_uprobes changes

	* runtime/uprobes/*.[c,h]: uprobes is built as a module,
	rather than included into the source of the stap-generated
	module.
	* runtime/uprobes/Makefile: Added

2007-10-05  Frank Ch. Eigler  <fche@elastic.org>

	PR 1119
	* elaborate.cxx (semantic_pass_opt[12]): Warn on elided
	variables/functions in user script.
	* session.h (suppress_warnings): New field.  Change
	"timing" to plain old bool.
	* main.cxx (main): Configure warnings on by default.
	* stap.1.in: Document this.

2007-10-05  Frank Ch. Eigler  <fche@elastic.org>

	PR 5036
	* systemtap.spec.in: Create new systemtap-testsuite sub-rpm.
	Install crash(8)'s staplog.so into -runtime sub-rpm if built.
	* Makefile.am (rpm): New target.
	* Makefile.in: Regenerated.

2007-10-04  Frank Ch. Eigler  <fche@elastic.org>

	* stapfuncs.5.in: Document inet.stp tapset functions.

2007-10-04  David Smith  <dsmith@redhat.com>

	* buildrun.cxx (compile_pass): Tweaked build system for the
	2.6.23-rc8-mm2 kernel.

2007-10-03  Frank Ch. Eigler  <fche@elastic.org>

	PR 5102
	* translate.cxx (visit_statement): Add new parameter regarding whether
	c->last_stmt needs to be updated.  Update callers, mostly passing
	"false".
	(visit_EXPRESSIONTYPE): Generally omit setting c->last_stmt, unless
	the construct can set c->last_error.

2007-10-03  Frank Ch. Eigler  <fche@elastic.org>

	PR 5096
	* translate.cxx (emit_function): Put nesting limit/control logic into
	function body ...
	(visit_functioncall): ... and not into each call site.

2007-10-02  Frank Ch. Eigler  <fche@redhat.com>

	PR 3635
	* translate.cxx (emit_global): Wrap all globals and locks into one
	top-level struct.  Update references to former "global_VAR" prefix.
	* translate.h (emit_global_init): New function.

2007-10-02  Frank Ch. Eigler  <fche@redhat.com>

	PR 5078
	* tapsets.cxx (be_derived_probe): Rework to add error probe support.
	Emit probe description array in C for traversal by generated code.
	* register_standard_tapsets: Add error probes.
	* stapprobes.5.in: Document.
	* translate.cxx (emit_module_init): Handle errors that may occur
	during begin probes.
	(emit_module_exit): Use schedule() rather than cpu_relax() during
	shutdown synchronization wait loop.
	* staptree.cxx (probe::printsig): Put multiple probe points on same
	line.

2007-09-28  Frank Ch. Eigler  <fche@elastic.org>

	* Makefile.in: Regenerated from Jim Keniston's uprobes Makefile.am
	changes.

2007-09-25  Josh Stone  <joshua.i.stone@intel.com>

	* tapsets.cxx (translator_output::~translator_output): Fix mismatched
	delete / delete [].

2007-09-25  David Smith  <dsmith@redhat.com>

	* tapsets.cxx (mark_query::handle_query_module): Updated for
	9/18/2007 markers patch.
	(mark_derived_probe::parse_probe_sig): Ditto.
	(mark_derived_probe_group::emit_module_decls): Ditto.
	(mark_derived_probe_group::emit_module_init): Ditto.
	(mark_derived_probe_group::emit_module_exit): Ditto.

2007-09-24  Masami Hiramatsu <mhiramat@redhat.com>

	PR 3916
	* buildrun.cxx (compile_pass): Add new autoconf options for checking
	time related APIs.

2007-09-21  Frank Ch. Eigler  <fche@elastic.org>

	rhbz #300121
	* elaborate.cxx (dead_stmtexpr_remover): Add visit_if_statement,
	visit_foreach_loop, visit_for_loop): Support elision for unbraced
	statement bodies.
	(visit_expr_statement): Assert absence of unexpected nesting.

2007-09-17  David Smith  <dsmith@redhat.com>

	PR 1154
	* stapprobes.5.in: Documented procfs probes.

	* tapsets.cxx (procfs_builder::build): Validate procfs path.

2007-09-14  David Smith  <dsmith@redhat.com>

	PR 1154
	* tapsets.cxx
	(procfs_var_expanding_copy_visitor::visit_target_symbol):
	Disallows reading from $value in a procfs read probe.

2007-09-14  David Smith  <dsmith@redhat.com>

	PR 1154
	* tapsets.cxx (procfs_derived_probe_group::emit_module_init):
	Fixed problem where if only one type (read/write) of procfs probe
	was defined, the generated code wouldn't compile.

2007-09-13  David Smith  <dsmith@redhat.com>

	PR 1154
	* tapsets.cxx (procfs_derived_probe::procfs_derived_probe):
	Removed debug print.
	(procfs_derived_probe_group::emit_module_decls): Improved error
	handling and added support for procfs.write probes.
	(procfs_var_expanding_copy_visitor::visit_target_symbol): Removed
	debug print.

2007-09-12  Frank Ch. Eigler  <fche@elastic.org>

	* parse.cxx (parse_symbol): Accept println(@hist*()).

2007-09-12  Frank Ch. Eigler  <fche@elastic.org>

	PR 5023
	* translate.cxx (c_unparser::visit_literal_number): Support LLONG_MIN.
	(visit_unary_expression): Likewise.

2007-09-12  Martin Hunt  <hunt@redhat.com>

	PR 5019
	* elaborate.cxx (visit_hist_op): Remove log histogram param.
	* translate.cxx (assert_hist_compatible): Ditto.
	* staptree.cxx (hist_op::print): Ditto.
	* session.h (statistic_decl): Ditto.

	* parse.cxx (expect_number): Allow negative numbers.
	Also validate that input is really numeric. This is used
	by histograms to get the parameters.
	(parse_hist_op_or_bare_name): Remove code to get parameter
	for log histograms.

2007-09-12  David Smith  <dsmith@redhat.com>

	* translate.cxx (c_unparser::emit_common_header): Added 'data'
	variable to context structure to support procfs probes.
	* tapsets.cxx: Improved procfs probe handling.

2007-09-10  David Smith  <dsmith@redhat.com>

	* tapsets.cxx (procfs_derived_probe_group::emit_module_init):
	Improved procfs probe handling (still non-working).
	(procfs_builder::build): Ditto.
	(register_standard_tapsets): Ditto.
	(all_session_groups): Ditto.

2007-09-10  Martin Hunt  <hunt@redhat.com>

	* tapsets.cxx, session.h, elaborate.cxx: Start of procfs
	interaction support. PR 1154.

2007-09-06  Masami Hiramatsu <mhiramat@redhat.com>

	PR 4542
	* tapsets.cxx (dwarf_query::build_blacklist): add __switch_to to
	blacklisted_return_probes on i686

2007-08-30  David Smith  <dsmith@redhat.com>

	PR 4983
	* translate.cxx (c_tmpcounter::visit_print_format): Don't declare
	temporaries for number and string constants.
	(c_unparser::visit_print_format): Use numeric and string constants
	directly instead of copying them into temporaries.

2007-08-27  Frank Ch. Eigler  <fche@redhat.com>

	PR 4817
	* NEWS: Mention retirement of LKET.
	* configure.ac: Remove mysql dependency.
	* systemtap.spec.in: Remove glib2 dependency.
	* configure, config.in: Regenerated.

2007-08-24  Frank Ch. Eigler  <fche@elastic.org>

	* configure.ac: Check for proper $PROCFLAGS-dependent -lcap.
	* Makefile.am (staprun_LDADD): Use autoconf variable rather than
	-lcap literal.
	* configure, aclocal.m4, Makefile.in, config.in: Regenerated.

2007-08-24  Frank Ch. Eigler  <fche@redhat.com>

	PR 4899
	* tapsets.cxx (dwflpp::has_single_line_record): Extended,
	abstraction violated.
	(iterate_over_srcfile_lines): Remove exactly line number match
	logic.  Improve error message to offered better-checked alternative
	line numbers.
	(query_srcfile_line): Whoops, pass scope_die down for statement("...")
	probes, to enable $target var processing.

2007-08-21  David Smith  <dsmith@redhat.com>

	PR 2305
	* translate.cxx (c_unparser::visit_foreach_loop): When the user
	requested sorting an array of aggregates by value, sort by
	@count.

2007-08-20  Martin Hunt  <hunt@redhat.com>

	PR 2424
	From Lai Jiangshan <laijs@cn.fujitsu.com:
	* util.cxx (cmdstr_quoted): New. Properly quote
	command string.
	* buildrun.cxx (run_pass): Call cmdstr_quoted().

2007-08-20  Frank Ch. Eigler  <fche@elastic.org>

	From Satoru MORIYA <satoru.moriya.br@hitachi.com>
	* staplog.c: Updated.

2007-08-20  David Smith  <dsmith@redhat.com>

	From Lai Jiangshan <laijs@cn.fujitsu.com>
	* main.cxx (main): Make sure the '-c' and '-x' options can't be
	specified together.

2007-08-17  Frank Ch. Eigler  <fche@elastic.org>

	As suggested by "Zhaolei" <zhaolei@cn.fujitsu.com>:
	* elaborate.cxx (semantic_pass_optimize[12],
	unresolved, invalid, mismatch): Use stringstream and
	print_error(semantic_error) instead of ad-hoc cerr.

2007-08-16  Frank Ch. Eigler  <fche@elastic.org>

	PR 1315.
	* stapfuncs.5.in: Document new target_set tapset.

2007-08-16  Frank Ch. Eigler  <fche@elastic.org>

	* Makefile.am (install-exec-hook): Only make staprun setuid if
	"make install" is being run as root.
	* Makefile.in: Regenerated.

2007-08-16  Josh Stone  <joshua.i.stone@intel.com>

	PR 4591
	* parse.cxx (parser::parse_symbol): Tweak 'print' matching to allow
	all the new variants with printd and println.
	* staptree.h (struct print_format): Add fields for the new print
	variants, and parse_print() to help matching.
	* staptree.cxx (print_format::parse_print): New static method to
	match the print variants and determine their properties.
	(print_format::print): Handle the new print types.
	(deep_copy_visitor::visit_print_format): Copy the new fields.
	* translate.cxx (c_unparser::visit_print_format): Insert delims and
	newlines where appropriate for new print functions.
	* stap1.in: Document the new print functions.

2007-08-15  David Smith  <dsmith@redhat.com>

	* systemtap.spec.in: Updated %pre to latest Fedora group creation
	guidelines.

	* stap.1.in: Changed '/usr' to '@prefix@' so the values will be
	updated correctly.
	* stapfunc.5.in: Ditto.

	* README.security: Typo fix.

2007-08-15  Martin Hunt  <hunt@redhat.com>

	* Makefile.am: Removed stap_merge.
	* Makefile.in: Rebuilt.

2007-08-14  David Smith  <dsmith@redhat.com>

	Merge from setuid-branch.  Changes also by Martin Hunt
	<hunt@redhat.com>.

	* Makefile.am: Added staprun_funcs.c and cap.c to
	staprun_SOURCES.  Added -lcap to staprun_LDADD.  Removed
	stp_check reference. Added stapio program.  Staprun is now
	setuid.
	* Makefile.in: Rebuilt.

	* configure.ac: Version increase to 0.6 and checks for libcap
	availability.  Removed stp_check reference.
	* configure: Regenerated.
	* stp_check.in: Removed.

	* systemtap.spec.in: Version increase to 0.6-1 and added
	BuildReq for libcap-devl (and removed sudo requirement).
	Added %pre script to create new groups.  Staprun is now
	setuid.

	* NEWS: Added info on new security model.
	* INTERNALS: Removed sudo reference.

	* README.security: New file.

	* main.cxx (main): Make sure module name isn't too long.
	* hash.cxx: Moved MODULE_NAME_LEN define to hash.h.
	* hash.h: Moved MODULE_NAME_LEN define here from hash.cxx.

	* buildrun.cxx (run_pass): No longer runs staprun with "sudo".

	* stap.1.in: Removed sudo references and added information about
	the stapdev/stapusr groups.
	* staprun.8.in: Added information about module detaching and
	attaching.  Removed sudo references and added information
	about the stapdev/stapusr groups.  Removed reference to
	staprun needing to be run as root.  Removed reference to
	removed '-u USERNAME' option.

	* .cvsignore: Removed stp_check and added stapio and stap_merge.

2007-08-10  Josh Stone  <joshua.i.stone@intel.com>

	PR 4593
	* translate.cxx (c_unparser::emit_common_header): Add an
	error_buffer to the context to allow dynamic error messages.
	* tapsets.cxx (dwflpp::express_as_string): Let deref / store_deref
	fill in last_error with a detailed message.

2007-08-09  Frank Ch. Eigler  <fche@elastic.org>

	From Lai Jiangshan <laijs@cn.fujitsu.com>:
	* translate.cxx (emit_module_exit): Use stp_warn for warning.

2007-08-07  Frank Ch. Eigler  <fche@redhat.com>

	PR 4846
	* parse.cxx (input_put): New function, sort of like stdio ungetc.
	(input_get): Skip cursor position changing for input_put strings.
	(scan): Rework $.../@... substitution into character pasting.
	* parse.h: Corresponding changes.
	* util.h (lex_cast_qstring): Octal-quote unprintable characters.
	* stap.1.in, NEWS: Document new behaviour.

2007-07-26  David Smith  <dsmith@redhat.com>

	PR 4295
	* main.cxx (main): If '-m MODNAME' is used, the generated module
	is saved in the current directory.
	* stap.1.in: Updated '-m' description.

2007-07-11  William Cohen  <wcohen@redhat.com>

	* systemtap.spec.in: Make sqlite support selectable.

2007-07-11  Frank Ch. Eigler  <fche@elastic.org>

	* configure.ac: Don't AC_MSG_ERROR if don't HAVE_LIBSQLITE3.
	* coveragedb.cxx: Compile to nothing unless HAVE_LIBSQLITE3.
	* main.cxx: Print no error message on -q if HAVE_LIBSQLITE3.
	* configure: Regenerated, looks rosier with HAVE_LIBSQLITE3.

2007-07-08  William Cohen  <wcohen@redhat.com>

	PR 4529
	* coveragedb.cxx (update_coverage_db): Make index "unique" to optimize.

2007-07-08  William Cohen  <wcohen@redhat.com>

	PR 4529
	* coveragedb.h (db_type): New enum for type column in coverage_element.
	(coverage_element): Remove removed column, change type to int.
	* coveragedb.cxx (has_table, has_index): New.
	(update_coverage_db): Use has_table, has_index.
	(enter_element): Change for new table format.
	(increment_element): Ditto.
	(sql_update_used_probes): Ditto.
	(sql_update_unused_probes): Ditto.
	(sql_update_used_functions): Ditto.
	(sql_update_unused_functions): Ditto.
	(sql_update_used_globals): Ditto.
	(sql_update_unused_globals): Ditto.
	(update_coverage_db): Ditto.
	(print_coverage_info(systemtap_session): Relocate vector.
	(sql_update_used_probes): Ditto.
	(sql_update_unused_probes): Ditto.

2007-07-03  Frank Ch. Eigler  <fche@elastic.org>

	* configure.ac: Bumped version to 0.5.15 for development.
	* configure: Regenerated.

2007-07-03  Roland McGrath  <roland@frob.com>

	* Makefile.am (install-exec-local, install-elfutils): Use $(DESTDIR).
	(SRCDIR): Variable removed.
	(check): Use sh code in commands instead.
	* Makefile.in: Regenerated.

2007-07-02  William Cohen  <wcohen@redhat.com>

	PR 4717
	From Eugeniy Meshcheryakov <eugen@debian.org>
	* staptree.cxx: Add #include <cstdlib> for gcc 4.3.

2007-07-02  Frank Ch. Eigler  <fche@rechat.com>

	* staplog.c: New file from Satoru MORIYA
	<satoru.moriya.br@hitachi.com>, prototype crash(8) extension module.
	* configure.ac: Look for crash/defs.h.
	* Makefile.am: Build/install staplog.so shared library if found.
	* configure, Makefile, config.in, runtime/lket/b2a/Makefile.in:
	Regenerated.

2007-07-02  William Cohen  <wcohen@redhat.com>

	PR 4720
	* staptree.cxx (probe_point::print): Remove stray output.

2007-06-29  William Cohen  <wcohen@redhat.com>

	PR 4529
	* configure.ac:
	* Makefile.am: Limit where sqlite3 linked in.
	* configure:
	* Makefile.in: Regenerate.

2007-06-29  William Cohen  <wcohen@redhat.com>

	PR 4529
	* configure.ac:
	* Makefile.am: Limit where sqlite3 linked in.
	* configure:
	* Makefile.in: Regenerate.

	* coveragedb.cxx (update_coverage_db): Remove unneeded print.
	* coveragedb.cxx (increment_element): Correct formatting.

2007-06-26  William Cohen  <wcohen@redhat.com>

	* staptree.cxx (probe_point::print): Remove stray "\n".

2007-06-26  William Cohen  <wcohen@redhat.com>

	PR 4529
	* coveragedb.cxx: New.
	* coveragedb.h: New.
	* Makefile.am: Add coveragedb.cxx and sqlite3 to build.
	* Makefile.in: Regenerated.
	* configure.ac: Add test for sqlite3
	* configure: Regenerated.
	* systemtap.spec.in: Add dependencies for sqlite3/sqlite3-devel.
	* elaborate.h, elaborate.cxx
	  (derived_probe::collect_derivation_chain): New.
	  (alias_expansion_builder::build): Correct token location.
	  (semantic_pass_opt[12): Track used and unused variables/functions.
	* session.h (tapset_compile_coverage, unused_globals,
	  unused_probes, unused_functions): New fields.
	* staptree.h (unused_locals, probe_point::str): New member.
	* staptree.cxx: Ditto.
	* main.cxx: Add "-q" tapset coverage option and SYSTEMTAP_COVERAGE env.

2007-06-21  David Smith  <dsmith@redhat.com>

	* Makefile.in: Regenerated with automake 1.10.
	* aclocal.m4: Regenerated with aclocal 1.10.
	* configure: Regenerated.

2007-06-20  Martin Hunt  <hunt@redhat.com>

	* Makefile.am (noinst_PROGRAMS): Add stap_merge.
	* Makefile.in: Rebuilt:
	* config.in: Rebuilt

2007-06-20  Frank Ch. Eigler  <fche@elastic.org>

	* configure.ac: Added AM_PROG_CC_C_O for compatibility with
	automake 1.10.
	* configure, aclocal.m4: Regenerated.

2007-06-20  David Smith  <dsmith@redhat.com>

	* buildrun.cxx (compile_pass): Unset environment variables that
	could interfere with building the kernel module.  Fixes PR 4664.
	* main.cxx (main): Unsets a few standard environment variables for
	safety.

2007-06-18  David Smith  <dsmith@redhat.com>

	* staprun.8.in: Fixed a couple of typos.

2007-06-15  Frank Ch. Eigler  <fche@elastic.org>

	PR 3331 cont'd.
	* loc2c.c (base_encoding): Tolerate absenece of DW_AT_encoding.
	(c_translate_pointer): Don't even try to find signedness, assume
	unsigned.

2007-06-14  Frank Ch. Eigler  <fche@elastic.org>

	* translate.cxx (emit_module_init): Emit translator/elfutils
	version numbers together.
	* main.cxx (version): Ditto.
	(main): Skip printing tapset directories where no sources were found.

2007-06-14  Frank Ch. Eigler  <fche@elastic.org>

	PR 3331 cont'd.
	* loc2c.c (emit_base_fetch): Emit size/signedness cast
	slightly differently for every low-level fetch.
	(translate_base_fetch, c_translate_fetch, c_translate_store,
	c_translate_pointer): Fetch & pass the $target signedness.
	(base_encoding): Follow typedefs etc.

2007-06-09  Frank Ch. Eigler  <fche@elastic.org>

	PR 4609
	From Eugeniy Meshcheryakov <eugen@debian.org>
	* staptree.cxx: Add #include <algorithm> for gcc 4.3.

2007-06-08  David Smith  <dsmith@redhat.com>

	PR 4553.
	* configure.ac: For x86 systems with gcc versions less than 4,
	automatically default to enabling prologue searching.
	* configure: Regenerated.

2007-06-05  Frank Ch. Eigler  <fche@redhat.com>

	PR 3331.
	* loc2c.c (emit_base_fetch): Emit size/signedness cast
	for every low-level fetch.
	(translate_base_fetch, c_translate_fetch, c_translate_store,
	c_translate_pointer): Fetch & pass the $target signedness.

2007-05-31  Frank Ch. Eigler  <fche@elastic.org>

	PR 3579
	From Eugeniy Meshcheryakov <eugen@debian.org>
	* cache.cxx, parse.cxx: Add #include <cstring> for gcc 4.3.

2007-05-30  Frank Ch. Eigler  <fche@redhat.com>

	PR 4567.
	* staptree.cxx (varuse_collecting_visitor): Add side-effect
	result query functions.
	* elaborate.cxx (dead_stmtexpr_remover::visit_expr_statement):
	Switch to it.
	(dead_assignment_remover::visit_assignment): Skip elision of
	lvalues with side-effects in index exprs.
	* staptree.h: Corresponding changes.

2007-05-25  Frank Ch. Eigler  <fche@redhat.com>

	PR 4255 teaser.
	* elaborate.cxx (has_null_param): New function.
	* elaborate.h: Declare it.
	* session.h: Include uprobe_derived_probes group.
	* tapsets.cxx (uprobe_*): New classes.
	(all_session_groups): List uprobes in list.
	(register_standard_tapset): Interpret
	process(#).statement(#).absolute and
	process(#).statement(#).absolute.return probe points.

2007-05-25  Martin Hunt  <hunt@redhat.com>

	Patch from Quentin Barnes.
	* tapsets.cxx (query_module): Add support for arm.

2007-05-21  David Smith  <dsmith@redhat.com>

	PR 4446.
	* elaborate.h (derived_probe::initialize_probe_context_vars): New
	virtual function that will allow added context vars to be
	initialized.
	* translate.cxx (c_unparser::emit_common_header): Added
	'mark_va_list'.
	(c_unparser::emit_probe): Calls new function
	initialize_probe_context_vars.
	(translate_pass): Includes linux/marker.h if CONFIG_MARKERS is
	defined.
	* tapsets.cxx (struct dwarf_query): Split into base_query (which
	contains most of the original code) and a much smaller
	dwarf_query class.
	(struct base_query): New class.
	(dwarf_query::handle_query_module): New function.
	(query_module): Moved code into dwarf_query::handle_query_module().
	(mark_derived_probe): Adjusted for new kernel markers.
	(mark_derived_probe_group): Ditto.
	(mark_var_expanding_copy_visitor): Ditto.
	(mark_var_expanding_copy_visitor::visit_target_symbol): Generates
	code for new kernel markers.
	(struct mark_query): New class.
	(mark_query::handle_query_module): New function.
	(mark_derived_probe::mark_derived_probe): Adjusted for new kernel
	markers.
	(mark_derived_probe::join_group): Ditto.
	(mark_derived_probe::emit_probe_context_vars): Ditto.
	(mark_derived_probe::parse_probe_sig): New function.
	(mark_derived_probe::initialize_probe_context_vars): New function.
	(mark_derived_probe::emit_module_decls): Adjust for new kernel markers.
	(mark_derived_probe::emit_module_init): Ditto.
	(mark_derived_probe::emit_module_exit): Ditto.
	(struct mark_builder): Ditto.
	(mark_builder::build): Ditto.

2007-05-08  Martin Hunt  <hunt@redhat.com>

	* buildrun.cxx (run_pass): Send proper verbosity
	level to staprun

2007-05-06  Frank Ch. Eigler  <fche@elastic.org>

	PR 1305.
	* tapsets.cxx (iterate_over_srcfile_lines): Exclude approximate
	file:lineno matches optimistically returned by dwarf_getsrc_file.
	(query_srcfile_line): Use Dwarf_Line line number for constructing
	derived_probe location string.

2007-05-02  David Smith  <dsmith@redhat.com>

	* translate.cxx (c_tmpcounter::visit_functioncall): Updated
	temporary handling.
	(c_unparser::visit_functioncall): No longer copies numeric and
	string constants to temporary variables.

2007-05-01  David Smith  <dsmith@redhat.com>

	* translate.cxx (c_tmpcounter::visit_binary_expression): Updated
	temporary handling.
	(c_unparser::visit_binary_expression): Improved handing of numeric
	constants when handling '%' and '/' operators.
	(c_tmpcounter::visit_print_format): Updated temporary handling.
	(c_unparser::visit_print_format): Removed the need for a result
	temporary when printing to a stream.

2007-04-30  David Smith  <dsmith@redhat.com>

	PR 2339
	* translate.cxx (c_unparser_assignment::c_assignop): Improved
	handling of numeric constants in the rest of the assignment
	operators.
	(c_tmpcounter_assignment::c_assignop): Updated temporary
	handling.

2007-04-29  Frank Ch. Eigler  <fche@elastic.org>

	* configure.ac: Mention testsuite/configure.ac for version matching.

2007-04-27  Frank Ch. Eigler  <fche@elastic.org>

	PR 4432.
	* buildrun.cxx (compile_pass): Tweak autoconf CFLAGS handling to
	avoid macro recursion but still get the needed -I directives.
	Add the inode-private autoconf test.

2007-04-26  Frank Ch. Eigler  <fche@elastic.org>

	PR 4432.
	* buildrun.cxx (compile_pass): Add $(mflags-y) to stap_check_build.

2007-04-26  Frank Ch. Eigler  <fche@elastic.org>

	* buildrun.cxx (compile_pass): Correct placement of commented-out
	"set -x" make-macro-debugging snippet.

2007-04-25  David Smith  <dsmith@redhat.com>

	PR 2339
	* translate.cxx: Renamed "qname" to "value" throughout, since
	there are times now when qname would refer to a constant value.
	(tmpvar::override): Added function to allow for overriding a
	temporary variable name with a string.
	(tmpvar::value): New function that returns either the overridden
	string or the temporary variable name.
	(c_unparser::c_expression): New function.
	(c_unparser_assignment::c_assignop): Speed up assignment when
	numeric or string constants are used.
	(c_tmpcounter::visit_block): Avoid empty structs inside the union
	of temporary variables.
	(c_tmpcounter_assignment::prepare_rvalue): New function.
	(c_tmpcounter_assignment::c_assignop): New function.
	(c_tmpcounter_assignment::visit_symbol): Update temporary
	declarations.
	(c_unparser_assignment::prepare_rvalue): Speed up use of rvalues
	by using numeric and string constants directly instead of copying
	them to temporaries first.
	(c_tmpcounter::load_map_indices): New function.
	(c_unparser::load_map_indices): Speed up use of numeric and string
	constants as map indices.
	(c_tmpcounter::visit_arrayindex): Updated temporary declarations.
	(c_tmpcounter_assignment::visit_arrayindex): Updated temporary
	declarations.
	* translate.h (class translator_output): Added tellp() and seekp()
	functions.

2007-04-24  Mike Mason <mmlnx@us.ibm.com>

	* man/stapprobes.socket.5.in: Removed do_write and do_read probes,
	added aio_write, aio_read, writev and readv probes.

2007-04-24  David Smith  <dsmith@redhat.com>

	* tapsets.cxx (common_probe_entryfn_epilogue): Increment
	error_count when overload processing kicks in.

2007-04-24  Martin Hunt  <hunt@redhat.com>

	* stp_check.in: More tweaking of mount statement.

2007-04-23  Frank Ch. Eigler  <fche@redhat.com>

	* tapsets.cxx (die_entrypc): Expand search algorithm to
	check for "aranges", as sometimes occurs for inlined functions.

2007-04-20  Roland McGrath  <roland@redhat.com>

	* systemtap.spec.in (elfutils_version): Bump to 0.127.

2007-04-18  Frank Ch. Eigler  <fche@elastic.org>

	* Makefile.am (install-elfutils): Use $INSTALL_PROGRAM to
	copy elfutils shared libraries, as suggested by Perry Cheng
	<perryche@us.ibm.com>.

2007-04-18  Frank Ch. Eigler  <fche@elastic.org>

	* parse.cxx (scan_pp): Correct warnings from if/if/else nesting.

2007-04-10  Martin Hunt  <hunt@redhat.com>

	* stp_check.in: Fixes to make sure debugfs or relayfs are mounted
	exactly where we expect and other mounts are ignored.

2007-04-03  Pierre Peiffer  <pierre.peiffer@bull.net>

	* parse.cxx, parse.h (lexer::scan): Add $# and @# identifiers.
	(eval_pp_conditional, scan_pp): Allow the use of $x and @x identifiers.
	Produce more accurate error messages.
	* stap.1.in: Document $# and @# identifiers.

2007-04-04  Frank Ch. Eigler  <fche@elastic.org>

	GCC 4.3 compatibility patches from Debian.
	* buildrun.cxx, hash.cxx, tapsets.cxx, translate.cxx: #include a few
	more C++ headers.

2007-04-03  Frank Ch. Eigler  <fche@elastic.org>

	Improve error messages for underprivileged scripts.
	* parse.h (parse_error): Add skip_some member, true default.
	* parse.cxx (parse_embedded_code): Send false on missing -g.
	* parse.cxx (parser::parse): Respect flag during parse error
	recovery.

2007-04-02  Frank Ch. Eigler  <fche@redhat.com>

	PR 3261.
	* tapsets.cxx (query_module): Reject elfutils module "kernel"
	unless kernel.* probe point used.

2007-04-02  Frank Ch. Eigler  <fche@elastic.org>

	* tapsets.cxx (query_dwarf_func): Skip non-inlined functions
	for .function().inline case.

2007-03-30  Frank Ch. Eigler  <fche@redhat.com>

	PR 1570
	* NEWS: Document probe handler language change re. inline functions.
	* stapprobes.5.in: Likewise.
	* tapsets.cxx: Many changes to simplify caches and implement new
	handling of inline functions, removed of stubs for future probes.
	* elaborate.cxx (derived_probe printsig_nested): New function.
	* elaborate.h: Declare it.
	* main.cxx (usage): Clarify "-r" meaning.
	(main): Tweak related "-p 4" message.

2007-03-30  David Smith  <dsmith@redhat.com>

	PR 2341
	* translate.cxx (c_unparser::emit_locks): No longer emits a read
	lock for global variables that are only written to in begin/end
	probes.
	(c_unparser::emit_unlocks): Ditto.
	(translate_pass): Runs a varuse_collecting_visitor over probes
	that need global variable locks for use in
	emit_locks()/emit_unlocks().

	* stap.1.in: Corrected probe overload processing text.

2007-03-29  David Smith  <dsmith@redhat.com>

	PR 3545
	* stap.1.in: Documented probe overload processing.

2007-03-29  Frank Ch. Eigler  <fche@redhat.com>

	* tapsets.cxx (dwarf_derived_probe emit_module_init): Correct handling
	of kprobe registration errors in the middle of a sequence.

2007-03-29  David Smith  <dsmith@redhat.com>

	PR 4281
	* main.cxx (main): Validates '-m NAME' option.  Chops off '.ko' if
	present.  Makes sure name isn't empty.  Makes sure name is only
	composed of characters [_a-zA-Z0-9].

2007-03-28  David Smith  <dsmith@redhat.com>

	PR 2341 (partial fix)
	* elaborate.h (struct derived_probe): Added needs_global_locks()
	member function.  Unless overridden, will return true indicating
	that this probe needs locks around global variable references.
	* tapsets.cxx (struct be_derived_probe): Added override of default
	needs_global_locks() returning false.  begin/end probes don't
	need locks around global variables, since they aren't run
	concurrently with any other probes.
	* translate.cxx (c_unparser::emit_common_header): Updated
	probe_contents logic to match the logic in emit_probe.
	(c_unparser::emit_probe): Added whether the probe needs global
	variable locks to the probe string (that helps eliminate duplicate
	probes).  The generated C changes based on whether or not global
	variable locks are needed, but the pass 2 output doesn't differ
	between a probe that needs global variable locks and one that
	doesn't.  If the probe doesn't need global variable locks, doesn't
	output them.

2007-03-26  Frank Ch. Eigler  <fche@elastic.org>

	* configure.ac: Bumped version to 0.5.14.
	* configure: Regenerated.

2007-03-26  David Smith  <dsmith@redhat.com>

	* tapsets.cxx (dwflpp::translate_final_fetch_or_store): Improved
	error messages for invalid types.

	* elaborate.cxx (typeresolution_info::invalid): Improved the error
	message for invalid operators.

2007-03-22  Frank Ch. Eigler  <fche@elastic.org>

	PR 4224.
	* staptree.h (probe): Add privileged field.
	* elaborate.cxx, parse.cxx: Pass privileged flag to probes.
	* tapsets.cxx (dwarf_query): Add has_absolute field.
	(dwarf_derived_probe ctor): Tolerate it.
	(register_patterns): Expose it.
	(dwarf_builder::build): Implement it with no dwfl whatsoever.
	* NEWS: Document kernel.statement().absolute.
	* stapprobes.5.in: Ditto.

2007-03-21  Will Cohen  <wcohen@redhat.com>

	* Makefile.am:
	* Makefile.in: Correct SAMPLE_SRC.

2007-03-21  David Smith  <dsmith@redhat.com>

	PR 4146
	* tapsets.cxx (common_probe_entryfn_prologue): Added
	'interruptible' parameter.  If a probe is interruptible,
	interrupts are not disabled while the probe executes.  Preemption
	is disabled however.  Interruptible parameter defaults to false.
	(common_probe_entryfn_epilogue): Ditto.
	(be_derived_probe_group::emit_module_decl): Uses new
	'interruptible' parameter to mark begin/end probes as
	interruptible.
	(probe_derived_probe_group::emit_module): Initialize
	'actionremaining' with MAXACTION instead of initializing
	'actioncount' with 0.
	* translate.cxx (emit_common_header): Renamed 'actioncount' to
	'actionremaining'.  Turned logic around to initialize
	actionremaining to MAXACTION or MAXACTION_INTERRUPTIBLE then
	decrement it as actions occur.
	(translate_pass): Added MAXACTION_INTERRUPTIBLE initialization.
	* translate.h: Removed outdated comment portion.
	* stap.1.in: Documented MAXACTION_INTERRUPTIBLE.
	* NEWS: Added note about begin/end probes being run with
	interrupts enabled.

2007-03-20  Frank Ch. Eigler  <fche@elastic.org>

	PR 4224.
	* tapsets.cxx (add_probe_point): Make kernel implicitly relocated
	relative to the _stext symbol.
	(dwarf_derived_probe ctor, emit_module_decls): Cooperate.
	(lookup_symbol_address): New function.
	(dwarf_builder::build): Call it thrice.
	(in_kprobes_function): Simplify.
	* session.h (systemtap_session): Rename cached symbol addresses.
	* translate.cxx, elaborate.cxx: Corresponding tweaks.

2007-03-19  David Smith  <dsmith@redhat.com>

	PR 4146 (partial fix)
	* tapsets.cxx (all_session_groups): Added note about stating that
	begin probes should be registered (actually run) first and end
	probes should be unregistered (run) last.
	* translate.cxx (c_unparser::emit_module_exit): Process probe
	group vector in reverse order so that probe groups will get
	unregistered in the reverse order that they were registered.

2007-03-19  Frank Ch. Eigler  <fche@elastic.org>

	* buildrun.cxx (compile_pass): Emit kbuild-time autoconf widgets
	to customize runtime or translator C code to actual kernel rather
	than kernel version string.  Thanks to FC 2.6."20" for the nudge.
	* tapsets.cxx (hrtimer*emit_module): First client: HRTIMER_{MODE_}REL.

2007-03-17  Frank Ch. Eigler  <fche@elastic.org>

	* configure.ac: Tweak missing elfutils error message.
	* configure: Regenerated.

2007-03-16  David Smith  <dsmith@redhat.com>

	PR 3545.
	* tapsets.cxx (common_probe_entryfn_prologue): Added
	'overload_processing' parameter, which defaults to true.  If
	overload_processing is set to false, doesn't output the
	STP_OVERLOAD code.
	(common_probe_entryfn_epilogue): Ditto.
	(be_derived_probe_group::emit_module_decl): Set
	overload_processing to false in calls to
	common_probe_entryfn_prologue and common_probe_entryfn_epilogue
	since begin/end probes shouldn't overload the system.
	* translate.cxx (c_unparser::emit_common_header): Emit
	STP_OVERLOAD global variables.
	(translate_pass): Emit STP_OVERLOAD defines.

2007-03-14  Martin Hunt  <hunt@redhat.com>
	* main.cxx (usage): Remove "-M" and edit description
	of "-b".
	* stap.1.in: Remove "-M" option and edit description of "-b".
	Edit description of "-o".

2007-03-14  Martin Hunt  <hunt@redhat.com>
	* Makefile.am: Don't install old relayfs sources.
	* makefile.in: Rebuilt.

2007-03-14  Martin Hunt  <hunt@redhat.com>

	* Makefile.am (staprun_SOURCES): Sources now live in
	runtime/staprun.
	* makefile.in: Rebuilt.

	* staprun.8.in: Updated.

	* buildrun.cxx (run_pass): Use "-v" instead of not "-q" to
	be compatible with latest staprun.
	* translate.cxx (emit_module_exit): Print warning using
	_stp_printf so it shows up at the end of all output.
	(translate_pass): Replace STP_RELAYFS with STP_BULKMODE.
	Eliminate STP_RELAYFS_MERGE.

2007-03-13  Frank Ch. Eigler  <fche@redhat.com>

	PR 4171.
	* Makefile.am (check, installcheck): Pass build-tree pointers
	in environment variables.
	* configure.ac: Run separate configury for testsuite/.
	* configure, Makefile.in: Regenerated.

2007-03-07  Frank Ch. Eigler  <fche@elastic.org>

	PR 4166.
	* tapsets.cxx (translate_components): Throw an exception rather
	then suffer an assertion failure for $ptr[index] expressions.

2007-03-05  David Smith  <dsmith@redhat.com>

	* systemtap.spec.in: Made example perl script non-executable so
	that the systemtap rpm won't require perl.

2007-03-04  Frank Ch. Eigler  <fche@redhat.com>

	* stap.1.in, stapex.5.in, staprun.8.in: Tweak text to remove
	authors credits, update examples and pointers.

2007-02-28  David Smith  <dsmith@redhat.com>

	* systemtap.spec.in: Fixed %{_libexecdir}/systemtap path in
	systemtap-runtime %files section.

2007-02-27  Frank Ch. Eigler  <fche@elastic.org>

	* systemtap.spec.in (/var/cache/systemtap): Forget it.
	(stp_check): Pack this in with systemtap-runtime.
	* stp_check.in: Add LANG=C for speed.

2007-02-27  David Smith  <dsmith@redhat.com>

	* staprun.8.in: Added a basic staprun man page.
	* Makefile.am: Added staprun.8.
	* Makefile.in: Regenerated.
	* configure.ac: Added staprun.8.
	* configure: Regenerated.
	* systemtap.spec.in: Added staprun.8 and other document files to
	staprun RPM.
	* .cvsignore: Ignores staprun.8.

2007-02-27  Frank Ch. Eigler  <fche@elastic.org>

	* tapsets.cxx (dwflpp setup): Print "missing kernel debuginfo"
	message consistently for, er, missing kernel debuginfo.
	(dwarf_builder::build): Don't try to help.
	(query_kernel_exists): Zapped.

2007-02-27  David Smith  <dsmith@redhat.com>

	* systemtap.spec.in: Fedora Packaging Guidelines updates.  Updated
	BuildRoot macro value to Fedora Extras standard value.  No longer
	uses %makeinstall macro.  The rpm now owns the
	/usr/libexec/systemtap directory.

2007-02-26  David Smith  <dsmith@redhat.com>

	* Makefile.am: Removed 'update-examples' target.  Moved
	functionality to systemtap.spec.in.
	* Makefile.in: Regenerated from Makefile.am.
	* systemtap.spec.in: Fixes paths in the example scripts directly.

	* Makefile.am: Added 'update-examples' target that fixes paths in
	the example code we ship in the rpm.
	* Makefile.in: Regenerated from Makefile.am.
	* systemtap.spec.in: Calls "make update-examples" target to fix
	the path to systemtap in the example scripts.

2007-02-25  Frank Ch. Eigler  <fche@redhat.com>

	* elaborate.h (match_node, derived_probe_builder): Add
	build_no_more member function.
	* elaborate.cxx (semantic_pass_symbols): Call it.
	* tapsets.cxx (dwarf_builder): Implement it by releasing dwflpp
	instance after pass 2, freeing mucho memory.

2007-02-23  Josh Stone  <joshua.i.stone@intel.com>

	PR 4096
	* tapsets.cxx (hrtimer_derived_probe_group::emit_module_decls):
	Adapt the function signature for changes in 2.6.21.
	(hrtimer_derived_probe_group::emit_module_init): Fix the enum name
	for 2.6.21 as well.

2007-02-19  Frank Ch. Eigler  <fche@elastic.org>

	PR 4078 and more, including patch from
	Eugeniy Meshcheryakov <eugen@debian.org>:
	* Makefile.am (AM_CXXFLAGS, AM_CFLAGS): Add -Wextra -Wall -Werror
	consistently.
	* Makefile.in: Regenerated.
	(*): Many minor warning fixes.

2007-02-17  Frank Ch. Eigler  <fche@elastic.org>

	PR 4066.
	* translate.cxx (var::init): Check stat scalar initialization,
	just like is done for arrays.
	(emit_module_exit): Check unlikely but possible null timing stat.

2007-02-15  David Smith  <dsmith@redhat.com>

	PR 3625.
	* tapsets.cxx (dwflpp::print_locals): New function to print all
	the variables/parameters of a function.
	(dwflpp::find_variable_and_frame_base): Calls print_locals() when
	target variable can't be found.
	(dwflpp::print_members): New function to print all the members of
	a union/structure.
	(dwflpp::translate_components) Calls print_members() when
	union/structure member target variable reference can't be found.

2007-02-14  Frank Ch. Eigler  <fche@elastic.org>

	* tapsets.cxx (emit_module_decls): Assert CONFIG_KPROBES,
	as suggested by Andreas Kostyrka <andreas@kostyrka.org>.

2007-02-12  Frank Ch. Eigler  <fche@elastic.org>

	* tapsets.cxx (query_statement): Tolerate null file name string.

2007-02-09  Frank Ch. Eigler  <fche@elastic.org>

	PR 3965
	* configure.ac: Add --enable-prologue option.
	* configure, config.in: Regenerated.
	* session.h (prologue_searching): New field.
	* main.cxx (main): Parse new "-P" option.  Initialize based on
	autoconf flag.
	* stap.1.in, NEWS: Document it.
	* hash.cxx (find_hash): Include it in computation.
	* tapsets.cxx (query_func_info, query_cu): Respect it.

2007-02-06  Frank Ch. Eigler  <fche@elastic.org>

	* stapfuncs.5.in: Add docs for kernel_{long,int,short,char} and
	some user_string* variants.

2007-01-31  Martin Hunt  <hunt@redhat.com>

	* translate.cxx (translate_pass): Remove old string impedance
	mismatch stuff. Modify included files.

2007-01-29  Frank Ch. Eigler  <fche@elastic.org>

	* configure.ac, configure: Bumped version to 0.5.13 for development.

2007-01-29  Frank Ch. Eigler  <fche@elastic.org>

	* translate.cxx (emit_module_init): Add some more type casts to printk
	args.

2007-01-29  Martin Hunt  <hunt@redhat.com>

	* translate.cxx (emit_module_init): BZ3888. Add memory usage for the
	runtime to the printk.

2007-01-29  Frank Ch. Eigler  <fche@elastic.org>

	* main.cxx (main): For successful last_pass=4, print compiled module
	name.
	* cache.cxx (get_from_cache): Ditto.

2007-01-23  Mike Mason <mmlnx@us.ibm.com>

	* Makefile.am, configure.ac: Add support for
	stapprobes.socket man page.
	* configure, Makefile.in: Regenerate.
	* man/stapprobes.socket.5.in: Socket tapset man page.
	* stapprobes.5.in: Add stapprobes.socket(5) to "See Also" section.
	* stapfuncs.5.in: Add new string and sockets functions.

2007-01-23  Frank Ch. Eigler  <fche@elastic.org>

	* tapsets.cxx (loc2c_error): Correct vasprintf ignored-rc warning.

2007-01-22  Martin Hunt  <hunt@redhat.com>

	* translate.cxx (mapvar::exists): Use new _stp_map_exists function.
	Testing for zero is no longer correct after changes from 2007-01-10
	below.

2007-01-18  Frank Ch. Eigler  <fche@elastic.org>

	* main.cxx (version): Add (C) 2007.
	* translate.cxx (emit_module_init): Add a KERN_DEBUG printk
	at module startup time to aid debugging and auditing.

2007-01-12  David Smith  <dsmith@redhat.com>

	* tapsets.cxx
	(dwarf_var_expanding_copy_visitor::visit_target_symbol): Since
	array behavior has changed (setting to 0 no longer deletes the
	array element), we delete the internal counter array element when
	providing target variable access in return probes.

2007-01-11  Roland McGrath  <roland@redhat.com>

	* systemtap.spec.in (elfutils_version): Bump to 0.125.
	Older libdw's have known bugs, though the ABI has not changed.

2007-01-10  Martin Hunt  <hunt@redhat.com>

	* translate.cxx (mapvar::del): Call the new _stp_map_del
	function instead of setting to zero.

2007-01-01  Frank Ch. Eigler  <fche@redhat.com>

	* configure.ac: Bump version to 0.5.12 for release.
	* configure: Regenerated.
	* NEWS, AUTHORS: Populate & repopulate.

2006-12-29  Frank Ch. Eigler  <fche@elastic.org>

	* tapsets.cxx (*group:emit_module_init): flush stdout less for timing
	mode.  Also, Set probe_point variable ...
	* translate.cxx (emit_module_init): ... so on registration failure, a
	usable error message can be generated.

2006-12-29  Frank Ch. Eigler  <fche@redhat.com>

	PR 3523.
	* tapsets.cxx (common_probe_entryfn_prologue,epilogue): Restore
	support for -t (benchmarking) mode.
	* translate.cxx (emit_common_header,emit_module_init):Ditto.
	(emit_module_exit,emit_probe): Ditto, with most meat here.

2006-12-22  Josh Stone  <joshua.i.stone@intel.com>

	* stap.1.in: Document how to specify the size of global arrays.

2006-12-21  Josh Stone  <joshua.i.stone@intel.com>

	PR 3671
	* parse.cxx (parser::parse_global): Allow a maxsize on global arrays.
	* staptree.h (struct vardecl): Add the maxsize field.
	* staptree.cxx (vardecl::vardecl): Init. maxsize.
	(vardecl::set_arity): Don't allow arity 0 when there's a maxsize.
	(vardecl::compatible_arity): Ditto.
	(vardecl::print): Include maxsize in output.
	(target_symbol::print): Ditto.
	* translate.cxx (struct mapvar, mapvar::mapvar): Add maxsize.
	(mapvar::init): Init maps with the given maxsize if specified, else
	keep using MAXMAPENTRIES.
	(mapvar::set): Make the error message give the maxsize.
	(mapvar::add): Ditto, and check for overflow on pmap add.
	(c_unparser::getmap): Pass the maxsize from the vardecl to mapvar.

2006-12-21  David Smith  <dsmith@redhat.com>

	* hash.cxx (find_hash): Added two more options into the hash that
	change the generated C file - '-M' (merge) and '-t' (benchmark
	timing).

2006-12-20  David Smith  <dsmith@redhat.com>

	PR 3519.
	* Makefile.am: Added 'examples' directory to the 'EXTRA_DIST'
	variable so that the examples directory will be added to the
	distribution directory.  Added variables 'SAMPLE_DEST_DIR' and
	'SAMPLE_SRC' and target 'dist-add-samples' to copy some of the
	testsuite sample scripts to the examples directory when creating a
	distribution directory.
	* Makefile.in: Regenerated.
	* systemtap.spec.in: Added 'examples' directory to the %doc list
	so that the examples directory will be installed on a user's
	system.

2006-12-19  Frank Ch. Eigler  <fche@redhat.com>

	PR 3522.
	* tapsets.cxx (dwflpp::emit_address): Call
	_stp_module_relocate only once per session.

	Error message cleanup: duplicate elimination etc.
	* session.h (saved_errors): Store a set of 'em.
	(num_errors): Return set size.  Remove old numeric field.
	Update all callers.
	* elaborate.cxx (systemtap_session::print_errors):
	Print each encountered message just once.
	* staptree (semantic_error): Make msg2 writeable.
	Add a chain field.
	* tapsets.cxx (*var_expanding*:visit_target_symbol): Set saved
	semantic_error's chain field.
	* elaborate.cxx (register_library_aliases, visit_foreach_loop,
	visit_functioncall, derive_probes): Plop "while: ..." error
	message	prefix/suffix right into the semantic_error message string.
	* parse.cxx (lexer::scan): Identify erroneous token better
	in error message for unresolvable $N/@M command line args.
	* util.h (lex_cast_hex): Use std::hex, not std::ios::hex.

2006-12-18  David Smith  <dsmith@redhat.com>

	* Makefile.am (EXTRA_DIST): Added header files - cache.h, hash.h,
	mdfour.h, and util.h.
	* Makefile.in: Regenerated.

2006-12-16  Frank Ch. Eigler  <fche@elastic.org>

	* main.cxx (main): Print version strings if verbose >=2 .
	* tapsets.cxx (common_probe_entryfn_prologue): Decorate an
	emitted local with __restrict__.

2006-12-14  David Smith  <dsmith@redhat.com>

	* tapsets.cxx (struct dwarf_var_expanding_copy_visitor): Added
	'return_ts_map' member variable.
	(dwarf_var_expanding_copy_visitor::visit_target_symbol):
	Optimization.  If we've already seen this target variable in this
	return probe, return the last replacement (instead of creating a
	new replacement).

2006-12-13  David Smith  <dsmith@redhat.com>

	* tapsets.cxx (struct dwarf_var_expanding_copy_visitor): Added
	'add_probe' member variable.  Initialized it in ctor.
	(dwarf_var_expanding_copy_visitor::visit_target_symbol):
	Optimization.  Instead of generating one entry probe per target
	variable accessed in a return probe, now just generates one entry
	probe for all target variables accessed in a particular return
	probe.  It does this by creating a new probe in the new
	'add_probe' member variable.
	(dwarf_derived_probe::dwarf_derived_probe): If add_probe isn't
	NULL, make sure it gets derived later.

2006-12-11  Josh Stone  <joshua.i.stone@intel.com>

	* parse.cxx (parse::parse_literal): Enforce the lower bound on
	negative literals.

2006-12-11  David Smith  <dsmith@redhat.com>

	* hash.cxx (find_hash): Fixed a caching bug.  Bulk mode (relayfs)
	status should be figured into the hash since it changes the
	generated C code.

2006-12-08  Josh Stone  <joshua.i.stone@intel.com>

	PR 3681.
	* staptree.h (struct vardecl): Add a literal 'init' member for the
	initialization value of globals.
	* staptree.cxx (vardecl::vardecl): Initialize 'init' to NULL.
	(vardecl::print): Print global init value during pass-1 output.
	* main.cxx (printscript): Print global init values during verbose
	pass-2 output.
	* parse.cxx (parser::parse_global): Set the initialization literal of
	global vardecls.
	* translate.cxx (var::init): Don't unconditionally override the value
	of numeric globals when the module_param isn't used.
	(c_unparser::emit_global_param): Write numeric module_params directly
	into the global variable, as an int64_t instead of long.
	(c_unparser::emit_global): Add initialization to global declarations.
	Don't create a temp module_param long for numeric globals anymore.

2006-12-07  Josh Stone  <joshua.i.stone@intel.com>

	PR 3624.
	* tapsets.cxx (struct be_derived_probe): Add a new priority parameter
	for begin/end probes, and a comparison function for sorting.
	(be_builder::build): Parse the priority & pass it to be_derived_probe.
	(be_derived_probe_group::emit_module_init, emit_module_exit): Sort the
	probe list by priority before emitting any code.
	(register_standard_tapsets): Add new begin/end variants.
	* parse.cxx (parser::parse_literal): Allow negative numeric literals,
	by checking for a '-' unary operator right before a number.
	* stapprobes.5.in: Document the new begin/end syntax.

2006-12-06  Josh Stone  <joshua.i.stone@intel.com>

	PR 3623.
	* tapsets.cxx (timer_derived_probe_group::emit_module_decls): Restart
	the timers if we are in STARTING or RUNNING state.
	(hrtimer_derived_probe_group::emit_module_decls): Ditto.
	(be_derived_probe_group::emit_module_init): indicate error to the rest
	of the initialization if any begin probes fail.
	* translate.cxx (c_unparser::emit_module_init): Set the global error
	state on an initialization error so timers know to shut down.

2006-12-05  Frank Ch. Eigler  <fche@redhat.com>

	PR 3648.
	* main.cxx (main): Tweak error message for tapset script execution.
	Also catch those clever rogues who use stdin.

2006-11-30  Frank Ch. Eigler  <fche@elastic.org>

	* tapsets.cxx (common_probe_entryfn_prologue): Tweak
	insufficient stack detection logic.

2006-11-30  David Smith  <dsmith@redhat.com>

	* main.cxx (printscript): Prints global embedded code.  Not
	printing the global embedded code was causing bad caching
	behavior.

2006-11-29  David Smith  <dsmith@redhat.com>

	* tapsets.cxx (struct dwarf_var_expanding_copy_visitor): Added
	'add_block' member variable.  Constructor sets it to NULL.
	(dwarf_var_expanding_copy_visitor::visit_target_symbol): Fixes the
	problem of accessing a cached target variable in a loop.  Cached
	target variable is assigned to a temporary variable, which can be
	safely access multiple times.  In addition, the cached value is
	deleted after being read.
	(dwarf_derived_probe::dwarf_derived_probe): Adds in the new block
	of code created in visit_target_symbol() to the beginning of the
	derived probe.

2006-11-28  David Smith  <dsmith@redhat.com>

	* tapsets.cxx
	(dwarf_var_expanding_copy_visitor::visit_target_symbol):
	Improved handling target variables in return probes by having a
	per-thread counter.

2006-11-26  Frank Ch. Eigler  <fche@redhat.com>

	PRs 2685, 3596, toward 2725.
	* tapsets.cxx (common_probe_entryfn_prologue): Skip probe on
	insufficient stack.
	(build_blacklist): Add a slew of lock-related calls.
	(query_module): Check for debuginfo architecture match.
	* translate.cxx (translate_pass): Add default MINSTACKSPACE.
	* configure.ac: Link stap with -lebl too.
	* configure: Regenerated.
	* stap.1.in: Document MINSTACKSPACE parameter.

2006-11-21  Frank Ch. Eigler  <fche@elastic.org>

	* translate.cxx (emit_module_init): Adapt to 2.6.19 utsname().

2006-11-21  Frank Ch. Eigler  <fche@elastic.org>

	PR 3556.
	* translate.cxx (emit_module_init): Emit code to check
	system_utsname against translate-time version/machine strings.

2006-11-20  David Smith  <dsmith@redhat.com>

	* tapsets.cxx
	(dwarf_var_expanding_copy_visitor::visit_target_symbol):  BZ
	1382.  Target variables can be accessed in return probes.  A new
	function entry probe is generated that saves the target variables
	so that they can be accesssed in the return probe.

2006-11-19  Frank Ch. Eigler  <fche@elastic.org>

	* main.cxx (main): Signal parse error if a tapset script
	is given as the user script.

2006-11-15  Frank Ch. Eigler  <fche@redhat.com>

	* tapsets.cxx (d_v_e_c_v::visit_target_symbol): Restore lost
	exception-saving functionality that improves error messages
	for incorrect $target expressions.
	(translate_components): Systematize error messages somewhat.
	* translate.cxx (emit_function, emit_probe): Clarify
	"array locals" error message.

2006-11-10  David Smith  <dsmith@redhat.com>

	* tapsets.cxx
	(dwarf_var_expanding_copy_visitor::visit_target_symbol): Minor
	improvement to error handling by throwing exceptions before
	allocations are done.

2006-11-10  Frank Ch. Eigler  <fche@elastic.org>

	* stap.1.in: On urging of Adam Jackson, add blurbs on array syntax
	and default limits.

2006-11-09  Martin Hunt  <hunt@redhat.com>

	* Makefile.am (staprun_LDADD): Need PROCFLAGS here too.

2006-11-09  Martin Hunt  <hunt@redhat.com>

	* Makefile.am (staprun_CFLAGS): New. Use PROCFLAGS.

	* configure.ac: Add PROCFLAGS. Processor-dependent
	compilation flags.
	* configure: Rebuilt.
	* Makefile.in: Rebuilt.

2006-11-09  David Smith  <dsmith@redhat.com>

	* tapsets.cxx (dwarf_query::dwarf_query): Looks for "maxactive"
	return probe variant.
	(dwarf_derived_probe::dwarf_derived_probe): Initializes
	has_maxactive and maxactive_val member variables.
	(dwarf_derived_probe::register_function_variants): Matches
	"maxactive" return probe variant.
	(dwarf_derived_probe_group::emit_module_decls): Emits code to use
	maxactive data.
	(dwarf_derived_probe_group::emit_module_init): Ditto.

2006-11-08  David Smith  <dsmith@redhat.com>

	* cache.cxx (get_from_cache): To preserve semantics with
	non-cached use, if the last pass is 3, display the cached C
	source.

2006-11-08  Frank Ch. Eigler  <fche@elastic.org>

	* staptree.cxx (print_format::components_to_string): Quote ".
	(c_unparser::visit_print_format): Don't use lex_cast_qstring
	as it overdoes \ quoting.  Resemble ::visit_literal_string
	instead.

2006-11-08  Frank Ch. Eigler  <fche@elastic.org>

	* util.h (lex_cast_qstring): Move def'n here.  Also quote \.
	(stringify, lex_cast, lex_cast_hex): Move defn here.
	* buildrun.cxx, elaborate.cxx, main.cxx, staptree.cxx: Adapt.

2006-11-07  Frank Ch. Eigler  <fche@elastic.org>

	* tapsets.cxx (profile_derived_probe_group::emit_module_decls):
	Pass along incoming pt_regs to context of timer.profile handlers.

2006-11-06  Martin Hunt  <hunt@redhat.com>

	* translate.cxx (var::init): Check for errors when
	allocating arrays of stats, as well as other arrays.

2006-11-06  David Smith  <dsmith@redhat.com>

	Added "limit EXP" support to foreach statements.
	* translate.cxx (c_tmpcounter::visit_foreach_loop): Handles
	"limit" member variable.
	(c_unparser::visit_foreach_loop): Ditto.
	* staptree.cxx (foreach_loop::print): Prints "limit EXP"
	addition.
	(traversing_visitor::visit_foreach_loop): Handles "limit" member
	variable.
	(deep_copy_visitor::visit_foreach_loop): Ditto.
	* staptree.h (struct foreach_loop): Added "limit" member
	variable.
	* stap.1.in: Added documentation for the "limit EXP" addition to
	foreach statement.
	* parse.cxx (lexer::scan): Added "limit" keyword for foreach
	statements.
	(parser::parse_foreach_loop): Parses "limit" keyword for foreach
	statements.
	* elaborate.cxx (symresolution_info::visit_foreach_loop): Handles
	"limit" member variable.
	(typeresolution_info::visit_foreach_loop): Ditto.

2006-11-03  Frank Ch. Eigler  <fche@elastic.org>

	* tapsets.cxx (emit_address): Emit calls to _stp_module_relocate
	for $target-variable addresses in relocatable sections.

2006-11-02  Martin Hunt  <hunt@redhat.com>

	* session.h (struct systemtap_session): Add symtab. This controls
	if a symbol table is generated and compiled into the module.

	* main.cxx (main): Set session.symtab to false. This could later
	enabled by a command-line option if necessary.

	* translate.cxx (emit_symbol_data): Don't write a symbol table if
	session.symtab is false.

	* tapsets.cxx (emit_module_decls): Remove stap_module array and
	module_relocate.
	(emit_module_init): Use "_stp_module_relocate".

	* Makefile.am (staprun_SOURCES): Add symbols.c
	* Makefile.in: Rebuilt.

2006-11-02  David Smith  <dsmith@redhat.com>

	* main.cxx (main): Added '-r' check.  If the user changes the
	kernel release to compile against, make sure pass 5 isn't
	performed (since the resulting module won't be installable).

2006-11-02  Frank Ch. Eigler  <fche@elastic.org>

	* Makefile.am: Install tapset/README too.
	* Makefile.in: Regenerated.

2006-11-01  Josh Stone  <joshua.i.stone@intel.com>

	* tapsets.cxx (timer_derived_probe_group::emit_interval): New -
	Fixes randomization for jiffies timers in ms mode.
	(timer_derived_probe_group::emit_module_decls): Use emit_interval.
	(timer_derived_probe_group::emit_module_init): Ditto.

2006-11-01  David Smith  <dsmith@redhat.com>

	* translate.cxx (delete_statement_operand_visitor::visit_symbol):
	Added referent assert.
	(delete_statement_operand_tmp_visitor::visit_arrayindex): Ditto.
	(c_tmpcounter::visit_array_in): Ditto.
	(c_unparser::visit_symbol): Ditto.
	(c_unparser_assignment::visit_symbol): Ditto.
	(c_unparser::load_map_indices): Ditto.
	(c_tmpcounter::visit_arrayindex): Ditto.
	(c_tmpcounter_assignment::visit_arrayindex): Ditto.
	(c_tmpcounter::visit_functioncall): Ditto.
	(c_unparser::visit_functioncall): Ditto.

2006-10-31  Frank Ch. Eigler  <fche@redhat.com>

	Probe registration rework.  Offline dwarf processing for better
	cross-instrumentation.
	* elaborate.h (derived_probe): Remove registration-related code
	generation API.  Add new function sole_location().
	(derived_probe_group): Reworked this and associated classes.
	* session.h (systemntap_session): Create individual per-category
	derived_probe_groups.
	* elaborate.cxx (derived_probe_group): Reworked.
	(alias_derived_probe): Switch to new derived_probe API.
	(semantic_pass_symbols): Ditto.
	* translate.cxx (mapvar init): Check for array initialization error.
	(emit_module_init): Handle such failures, at least in theory.
	(emit_module_exit): Switch to new derived_probe_group API.  Call
	cpu_relax() during shutdown busywait.
	(emit_common_header): Elide context variables for elided handler fns.
	(c_unparser::emit_probe): Implement new, improved duplicate
	elimination technique for probe handlers.  Leave two older ones
	behind as compile options for education.
	* tapsets.cxx (*): Reworked all probe registration code, moving
	it from derived_probes into derived_probe_groups.  Shrunk output
	code.  Temporarily disabled probe timing and perfmon/mark probes.
	(dwflpp): Use offline reporting, so that module matching and
	relocation is performed at run time.
	(dwarf_query): Remove flavour logic, now supplanted by other
	duplicate elimination code.
	(dwarf_derived_probe): Reworked construction, centralized
	module/section/offset computations.
	* tapsets.h (all_session_groups): New little helper.

	* main.cxx (main): For pass-2 message, print number of embeds too.
	* systemtap.spec.in: Add a "BuildRequires: dejagnu" for make check.
	* configure.ac: Bump version to 0.5.11.
	* configure: Regenerated.

2006-10-23  Li Guanglei <guanglei@cn.ibm.com>

	* lket.5.in: Rearranged the sections, add more details.

2006-10-30  David Smith  <dsmith@redhat.com>

	* stap.1.in: Added notes about new caching feature.

2006-10-24  David Smith  <dsmith@redhat.com>

	* tapsets.cxx (build_blacklist): Added
	"atomic_notifier_call_chain" to the blacklist (Bugzilla #3379).

2006-10-23  David Smith  <dsmith@redhat.com>

	* main.cxx (printscript): New function containing code moved from
	main().
	(main): Added code to create cache directory, call function to
	generate hash, and see if we can use cached source/module.  If
	pass 4 is actually run to produce a new module, we call
	add_to_cache() to cache the result.
	* session.h (struct systemtap_session): Added hash/cache session
	data.
	* cache.cxx: New file handling adding/getting files from the
	cache.
	* cache.h: New header file for cache.cxx.
	* hash.cxx: New file containing C++ wrapper for routines in
	mdfour.c and the find_hash function which computes the hash file
	name for an input script.
	* hash.h: New header file for hash.cxx.
	* mdfour.c: New file containing MD4 hash code.
	* mdfour.h: New header file for mdfour.c.
	* util.cxx: New file containing several utility functions used by
	the caching code.
	* util.h: New header file for util.cxx.
	* Makefile.am: Added new C/C++ files.
	* Makefile.in: Regenerated.

2006-10-23  Li Guanglei <guanglei@cn.ibm.com>

	* configure.ac, Makefile.am: add lket-b2a.1.in
	* Makefile.in, configure: regenreated
	* ket-b2a.1.in: new man page for lket-b2a
	* lket.5.in: document signal trace hooks

2006-10-18  Roland McGrath  <roland@redhat.com>

	PR 2727
	* configure.ac (elfutils build): Pass --prefix and --exec-prefix
	options to elfutils configure.
	(elfutils_abs_srcdir): New substituted variable.
	* Makefile.am (DISTCHECK_CONFIGURE_FLAGS): New variable.
	* configure, config.in, Makefile.in: Regenerated.

2006-10-16  Li Guanglei <guanglei@cn.ibm.com>

	* configure.ac: add the checking for mysql_config,
	mysqlclient library and header files
	* runtime/lket/b2a/Makefile.am: set compile flags
	according to the existance of mysql_config
	* Makefile.in, configure, testsuite/Makefile.in,
	runtime/lket/b2a/Makefile.in: regenerated

2006-10-12  Martin Hunt  <hunt@redhat.com>

	* translate.cxx (emit_common_header): Add a
	kretprobe_instance pointer to struct context.
	(emit_symbol_data): Include absolute symbols.

	* tapsets.cxx (emit_common_header): Initialize
	the kprobe instance pointer to 0;
	(emit_probe_entries): Set kretprobe instance
	pointer if appropriate.


2006-10-11  David Smith  <dsmith@redhat.com>

	* tapsets.cxx (in_kprobes_function): New function that looks up
	the values of '__kprobes_text_start' and '__kprobes_text_end' in
	the kernel to be able to automatically exclude functions marked as
	'__kprobes' (BZ# 2639).
	(blacklisted_p): Calls in_kprobes_function().
	(query_kernel_module): Utility function that finds the kernel module.
	* session.h (struct systemtap_session): Added kprobes_text
	variables - kprobes_text_initialized, kprobes_text_start, and
	kprobes_text_end.
	* elaborate.cxx (systemtap_session::systemtap_session):
	kprobes_text variables get initialized.

2006-10-10  Roland McGrath  <roland@redhat.com>

	* systemtap.spec.in (elfutils_version): Require 0.124 now.

2006-10-10  Frank Ch. Eigler  <fche@elastic.org>

	* configure.ac: Override incomplete mysql checking for now.
	* configure: Regenerated.

2006-10-10  Li Guanglei <guanglei@cn.ibm.com>

	* configure.ac: add the checking of mysql client library
	* Makefile.in, configure: regenerated

2006-09-29  Li Guanglei <guanglei@cn.ibm.com>

	* man: newly created dir for stapprobes
	* man/stapprobes.iosched.5, man/stapprobes.netdev.5, man/stapprobes.nfs.5,
	man/stapprobes.nfsd.5, man/stapprobes.pagefault.5, man/stapprobes.process.5,
	man/stapprobes.rpc.5, man/stapprobes.scsi.5, man/stapprobes.signal.5,
	man/stapprobes.tcp.5, man/stapprobes.udp.5: Some of these man pages are from
	the old stapprobes.5.in. Some are newly created(rpc, nfs, nfsd)
	* man/.cvsignore: ignore the generated man page files

2006-09-29  Li Guanglei <guanglei@cn.ibm.com>

	PR 3282
	* Makefile.am: add -DPKGLIBDIR='"$(pkglibexecdir)"' to AM_CPPFLAGS

2006-09-28  Josh Stone  <joshua.i.stone@intel.com>

	PR 3278
	* tapsets.cxx (hrtimer_derived_probe::emit_probe_entries): Only
	restart timers when the session is still active and we updated the
	expire time.

2006-09-27  Josh Stone  <joshua.i.stone@intel.com>

	* session.h (struct systemtap_session): Add kernel_base_release
	to store the kernel version without the -NNN suffix.
	* main.cxx (main): Generate and use kernel_base_release.
	* parse.cxx (eval_pp_conditional): Use kernel_base_release.
	* tapsets.cxx (profile_derived_probe::profile_derived_probe):
	Use kernel_base_release.

	* tapsets.cxx (timer_builder::build): Support a wide variety of
	timer varients -- jiffies, s/sec, ms/msec, us/usec, ns/nsec, and
	hz.  Use hrtimers automatically on kernels that have it.
	(timer_builder::register_patterns): Bind all of the new timer
	varients in one easy place.
	(register_standard_tapsets): Call timer_builder::register_patterns.
	(struct hrtimer_builder): Removed since timer_builder is generic.
	* stapprobes.5.in: Document new timer.* functionality.

	* tapsets.cxx (hrtimer_derived_probe_group::emit_probes): Add a
	shared global for the actual hrtimer resolution, _stp_hrtimer_res.
	(hrtimer_derived_probe_group::emit_module): Init _stp_hrtimer_res.
	(hrtimer_derived_probe::emit_interval): Limit intervals at a
	minimum to the hrtimer's actual resolution.
	(hrtimer_derived_probe::emit_probe_entries): Forward timers
	based on previous expiration instead of restarting relative.

2006-09-26  David Smith  <dsmith@redhat.com>

	* .cvsignore: Changed 'stpd' reference to 'staprun'.
	* INTERNALS: Ditto.
	* buildrun.cxx (run_pass): Ditto.
	* lket.5.in: Ditto.
	* stap.1.in: Ditto.
	* stapruncs.5.in: Ditto.
	* examples/small_demos/demo_script.txt: Ditto.
	* examples/small_demos/sys.stp: Ditto.

	* systemtap.spec.in: Created a new subpackage,
	"systemtap-runtime", that contains staprun.

	* Makefile.am: Renamed 'stpd' to 'staprun' and moved it to
	$(bindir).
	* Makefile.in: Regenerated from Makefile.am.

	* configure.ac: Incremented version number.
	* configure: Regenerated from configure.ac.

2006-09-22  Tom Zanussi  <zanussi@us.ibm.com>

	* stp_check.in: Add debugfs mounting.

2006-09-22  Li Guanglei <guanglei@cn.ibm.com>

	From Gui Jian <guijian@cn.ibm.com>
	* lket.5.in: document RPC trace hooks

2006-09-20  Josh Stone  <joshua.i.stone@intel.com>

	PR 3233
	* stapfuncs.5.in: Document new gettimeofday_ns.

2006-09-19  Tom Zanussi  <zanussi@us.ibm.com>

	* README: Add CONFIG_DEBUG_FS to config options.

2006-09-18  Josh Stone  <joshua.i.stone@intel.com>

	PR 3219
	From Eugeniy Meshcheryakov <eugen@debian.org>:
	* stapprobes.5.in: Correct misuse of '-' -> '\-' in manpage

2006-09-18  Martin Hunt  <hunt@redhat.com>

	* buildrun.cxx (run_pass): Remove "-m" option to stpd.
	* translate.cxx (translate_pass): #define STP_RELAYFS_MERGE
	if appropriate.

2006-09-13  Martin Hunt  <hunt@redhat.com>

	* buildrun.cxx (run_pass): Remove "-r" option to stpd.

2006-09-13  Will Cohen  <wcohen@redhat.com>

	* tapsets.cxx (perfmon_derived_probe_group::emit_module_init):
	Do not throw sematic error unless probes actually used.

2006-09-12  Will Cohen  <wcohen@redhat.com>

	PR 909
	* configure.ac: Add perfmon support options.
	* configure: Regenerated.

	* stapfuncs.5.in:
	* stapprobes.5.in: Document the perfmon support.

	* session.h, main.cxx: Track number of perfmon probes.
	* translate.cxx: Gen STP_PERFMON when perfmon probes.

	* elaborate.h:
	* elaborate.cxx (derived_probe_group):  Add register_probe() for
		perfmon probe.

	* tapsets.cxx (derived_probe::emit_common_header): Gen perfmon data.
	(perfmon_var_expanding_copy_visitor): New struct.
	(struct perfmon_derived_probe):
	(struct perfmon_derived_probe_group):
	(struct perfmon_builder):  New Perfmon probe handling structures.
	(register_standard_tapsets): Add perfmon tapset binding.
	(derived_probe_group_container):
	(~derived_probe_group_container):
	(derived_probe_group_container::register_probe):
	(derived_probe_group_container::emit_probes):
	(derived_probe_group_container::emit_module_init):
	(derived_probe_group_container::emit_module_init_call):
	(derived_probe_group_container::emit_module_exit): Add perfmon tapset.

	* tapset/perfmon.stp: New.
	* runtime/perf.c: New.
	* runtime/perf.h: New.
	* runtime/runtime.h: Include perf.c.

	* testsuite/buildok/perfmon01.stp: Test to exercise perfmon
		probes.
	* testsuite/systemtap.pass1-4/buildok.exp:

2006-09-12  Li Guanglei <guanglei@cn.ibm.com>

	From Li Xuepeng <xuepengl@cn.ibm.com>
	* lket.5.in: document nfs trace hooks

2006-09-08  David Smith  <dsmith@redhat.com>

	* elaborate.h (struct derived_probe): Replace emit_registrations()
	function with emit_registrations_start() and
	emit_registrations_end().
	(struct derived_probe_group): Added emit_module_init().
	(struct derived_probe_group_container): Added emit_module_init(),
	emit_module_init_call(), and emit_module_exit().
	* elaborate.cxx (struct alias_derived_probe): Updated
	emit_regitrations calls.
	* translate.cxx (emit_module_init): Instead of actually emitting
	per-probe-point registrations/unregistrations, let the session's
	derived_probe_group_container do it.
	* tapsets.cxx (emit_probe_timing): New function that handles
	probe timing code.
	(be_derived_probe::emit_registrations_start): Renamed from
	emit_registrations.
	(be_derived_probe_group::emit_module_init): New function that
	outputs probes create and destroy functions.
	(dwarf_derived_probe::emit_registrations): Removed, but most code
	moved to emit_registrations_start().
	(dwarf_derived_probe::emit_registrations_start): Handles details
	of multiple dwarf probe registrations.
	(dwarf_derived_probe::emit_registrations_end): Handles cleanup
	details of multiple dwarf probe registrations.
	(dwarf_derived_probe_group::emit_module_init): New function that
	outputs probes create and destroy functions.
	(timer_derived_probe::emit_registrations_start): Renamed from
	emit_registrations.  Added mutiple probe handling.
	(timer_derived_probe::emit_registrations_end): Handles cleanup
	details of multiple probe registrations.
	(timer_derived_probe_group::emit_module_init): New function that
	outputs probes create and destroy functions.
	(profile_derived_probe::emit_registrations_start): Renamed from
	emit_registrations.  Added mutiple probe handling.
	(profile_derived_probe::emit_registrations_end): Handles cleanup
	details of multiple probe registrations.
	(profile_derived_probe_group::emit_module_init): New function that
	outputs probes create and destroy functions.
	(mark_derived_probe::emit_registrations_start): Renamed from
	emit_registrations.  Added mutiple probe handling.
	(mark_derived_probe::emit_registrations_end): Handles cleanup
	details of multiple probe registrations.
	(mark_derived_probe_group::emit_module_init): New function that
	outputs probes create and destroy functions.
	(hrtimer_derived_probe::emit_registrations_start): Renamed from
	emit_registrations.  Added mutiple probe handling.
	(hrtimer_derived_probe::emit_registrations_end): Dummy function.
	(hrtimer_derived_probe_group::emit_module_init): New function that
	outputs probes create and destroy functions.
	(derived_probe_group_container::emit_module_init): Added function
	to call all probe group's emit_module_int functions.
	(derived_probe_group_container::emit_module_init_call): Added
	function to handle probe group initialization cleanup.
	(derived_probe_group_container::emit_module_exit): Added
	function to handle probe group cleanup.


2006-09-06  Frank Ch. Eigler  <fche@elastic.org>

	Add basic support for initialized globals.
	* parse.cxx (parse_global): Parse initialization clause, implement
	by rewriting to "probe begin { var = value }".
	* parse.h: Corresponding changes.
	* stap.1.in: Document optional initialization.

2006-09-04  Frank Ch. Eigler  <fche@elastic.org>

	Improve unresolved target-symbol error messages.
	* staptree.h (target_symbol): Add new field saved_conversion_error.
	* elaborate.cxx (typeresolution_info::visit_target_symbol): Throw
	that if found instead of generic error.
	* tapsets.cxx (t_v_f_c_v::visit_target_symbol): Set it.

2006-08-30  Li Guanglei <guanglei@cn.ibm.com>

	* stapprobes.5.in: document signal.*

2006-08-28  David Smith  <dsmith@redhat.com>

	* translate.cxx: Added inclusion of session.h.
	(translate_pass): Instead of asking each probe to emit itself, we
	ask the session's probes member variable to emit all the probes.
	* tapsets.cxx: Added inclusion of session.h.  Added a
	register_probe member function to all derived_probe based
	classes.  Added a derived_probe_group derived class for all probe
	types:
	(be_derived_probe_group): New class.
	(never_derived_probe_group): New class.
	(dwarf_derived_probe_group): New class.
	(timer_derived_probe_group): New class.
	(profile_derived_probe_group): New class.
	(mark_derived_probe_group): New class.
	(hrtimer_derived_probe_group): New class
	(derived_probe_group_container): New class.
	* elaborate.h: Removed inclusion of session.h since session.h now
	includes elaborate.h.
	(derived_probe): Added register_probe member function.
	(derived_probe_group): Added class definition.  This is the base
	class of all of the derived probe groups - dwarf, timer, etc.
	(derived_probe_group_container): Added class definition.  An
	instance of this class will be stored in the session and contain
	all the other probe groups.
	* elaborate.cxx (derived_probe_group::register_probe): Added
	derived_probe_group::register_probe stubs.
	(alias_derived_probe::register_probe): Added register_probe member
	function.
	(semantic_pass_symbols): After deriving a probe, the probes now
	register themselves with the session.
	* session.h: Includes elaborate.h to get
	derived_probe_group_container definition. systemtap_session class
	'probes' member variable switched from a vector of derived probes
	to a derived_probe_group_container.
	* buildrun.cxx: Added inclusion of session.h since it was removed
	from elaborate.h.
	* main.cxx: Added inclusion of session.h since it was removed
	from elaborate.h.
	* parse.h: Added forward struct declarations.
	* staptree.h: Removed inclusion of session.h.

2006-08-23  Josh Stone  <joshua.i.stone@intel.com>

	PR 3093
	From Eugeniy Meshcheryakov <eugen@debian.org>:
	* main.cxx (main): Use setenv instead of putenv, since gcc 4.2
	doesn't like assigning string constants to char*.  Also use
	const char* for result from getenv.
	* tapsets.cxx (dwflpp::setup): Copy string constant into a
	local array, to fix gcc 4.2 warning.

2006-08-22  Josh Stone  <joshua.i.stone@intel.com>

	PR 3094
	From Eugeniy Meshcheryakov <eugen@debian.org>:
	* stap.1.in: In groff, '-' produces a Unicode hyphen.  Use '\-'
	where a plain-old minus sign is desired, e.g., code examples.
	* lket.5.in, stapex.5.in, stapfuncs.5.in, stapprobes.5.in: ditto

2006-08-15  Roland McGrath  <roland@redhat.com>

	* systemtap.spec.in (elfutils_version): Require 0.123 now.

2006-08-14  David Smith  <dsmith@redhat.com>

	* elaborate.cxx (semantic_pass): Calls semantic_pass_optimize1()
	and semantic_pass_optimize2().
	(visit_functioncall): Removed setting relaxed_p since
	semantic_pass_opt5 does it.
	(semantic_pass_opt5): Goes ahead and removes duplicate functions
	since semantic_pass_opt1() won't be run again.
	(semantic_pass_optimize1): Renamed from semantic_pass_optimize().
	Moved semantic_pass_opt5() to semantic_pass_optimize2().
	(semantic_pass_optimize2): New function that contains optimization
	passes that need to be done after type inference.

2006-08-12  Frank Ch. Eigler  <fche@elastic.org>

	* Makefile.am (dist-hook): Make "make dist" dist.
	* Makefile.in: Regenerated.

2006-08-12  Frank Ch. Eigler  <fche@elastic.org>

	* configure.ac, Makefile.am: Descend into testsuite/
	directory.  Remove local test logic.
	* configure, Makefile.in: Regenerated.
	* runtest.sh: Not yet removed.
	* HACKING: Update for new testsuite layout.

2006-08-10  David Smith  <dsmith@redhat.com>

	* elaborate.cxx (duplicate_function_remover): Added class.
	(get_functionsig): Added function.
	(semantic_pass_opt5): New function merges duplicate identical
	functions into one function.
	(semantic_pass_optimize): Calls semantic_pass_opt5.

	* translate.cxx (c_unparser::emit_probe): Changed to merge
	duplicate probes bodies by making the duplicate probe just call
	the original probe (BZ# 2421).

2006-08-08  Li Guanglei <guanglei@cn.ibm.com>

	* stapprobes.5.in: document process.*, tcp.*, udp.*

2006-08-09  Thang Nguyen  <thang.p.nguyen@intel.com>

	* testsuite/buildok/iolock_test.stp: Updated for new ioblock.stp

2006-08-09  Josh Stone  <joshua.i.stone@intel.com>

	* examples/small_demos/proc_snoop.stp,
	testsuite/buildok/process_test.stp: Rename process.signal_* to
	new signal.* tapset.
	* stapprobes.5.in, testsuite/buildok/memory.stp: move pagefault
	to vm.* namespace

2006-08-08  Eugene Teo  <eteo@redhat.com>

	* tapset/context.stp (probemod): New function.
	* stapfuncs.5.in: Document it.
	* testsuite/buildok/probemod.stp: Test it.

2006-08-08  Li Guanglei <guanglei@cn.ibm.com>

	* stapprobes.5.in: document scsi.*, ioscheduler.*, netdev.* and
	pagefault.

2006-08-01  Li Guanglei <guanglei@cn.ibm.com>

	PR 2422
	* tapsets.cxx: calling get_module_dwarf(false) to give a
	warning to those modules without debuginfo and skip them

2006-07-19  Roland McGrath  <roland@redhat.com>

	* configure.ac, systemtap.spec.in: Bump version to 0.5.9.
	* configure: Regenerated.

	* systemtap.spec.in: Fix syntax in last change.

2006-07-19  David Smith  <dsmith@redhat.com>

	* testsuite/buildok/scsi.stp: Only run the scsi test if the scsi
	kernel subsystem is running.

2006-07-17  David Smith  <dsmith@redhat.com>

	* stapfuncs.5.in: Removed retval function description, since it
	has been removed.

2006-07-17  Roland McGrath  <roland@redhat.com>

	* configure.ac, systemtap.spec.in: Require elfutils-0.122.
	* configure: Regenerated.

	* systemtap.spec.in (Release): Use %{?dist}.

2006-07-17  Li Guanglei <guanglei@cn.ibm.com>

	* main.cxx: add LKET's tapsets into stap's default tapsets
	search path

2006-07-13  Frank Ch. Eigler  <fche@elastic.org>

	* systemtap.spec.in: Add formerly missing admonitional verb.

2006-07-13  David Smith  <dsmith@redhat.com>

	* parse.cxx (parser::expect_unknown2): New function that looks for
	2 possible token types.
	* parse.cxx (parser::expect_ident_or_keyword): New function that
	calls parser::expect_unknown2.
	* parse.cxx (parser::parse_symbol): Calls
	parser::expect_ident_or_keyword to allow keywords to appear when
	expanding target symbols (Bugzilla #2913).
	* parse.h: Added prototypes for parser::expect_unknown2 and
	parser::expect_ident_or_keyword.
	* testsuite/parseok/seventeen.stp: New test to check for allowing
	keywords when expanding target symbols.

2006-06-30  Josh Stone  <joshua.i.stone@intel.com>

	* tapsets.cxx (hrtimer_builder::build): Enable hrtimers on >=2.6.17.
	* tapsets.cxx (hrtimer_derived_probe::emit_probe_entries): Correct
	compilation errors, fix return value.

2006-06-30  David Smith  <dsmith@redhat.com>

	* tapsets.cxx (dwflpp::dwfl_assert): Added optional extra_msg
	parameter to be able to print out extra error message.
	(dwflpp::setup): Uses new 'extra_msg' parameter to dwfl_assert()
	to ask user to install kernel-debuginfo when
	dwfl_linux_kernel_report_kernel() or
	dwfl_linux_kernel_report_modules() fails (Bugzilla #2669).

	* buildrun.cxx (compile_pass): Checks to make sure module build
	directory exists before trying to run make there (Bugzilla #2669).

2006-06-27  Roland McGrath  <roland@redhat.com>

	* runtest.sh: Don't use eval, use proper quoting.

	* tapsets.cxx (dwflpp::emit_address): New instance method.  Get
	relocation details from Dwfl to emit in comment after address constant.
	(dwflpp::loc2c_emit_address): Just call that.

2006-06-26  Li Guanglei <guanglei@cn.ibm.com>

	* lket.in.5: update to AIO event hooks

2006-06-23  Thang P Nguyen  <thang.p.nguyen@intel.com>

	* testsuite/buildok/tcp_test.stp: updated inet calls
	* testsuite/buildok/udp_test.stp: test udp tapset

2006-06-22  Thang P Nguyen  <thang.p.nguyen@intel.com>

	* testsuite/buildok/tcp_test.stp: test tcp tapset

2006-06-16  Roland McGrath  <roland@redhat.com>

	* configure.ac, systemtap.spec.in: Bump version to 0.5.8.
	* configure: Regenerated.

	* systemtap.spec.in: Fix bundled_elfutils setting so builds can
	possibly work.  Add comment admonishing losers not to touch it.

	* aclocal.m4, Makefile.in: Regenerated with automake-1.9.6-2.

2006-06-16  Li Guanglei <guanglei@cn.ibm.com>

	* lket.in.5: update to reflect the latest changes
	to LKET

2006-06-15  Roland McGrath  <roland@redhat.com>

	* systemtap.spec.in: Require elfutils-0.121.

2006-06-14  Frank Ch. Eigler  <fche@elastic.org>

	* README: Add kernel.org blurb based on text from
	Chuck Ebbert <76306.1226@compuserve.com>.

2006-06-09  Li Guanglei <guanglei@cn.ibm.com>

	* parse.cxx, staptree.cxx, staptree.h, translate.cxx:
	delete lket_trace_extra
	* lket.5.in: delete the description of backtrace in
	LKET

2006-06-08  Thang P Nguyen  <thang.p.nguyen@intel.com>

	* testsuite/buildok/ioblock_test.stp: test ioblock

2006-06-05  David Smith  <dsmith@redhat.com>

	* tapsets.cxx (dwflpp::express_as_string): New function.
	Extracted from dwflpp::literal_stmt_for_local() so that
	dwflpp::literal_stmt_for_return() could also call it.
	(dwflpp::literal_stmt_for_local): Portion extracted to create
	dwflpp::express_as_string().
	(dwflpp::literal_stmt_for_return): New function.  Adds support for
	new symbolic access ("$return") to return value in .return
	probes.  Fixes PR 1132.
	(target_variable_flavour_calculating_visitor::visit_target_symbol):
	Calls dwflpp::literal_stmt_for_return() when in a return probe and
	the variable name is "$return".
	(dwarf_var_expanding_copy_visitor::visit_target_symbol): Ditto.
	* stapfuncs.5.in: Noted that the retval() function is deprecated.
	* stapprobes.5.in: Corrected the name of the return value
	variable.
	* tapset/return.stp: Marked the retval() function as deprecated.
	* testsuite/semko/return01.stp: Added new test.
	* testsuite/semko/return02.stp: Ditto.

2006-06-05  Frank Ch. Eigler  <fche@elastic.org>

	PR 2645 cont'd.
	* elaborate.cxx (derive_probes): Pass down optional flag
	from alias reference to expansion.
	* testsuite/semok/twentytwo.stp: Test passing-down.
	* stapprobes.5.in: Specify passing-down property of optional flag.

2006-06-02  Frank Ch. Eigler  <fche@elastic.org>

	PR 2645 cont'd.
	* elaborate.cxx (find_and_build): Support optional wildcards too.
	(derive_probes): Change last argument to indicate optionalness of
	parent probe point (alias reference).
	(alias_expansion_builder): Shrink epilogue-mode alias body copying.
	Pass along alias reference optionality.
	* elaborate.h: Corresponding changes.
	* testsuite/semko/thirtyfive.stp, semok/twentytwo.stp: New tests.

2006-06-02  Josh Stone  <joshua.i.stone@intel.com>

	* testsuite/buildok/process_test.stp: add signal_handle test
	* examples/small_demos/proc_snoop.stp: log signal_handle

2006-06-02  Frank Ch. Eigler  <fche@elastic.org>

	PR 2645.
	* stapprobes.5.in: Document "?" probe point suffix.
	* parse.cxx (parse_probe_point): Recognize "?" optional suffix.
	* elaborate.cxx (derive_probes): Observe probe_point->optional.
	* staptree.h, staptree.cxx: Corresponding changes.
	* tapsets.cxx (never_derived_probe, never_builder): New classes.
	(register_standard_tapsets): Support "never" probe point.
	* testsuite/buildok/six.stp, parseok/five.stp: Modifed tests.

	* translate.cxx (emit_module_init): Format "-t" (benchmarking)
	cycle-time reports similarly to "-v" (verbose) times.

2006-06-02  David Smith  <dsmith@redhat.com>

	* .cvsignore: Added more files to ignore.

	* main.cxx (usage): Added exitcode parameter.
	(main): Improved a few error messages.  Also, when an error is
	given, stap now always exits with a status of 1.

	* testsuite/buildok/cmdline01.stp: New test.
	* testsuite/parseko/cmdline01.stp: Ditto.
	* testsuite/parseko/cmdline02.stp: Ditto.
	* testsuite/parseko/cmdline03.stp: Ditto.
	* testsuite/parseko/cmdline04.stp: Ditto.
	* testsuite/parseko/cmdline05.stp: Ditto.
	* testsuite/parseko/cmdline06.stp: Ditto.
	* testsuite/parseok/cmdline01.stp: Ditto.
	* testsuite/parseok/cmdline02.stp: Ditto.

2006-06-01  Josh Stone  <joshua.i.stone@intel.com>

	* tapsets.cxx (hrtimer_derived_probe::emit_interval): update
	API usage of hrtimers in preparation of getting exports from
	the kernel.
	(hrtimer_derived_probe::emit_probe_entries): ditto

2006-06-01  Li Guanglei <guanglei@cn.ibm.com>

	* parse.cxx, staptree.cxx, staptree.h, translate.cxx:
	add new function lket_trace_extra at script level
	* lket.5.in: Modified the description of backtrace in
	LKET

2006-05-29  Li Guanglei <guanglei@cn.ibm.com>

	* systemtap.spec.in: include lket-b2a in the rpm package

2006-05-27  Li Guanglei <guanglei@cn.ibm.com>

	* configure.ac: add conditional build of lket-b2a
	if glib2-devel is not found, just skips and gives
	a warning
	* Makefile.am:  add conditional build of lket-b2a
	* Makefile.in, configure: regenerated
	* runtime/lket/b2a/Makefile: deleted. Should be
	generated by configure

2006-05-26  Josh Stone  <joshua.i.stone@intel.com>

	* tapsets.cxx (build_blacklist): build the sets of blacklisted
	functions and function returns.  Manually added many __kprobes
	functions that should not be probed.
	(dwarf_query::dwarf_query): Call build_blacklist.
	(dwarf_query::blacklisted_p): Use blacklist sets.

2006-05-25  Josh Stone  <joshua.i.stone@intel.com>

	* parse.cxx (parser::scan_pp): Free memory for tokens that are
	thrown away in the preprocessing stage.
	* tapsets.cxx
	(dwarf_var_expanding_copy_visitor::visit_target_symbol):
	Free allocated memory when supressing target-variable errors

2006-05-25  David Smith  <dsmith@redhat.com>

	* testsuite/semok/twentyone.stp: New file.

2006-05-24  Frank Ch. Eigler  <fche@elastic.org>

	Pass 4 speedup.
	* tapsets.cxx (derived_probe::emit_common_header): New
	function, to emit code formerly inlined by
	emit_probe_prologue/epilogue.
	* translate.cxx (emit_common_header): Call it.
	* elaborate.h: Corresponding changes.

2006-05-24  David Smith  <dsmith@redhat.com>

	* elaborate.cxx (isglob): New function.
	(match_key::globmatch): New function.
	(match_node::find_and_build): Uses isglob() and
	match_key::globmatch() to provide support for wildcards such as
	"kernel.syscall.*read*" (Bugzilla #1928).
	* elaborate.h (match_key::globmatch): Added function declaration.
	* parse.cxx (parser::parse_probe_point): Collects one or more
	tokens into a single probe-point functor string.

	* testsuite/parseko/twentytwo.stp: New file.
	* testsuite/parseok/sixteen.stp: New file.

2006-05-24  David Smith  <dsmith@redhat.com>

	* testsuite/parseko/cmdlinearg01.stp: New file.
	* testsuite/parseko/cmdlinearg02.stp: New file.
	* testsuite/parseko/eighteen.stp: New file.
	* testsuite/parseko/foreachstmt01.stp: New file.
	* testsuite/parseko/foreachstmt02.stp: New file.
	* testsuite/parseko/foreachstmt03.stp: New file.
	* testsuite/parseko/foreachstmt04.stp: New file.
	* testsuite/parseko/foreachstmt05.stp: New file.
	* testsuite/parseko/forstmt01.stp: New file.
	* testsuite/parseko/forstmt02.stp: New file.
	* testsuite/parseko/forstmt03.stp: New file.
	* testsuite/parseko/forstmt04.stp: New file.
	* testsuite/parseko/functiondecl01.stp: New file.
	* testsuite/parseko/functiondecl02.stp: New file.
	* testsuite/parseko/functiondecl03.stp: New file.
	* testsuite/parseko/functiondecl04.stp: New file.
	* testsuite/parseko/functiondecl05.stp: New file.
	* testsuite/parseko/functiondecl06.stp: New file.
	* testsuite/parseko/functiondecl07.stp: New file.
	* testsuite/parseko/ifstmt01.stp: New file.
	* testsuite/parseko/ifstmt02.stp: New file.
	* testsuite/parseko/nineteen.stp: New file.
	* testsuite/parseko/preprocess01.stp: New file.
	* testsuite/parseko/preprocess02.stp: New file.
	* testsuite/parseko/preprocess03.stp: New file.
	* testsuite/parseko/preprocess04.stp: New file.
	* testsuite/parseko/preprocess05.stp: New file.
	* testsuite/parseko/preprocess06.stp: New file.
	* testsuite/parseko/preprocess07.stp: New file.
	* testsuite/parseko/preprocess08.stp: New file.
	* testsuite/parseko/preprocess09.stp: New file.
	* testsuite/parseko/probepoint01.stp: New file.
	* testsuite/parseko/probepoint02.stp: New file.
	* testsuite/parseko/probepoint03.stp: New file.
	* testsuite/parseko/seventeen.stp: New file.
	* testsuite/parseko/ternarystmt01.stp: New file.
	* testsuite/parseko/twenty.stp: New file.
	* testsuite/parseko/twentyone.stp: New file.
	* testsuite/parseko/whilestmt01.stp: New file.
	* testsuite/parseko/whilestmt02.stp: New file.

2006-05-24  Li Guanglei <guanglei@cn.ibm.com>

	* configure.ac: add lket.5 & runtime/lket/b2a
	* Makefile.am:  add lket & runtime/lket/b2a
	* aclocal.m4, Makefile.in, configure: regenerated
	* runtime/lket/b2a/*: a binary to ascii converter used
	to convert LKET's default binary trace data.
	* lket.5.in: add intro of lket-b2a converter.

2006-05-23  David Smith  <dsmith@redhat.com>

	* parse.cxx (parse_for_loop): Corrected error message.

2006-05-22  David Smith  <dsmith@redhat.com>

	* elaborate.cxx (find_and_build): Fixed issue #2643.  Wildcard
	code was being too optimistic.

2006-05-22  Li Guanglei <guanglei@cn.ibm.com>

	* lket.in.5: draft version of manpage for LKET
	* Makefile.in, configure, stap.1.in: add lket.in.5

2006-05-18  Frank Ch. Eigler  <fche@elastic.org>

	Organize "-t" output by script/parse level probes rather than
	derived-probes.
	* elaborate.cxx (derived_probe ctor): Remove name field setting.
	(alias_derived_probe): New class.
	(alias_expandion_builder::build): Create an instance of the above
	instead of parse-tree-level plain probe.
	* elaborate.h: Corresponding changes.
	(derived_probe::basest): Define.
	* staptree.cxx (probe ctor): Set new name field.
	* staptree.h (probe): Corresponding changes.
	(probe::basest): New field.
	* tapsets.cxx (emit_probe_prologue, emit_probe_entries):
	Switch to basest() probe name for Stat instance.
	(dwarf_derived_probe ctor): Stash away base probe.
	* translate.cxx (unparser::emit_probe): Remove index
	operand, just use probe name to generate symbols.
	(emit_module_init): Reorganize -t output in unregister functions.
	(translate_pass): Remove unparser::current_probenum field and all
	uses.
	* translate.h: Corresponding changes.

2006-05-18  Li Guanglei <guanglei@cn.ibm.com>

	* tapset/LKET/*: tracing tapsets of LKET
	* tapset/context.stp: add stp_pid() func
	* tapset/ppc64/syscalls.stp: add conditional preprocessing
	since sys64_time is removed from kernel >= 2.6.16

2006-05-18  Li Guanglei <guanglei@cn.ibm.com>

	* tapset/tskschedule.stp: deleted, merge into scheduler.stp
	* tapset/scheduler.stp:   incorporate tskschedule.stp
	* testsuite/buildok/tskschedule.stp: deleted, merge into
	  sched_test.stp
	* testsuite/buildok/sched_test.stp: incorporate tskschedule.stp

2006-05-17  Josh Stone  <joshua.i.stone@intel.com>

	* testsuite/buildok/sched_test.stp: test scheduler tapset
	* examples/small_demos/sched_snoop.stp: demo scheduler tapset

2006-05-18  Li Guanglei <guanglei@cn.ibm.com>

	* testsuite/buildok/ioscheduler.stp: testcase for ioscheduler.stp
	* testsuite/buildok/memory.stp:      testcase for memory.stp
	* testsuite/buildok/networking.stp:  testcase for networking.stp
	* testsuite/buildok/scsi.stp:        testcase for scsi.stp
	* testsuite/buildok/tskschedule.stp: testcase for tskschedule.stp

2006-05-18  Li Guanglei <guanglei@cn.ibm.com>

	* tapset/ioscheduler.stp: generic IO scheduler tapsets from LKET
	* tapset/memory.stp:      generic pagefault tapsets from LKET
	* tapset/networking.stp:  generic networking tapsets from LKET
	* tapset/scsi.stp:        generic scsi tapsets from LKET
	* tapset/tskschedule.stp: generic task scheduler tapsets from LKET
	* tapset/process.stp:     changes to process.exec alias

2006-05-16  David Smith  <dsmith@redhat.com>

	* parse.cxx (parser::parser): Added initializer for 'context'
	member variable.
	(tt2str): Added support for new tok_keyword type.
	(operator <<): Ignores keyword content when outputting error
	message.
	(lexer::scan): Recognizes keywords, such as 'probe', 'global',
	'function', etc. and classifies them as type 'tok_keyword'.  This
	causes keywords to become reserved so they cannot be used for
	function names, variable names, etc.
	(parser::parse): Changed tok_identifier to tok_keyword when looking
	for "probe", "global", or "function".  Also sets context member
	variable which remembers if we're in probe, global, function, or
	embedded context.
	(parser::parse_probe, parser::parse_statement)
	(parser::parse_global, parser::parse_functiondecl)
	(parser::parse_if_statement, parser::parse_delete_statement)
	(parser::parse_break_statement, parser::parse_continue_statement)
	(parser::parse_for_loop, parser::parse_while_loop)
	(parser::parse_foreach_loop, parser::parse_array_in): Looks for
	tok_keyword instead of tok_identifier.
	(parser::parse_probe_point): Allows keywords as part of a probe
	name, since "return" and "function" are keywords.
	(parser::parse_return_statement): Looks for tok_keyword instead of
	tok_identifier.  Make sure we're in function context.
	(parser::parse_next_statement): Looks for tok_keyword instead of
	tok_identifier.  Make sure we're in probe context.
	* parse.h: Added parse_context enum.  Added 'tok_keyword' to
	token_type enum.  Added parse_context 'context' member variable to
	parser class.
	* stap.1.in: Because the string() function has been removed,
	the 'string()' function reference has been changed to a 'sprint()'
	function reference.
	* stapex.5.in: Ditto.
	* stapfuncs.5.in: The description of the string() and hexstring()
	functions has been removed.
	* testsuite/buildok/context_test.stp: Calls to the string()
	function were converted to sprint() function calls.
	* testsuite/buildok/fifteen.stp: Ditto.
	* testsuite/buildok/nineteen.stp: Ditto.
	* testsuite/buildok/process_test.stp: Ditto.
	* testsuite/buildok/task_test.stp: Ditto.
	* testsuite/buildok/timestamp.stp: Ditto.
	* testsuite/buildok/twentyone.stp: Ditto.
	* testsuite/semok/args.stp: Ditto.
	* testsuite/semok/seven.stp: Ditto.
	* testsuite/buildok/fourteen.stp: Calls to log()/string() were
	converted to a call to printf().
	* testsuite/buildok/sixteen.stp: Ditto.
	* testsuite/buildok/thirteen.stp: Ditto.
	* testsuite/buildok/twentythree.stp: Ditto.
	* testsuite/buildok/twentytwo.stp: Ditto.
	* testsuite/buildok/seven.stp: Calls to the string()
	function were converted to sprint() calls.  Calls to the
	hexstring() function were converted to sprintf() calls.
	* testsuite/semok/eleven.stp: Ditto.
	* testsuite/buildok/seventeen.stp: Calls to log()/hexstring() were
	converted to a call to printf().
	* testsuite/semko/nineteen.stp: Ditto.
	* testsuite/parseok/three.stp: Because keywords are reserved, a
	variable named 'string' was renamed to 'str'.
	* testsuite/parseok/two.stp: Because keywords are reserved, a
	variable named 'global' was renamed to 'gbl'.
	* testsuite/transko/two.stp: Because the parser now checks for
	'next' and 'return' statement context, a 'next' statement was
	removed from a function and a 'return' statement was removed from
	a probe.

2006-05-15  Frank Ch. Eigler  <fche@elastic.org>

	* tapsets.cxx, translator.cxx (*): Designate more emitted
	functions as static.
	* translator.cxx (visit_print_format): Correct regression
	regression from two weeks ago.
	* stapfuncs.5.in: Tweak wording.  Deprecate returnval() in favour
	of retval().

2006-05-12  Thang P Nguyen  <thang.p.nguyen@intel.com>

	* testsuite/buildok/probefunc.stp: test probefunc()

2006-05-12  Frank Ch. Eigler  <fche@elastic.org>

	* stapfuncs.5.in: Clarify backtrace-related functions.

2006-05-11  David Smith  <dsmith@redhat.com>

	* tapset/ctime.stp: New file.

2006-05-09  Josh Stone  <joshua.i.stone@intel.com>

	* examples/small_demos/proc_snoop.stp: monitor all process events.
	* testsuite/buildok/task_test.stp: test compilation of all task
	functions.
	* testsuite/buildok/process_test.stp: test all process events and
	associated variables.

2006-05-09  Will Cohen  <wcohen@redhat.com>

	PR 2228
	* parse.h:
	* parse.cxx: Add << operator for struct source_loc.
	* translate.cxx (emit_module_init): Print location of probe in script.

2006-05-09  Li Guanglei <guanglei@cn.ibm.com>

	PR 2520
	* main.cxx: add -M option to stop merge per-cpu files in bulk mode
	* session.h: add merge member into systemtap_session
	* buildrun.cxx: generate stpd_cmd to stop merge per-cpu files if -M
	option is turned on by stap.

2006-05-08  Li Guanglei <guanglei@cn.ibm.com>

	PR 2627
	* elaborate.cxx: epilogue style alias expansion
	* parse.cxx: parse += alias definition
	* staptree.h: add epilogue_style member to probe_alias
	* stap.1.in: add the description of epilogue style alias
	* testsuite/parseok/fifteen.stp: testcase for epilogue style alias

2006-05-05  Roland McGrath  <roland@redhat.com>

	* configure.ac (build_elfutils): Pass CFLAGS to elfutils configure,
	editting out -Wall.
	* configure: Regenerated.

2006-05-05  Frank Ch. Eigler  <fche@elastic.org>

	PR 2643
	* testsuite/buildok/syscalls.stp: Take "-u" away again.
	* configure.ac, systemtap.spec.in: Bump version to 0.5.7.
	* configure: Regenerated.

2006-05-05  Frank Ch. Eigler  <fche@elastic.org>

	* configure.ac, systemtap.spec.in: Bump version to 0.5.6.
	* configure: Regenerated.

2006-05-05  Will Cohen  <wcohen@redhat.com>

	* small_demos/fileopen.stp: Shows use of target() to look at pid.
	* small_demos/rwtiming.stp: Shows per executable histograms of time
	spent in read and write system calls.

2006-05-05  Eugene Teo  <eteo@redhat.com>

	PR 2433
	* tapsets.cxx (dwarf_query::blacklisted_p): Extend the list of
	blacklisted .return probes to include "do_exit". Correct funcname
	typo for "sys_groupexit".
	* tapset/syscalls.stp: Remove .return probe aliases of never-
	returning syscall.exit and syscall.exit_group calls.

2006-05-05  David Smith  <dsmith@redhat.com>

	* translate.cxx (mapvar::exists): Added code for string array
	handling.  Otherwise, string array elements always exist.

2006-05-03  Josh Stone  <joshua.i.stone@intel.com>

	PR 2506
	* tapsets.cxx (dwarf_query::blacklisted_p): skip probes in .exit.*

2006-05-02  Will Cohen  <wcohen@redhat.com>

	* translate.cxx (emit_module_init): Move closing '}' inside #ifdef.

2006-05-02  Will Cohen  <wcohen@redhat.com>

	PR 2228
	* stap.1.in: Document "-t" option.
	* main.cxx (main): Add "-t" option for collecting timing information.
	* session.h (systemtap_session): Corresponding changes.
	* tapsets.cxx (emit_probe_prologue, emit_probe_epilogue,
	emit_probe_entries):
	* translate.cxx: (emit_common_header, emit_module_init,
	translate_pass): Add time collection of timing information.


2006-05-01  Frank Ch. Eigler  <fche@elastic.org>

	* translate.cxx (visit_print_format): Fix regression in
	"printf" pseudo-result initialization.

2006-04-30  Frank Ch. Eigler  <fche@elastic.org>

	PR 2610.
	* translate.cxx (c_unparser::visit_arrayindex, visit_stat_op):
	Detect empty aggregates consistently.
	(visit_print_format): Ditto.  Also detect errors due to
	argument evaluation.
	(translator_output::*): Add a flush before a failing assert,
	to produce more context when debugging.

2006-04-25  Frank Ch. Eigler  <fche@elastic.org>

	* Makefile.am: Removed "rpm" target.
	* Makefile.in, aclocal.m4: Regenerated.

2006-04-25  Frank Ch. Eigler  <fche@elastic.org>

	* elaborate.cxx (typeresolution_info::unresolved,invalid,
	mismatch): Print current function/probe name in error message.
	(semantic_pass_types): Pass sufficient information.
	* elaborate.h: Corresponding changes.

2006-04-25  Frank Ch. Eigler  <fche@elastic.org>

	PR 2427.
	* staptree.cxx (varuse_collecting_visitor::visit_embeddedcode):
	Support /* pure */ declaration.  Stop using __tvar_ naming hack.
	(v_c_u::visit_print_format): Mark sprint and sprintf as
	side-effect-free.
	(deep_copy_visitor::visit_print_format): Propagate raw_components.
	* stap.1.in: Document declaration.
	* elaborate.cxx (semantic_pass_opt2): Verbose message tweak.
	(dead_stmtexpr_remover): Extend for more aggressive optimization.
	* tapsets.cxx (dwarf,mark_var_expanding_copy_visotor): Add
	/* pure */ declaration to rvalue expansions.
	* tapset/*.stp: Added /* pure */ declarations to many functions.
	* testsuite/parseok/unparsers.stp: Propagate guru mode flag.
	* testsuite/buildok/twentyfour.stp: New test.

2006-04-24  Frank Ch. Eigler  <fche@elastic.org>

	PR 2599.
	* elaborate.cxx (visit_assignment): Tolerate null current_expr.
	* testsuite/semok/optimize.stp: Add relevant tests.

2006-04-23  Eugene Teo  <eteo@redhat.com>

	PR 2149
	* translate.cxx (mapvar::set): Test _stp_map_set_xx() for
	array overflows.

2006-04-23  Eugene Teo  <eteo@redhat.com>

	* small_demos/ansi_colors.stp: Add an example of using octal
	escape sequences to display all possible ansi colors.

2006-04-21  Eugene Teo  <eteo@redhat.com>

	PR 1326
	* translate.cxx (c_unparser::visit_binary_expression): Handle
	negative left and right shift count.

2006-04-21  Frank Ch. Eigler  <fche@elastic.org>

	PR 953
	* elaborate.h (derived_probe): Add field "name".  Stop passing
	"probe index" to other emit_* calls.
	(emit_probe_context_vars): New member function.
	* elaborate.cxx (derived_probe ctor): Generate unique name.
	* translate.cxx (*): Adapt to index->name.
	(emit_probe): Realize that probe locals only occur at nesting=0.
	* tapsets.cxx (*derived_probe::emit_*): Adapt to index->name.
	(mark_var_expanding_copy_visitor): New class to process $argN.
	(mark_derived_probe ctor): Call it.
	(mark_derived_probe::emit_probe_context_vars): Do it.
	* buildrun.cxx (compile_pass): Add more optional gcc verbosity.
	Add CFLAGS += -freorder-blocks.
	* testsuite/buildok/marker.stp: New test.

2006-04-19  Eugene Teo  <eteo@redhat.com>

	PR 2014
	* parse.cxx (lexer::scan): Added \[0-7]* case to preserve
	octal escape sequences.

2006-04-18  Martin Hunt  <hunt@redhat.com>

	* Makefile.am (install-data-local): Another try.

2006-04-18  Frank Ch. Eigler  <fche@elastic.org>

	PR 2220
	* translate.cxx (visit_statement): Tolerate 0 first argument.
	(visit_for_loop, visit_foreach_loop): Call it thusly for condition
	expression.
	(visit_embededcode, visit_block, visit_null_statement): Don't
	call visit_statement() at all.

2006-04-18  Martin Hunt  <hunt@redhat.com>

	* Makefile.am (install-data-local): Tweak previous fix.
	(install-data-local):

2006-04-18  Martin Hunt  <hunt@redhat.com>

	* Makefile.am (install-data-local): Rewrite. Set
	ownership and permissions for all files and directories
	under runtime and tapset. Restrict files to source code.

	* Makefile.in: Rebuilt.

2006-04-18  Eugene Teo  <eteo@redhat.com>

	PR 1341
	* main.cxx (main): Use TMPDIR instead of hard-coded /tmp.

2006-04-17  Frank Ch. Eigler  <fche@elastic.org>

	* tapsets.cxx (mark_derived_probe::emit_{de}registrations):
	Use cmpxchg to synchronize.

2006-04-12  Tom Zanussi  <zanussi@us.ibm.com>

	PR 2538
	* buildrun.cxx (compile_pass): Remove space
	between -I and runtime path.

2006-04-12  Martin Hunt  <hunt@redhat.com>

	PR 2497
	* translate.cxx (translate_pass): Don't
	reset STP_STRING_SIZE if it was already defined.
	Set it to 1024 by default.

2006-04-10  Martin Hunt  <hunt@redhat.com>

	* translate.cxx (visit_print_format): Call
	_stp_snprintf() instead of snprintf().

2006-04-09  Martin Hunt  <hunt@redhat.com>

	Add binary printf support.

	* elaborate.cxx (visit_print_format): Don't include
	conv_literal or conv_size  in components vector.
	Add conv_binary to switch statement.

	* translate.cxx (visit_print_format): Eliminate
	special cast to (long long) for pe_long because new
	vsnprintf uses int64_t.

	* staptree.h (struct print_format): Add conv_binary and conv_size.

	* staptree.cxx (components_to_string): Add conv_binary case.
	Add conv_size case.
	(string_to_components): Add cases for 'b' and 'n'

2006-04-08  Frank Ch. Eigler  <fche@elastic.org>

	* tapsets.cxx (resolve_prologue_endings): Rewrote.
	(resolve_prologue_endings2): Removed.

	* gen-stapmark.h: Emit a 0-arity marker.
	* stapmark.h: Regenerated for arities 0..6.

2006-04-04  Roland McGrath  <roland@redhat.com>

	* configure.ac: Bump version to 0.5.5.
	Require elfutils-0.120.
	* configure: Regenerated.
	* systemtap.spec.in: Likewise.

	* main.cxx (version): Use dwfl_version.

	* loc2c.c (array_stride): stride_size -> byte_stride

2006-04-04 Tom Zanussi  <zanussi@us.ibm.com>

	* stp_check: Change test for relay vs relayfs

2006-03-30  Martin Hunt  <hunt@redhat.com>

	* tapsets.cxx (dwarf_derived_probe::emit_registrations):
	Change maxactive so single-processor kernels using
	kretprobes don't get lots of dropped probes.

2006-03-30  Frank Ch. Eigler  <fche@elastic.org>

	PR 953, part 1
	* tapsets.cxx: (mark_derived_probe*): New classes.
	(register_standard_tapsets): Register kernel/module.mark() family.
	* stapmark.h: New header for static instrumentation markers.
	* gen-stapmark.h: New perl script to generate it.
	* elaborate.cxx (derived_probe ctor): Ignore null location*.

2006-03-29  Josh Stone  <joshua.i.stone@intel.com>

	* tapsets.cxx (hrtimer_derived_probe::*): creates a probe point
	based on the hrtimer APIs.
	* tapsets.cxx (hrtimer_builder::*):  parses the user's time-spec
	into a 64-bit nanosecond value, and calls the appropriate
	derived_probe.
	* tapsets.cxx (register_standard_tapsets): add hrtimer bindings
	* translate.cxx (translate_pass): add linux/random.h include,
	used for generating 64-bit random numbers for hrtimers.

2006-03-28  Martin Hunt  <hunt@redhat.com>

	* testsuite/buildok/syscall.stp: Update so
	it works again.

2006-03-16 Tom Zanussi  <zanussi@us.ibm.com>

	* configure.ac: Revert relayfs version check.
	* configure: Reverted.
	* translate.cxx (compile_pass): Remove relayfs include path.

2006-03-15 Tom Zanussi  <zanussi@us.ibm.com>

	* configure.ac: Add check for relayfs version.
	* configure: Regenerated.
	* stp_check.in: Remove bundled relayfs loading/compilation, add
	check for relay (vs relayfs).

2006-03-13  Josh Stone  <joshua.i.stone@intel.com>

	* safety/safety.py: Support IA64 disassembly matching.
	* safety/data/opcodes-ia64: new opcode rules for IA64.
	* safety/data/references: Add references used by example scripts
	when compiled for IA64.

2006-03-13  Frank Ch. Eigler  <fche@elastic.org>

	* translate.cxx (emit_globals): Tag globals, especially the locks,
	as __cacheline_aligned.

2006-03-09  Frank Ch. Eigler  <fche@elastic.org>

	* translate.cxx (emit_locks): Emit dummy references to unlock_ ...
	(emit_module_init): ... and probe_point.

2006-03-06  Frank Ch. Eigler  <fche@elastic.org>

	PR 2425
	* staptree.cxx (varuse_collecting_visitor::visit_embeddedcode):
	Realize that $var-setter functions have side-effects.
	* testsuite/transok/tval-opt.stp: New test.

2006-03-06  Martin Hunt  <hunt@redhat.com>

	* buildrun.cxx (run_pass): Add "-u username".
	* stapfuncs.5.in: Document system().

2006-03-06  Frank Ch. Eigler  <fche@elastic.org>

	* stapex.5.in: Use \[aq] for plain single quotes for encoding
	variation tolerance.

2006-03-03  Josh Stone  <joshua.i.stone@intel.com>

	* main.cxx (main): search forward for dashes in the kernel release,
	to work properly with release names with more than one dash.  Also
	* parse.cxx (eval_pp_conditional): ditto
	* tapsets.cxx (profile_derived_probe::profile_derived_probe): ditto
	* safety/safety.py (StaticSafety::__build_search_suffixes): ditto,
	and add copyright & GPL tag

	PR 2390
	* main.cxx (main): expand search path so that revision w.x.y.z
	searches w.x.y.z, w.x.y, and w.x.

2006-03-03  Frank Ch. Eigler  <fche@elastic.org>

	* tapset/indent.stp, indent-default.stp: New little tapset.
	* stapfuncs.5.in: Document it.
	* testsuite/buildok/indent.stp: Build it.

2006-02-27  Josh Stone  <joshua.i.stone@intel.com>

	* safety/*: Add a static safety checker.

2006-02-25  Frank Ch. Eigler  <fche@elastic.org>

	* translate.cxx (var::init): Don't crush string module_params.
	(emit_global_param): New function, forked out of emit_global,
	to put module_param calls at the bottom of C file.
	* translate.h: Corresponding changes.

2006-02-23  Frank Ch. Eigler  <fche@elastic.org>

	PR 1304
	* parse.cxx (lexer): Take systemtap_session argument.
	(lexer::scan): Support $1..$NNNN and @1...@NNNN expansion.
	* stap.1.in: Document this.
	* testsuite/semok/args.stp: New test.
	* translate.cxx (var::init, emit_global): Emit code to allow
	named module parameters to initialize global string/number scalars.
	* stap.1.in: Don't document this yet.

	PR 2334
	* main.cxx (main): Clarify "-v" option repeatibility.
	* stap.1.in: Ditto.

2006-02-23  Roland McGrath  <roland@redhat.com>

	* Makefile.am (AUTOMAKE_OPTIONS): New variable, set dist-bzip2.
	* Makefile.in: Regenerated.

2006-02-23  Martin Hunt  <hunt@redhat.com>

	PR 1989. Adds support for %p in printf
	* staptree.h (struct print_format): Add conv_unsigned_ptr.
	* staptree.cxx (components_to_string): Output 'p'
	for conv_unsigned_ptr.
	* elaborate.cxx (visit_print_format): Add case for
	conv_unsigned_ptr.

2006-02-23  Martin Hunt  <hunt@redhat.com>

	* Makefile.am (install-data-local): Create tapset/i686 and
	tapset/x86_64 directories. This fixes a problem where they
	were included, but had bad permissions.
	* Makefile.in: Rebuilt.

2006-02-22  Frank Ch. Eigler  <fche@elastic.org>

	* stapfuncs.5.in: Document get_cycles().
	* testsuite/buildok/timestamp.stp: Build it and its friends.

2006-02-22  Frank Ch. Eigler  <fche@elastic.org>

	PR 2293.
	* tapsets.cxx (emit_probe_epilogue): Emit early local_irq_save().
	(emit_probe_epilogue): ... and matching _restore().

	* main.cxx (main): Emit a "hello, I'm starting" message
	before pass 5 in verbose mode.

2006-02-17  Frank Ch. Eigler  <fche@elastic.org>

	* stapfuncs.5.in (cpu): Document contextinfo function.

2006-02-15  Frank Ch. Eigler  <fche@elastic.org>

	* translate.cxx (varlock*): Removed now unnecessary class.
	(aggregation_locks): Renamed field to aggregations_active.

2006-02-14  Frank Ch. Eigler  <fche@elastic.org>

	* stapfuncs.5.in: Document new queue_stats tapset.
	* elaborate.cxx (*): Put "while:" clarification messages before a
	thrown semantic error.
	* staptree.cxx (print_format::string_to_components): Correct
	parse of "%%" formatting element.

2006-02-07  Frank Ch. Eigler  <fche@elastic.org>

	* src/testsuite/buildok/syscalls.stp: Build with "-u" to build-test
	all auxiliary functions.
	* tapsets.cxx (dwarf_query::add_probe_point): Add some "-vv" output.

2006-02-07  Josh Stone  <joshua.i.stone@intel.com>

	PR 2068
	* tapsets.cxx (dwarf_query::blacklisted_p): add __switch_to
	to the blacklist for x86_64 architecture only.

2006-02-06  Will Cohen  <wcohen@redhat.com>

	* tapset/syscall2.stp: Correct opening comment typo.

2006-02-06  Will Cohen  <wcohen@redhat.com>

	* tapset/syscall2.stp: Correct closing comment typos.

2006-02-01  Frank Ch. Eigler  <fche@elastic.org>

	* testsuite/semko/one.stp: Make sure test case stays broken.

2006-02-01  Martin Hunt  <hunt@redhat.com>

	* stapfuncs.5.in: Document is_return(), returnval() and
	probefunc().
	* testsuite/buildok/syscall.stp: Basic syscall test.

2006-02-01  Frank Ch. Eigler  <fche@elastic.org>

	* configure.ac, systemtap.spec.in: Version 0.5.4.
	* configure: Regenerated.

2006-01-31  Josh Stone  <joshua.i.stone@intel.com>

	PR 2252
	* translate.cxx (translate_pass): Fix legacy definition of
	read_trylock.

2006-01-30  Frank Ch. Eigler  <fche@elastic.org>

	* main.cxx (main): Also print elapsed real time for each pass.

2006-01-27  Frank Ch. Eigler  <fche@elastic.org>

	* main.cxx: Make "-v" (verbose) flag a counter.
	* stap.1.in: Document this.
	* session.h: Corresponding changes.
	* {elaborate,buildrun,tapsets,translate}.cxx: Update all uses of
	verbose flag to compare it to sensible level for value of message.

2006-01-27  Frank Ch. Eigler  <fche@elastic.org>

	* main.cxx (main): In verbose mode, print user+sys times after
	each pass.
	* buildrun.cxx (compile_pass): Move success message back to main().

2006-01-26  Frank Ch. Eigler  <fche@elastic.org>

	PR 2060: lock elevation, mop-up
	* staptree.cxx (functioncall_traversing_visitor): Store a
	current_function pointer during traversal.
	(visit_embeddedcode): Use it to handle $target-synthesized functions.
	(varuse_collecting_visitor::visit_assignment): Correct l-lr typo.
	(visit_foreach_loop): Note added write on sorted foreach.
	(visit_delete_statement): Note as read+write.
	* staptree.h: Corresponding changes.
	* elaborate.cxx (dead_assignment_remover::visit_expr_statement):
	Correct stmt token after possible expression rewriting.
	* tapsets.cxx (visit_target_symbol): Create naming convention
	to recognize $target-synthesized functions.
	* translate.cxx (emit_locks, emit_unlocks): New functions to
	emit lock/unlock sequences at the outermost level of a probe.
	(emit_probe): Call them.
	(varlock_*): #if-0 out the lock code generation.  Later, these
	classes should be removed.
	(translate_pass): Emit read_trylock() kludge macro for old kernels.

2006-01-25  Frank Ch. Eigler  <fche@elastic.org>

	PR 2205, patch from <hiramatu@sdl.hitachi.co.jp>:
	* parse.cxx (scan): Correct EOF detection for %{ %} case.

2006-01-24  Frank Ch. Eigler  <fche@elastic.org>

	PR 2060 etc.
	* tapsets.cxx (visit_target_symbol): Tolerate failed resolution by
	letting target_symbol instance pass through to optimizer and
	type checker.
	* elaborate.cxx (semantic_pass_optimize): New family of functions and
	associated visitor classes.
	(visit_for_loop): Tolerate absent init/incr clauses.
	(semantic_pass): Invoke unless unoptimized (-u) option given.
	* main.cxx, session.h: Add support for flag.
	* staptree.cxx (visit_for_loop): Tolerate absent init/incr clauses.
	(traversing_visitor::visit_arrayindex): Visit the index expressions.
	(functioncall_traversing_visitor): New class.
	(varuse_tracking_visitor): New class.
	* staptree.h: Corresponding changes.
	* parse.cxx (parse_for_loop): Represent absent init/incr expressions
	with null statement pointer instead of optimized-out dummy numbers.
	* stap.1.in: Document optimization.
	* testsuite/{semko,transko}/*.stp: Added "-u" or other code to many
	tests to check bad code without optimizer elision.
	* testsuite/semok/optimize.stp: New test.

	* elaborate.cxx (unresolved, invalid, mismatch): Standardize error
	message wording.
	* stapfuncs.5.in: Tweak print/printf docs.
	* tapset/logging.stp: Remove redundant "print" auxiliary function,
	since it's a translator built-in.
	* testsuite/transok/five.stp: Extend test.
	* translate.cxx (emit_symbol_data): Put symbol table into a separate
	temporary header file, to make "-p3" output easier on the eyes.
	* buildrun.cxx (compile_pass): Eliminate test-mode support throughout.
	* main.cxx, session.h, translate.cxx: Ditto.
	* main.cxx (main): For last-pass=2 runs, print post-optimization ASTs.

2006-01-18  Josh Stone  <joshua.i.stone@intel.com>

	* tapsets.cxx (profile_derived_probe::emit_probe_entries): Setup
	c->regs properly in light of the emit_probe_prologue change.

2006-01-18  Josh Stone  <joshua.i.stone@intel.com>

	* translate.cxx (c_unparser::visit_foreach_loop): improved the error
	message when _stp_pmap_agg fails.

2006-01-18  Frank Ch. Eigler  <fche@elastic.org>

	* translate.cxx (c_unparser_assignment::visit_arrayindex):
	Eliminate dummy assignments for "<<<" code.

2006-01-17  Josh Stone  <joshua.i.stone@intel.com>

	PR 2156
	* testsuite/buildok/pmap_foreach.stp: Add test with sorting

2006-01-17  Josh Stone  <joshua.i.stone@intel.com>

	PR 2156
	* translate.cxx (c_unparser::visit_foreach_loop): Check the return
	value of _stp_pmap_agg() for NULL.

2006-01-17  Frank Ch. Eigler  <fche@elastic.org>

	* systemtap.spec.in: Remove explicit kernel-devel dependency,
	since some old kernel rpm builds don't virtual-provide it for
	e.g. smp, hugemem.

2006-01-17  Frank Ch. Eigler  <fche@elastic.org>

	PR 2142
	* translate.cxx (EXTRACTORS_PERMISSIVE): New experimental policy
	parameter.
	(c_unparser::visit_arrayindex, visit_print_format, visit_stat_op):
	Tolerate absent index (= NULL runtime return) in pmap.
	(*): Make semantic_error messages consistently lower case.
	* testsuite/buildok/iterate_histogram_buckets.stp: Note some missing
	functionality.

2006-01-17  Josh Stone  <joshua.i.stone@intel.com>

	* stap.1.in: Document the 'delete' operator.

2006-01-16  Roland McGrath  <roland@redhat.com>

	* systemtap.spec.in (elfutils_version): Require 0.119 now.
	* configure.ac, systemtap.spec.in: Version 0.5.3.
	* configure: Regenerated.

2006-01-16  Josh Stone  <joshua.i.stone@intel.com>

	PR 2140
	* translate.cxx (mapvar::del): Add ability to delete an indexed stat
	from (p)maps.
	(delete_statement_operand_visitor::visit_symbol): Add ability to
	delete entire pmaps and scalars.
	(delete_statement_operand_tmp_visitor): Add a special tmpvar visitor
	to parallel delete_statement_operand_visitor.
	(c_tmpcounter::visit_delete_statement): Invoke the new visitor.
	* testsuite/buildok/delete.stp: Also test scalar deletes.
	* vim/syntax/stap.vim: Recognize 'delete' operator.

2006-01-15  Frank Ch. Eigler  <fche@elastic.org>

	PR 2148
	* translate.cxx (MAXERRORS): Actually the max should be 0, so first
	error aborts session.

2006-01-13  Frank Ch. Eigler  <fche@elastic.org>

	* main.cxx (main): Suppress "Try again with -v" message if already
	verbose.

2006-01-13  Frank Ch. Eigler  <fche@elastic.org>

	* translate.cxx (c_unparser:getmap): Correct exception throwing typo.

2006-01-12  Josh Stone  <joshua.i.stone@intel.com>

	PR 2056
	* translate.cxx (c_unparser::aggregation_locks): Keeps track of
	foreach's locks on pmaps to avoid extra aggregation.
	(c_unparser::visit_foreach_loop): Set aggregation_locks appropriately.
	(c_unparser::load_aggregate, mapvar::call_prefix, mapvar::get):
	Use a new parameter to indicate that we should read from the
	already-aggregated map rather than the full pmap..
	(c_unparser::visit_arrayindex c_unparser::visit_print_format,
	c_unparser::visit_stat_op): Use aggregation_locks to avoid taking a
	lock and aggregating the pmap.
	(c_unparser::emit_map_type_instantiations): To read from a pmap's
	aggregated map, we need to include map-gen.c for the _stp_map_*
	functions.
	(c_unparser::obtained_locks, varlock::varlock, varlock::~varlock):
	Add simple static checking to detect incompatible nested locks during
	translation, and flag it as an error.

2006-01-11  Josh Stone  <joshua.i.stone@intel.com>

	PR 2140
	* testsuite/buildok/delete.stp: Test correct compilation of the
	'delete' operator for all "legal" variations.

2006-01-11  Frank Ch. Eigler  <fche@elastic.org>

	* translate.cxx (MAXERRORS): Oops, set back to intended default of 1.

2006-01-10  Frank Ch. Eigler  <fche@redhat.com>

	PR 1972.
	* tapsets.cxx (var_expanding_copy_visitor::visit_target_symbol):
	Produce error message for $var access within .return probes.
	* testsuite/semko/thirtyfour.stp: New test.

2006-01-10  Frank Ch. Eigler  <fche@redhat.com>

	PR 2060.
	* buildrun.cxx (compile_pass): Add "V=1" to kbuild if verbose.
	* translate.cxx (translator_output): For output-file constructor,
	set an explicit output buffer.
	(emit_module_init, emit_module_exit): Reorganize output, to spit
	each individual probe registration/deregistration blurb into a
	separate function.
	* translate.h: Corresponding changes; set default buffer size to 8K.
	* translate.cxx, tapsets.cxx: Replace "endl" by buffer-friendly "\n"
	throughout code generation routines.

2006-01-09  Frank Ch. Eigler  <fche@redhat.com>

	* HACKING: Extend guidelines for tapset testing.

2006-01-06  Will Cohen  <wcohen@redhat.com>

	* Makefile.am (gcov,lcov): Don't remove .gcno .gcda files.
	* Makefile.am (gcov): Fix to report data when tests fail.
	* Makefile.am (lcov): New rule to generate html coverage data.
	* Makefile.in: Regenerated.

2006-01-05  Josh Stone  <joshua.i.stone@intel.com>

	PR 2056
	* translate.cxx (var::~var, var::hist, var::buckets): make these
	methods virtual, so we can use polymorphism.
	(mapvar::hist, mapvar::buckets):  Override the corresponding var
	methods to handle pmaps correctly.
	(c_unparser::visit_arrayindex, c_unparser::visit_print_format): Make
	use of the new polymorphic behavior of var & mapvar when dealing with
	histogram data.
	* testsuite/buildok/pmap_foreach.stp: Add tests to check histogram
	accesses with for/foreach.

2006-01-04  Frank Ch. Eigler  <fche@elastic.org>

	PR 2057.
	* translate.cxx (c_unparser_assignment::visit_arrayindex): Don't take
	write lock around pmap accumulation.

2006-01-04  Will Cohen  <wcohen@redhat.com>

	* testsuite/buildok/printf.stp: Improve test coverage.

2006-01-03  Frank Ch. Eigler  <fche@redhat.com>

	* tapsets.cxx (emit_deregistration): Fix bad thinko on loop nesting.

2006-01-03  Frank Ch. Eigler  <fche@redhat.com>

	PR 1144, 1379
	* tapsets.cxx (emit_probe_prologue, _epilogue): New routines.
	Call from existing derived_probe spots.  Implement soft errors in
	epilogue code.  Implement reentrancy detection in prologue code.
	(dwarf_derived_probe::emit_deregistration): Add kprobes layer
	"nmissed" to skipped_count.
	* translate.cxx (varlock): Use nsleep(TRYLOCKDELAY) in lock
	contention loop.
	(emit_module_exit): Report number of soft errors and skipped probes.
	(emit_function, _probe): Add __restrict__ marker to context pointer.
	(translate_pass): Define new MAXTRYLOCK, TRYLOCKDELAY, MAXERRORS,
	MAXSKIPPED parameters.
	* tapset/logging.stp (error): Don't stp_error, just set context state.
	* stap.1.in, stapfuncs.5.in: Document soft errors.
	* elaborate.h: Corresponding changes.

2005-12-23  Kevin Stafford  <krstaffo@us.ibm.com>

	* tapset/2.6.9-20.ELsmp/syscalls.stp: added kernel
	version tapset
	* tapset/2.6.9-20.ELsmp/i686/syscalls.stp: added kernel
	version arch specific tapset
	* tapset/doc/discrepancies.txt: log of kernel version
	discrepancies.

2005-12-22  Roland McGrath  <roland@redhat.com>

	* configure.ac: Pass LDFLAGS to elfutils configure to force DT_RUNPATH.
	* configure: Regeneraed.

2005-12-21  Josh Stone  <joshua.i.stone@intel.com>

	PR 2056
	* translate.cxx (itervar::next): emit different code for pmaps

2005-12-21  Frank Ch. Eigler  <fche@elastic.org>

	* loc2c.h: Add __attribute__ defeating code for g++ 3.3 compatibility.

2005-12-20  Josh Stone  <joshua.i.stone@intel.com>

	* vim/filetype.vim: defines *.stp files as SystemTap scripts
	* vim/ftplugin/stap.vim: sets the comment styles
	* vim/indent/stap.vim: enables simple auto-indenting
	* vim/syntax/stap.vim: defines syntax highlighting

2005-12-19  Roland McGrath  <roland@redhat.com>

	* configure.ac, systemtap.spec.in: Version 0.5.2.
	* configure: Regenerated.

2005-12-17  Roland McGrath  <roland@redhat.com>

	* staptree.h: #include <cassert> here.

2005-12-14  Kevin Stafford  <krstaffo@us.ibm.com>

	* tapset/2.6.14/syscalls.stp: Added 2.6.14 syscalls to tapset.
	* 2.tapset/6.14/i686/syscalls.stp: Added i386 arch specific syscalls
	to tapset for kernel 2.6.14.
	* tapset/2.6.9-24.ELsmp/syscalls.stp: Added 2.6.9-24.ELsmp syscalls.
	* tapset/2.6.9-24.ELsmp/x86_64/syscalls.stp: Added x86_64 arch
	specific syscalls to tapset for kernel 2.6.9-24.ELsmp.
	* tapset/system_calls.stp: File removed.

2005-12-14  Martin Hunt  <hunt@redhat.com>

	* tapset/system_calls.stp (epoll.ctl): Temporarily remove
	references to $op and $event because gcc 4.0.2 can't
	find them.
	(epoll.wait): Ditto for $maxevents.

2005-12-13  Frank Ch. Eigler  <fche@redhat.com>

	* tapsets.cxx (var_expanding_copy_visitor::visit_target):
	Transcribe token pointer to synthesized functiondecl.

2005-12-12  Josh Stone  <joshua.i.stone@intel.com>

	* tapset/context.stp
	(execname,pid,tid,ppid,pexecname,gid,egid,uid,euid): Removed
	in_interrupt checks and other pointer checks.  We now operate on
	the assumption that "current" and its related data are always
	valid.
	* tapsets.cxx (profile_derived_probe::*,profile_builder::build):
	Do kernel version checks at translation time, using the same
	internal mechanisms as the preprocessor - a la %( kernel_v <
	"2.6.10" %? ... %: ... %)

2005-12-12  Kevin Stafford  <krstaffo@us.ibm.com>

	* main.cxx (main): Added arch directory to the existing
	kernel-version-sensitive search path.

2005-12-12  Frank Ch. Eigler  <fche@redhat.com>

	* translate.cxx (translate_pass): Emit #include <linux/profile.h>.

2005-12-12  Will Cohen  <wcohen@redhat.com>

	* tapset/logging.stp (function_exit): Make sure systemtap probes
	stop collection additional data.

2005-12-12  Frank Ch. Eigler  <fche@redhat.com>

	Fix parse tree pretty-printer.
	* staptree.h (print_format): Add raw_components field.
	* parse.cxx (parse_symbol): Set it.
	* staptree.cxx (lex_cast_qstring): Copy it here too.
	(binary_expression::print): Add a space around operator, due to
	lexical ambiguity (expr % paren-expr) vs %( preprocessor op.
	(array_in:: foreach_loop:: arrayindex::print): Print base as indexable.
	(print_format::string_to_components): Use parse_error, not semantic.
	(print_format::print): Properly quote formatting string.  Print
	histogram argument.
	* translate.cxx (visit_print_format): Properly quote formatting string.
	(varlock): Reword lock timeout error message.
	* testsuite/buildok/printf.stp: Add some quoting troublemakers.
	* testsuite/parseok/unparser.stp: New file.

2005-12-11  Roland McGrath  <roland@redhat.com>

	* configure.ac: Bump version to 0.5.1 for test builds.
	* systemtap.spec.in: Remove ExclusiveArch.
	* configure: Regenerated.

	PR 1916
	* configure.ac: Grok --with-elfutils.
	* Makefile.am [BUILD_ELFUTILS] (install-elfutils, stamp-elfutils):
	New targets.
	[BUILD_ELFUTILS] (stap_LDFLAGS, stap_LDFLAGS): Add flags
	to point at local elfutils build.
	[BUILD_ELFUTILS] (BUILT_SOURCES): Add stamp-elfutils.
	[BUILD_ELFUTILS] (stap_DEPENDENCIES): New variable.
	[BUILD_ELFUTILS] (lib-elfutils/libdw.so): New target.
	[BUILD_ELFUTILS] (install-exec-local): Depend on install-elfutils.
	(loc2c_test_LDADD): Set this to $(stap_LDADD).
	(loc2c_test_CPPFLAGS, loc2c_test_LDFLAGS): New variables.
	* Makefile.in: Regenerated.
	* compile: New file from automakeland.
	* systemtap.spec.in (elfutils_version): Require 0.118 or later.
	[bundled_elfutils]: Remove old hacks for building elfutils, and rely
	on configure --with-elfutils instead.

	* Makefile.am (pkglibexecdir): New variable.
	(AM_CPPFLAGS): Use it.
	(pkglibexec_PROGRAMS): Set this instead of noinst_PROGRAMS with stpd.
	(pkglibexec_SCRIPTS, CLEANFILES): New variables.
	(install-exec-local): Target removed.
	* runtest.sh: Set LD_LIBRARY_PATH when lib-elfutils is in use.

	* loc2c-test.c (get_location): Fix function name in error message.

2005-12-09  Graydon Hoare  <graydon@redhat.com>

	* elaborate.cxx (alias_expansion_builder::build): Fix comment typo.
	* tapsets.cxx (symbol_cache): New class.
	(dwflpp::cache): Add cache.
	(dwflpp::pattern_limited_cus): New member.
	(dwflpp::pattern_limited_funcs): New member.
	(dwflpp::limit_search_to_function_pattern): New method.
	(dwflpp::iterate_over_cus): Modify to use cached, limited sets.
	(dwflpp::iterate_over_functions): Likewise.
	(dwarf_builder::user_dw): New member.
	(dwarf_builder::kern_dw): New member.
	(dwarf_builder::~dwarf_builder): Add dtor.
	(query_module): Call dwflpp::limit_search_to_function_pattern.
	(dwarf_builder::build): Initialize persistent dwflpp members on demand.

2005-12-08  Graydon Hoare  <graydon@redhat.com>

	* translate.cxx (delete_statement_operand_visitor::visit_arrayindex):
	Prohibit deleting histogram buckets.
	(c_tmpcounter::visit_array_in): Direct to visit_arrayindex.
	(c_unparser::visit_array_in): Likewise.

	* testsuite/buildok/histogram_operator_in.stp: New test.

2005-12-08  Frank Ch. Eigler  <fche@elastic.org>

	PR 1937
	* buildrun.cxx (run_pass): Pass new "-d PID" option to stpd.
	Set SIGHUP to SIG_IGN too.

2005-12-07  Graydon Hoare  <graydon@redhat.com>

	* staptree.cxx (traversing_visitor::visit_foreach_loop): Visit
	the base indexable of the foreach loop.

	* translate.cxx (c_tmpcounter::visit_foreach_loop): Implement
	histogram bucket iteration arm.
	(c_unparser::visit_foreach_loop): Likewise.
	(c_tmpcounter::visit_arrayindex): Fix typo.

	* testsuite/buildok/iterate_histogram_buckets.stp: New test.

2005-12-07  Martin Hunt  <hunt@redhat.com>

	* translate.cxx (mapvar::fini): Use _stp_pmap_del() on pmaps.
	(emit_global): For pmaps, use "PMAP" instead of "MAP".

2005-12-06  Frank Ch. Eigler  <fche@elastic.org>

	PR 1934.
	* tapsets.cxx (resolve_prologue_endings2): Add new heuristic for
	tail-call optimized functions.
	(query_func_info): Make somewhat less verbose.

2005-12-06  Graydon Hoare  <graydon@redhat.com>

	* translate.cxx (visit_print_format): Explicitly Cast int64_t
	(pe_long) args to (long long) in generated code, for portability.

2005-12-05  Frank Ch. Eigler  <fche@elastic.org>

	* *.cxx: Add <cassert> #include as needed.

2005-12-02  Graydon Hoare  <graydon@redhat.com>

	* elaborate.cxx (mutated_var_collector): Forward
	traversal portion of calls to base class.
	(mutated_var_collector::visit_arrayindex): Resolve
	arrayindex-into-histogram expression as pe_long.
	(typeresolution_info::visit_print_format): Traverse
	into histogram if present.

	* parse.cxx (parse_symbol): Handle parse ambiguity surrounding
	print(@hist_op(...)[...]).

	* staptree.cxx (traversing_visitor::visit_arrayindex): Visit
	base member of arrayindex.

	* translate.cxx (c_unparser::histogram_index_check): New method.
	(var::hist): Fix bug.
	(var::buckets): New method.
	(stmt_expr::stmt_expr): Print with newline.
	(c_unparser::load_map_indices): Handle indexing-histogram case.
	(c_tmpcounter::visit_arrayindex): Likewise.
	(c_unparser::visit_arrayindex): Likewise.
	(c_tmpcounter_assignment::visit_arrayindex): Throw error when
	user attempts to write to histogram bucket.
	(c_unparser_assignment::visit_arrayindex): Likewise.

	* testsuite/buildok/print_histogram_entry.stp: New test.

2005-12-02  Frank Ch. Eigler  <fche@elastic.org>

	* configure.ac: Bump version number.
	* stap.1.in: Document some of the new print/stats stuff.
	* configure: Regenerated.
	* systemtap.spec.in: Enable ia64 and ppc builds.

2005-12-01  Frank Ch. Eigler  <fche@elastic.org>

	PR 1944 improved hack.
	* translator.cxx (c_tmpcounter::visit_block): New routine, allows
	overlay of sequential statements' temporaries within context.

2005-12-01  Frank Ch. Eigler  <fche@redhat.com>

	PR 1944 quick hack.
	* translator.cxx (translate_pass): Reduce default MAXNESTING to 10.
	(emit_module_init): Add a paranoid check against oversize contexts.
	* stap.1.in: Document MAXNESTING change.

2005-11-30  Frank Ch. Eigler  <fche@redhat.com>

	PR 1276
	From Josh Stone <joshua.i.stone@intel.com>:
	* tapsets.cxx (profile_derived_probe, profile_builder,
	register_standard_tapsets): Support timer.profile variety.
	* stapprobes.5.in: Document it.
	* testsuite/builok/fourteen.stp: Test its buildability.

2005-11-28  Graydon Hoare  <graydon@redhat.com>

	* translate.cxx (var::assert_hist_compatible): New method.
	(var::hist): New method.
	(c_unparser::load_aggregate): New method.
	(hist_op_downcaster): Remove, it was a mistake.
	(expression_is_hist_op): Likewise.
	(c_tmpcounter::visit_print_format): Implement print(@hist(...)).
	(c_unparser::visit_print_format): Likewise.

	* staptree.h (struct print_format): Add optional hist_op* member.
	* staptree.cxx (traversing_visitor::visit_functioncall): Visit
	hist_op if present in print_format.
	(deep_copy_visitor::visit_print_format): Likewise.

	* parse.cxx (parse_symbol): Special case to consume print(@hist(...)).

	* elaborate.cxx (typeresolution_info::visit_arrayindex): Fix type inference bug.
	(typeresolution_info::visit_foreach_loop): Likewise.

	* testsuite/buildok/print_histograms.stp: New test.

2005-11-28  Frank Ch. Eigler  <fche@redhat.com>

	* translate.cxx (c_tmpcounter_assignment::visit_symbol): Don't
	emit unused temporary into context.  Saves mucho space with strings.

2005-11-27  Roland McGrath  <roland@redhat.com>

	* loc2c.c (location_from_address): Diagnose null FB_ATTR specially.

	* loc2c.c (location_from_address): Fix function name in error message.

2005-11-27  Frank Ch. Eigler  <fche@elastic.org>

	* loc2c.c (location_from_address): Tolerate errors with NULL *input.

2005-11-26  Roland McGrath  <roland@redhat.com>

	PR 1868.
	* loc2c.c (struct location): Move frame_base member out of the union.
	(alloc_location): Initialize it.
	(new_synthetic_loc, translate, location_from_address): Update uses.
	(emit_loc_value): Don't handle frame_base here.
	(c_emit_location): Do it here instead.
	(translate): Track USED_DEREF separately for each piece.
	Use a temporary struct when allocating a new piece, letting
	a pending loc_address piece finish up first.

	* loc2c-test.c (main): Free SCOPES at end.
	(handle_variable): Free POOL at end.

	* loc2c.c (translate): Initialize LOC->address.used_deref at start.

2005-11-25  Frank Ch. Eigler  <fche@elastic.org>

	PR 1336.
	* tapsets.cxx (translate_final_fetch_or_store): Remove apparently
	unnecessary check.
	* testsuite/transok/ten.stp: New test for void* integerification.

2005-11-24  Frank Ch. Eigler  <fche@redhat.com>

	PR 1903
	* parse.cxx (eval_pp_conditional): Support %( arch == "i686" %) form.
	* stap.1.in: Document it.
	* testsuite/parseok/fourteen.stp: Test it.
	* session.h (architecture): New field.
	* main.cxx (main): Initialize it.

2005-11-24  Frank Ch. Eigler  <fche@redhat.com>

	PR 1917
	* translate.cxx (emit_common_header, emit_module_init,
	emit_module_exit): Switch context array to per-cpu kmalloc variant.
	* tapsets (*::emit_probe_entires): Use per_cpu_ptr() for my context.

2005-11-23  Graydon Hoare  <graydon@redhat.com>

	* elaborate.h (get_symbol_within_expression): Make visible.
	* elaborate.cxx (get_symbol_within_expression): Make non-static.
	(stat_decl_collector): New struct.
	(semantic_pass_stats): New semantic pass.
	(semantic_pass): Call it.
	(semantic_pass_symbols): Remove collection of statistic_decls from files.
	(visit_stat_op): Only fail if inferred type is not pe_long.

	* parse.cxx (parser::parse): Don't pass per-file statistic_decl
	into parse_global.
	(parser::parse_global): Don't parse global statistic_decls,
	they're obsolete.
	* parse.hh (parser::parse_global): Adjust signature to match.

	* session.h (statistic_decl::operator==): New method.

	* staptree.h (print_format::is_empty): New method.
	(stapfile::stat_decls): Remove field.
	* staptree.cxx (string_to_components): Fix bugs in format-string
	parser.

	* translate.cxx (var): Make private fields protected.
	(var::init): Support HIST_NONE stats.
	(aggvar): New struct.
	(mapvar::is_parallel): New method.
	(mapvar::call_prefix): Use it.
	(mapvar::calculate_aggregate): New method.
	(mapvar::fetch_existing_aggregate): New method.
	(mapvar::get): Support pe_stats.
	(mapvar::init): Use is_parallel(), and support HIST_NONE.
	(itervar::itervar): Only fault on pe_unknown.
	(itervar::start): Use mapvar::is_parallel and
	mapvar::fetch_existing_aggregate.
	(emit_map_type_instantiations): Include alloc.c before pmap-gen.c.
	Include pmap-gen.c for pe_stats maps.
	(c_unparser::gensym_aggregate): New method.
	(c_unparser::visit_foreach_loop): Handle mapvar::is_parallel case.
	(arrayindex_downcaster): New struct.
	(expression_is_arrayindex): New function.
	(c_tmpcounter::visit_stat_op): New method.
	(c_unparser::visit_stat_op): Implement.
	(c_unparser::visit_hist_op): Add commentary, still not implemented.

	* testsuite/buildok/stat_{insert,extract}.stp: New tests.
	* testsuite/semok/ten.stp: Correct for changes to global declarations.
	* testsuite/semko/*.stp: Likewise.

2005-11-21  Roland McGrath  <roland@redhat.com>

	* loc2c.c (c_translate_location): Take Dwarf_Op vector as argument
	directly, not Dwarf_Attribute.
	* loc2c.h: Update decl.
	* loc2c-test.c (get_location): New function.
	(handle_variable): Use it.
	* tapsets.cxx (dwflpp::translate_location): New method.
	(dwflpp::translate_components, dwflpp::literal_stmt_for_local): Use it.

2005-11-21  Frank Ch. Eigler  <fche@elastic.org>

	PR 1276
	From Josh Stone <joshua.i.stone@intel.com>:
	* tapsets.cxx (timer_derived_probe, timer_builder,
	register_standard_tapsets): Support timer.ms() variety.
	* stapprobes.5.in: Document it.
	* testsuite/builok/fourteen.stp: Test its buildability.

2005-11-18  Martin Hunt  <hunt@redhat.com>

	PR 1837
	* testsuite/buildko/one.stp: Replace printk.
	* testsuite/buildok/one.stp: Ditto.
	* testsuite/buildok/two.stp: Ditto.
	* testsuite/semko/fifteen.stp: Ditto.
	* testsuite/semko/fourteen.stp: Ditto.
	* testsuite/semko/thirteen.stp: Ditto.
	* testsuite/transok/eight.stp: Ditto.
	* testsuite/transok/seven.stp: Ditto.
	* testsuite/transok/six.stp: Ditto.

	* tapsets.cxx (*::emit_probe_entries): Replace printk() calls
	with _stp_warn().

	* stap.1.in: Replace printk with printf in example.

	* stapfuncs.5.in: Remove docs for printk and add for
	print and printf.

	* tapset/logging.stp (printk): Deleted.

2005-11-13  Graydon Hoare  <graydon@redhat.com>

	* staptree.h (struct indexable): New struct.
	(classify_indexable): New function.
	(classify_const_indexable): New function.
	(struct symbol): Implement indexable.
	(struct arrayindex): Take indexable as base.
	(struct foreach_loop): Take indexable as base.
	(struct print_format): New struct.
	(enum stat_component_type): New enum.
	(struct stat_op): New struct.
	(enum historgram_type): New enum.
	(struct hist_op): New struct.
	(struct visitor)
	(struct traversing_visitor)
	(struct throwing_visitor)
	(struct deep_copy_visitor): Add new visitor methods.
	(require): Specialize for indexable*.

	* staptree.cxx (print_format::*)
	(stat_op::*)
	(hist_op::*)
	(indexable::*)
	(traversing_visitor::*)
	(throwing_visitor::*)
	(deep_copy_visitor::*)
	(classify_indexable)
	(classify_const_indexable): Implement
	(deep_copy_visitor::*): Update to use indexables.

	* parse.h (parser::parse_indexable): New method.
	(parser::parse_hist_op_or_bare_name): New method.

	* parse.cxx (lexer::scan): Accept @ in identifiers.
	(parser::parse_array_in)
	(parser::parse_foreach_loop): Call parse_indexable.
	(parser::parse_hist_op_or_bare_name): Implement.
	(parser::parse_indexable): Implement.
	(parser::parse_symbol): Accept printf, stat_ops, hist_ops.

	* elaborate.h (struct typeresolution_info): Add methods for
	visiting print_format, stat_op, hist_op.

	* elaborate.cxx (symbol_fetcher): New class.
	(get_symbol_within_expression): New function.
	(get_symbol_within_indexable): New function.
	(mutated_var_collector): Replace mutated_map_collector.
	(no_var_mutation_during_iteration_check): Replace
	no_map_mutation_during_iteration_check.
	(semantic_pass_vars): Replace semantic_pass_maps.
	(semantic_pass): Update call accordingly.
	(symresolution_info::*) Add new visitors, teach about indexables
	(typeresolution_info::*) Likewise.

	* translate.cxx
	(c_unparser::getiter): Take symbol, not foreach_loop.
	(c_unparser::*) Add new visitors, teach about indexables.
	(c_tmpcounter::*)
	(delete_statement_operand_visitor::visit_arrayindex)
	(c_tmpcounter_assignment::*)
	(c_unparser_assignment::*): Likewise.
	(hist_op_downcaster): New struct.
	(expression_is_hist_op): New function.

	* testsuite/buildok/printf.stp: New test for print_format.

2005-11-10  Frank Ch. Eigler  <fche@elastic.org>

	* translate.cxx (c_unparser::visit_array_in, visit_arrayindex):
	Finish adapting to PR 1275 by switching back to read locks.

2005-11-09  Martin Hunt  <hunt@redhat.com>

	* translate.cxx: New API uses HIST_LOG and HIST_LINEAR
	instead of HSTAT_LOG and HSTAT_LINEAR.

2005-11-09  Frank Ch. Eigler  <fche@elastic.org>

	Reported by Guang Lei Li <liguangl@cn.ibm.com>:
	* tapset/context.stp (pid,ppid,tid): Correctly pick tgid vs pid.
	* testsuite/buildok/context_test.stp: Print out tid() too.

2005-11-08  Frank Ch. Eigler  <fche@redhat.com>

	* tapsets.cxx (blacklisted_p): Tolerate NULL filename parameter.
	* src/testsuite/semok/twenty.stp: New test to enumerate everything
	dwarfly probeable.

2005-11-08  Frank Ch. Eigler  <fche@redhat.com>

	* translate.cxx (c_unparser::visit_foreach_loop): With PR 1275
	done, add back read lock around foreach loop.  Add a write lock
	around preceding sort operation.  Leave a race condition window. :-(

2005-11-08  Frank Ch. Eigler  <fche@redhat.com>

	* translate.cxx (mapvar::exists): Correct some more.

2005-11-08  Frank Ch. Eigler  <fche@redhat.com>

	Patch from "Mao, Bibo" <bibo.mao@intel.com>
	* translate.cxx (mapvar::exists): Correct 64-bit type mismatch.

2005-11-08  Frank Ch. Eigler  <fche@redhat.com>

	* tapsets.cxx (blacklisted_p): Add blacklist for some .return
	probes to kludge around bug #1345.
	* tapset/system_calls.stp: Add some %( %? %) conditionals to
	get closer to using tapset on 2.6.9 kernel.

2005-11-07  Frank Ch. Eigler  <fche@redhat.com>

	PR 1828.
	* tapsets.cxx (blacklisted_p): New function.  Add a few blacklist
	entries.
	* testsuite/semko/thirtythree.stp: New test.

2005-11-07  Frank Ch. Eigler  <fche@redhat.com>

	* testsuite/buildok/twentytwo.stp: Add another test for PR 1271.

2005-11-04  Frank Ch. Eigler  <fche@redhat.com>

	* tapsets.cxx (dwarf_derived_probe::emit_registrations): Add
	possible kprobe address prechecking logic.  Set kretprobes
	maxactive to zero.
	* translate.cxx (emit_module_init): Set a more helpful default
	probe_point value for use in registration errors.  Exit properly
	after registration failure of probe #0.

2005-11-04  Roland McGrath  <roland@redhat.com>

	* tapsets.cxx (add_probe_point): Use dwfl_module_relocation_info to
	get symbol name when dwfl_module_relocations has the info.

2005-11-03  Roland McGrath  <roland@redhat.com>

	* tapsets.cxx (add_probe_point): Use explicit test with assignment in
	while condition.

2005-11-03  Frank Ch. Eigler  <fche@elastic.org>

	PR 1329.
	* tapsets.cxx (dwarf_query::add_probe_point): Look up section name
	containing given address.  Skip request if it came from .init.*.
	* testsuite/semko/thirtytwo.stp: New test.

2005-11-02  Martin Hunt  <hunt@redhat.com>

	* Makefile.am (EXTRA_DIST): Add session.h.
	* Makefile.in: Regenerated.

2005-11-01  Frank Ch. Eigler  <fche@elastic.org>

	Sound advice from <drepper@redhat.com>:
	* configure.ac: Undo last change.
	* configure.ac: Unregenerated.
	* parse.cxx: Use glibc strverscmp function instead of rpmlib.
	* stap.1.in: Update correspondingly.

2005-11-01  Graydon Hoare  <graydon@redhat.com>

	* translate.cxx (c_unparser::collect_map_index_types)
	(c_unparser::emit_map_type_instantiations)
	(c_unparser::visit_arrayindex)
	(c_unparser::visit_array_in)
	(delete_statement_operand_visitor::visit_arrayindex)
	(c_unparser_assignment::visit_arrayindex)
	(mapvar::*): Update to new runtime map API.

2005-11-01  Frank Ch. Eigler  <fche@elastic.org>

	PR 1425.
	* configure.ac: Look for rpm-devel headers and libs.
	* configure: Regenerated.
	* session.h: New file to contain systemtap_session decl.
	* staptree.h: Likewise evict statistics_decl.
	* elaborate.h: Corresponding changes.
	* main.cxx (usage): Elaborate.  Re-enable "-r RELEASE" option.
	* parse.cxx (parser): Add systemtap_session& field.  Update users.
	(scan_pp, eval_pp_conditional): New routines for preprocessing.
	(peek, next): Call it.
	(lexer::scan): Lex the preprocessor operators.
	(parser::parse): Include an extra level of exception catching
	for parse errors that occur during recovery.
	* parse.h: Corresponding changes.
	(parse_error): Allow explicit token parameter.
	* stap.1.in: Document preprocessing.
	* testsuite/parseok/fourteen.stp: New test.

2005-10-31  Roland McGrath  <roland@redhat.com>

	* systemtap.spec.in, configure.ac: Version 0.4.2 cooked.
	* configure: Regenerated.

	* configure.ac: Update libdw test to require 0.116 with dwarf_diecu.
	* configure: Regenerated.
	* systemtap.spec.in: Update elfutils requirement to 0.116.
	* loc2c.c: Dwarf_Loc -> Dwarf_Op.
	(location_from_address): dwarf_addrloclists -> dwarf_getlocation_addr.
	(c_translate_location): Likewise.
	(max_fetch_size): Remove fakeo dwarf_diecu macro.
	* tapsets.cxx (dwflpp): Dwarf_Func -> Dwarf_Die;
	dwarf_func_name -> dwarf_diename;
	dwarf_func_entrypc -> dwarf_entrypc;
	dwarf_func_file, dwarf_func_line -> dwarf_decl_file, dwarf_decl_line.

2005-10-26  Roland McGrath  <roland@redhat.com>

	* loc2c.c (max_fetch_size): Default to host pointer size,
	while still waiting for new libdw entrypoint.

2005-10-25  Roland McGrath  <roland@redhat.com>

	PR 1271 cont'd.
	* testsuite/buildok/twentytwo.stp: New file.
	* testsuite/buildok/twentythree.stp: New file.
	* loc2c.c (discontiguify): Add missing ; in output.

2005-10-20  Graydon Hoare  <graydon@redhat.com>

	PR 917 (incomplete)
	* staptree.h (struct statistic_decl): New struct.
	(stapfile::stat_decls): New member.

	* parse.h, parse.cxx
	(parser::expect_known): Fix typo.
	(parser::expect_number): New method.
	(parser::parse_global): Parse global statistic_decls.

	* elaborate.h (systemtap_session::stat_decls): New member.
	* elaborate.cxx (semantic_pass_symbols): Copy per-file stat_decls
	to session-wide.
	(typeresolution_info::visit_assignment): Detect some semantic stats
	errors in type resolution pass.

	* translate.cxx (var::sd): New private member.
	(var::var): Initialize it.
	(var::sdecl): New accessor.
	(var::init): Handle stats values.
	(mapvar::mapvar): Pass through statistic_decl to var ctor.
	(mapvar::get): Test for long explicitly.
	(mapvar::set): Likewise.
	(mapvar::init): Handle stats values.
	(c_unparser::emit_common_header): Remove typedef of stats_t,
	include stat.c when necessary.
	(mapvar::key_typename): Typo.
	(c_unparser::emit_map_type_instantiations): Thinko: value_typename not key_typename.
	(c_unparser::c_typename): Implementation typename is "Stat", not "stats_t".
	(c_unparser::c_assign): Fix bad error message.
	(c_unparser_assignment::c_assignop): Handle operator <<<.
	(c_unparser::getvar): Feed session statistic_decl into var.
	(c_unparser::getmap): Likewise.
	(c_unparser::visit_assignment): Handle operator <<<.
	(c_tmpcounter_assignment::visit_symbol): Derive type from rvalue when present.
	(c_unparser_assignment::visit_symbol)
	(c_tmpcounter_assignment::visit_arrayindex)
	(c_unparser_assignment::load_map_indices): Likewise.
	(c_unparser::visit_arrayindex): Likewise, and Prohibit statistic rvalues.
	(c_unparser_assignment::visit_arrayindex): Handle operator <<<.

	* testsuite/semko/twentyfour.stp:
	* testsuite/semko/twentyfive.stp:
	* testsuite/semko/twentysix.stp:
	* testsuite/semko/twentyseven.stp:
	* testsuite/semko/twentyeight.stp:
	* testsuite/semko/twentynine.stp:
	* testsuite/semko/thirty.stp:
	* testsuite/semko/thirtyone.stp: New tests for prohibited statistic contexts.
	* testsuite/buildok/twentytwo.stp: New test for legal statistic contexts.

2005-10-19  Tom Zanussi  <zanussi@us.ibm.com>

	PR 1194.
	* elaborate.h: Move output_file variable into systemtap_session.
	* buildrun.cxx (run_pass): Pass output file to stpd if applicable.
	* main.cxx (main): Set output_file if -o option specified.

2005-10-18  Frank Ch. Eigler  <fche@redhat.com>

	PR 1477.
	* main.cxx (main): Set PATH and LC_ALL, so
	* buildrun.cxx (compile_pass, run_pass): ... and ...
	* translate.cxx (emit_symbol_data): ... don't have to.

2005-10-18  Frank Ch. Eigler  <fche@elastic.org>

	PR 1482 cont'd.
	* translator.cxx (emit_module_init): Set aside a variable for
	detailed probe point id.
	* tapsets.cxx (emit_registrations): Use it.
	(add_probe_point): Correct synthesized probe-point typo.

2005-10-17  Martin Hunt  <hunt@redhat.com>

	PR 1482
	* tapsets.cxx (emit_registrations): On failure, don't
	forget to unregister probe 0;

2005-10-17  Frank Ch. Eigler  <fche@elastic.org>

	PR 1338.
	* parse.cx (parse_probe): Unconditionally visit parse_probe_point.
	(parse_probe_point): Accept "*" as component name.
	* stapprobes.5.in: Document this.
	* elaborate.cxx (derive_probes): Rewrite.  Make top-level function.
	(match_node::find_and_build): New function to replace
	(find_builder): Removed.
	(match_key operator <): Correct one nasty typo.
	(match_node::bind): Refuse to bind "*" component names.
	(derived_probe_builder::build): Remove recursion output param.
	(alias_expandion_builder::build): Recurse to derive_probes instead.
	* elaborate.h: Corresponding changes.
	* tapsets.cxx: Ditto.
	(query_cu): Elide prologue finding for uninteresting CUs.
	* testsuite/semok/nineteen.stp: New test.
	* testsuite/semko/twentythree.stp: New test.
	* testsuite/semko/twentyone/two.stp: Fix -p2.

2005-10-17  Graydon Hoare  <graydon@redhat.com>

	* testsuite/semko/twentyone.stp: Check function doesn't match inline.

	* testsuite/semko/twentytwo.stp: Check inline doesn't match function.

	* testsuite/buildok/six.stp: Change "function" to "inline".

	* stapprobes.5.in: Describe "inline" probes.

	* tapsets.cxx (TOK_INLINE): New token "inline".
	(dwarf_query::has_inline_str)
	(dwarf_query::has_inline_num)
	(dwarf_query::inline_str_val)
	(dwarf_query::inline_num_val): New members.
	(dwarf_query::dwarf_query): Load new members.
	(query_dwarf_inline_instance)
	(query_dwarf_func)
	(query_cu)
	(query_module)
	(dwarf_derived_probe::add_probe_point)
	(dwarf_builder::build):
	Use inline-related members where appropriate.
	(dwarf_derived_probe::register_inline_variants): New method.
	(dwarf_derived_probe::register_function_and_statement_variants):
	Call it.

2005-10-14  Roland McGrath  <roland@redhat.com>

	PR 1271.
	* loc2c.c (translate): Set LOC->byte_size in loc_noncontiguous result.
	(struct location.address): New member `declare'.
	(new_synthetic_loc, translate): Initialize it.
	(struct location.type): Add loc_fragment, loc_decl to enum.
	(c_emit_location): Emit unadorned code for loc_fragment.
	(discontiguify): New function.
	(c_translate_fetch, c_translate_store): Call it.
	(get_bitfield): New function, broken out of ....
	(emit_bitfield): ... here.  Function removed.
	(declare_noncontig_union): New function.
	(max_fetch_size): New function.
	(translate_base_fetch): New function, broken out of ...
	(c_translate_fetch): ... here.  Call it.
	Use get_bitfield here, not emit_bitfield.
	(c_translate_store): Likewise.
	(c_emit_location): Emit declarations first.

	* loc2c.c (dwarf_diename_integrate): Function removed.
	Change all callers to use dwarf_diename.

	* loc2c-test.c (handle_variable): Check for "=" before fetching DIE
	from ATTR_MEM.

2005-10-13  Roland McGrath  <roland@redhat.com>

	* loc2c.c (c_emit_location): Use final location's used_deref flag too.

	* loc2c.c (translate): Pass LOC to alloc_location, not INPUT.

	* loc2c-test.c (fail): Print a newline after the error message.

2005-10-10  Frank Ch. Eigler  <fche@elastic.org>

	* elaborate.cxx (match_node::bind): Improve error message.
	(register_library_aliases): Catch and verbosify error message.
	(semantic_pass): Provide a back-up exception catcher.

2005-10-10  Frank Ch. Eigler  <fche@elastic.org>

	PR 1456.
	* translate.cxx (c_unparser_assignment): Rename "pre" field to "post",
	add blurb to clarify polarity.
	(visit_pre/post_crement): Flip passed flag value.

2005-10-07  Frank Ch. Eigler  <fche@elastic.org>

	PR 1366.
	* staptree.h (foreach_loop): Add sort_column, sort_direction fields.
	* parse.cxx (parse_foreach_loop): Parse "+"/"-" suffix operators.
	* stap.1.in, stapex.5.in: Document them.
	* staptree.cxx (foreach_loop print, copy): Propagate them.
	* translate.cxx (visit_foreach_loop): Support them.
	* testsuite/parseok/fifteen.stp, parseko/thirteen.stp,
	buildok/twentyone.stp: Test them.

2005-10-07  Kevin Stafford  <kevinrs@us.ibm.com>

        * tapset/system_calls.stp: All 281 syscalls *prototyped*. They
	are still untested. Many of the aliases useability are contin-
 	gent upon resolution of namely: bz #1295 & bz #1382.

2005-10-06  Frank Ch. Eigler  <fche@elastic.org>

	* stap.1.in: Document -b/-s options.
	* main.cxx (usage): Clarify -b/-s blurbs.
	* translator.cxx (translate_pass): Handle bulk_mode here instead.

2005-10-06  Frank Ch. Eigler  <fche@elastic.org>

	PR 1332.
	* translate.cxx (emit_symbol_data): New function to transcribe
	a processed address->symbol lookup table, based upon /proc/kallsyms.

2005-10-05  Tom Zanussi  <zanussi@us.ibm.com>

	* buildrun.cxx (run_pass): Add bulk/buffer_size flags to flags
	passed to stpd.
	* elaborate.h (systemtap_session): Add bulk/buffer_size flags.
	* main.cxx (usage,main): Add -b (bulk), -s (buffer_size) options.
	processing.

2005-10-04  Graydon Hoare  <graydon@redhat.com>

	PR 1131.
	* tapsets.cxx
	(target_variable_flavour_calculating_visitor::visit_target_symbol)
	(var_expanding_copy_visitor::visit_target_symbol):
	Require guru mode for writing to target vars.
	* testsuite/buildok/twenty.stp: Test writing to target vars.

2005-10-01  Frank Ch. Eigler  <fche@elastic.org>

	* tapsets.cxx (get_module_dwarf): Add "required" parameter, which
	throws an exception if debuginfo is not found.
	(focus_on_module_containing_global_address): Tolerate miss.
	(query_kernel_exists): New function to test for "kernel" module in
	dwfl_getmodules() result set.
	(dwarf_builder::build): Call it if appropriate.

2005-09-30  Graydon Hoare  <graydon@redhat.com>

	PR 1131.
	* tapsets.cxx (dwflpp::find_variable_and_frame_base)
	(dwflpp::translate_components)
	(dwflpp::resolve_unqualified_inner_typedie)
	(dwflpp::translate_final_fetch_or_store): New functions.
	(dwflpp::literal_stmt_for_local): Factor a bit.
	(variable_flavour_calculating_visitor::visit_target_symbol):
	Don't fault on lvalue, just collect an extra char.
	(var_expanding_copy_visitor::target_symbol_setter_functioncalls):
	New member.
	(var_expanding_copy_visitor::visit_assignment): New method.
	(var_expanding_copy_visitor::visit_target_symbol): Permit lvalues.

2005-09-30  Frank Ch. Eigler  <fche@elastic.org>

	* tapset/system_calls.stp (*_str): Simplified boolean test logic
	throughout, fixed some typos.

2005-09-28  Frank Ch. Eigler  <fche@elastic.org>

	PR 1182.
	* main.cxx (main): Support -D macro-setting option.
	* stap.1.in: Document it and related macros.
	* buildrun.cxx (compile_pass): Emit macro definitions.
	* translate.cxx (translate_pass): Guard limit macros with #ifdef.
	Eliminate MAXCONCURRENCY macro.
	* elaborate.h (systemtap_session): Add "macros" field.
	* parse.cxx (parse_if_statement): Clear "elseblock" if needed.

2005-09-27  Frank Ch. Eigler  <fche@elastic.org>

	* tapsets.cxx (query_cu_containing_global_address): Tolerate
	way out of range addresses that result in null cudie pointers.

2005-09-27  Frank Ch. Eigler  <fche@elastic.org>

	PR 1368.
	* translate.cxx (emit_common_header): Move some MAX* definitions out ...
	(translate_pass): ... to here.  Fix probe_start API impedance mismatch.
	(emit_module_init, exit): Tolerate registration errors, such as absence
	of kretprobes support.

2005-09-27  Frank Ch. Eigler  <fche@elastic.org>

	PR 1311.
	* tapsets.cxx (target_variable_flavour_calculating_visitor::
	visit_target_symbol): Print verbose error.
	(var_expanding_copy_visitor::visit_target_symbol): Throw
	simple error.

2005-09-26  Frank Ch. Eigler  <fche@elastic.org>

	* stapfuncs.5.in: Extend errno_str verbiage.
	* tapset/errno.stp: Canonicalize script code slightly.

2005-09-26  Frank Ch. Eigler  <fche@elastic.org>

	PR 1295.
	* tapsets.cxx (resolve_prologue_endings2): Try another heuristic
	for end-of-prologue.

2005-09-22  Graydon Hoare  <graydon@redhat.com>,
	Frank Ch. Eigler  <fche@elastic.org>

	PR 1330.
	* tapsets.cxx (dwarf_derived_probe): Allow multiple probe_point
	locations per derived_probe.
	(dwarf_query): Add probe "flavour" concept, to reuse probe bodies for
	identical flavours across wildcards.
	(dwarf::emit_registrations, emit_deregistrations, emit_probe_entries):
	Reorganize.
	* staptree (probe::printsig): Put multiple locations on separate lines.

2005-09-22  Will Cohen  <wcohen@redhat.com>

	* stap.1.in: Correct sys_read alias example.

2005-09-19  Frank Ch. Eigler  <fche@redhat.com>

	* tapsets.cxx (*::emit_probe_entries): Handle busy-count correctly
	upon contention.

2005-09-14  Graydon Hoare  <graydon@redhat.com>

	PR 1260
	* tapsets.cxx (dwflpp::resolve_prologue_endings): Correct logic
	error triggered by consecutive function-beginning line records.

2005-09-14  Frank Ch. Eigler  <fche@elastic.org>

	PR 1344
	* translate.cxx: Call _stp_map_clear for "delete ARRAY" statement.

2005-09-14  Roland McGrath  <roland@redhat.com>

	* systemtap.spec.in: Version 0.4.1 cooked.
	Build runpath into elfutils libs too.

2005-09-14  Frank Ch. Eigler  <fche@elastic.org>

	PR 1257
	* Makefile.am (AM_CFLAGS): Add -fexceptions.
	* loc2c.c (c_translate_location): Invoke *fail properly.
	* Makefile.in: Regenerated.

2005-09-13  Graydon Hoare  <graydon@redhat.com>

	PR 1260
	* tapsets.cxx (func_info::func_info): Initialize fields.
	(inline_instance_info::inline_instance_info): Likewise.
	(query_inline_instance_info): Add try-catch block.
	(query_func_info): Likewise, and fault when missing prologue-end.
	(query_dwarf_func): Fault when missing entrypc.

2005-09-12  Frank Ch. Eigler  <fche@elastic.org>

	PR 1335
	* translate.cxx (c_tmpcounter::visit_functioncall): Correct
	recursion sequence.
	* testsuite/buildok/nineteen.stp: New test case.

2005-09-12  Graydon Hoare  <graydon@redhat.com>

	PR 1306
	* tapsets.cxx (dwflpp::iterate_over_srcfile_lines): Fix two
	off-by-one errors in previous change.

2005-09-12  Graydon Hoare  <graydon@redhat.com>

	PR 1306
	* tapsets.cxx (dwflpp::has_single_line_record): New function.
	(dwflpp::iterate_over_srcfile_lines): Throw when user requests
	single statement line with multiple records (and provide advice).
	(query_cu): Adjust call to match.
	(query_srcfile_line): Fix indentation.

2005-09-10  Frank Ch. Eigler  <fche@elastic.org>

	* Makefile.am, runtest.sh: Use a "testresuilt/" directory in build
	tree rather than overloading "testsuite/".
	* TODO: Removed obsoleted file.
	* Makefile.in: Regenerated.

2005-09-07  Martin Hunt  <hunt@redhat.com>

	* stap.1.in: Document current "-c" and "-x" options.

2005-09-07  Frank Ch. Eigler  <fche@elastic.org>

	* systemtap.spec.in: Remove kernel-debuginfo dependency.

2005-09-07  Frank Ch. Eigler  <fche@redhat.com>

	* main.cxx (main): Choose getpid()-based module names.
	* tapsets.cxx: Make timer.jiffies' use of task_pt_regs __i386__-only.

2005-09-07  Frank Ch. Eigler  <fche@redhat.com>

	* stap.1.in: Oops, && and || do short-circuit.

2005-09-06  Frank Ch. Eigler  <fche@elastic.org>

	* stap.1.in: Clarify absence of short-circuiting in && and ||.
	* translate.cxx (emit_function): Improve "array locals" message.
	* tapset/timestamp.stp: Add gettimeofday_us function.  Correct
	arithmetic typing in other functions.
	* stapfuncs.5.in: Document new function.

2005-09-06  Martin Hunt  <hunt@redhat.com>

	* systemtap.spec.in: Bump elfutils_version to .115.

2005-09-05  Roland McGrath  <roland@redhat.com>

	* loc2c.h: Comment fix.

2005-09-06  Frank Ch. Eigler  <fche@elastic.org>

	* configure.ac: Require elfutils 0.115+.
	* tapsets.cxx: Restore graydon's PR 1244 code.
	* testsuite/buildok/eighteen.stp: Correct typing.
	* configure: Regenerated.

2005-09-06  Martin Hunt  <hunt@redhat.com>

	* tapset/context.stp: Add function target().
	* stapfuncs.5.in (target): Document it.
	* elaborate.h (struct systemtap_session): Add cmd and target_pid to
	the struct.
	* main.cxx (usage): Add descriptions of "-c" and "-x" options.
	(main): Set s.cmd and s.target_pid.
	* buildrun.cxx (stringify): Copy this utility func here too.
	(run_pass): Add new options to set cmd and pid to the stpd
	command line.

2005-09-06  Frank Ch. Eigler  <fche@redhat.com>

	* tapsets.cxx (emit_probe_entries): Disable fault_handler for now.

2005-09-05  Frank Ch. Eigler  <fche@elastic.org>

	PR 1289
	* translate.cxx (lex_cast_qstring): Correct "cast" of object
	to string containing more than one word.
	* tapset.cxx (lex_cast_qstring): Ditto.
	(dwarf_derived_module::emit_probe_entries): Emit and use
	a generic fault_handler.

2005-09-05  Frank Ch. Eigler  <fche@elastic.org>

	PR 1172.
	* staptree.h, staptree.cxx: Make all ::print*(), operator<<
	functions take const staptree objects.
	(literal_string::print): \-prefix double-quotes.
	* translate.cxx (emit_common_header): Add context probe_point field.
	Switch to atomic_t busy flags.
	(emit_module_exit): Use atomic operations for busy flag.
	(visit_*): Use lex_cast_qstring for last_stmt strings.
	* tapsets.cxx (lex_cast_qstring): New function.
	(*::emit_probe_entries): Populate probe_point.  Use atomic operations
	for busy flag.
	* tapset/context.stp (pp): New function.
	* stapfuncs.5.in: Document it.
	* testsuite/buildok/context_test.stp: Test it.

2005-09-04  Frank Ch. Eigler  <fche@elastic.org>

	* translate.cxx (visit_literal_string): \-prefix double-quotes.

2005-09-04  Martin Hunt  <hunt@redhat.com>

	* testsuite/buildok/context_test.stp: New test.
	* tapset/logging.stp (log): Call _stp_printf().
	* stapfuncs.5.in: Add contextinfo funcs.
	* tapset/context.stp: Minor cleanup.

2005-09-03  Frank Ch. Eigler  <fche@elastic.org>

	PR 1187 prime
	* tapset.cxx (literal_stmt_for_local): Don't automgaically copy
	target char*'s to systemtap strings.
	* tapset/conversions.stp (user_string, kernel_string): New functions.
	* stapfuncs.5.in: Document new functions.

2005-09-03  Frank Ch. Eigler  <fche@elastic.org>

	PR 1292, by popular request.
	* parse.cxx (parse_functiondecl): Allow optional value/param type
	declarations.
	* stap.1.in: Document this.
	* tapset/*.stp: Convert most functions accordingly.
	* testsuite/parseok/twelve.stp, semok/seven.stp,
	semko/twenty.stp: Test this.

2005-09-02  Frank Ch. Eigler  <fche@redhat.com>

	* translate.cxx (varlock): Use trylock only for write locks.
	(translate_pass): Remove read_trylock macro hack.
	(visit_foreach_loop): Remove protective read lock, until PR 1275.
	(visit_*): Added many more "last_stmt"-setting expressions in the
	output, to improve last_error message locality.

2005-09-02  Martin Hunt  <hunt@redhat.com>

	* tapset/logging.stp: Make log() be same as print().

2005-09-02  Frank Ch. Eigler  <fche@elastic.org>

	* tapsets.cxx: Temporarily rolled back graydon's changes.

2005-09-02  Frank Ch. Eigler  <fche@elastic.org>

	* tapset/*.stp: Renamed several files to simplify names.

2005-09-01  Graydon Hoare  <graydon@redhat.com>

	PR systemtap/1244
	* testsuite/buildok/eighteen.stp: New test.
	* tapsets.cxx (dwflpp::literal_stmt_for_local)
	(query_statement, query_inline_instance_info)
	(query_func_info, query_srcfile_line, query_cu)
	(var_expanding_copy_visitor, visit_target_symbol)
	(dwarf_derived_probe): Fix 1244.

2005-09-01  Martin Hunt  <hunt@redhat.com>

	* tapset/builtin_logging.stp: Add print.

	* tapset/context.stp: New file. First cut at some
	context info.

2005-09-01  Martin Hunt  <hunt@redhat.com>

	* translate.cxx (emit_probe): Add a call to _stp_print_flush
	at the end of each probe.
	(translate_pass): Define STP_NUM_STRINGS to be 1 for
	a scratch string. Include current.c and stack.c. Don't
	define KALLSYMS_LOOKUP_NAME or KALLSYMS_LOOKUP. Remove
	references to next_fmt() and stp_dbug().

2005-08-31  Graydon Hoare  <graydon@redhat.com>

	PR systemtap/1258
	* tapsets.cxx (dwflpp::literal_stmt_for_local):
	Support DW_TAG_enumeration_type tag as synonymous with
	DW_TAG_base_type.
	* loc2c.c (base_byte_size): Likewise.
	* testsuite/buildok/seven.stp: Adjust to work on UP kernels.

2005-08-31  Graydon Hoare  <graydon@redhat.com>

	* tapsets.cxx (dwflpp::iterate_over_srcfile_lines): Correct segv
	reported in PR 1270.

2005-08-31  Frank Ch. Eigler  <fche@redhat.com>

	* translate.cxx (visit_array_in, visit_arrayindex): Use write locks
	even for array reads, until PR 1275.
	(translate_pass): Add read_trylock -> write_trylock escalation.

2005-08-30  Roland McGrath  <roland@redhat.com>

	* Makefile.am (install-data-local): Use mkdir -p, not -mkdir.
	* Makefile.in: Regenerated.

2005-08-30  Graydon Hoare  <graydon@redhat.com>

	* tapsets.cxx (dwflpp::literal_stmt_for_local): Handle dwarf
	pointer-to-1-byte-means-char case (found in PR 1187)
	* parse.cxx (parse_symbol): Eliminate use of "." from target
	symbol parser, conflicting with string concatenation operator.
	* staptree.h (target_symbol::component_type) Eliminate
	comp_struct_pointer_member, since . and -> are considered the
	same now.
	* staptree.cxx (target_symbol::print): Likewise.
	* testsuite/buildok/seventeen.stp: Test solution on PR 1191.
	* testsuite/buildok/six.stp: Test working portion of PR 1155.
	* testsuite/semko/nineteen.stp: Unresolved portion of PR 1155.

2005-08-30  Frank Ch. Eigler  <fche@elastic.org>

	PR systemtap/1268
	* translator (varlock): Add deadlock detection code.
	(emit_common_header): Add a new MAXTRYLOCK configuration macro.

2005-08-29  Graydon Hoare  <graydon@redhat.com>

	PR translator/1265
	* tapsets.cxx
	(func_info::decl_file)
	(func_info::decl_line)
	(inline_instance_info::decl_file)
	(inline_instance_info::decl_line): New fields.
	(dwflpp::function_srcfile): Remove.
	(dwflpp::function_file): Add.
	(dwflpp::function_line): Add.
	(dwarf_derived_probe::dwarf_derived_probe): Update.
	(query_statement): Pass func, file, line through.
	(query_inline_instance_info): Likewise.
	(query_func_info): Likewise.
	(query_srcfile_line): Query statement lines if
	statement_str exists, rather than *_info.
	(query_dwarf_inline_instance): Extract file and line.
	(query_dwarf_func): Likewise.
	(query_cu): Pass empty func, file, line, for address-based
	queries.

2005-08-29  Frank Ch. Eigler  <fche@redhat.com>

	* runtest.sh: Tolerate relative $SRCDIR.

2005-08-29  Frank Ch. Eigler  <fche@redhat.com>

	* stapprobes.5.in, stapfuncs.5.in, stapex.5.in: New man pages.
	* stap.1.in: Moved some content out.
	* Makefile.am (man_MANS): Add new man pages.
	* configure.ac (AC_CONFIG_FILES): Add them.
	* systemtap.spec.in: Package them.
	* Makefile.in, configure: Regenerated.
	* buildrun.cxx (run_pass): Pass "-r" to stpd.
	* translate.cxx (emit_common_header): Wrap try/catch around
	variable decls, to improve exception particularity.
	(visit_literal_number): Emit as unsigned literal, which is
	actually a subtle correctness issue.

2005-08-28  Frank Ch. Eigler  <fche@redhat.com>

	* tapsets.cxx (visit_target): Make target variable exceptions
	more informative.
	(literal_stmt_for_local): Improve bad-type exception message.
	* translate.cxx (emit_module_init): Include probe point in comments.

2005-08-27  Roland McGrath  <roland@redhat.com>

	* loc2c-test.c (print_type): New function.
	(print_vars): Use it.

	* loc2c-test.c (paddr, print_vars): New functions.
	(main): If given no variable name argument, print out variables.

2005-08-26  Graydon Hoare  <graydon@redhat.com>

	* translate.cxx: Revert tmp initialization changes.

2005-08-26  Graydon Hoare  <graydon@redhat.com>

	* parse.cxx (scan): Preserve basic C-ish escapes.
	* translate.cxx (c_tmpcounter::declaring): New flag.
	(c_tmpcounter::declare_or_init): New helper method.
	(c_tmpcounter::visit_*): Use declare_or_init.
	(c_unparser::emit_function): Run a tmpcounter to initialize tmps.
	(c_unparser::emit_probe): Likewise.
	(c_unparser::c_strcpy): Use strlcpy.
	(c_unparser::c_strcat): Use strlcat.

2005-08-25  Roland McGrath  <roland@redhat.com>

	* Makefile.am (EXTRA_DIST): List .h files explicitly.
	Automake really does not like wildcards.
	* Makefile.in: Regenerated.

2005-08-25  Frank Ch. Eigler  <fche@redhat.com>

	* Makefile.am (docs): Removed target.
	* Makefile.in: Regenerated.

2005-08-24  Graydon Hoare  <graydon@redhat.com>

	* tapsets.cxx (dwflpp::literal_stmt_for_local): Fetch pointer types,
	array types, strings, from target.

2005-08-24  Roland McGrath  <roland@redhat.com>

	* loc2c-test.c (handle_variable): Iterate on const_type/volatile_type.

2005-08-24  Frank Ch. Eigler  <fche@elastic.org>

	* configure.ac: Require elfutils 0.114.
	* tapsets.cxx: Brought back graydon's changes.
	* configure: Regenerated.

2005-08-24  Roland McGrath  <roland@redhat.com>

	* systemtap.spec.in: Update elfutils requirement.

2005-08-24  Frank Ch. Eigler  <fche@elastic.org>

	* translate.cxx (emit_global, emit_module_init): Use 2.6.9-compatible
	rwlock initialization.

2005-08-24  Frank Ch. Eigler  <fche@elastic.org>

	* tapsets.cxx (*::emit_probe_entries): Treat NULL and "" last_errors
	both as clean early returns, not errors.
	* translate.cxx: Revamp last_error handling logic.  Remove all
	"goto out" paths from expression context.
	(visit_statement): Handle last_error exit one nesting level at a time.
	(visit_return_statement, visit_functioncall): Set/reset last_error="".
	(c_tmpcounter::visit_for_loop): New routine.
	(c_unparser::visit_foreach, visit_for_loop): Rewrite to properly
	support continue/breaks, non-local exits, (foreach) locks.
	(emit_global): Emit lock variable.
	(varlock ctor, dtor): Lock/unlock global variable.
	(varlock_w, varlock_r): New concrete subclasses.  Update all users.
	* tapset/builtin_logging.stp (exit): Don't set last_error.
	* src/testsuite/buildok/sixteen.stp: New test.

	* tapsets.cxx: Temporarily rolled back graydon's changes.

2005-08-23  Graydon Hoare  <graydon@redhat.com>

	* tapsets.cxx: Re-implement dwarf probe-pattern resolution.

2005-08-22  Frank Ch. Eigler  <fche@elastic.org>

	PR systemtap/1134
	* elaborate.h (module_fds): New member in systemtap_session.
	* tapsets.cxx (dwarf_derived_probe ctor): Open /sys/module/$MOD/.text
	for the duration of a systemtap session, to lock module in memory.

2005-08-21  Frank Ch. Eigler  <fche@redhat.com>

	PR systemtap/1195, systemtap/1193
	* elaborate.cxx (alias_expansion_builder): Set new block token.
	* parse.cxx (parse_symbol): Set new target_symbol token.
	* runtest.sh: Store more pertinent failure data.
	* tapsets.cxx (emit_probe_entries): Rewrite error-handling path.
	* translate.cxx (emit_common_header): Goodbye errorcount, hello
	last_error & last_stmt.
	(c_unparser::visit_statement): New "header" for all other stmts.
	(c_assignop, visit_binary_expression): Adapt to last_error.
	* tapset/builtin_logging.stp: Adapt to last_error.

2005-08-19  Frank Ch. Eigler  <fche@elastic.org>

	PR systemtap/1213
	* translate.cxx (visit_if_statement): Translate else arms.

2005-08-19  Frank Ch. Eigler  <fche@elastic.org>

	PR systemtap/1209
	* elaborate.cxx (derived_probe_builder): Add get_param function.
	* elaborate.h: Declare them.
	* tapsets.cxx (dwarf_query::get_*_param): Call them.
	(timer_derived_probe, timer_builder): New classes.
	(register_standard_tapsets): Register timer.jiffies(N) and friend.
	* translate.cxx (translate_pass): #include <linux/timers.h>.
	* stap.1.in: Document timer.jiffies(N) probe points.
	* testsuite/buildok/fourteen.stp: New test.

2005-08-19  Frank Ch. Eigler  <fche@elastic.org>

	* elaborate.cxx (find_var): Remove $pid/$tid builtin logic.

2005-08-19  Martin Hunt  <hunt@redhat.com>

	* stp_check.in: Remove stp-control.

2005-08-18  Roland McGrath  <roland@redhat.com>

	* loc2c.c (c_translate_addressof): Take TYPEDIE instead of TYPEATTR.
	* loc2c.h: Update decl.
	* loc2c-test.c (handle_variable): Handle DW_TAG_pointer_type target
	for fetch.

2005-08-18  Will Cohen  <wcohen@redhat.com>

	* stp_check.in: See if relayfs available filesystem.

2005-08-18  Roland McGrath  <roland@redhat.com>

	* loc2c.c (struct location): New member `emit_address'.
	(alloc_location): Initialize new member from ORIGIN.
	(location_from_address): New argument EMIT_ADDRESS.
	Initialize new member.
	(translate): Use LOC->emit_address hook to format DW_OP_addr constant.
	(location_relative): Die if DW_OP_addr is used.
	(default_emit_address): New function.
	(c_translate_location): New argument EMIT_ADDRESS, pass it down.
	Use default_emit_address if argument is null.
	* loc2c.h: Update decl.
	* loc2c-test.c (handle_variable): Update caller.
	* tapsets.cxx (dwflpp::literal_stmt_for_local): Update caller.
	(dwflpp::loc2c_emit_address): New static method.

2005-08-17  Roland McGrath  <roland@redhat.com>

	PR systemtap/1197
	* loc2c.c (struct location): New members `fail', `fail_arg'.
	(alloc_location): New function.  Initialize those members.
	(new_synthetic_loc, translate): Use that instead of obstack_alloc.
	(location_from_address, location_relative): Likewise.
	(FAIL): New macro.  Use it everywhere in place of `error'.
	(c_translate_location): Take new args FAIL, FAIL_ARG.
	* loc2c.h: Update declaration.
	* loc2c-test.c (fail): New function.
	(handle_variable): Pass it to c_translate_location.
	* tapsets.cxx (dwflpp::loc2c_error): New static method.
	(dwflpp::literal_stmt_for_local): Pass it to to c_translate_location.

	PR systemtap/1205, systemtap/1206
	* loc2c.c (c_translate_fetch): Take TYPEDIE instead of TYPEATTR.
	(c_translate_store): Likewise.
	* loc2c.h: Update decls.
	* loc2c-test.c (handle_variable): Update callers.
	Look up type, resolve typedefs, and check that it's DW_TAG_base_type.
	* tapsets.cxx (dwflpp::literal_stmt_for_local): Likewise.

	* loc2c.c (base_byte_size): Add assert on expected DIE tag.
	(c_translate_array, c_translate_pointer): Likewise.
	* loc2c.h: Amend comments to explicitly state type DIE tags expected.

	* loc2c.c: #include "loc2c.h".

2005-08-16  Frank Ch. Eigler  <fche@elastic.org>

	PR systemtap/1180
	* tapsets.cxx (*): Add more verbose-predicatation to informative
	messages.  Correct more hex/dec ostream mismatches.
	(query_function): Use entry/querypc, not prologue-end, for
	function().return and .statement() probe points.
	(dwarf_derived_probe ctor): Reorganize function/statement
	probe point regeneration.

2005-08-16  Frank Ch. Eigler  <fche@elastic.org>

	* main.cxx: Don't print library parse trees if last_pass=1.

2005-08-14  Roland McGrath  <roland@redhat.com>

	* systemtap.spec.in: Update elfutils_version requirement to 0.113;
	restore bundled_elfutils setting to 1.

2005-08-12  Graydon Hoare  <graydon@redhat.com>

	* translate.cxx (c_tmpcounter::visit_array_in): Implement.
	(c_unparser::visit_array_in): Likewise.
	(mapvar::exists): New method.

2005-08-12  Frank Ch. Eigler  <fche@elastic.org>

	PR systemtap/1122 et alii
	* parse.cxx (parse_literal): Parse and range-limit 64-bit numbers.
	(parse_unary): Correct precedence glitch.
	* staptree.h (literal_number): Store an int64_t.
	* staptree.cxx: Corresponding changes.
	* translate.cxx (check_dbz): Remove - insufficient.
	(emit_function): Define CONTEXT macro sibling for THIS.
	(c_typename): pe_long -> int64_t.
	(visit_literal_number): Format literal rigorously and uglily.
	(c_assignop, visit_binary_expression): Handle div/mod via new
	helper functions in runtime.
	* tapset/builtin_logging.stp: Add error, exit builtins.
	* testsuite/buildok/ten,eleven.stp: New tests.
	* testsuite/parse{ko,ok}/six.stp: Modify for larger numbers.
	* testsuite/transok/one.stp: Add more ";"s, maybe unnecessarily.

2005-08-11  Frank Ch. Eigler  <fche@elastic.org>

	* systemtap.spec.in: Tweak to turn into fedora-flavoured spec.
	Don't build/install runtime docs.

2005-08-11  Frank Ch. Eigler  <fche@elastic.org>

	* Makefile.am (uninstall-local): New target.
	* Makefile.in: Regenerate.

2005-08-11  Frank Ch. Eigler  <fche@elastic.org>

	* translate.cxx (emit_function): Add an extra { } around the
	function body visitation.
	* tapset/timestamp_functions.stp: New file.
	* tapset/builtin_conversions.stp: Aggregated from [hex]string.
	* tapset/builtin_logging.stp: Aggregated from log/warn/printk.

2005-08-11  Frank Ch. Eigler  <fche@elastic.org>

	* tapsets.cxx: Tweak hex/decimal printing for consistency.
	(emit_registrations): Remove module-specific code, anticipating
	that libelf gives us run-time addresses already.

2005-08-10  Roland McGrath  <roland@redhat.com>

	* loc2c.c (emit_base_store): New function.
	(emit_bitfield): Rewritten to handle stores, change parameters.
	(c_translate_fetch): Update caller.
	(c_translate_store): New function.
	* loc2c.h: Declare it.
	* loc2c-test.c (handle_variable): Grok "=" last argument to do a store.

	* loc2c.c (c_translate_location): Increment INDENT.
	(c_translate_pointer): Likewise.
	(emit_loc_value): Increment INDENT after emit_header.

2005-08-10  Graydon Hoare  <graydon@redhat.com>

	* tapsets.cxx (dwflpp::literal_stmt_for_local): Copy code from
	loc2c-test to implement target member variable access.

2005-08-10  Graydon Hoare  <graydon@redhat.com>

	* tapsets.cxx
	(dwflpp::global_addr_of_line_in_cu): Implement next-line heuristic.
	(dwarf_query::get_number_param): Dwarf_Addr variant.
	(query_cu): Add line-selecting variant for function iteration.

2005-08-10  Frank Ch. Eigler  <fche@elastic.org>

	PR translator/1186
	* elaborate.cxx (resolve_2types): Accept a flag to tolerate unresolved
	expression types.
	(visit_functioncall): Call it thusly.
	* translate.cxx (emit_function): Tolerate void functions.
	* stap.1.in: Document possibility of void functions.
	* tapset/builtin_{log,printk,warn}.stp: Make these void functions.
	* testsuite/buildok/nine.stp, semok/eighteen.stp: New tests.

2005-08-10  Frank Ch. Eigler  <fche@elastic.org>

	* tapsets.cxx: Correct hex/decimal misformatting of verbose messages.
	* main.cxx: Add formal "-h" and "-V" options.
	* stap.1.in: Document them.

2005-08-10  Frank Ch. Eigler  <fche@elastic.org>

	* tapsets.cxx: Move around "focusing on ..." messages to print
	them only for matching functions/modules.
	(dwflpp ctor): Also add cu (source file) name to derived
	probe point.

2005-08-09  Graydon Hoare  <graydon@redhat.com>

	* testsuite/parseok/nine.stp: Update
	* testsuite/semok/{six,seven,eleven,seventeen}.stp: Update.

2005-08-09  Graydon Hoare  <graydon@redhat.com>

	* staptree.{cxx,h}
	(target_symbol): New struct.
	(*_visitor::visit_target_symbol): Support it.
	(visitor::active_lvalues)
	(visitor::is_active_lvalue)
	(visitor::push_active_lvalue)
	(visitor::pop_active_lvalue): Support lvalue-detection.
	(delete_statement::visit)
	(pre_crement::visit)
	(post_crement::visit)
	(assignment::visit): Push and pop lvalue expressions.
	* elaborate.{cxx,h}
	(lvalule_aware_traversing_visitor): Remove class.
	(no_map_mutation_during_iteration_check)
	(mutated_map_collector): Update lvalue logic.
	(typeresolution_info::visit_target_symbol): Add, throw error.
	* parse.{cxx,h}
	(tt2str)
	(tok_is)
	(parser::expect_*)
	(parser::peek_*): New helpers.
	(parser::parse_symbol): Rewrite, support target_symbols.
	* translate.cxx (c_unparser::visit_target_symbol): Implement.
	* tapsets.cxx (var_expanding_copy_visitor): Update lvalue logic,
	change visit_symbol to visit_target_symbol.

2005-08-09  Martin Hunt  <hunt@redhat.com>

	PR 1174
	* stp_check.in: Supply path for lsmod.
	* stp_check: Removed.

2005-08-09  Graydon Hoare  <graydon@redhat.com>

	* elaborate.cxx:
	(delete_statement_symresolution_info): New struct.
	(symresolution_info::visit_delete_statement): Use it.
	(delete_statement_typeresolution_info): New struct.
	(typeresolution_info::visit_delete_statement): Use it.
	(symresolution_info::find_var): Accept -1 as 'unknown' arity.
	* elaborate.h: Update to reflect changes in .cxx.
	* translate.cxx (mapvar::del): New method.
	(c_unparser::getmap): Check arity >= 1;
	(delete_statement_operand_visitor): New struct.
	(c_unparser::visit_delete_statement): Use it.
	* staptree.cxx (vardecl::set_arity): Accept and ignore -1.
	(vardecl::compatible_arity): Likewise.
	* testsuite/buildok/eight.stp: New test for 'delete' operator.

2005-08-08  Roland McGrath  <roland@redhat.com>

	* loc2c-test.c: New file.
	* Makefile.am (noinst_PROGRAMS): Add loc2c-test.
	(loc2c_test_SOURCES, loc2c_test_LDADD): New variables.
	* Makefile.in, aclocal.m4: Regenerated.

2005-08-08  Frank Ch. Eigler  <fche@elastic.org>

	* stap.1.in: Autoconfify old man page.
	* configure.ac: Make it so.
	* stap.1: Removed.
	* configure, Makefile.in, aclocal.m4: Regenerated.

2005-08-05  Frank Ch. Eigler  <fche@elastic.org>

	* runtest.sh: Keep around log files from crashed processes,
	those whose rc is neither 0 nor 1.

2005-08-05  Frank Ch. Eigler  <fche@elastic.org>

	* tapsets.cxx (query_statement|function|cu|module): Add explicit
	nested try/catch, since elfutils iteration seems to block
	exception catching.

2005-08-05  Frank Ch. Eigler  <fche@elastic.org>

	PR translator/1175
	* translate.cxx (*): Added unlikely() markers to most emitted error
	checks.
	(mapvar::get,set): Handle NULL<->"" impedance mismatch.
	(itervar::get_key): Ditto.  Use base index=1 for keys.
	* testsuite/buildok/one.stp: Extend.  And it runs with -p5 too.
	* stap.1: Document use of ";" statament as mechanism for grammar
	ambiguity resolution.
	* stp_check.in: Set $prefix.
	* systemtap.spec.in: Prereq kernel-devel, kernel-debuginfo,
	and not tcl.
	* tapsets.cxx: Make slightly less verbose.

2005-08-03  Graydon Hoare  <graydon@redhat.com>

	* tapsets.cxx (dwflpp): Fix address calculation logic a bit,
	and use prologue-end addresses for function probes.

2005-08-03  Frank Ch. Eigler  <fche@redhat.com>

	* stap.1: More meat, all stub sections filled.
	* elaborate.cxx (visit_assignment): Add numerous missing cases.
	* parse.cxx: Parse ".=" operator.
	* testsuite/semok/sixteen.stp: Check them.
	* main.cxx (usage): Don't show incompletely supported options.

2005-08-03  Martin Hunt  <hunt@redhat.com>

	* stp_check.in : Copy sources to /var/cache/systemtap.
	* systemtap.spec.in: Install stp_check.
	* Makefile.am (install-exec-local): Install stp_check.

2005-08-03  Martin Hunt  <hunt@redhat.com>

	* configure.ac: Add stp_check to AC_CONFIG_FILES.
	* stp_check.in : New file.

2005-08-03  Frank Ch. Eigler  <fche@elastic.org>

	* README: Be more specific about prerequisites.
	* tapset/builtin_string.stp: New builtin.
	* testsuite/buildok/seven.stp, semko/eighteen.stp: New tests.

2005-08-03  Roland McGrath  <roland@redhat.com>

	* configure.ac, systemtap.spec.in: Version 0.2.1.
	* Makefile.in, aclocal.m4, configure: Regenerated.

2005-08-02  Roland McGrath  <roland@redhat.com>

	* loc2c.c (emit_bitfield): Return bool, value from emit_base_fetch.
	(c_translate_fetch): Update caller.
	(c_translate_pointer): Never ignore emit_base_fetch return value.

	* systemtap.spec.in (%install): Remove parameters after %makeinstall.

2005-08-02  Frank Ch. Eigler  <fche@elastic.org>

	* loc2.c (emit_loc_address): Emit interleaved declaration into
	its own nested { } block.
	* tapsets.cxx (literal_stmt_for_local): Emit deref_fault block
	unconditionally.
	* tapset/builtin_hexstring.stp: New builtin.
	* testsuite/buildok/six.stp: New test.

2005-08-02  Frank Ch. Eigler  <fche@elastic.org>

	* tapsets.cxx (emit_registrations): Treat module_name="kernel"
	as if module_name="".

2005-08-01  Graydon Hoare  <graydon@redhat.com>

	* staptree.{cxx,h} (probe_point::component): Add a ctor.
	* tapsets.cxx (dwarf_derived_probe): Synthesize concrete
	probe_point for matched pattern.
	(dwarf_probe_type)
	(dwarf_query::add_kernel_probe)
	(dwarf_query::add_module_probe): Remove, they were noise.
	(dwflpp::module_name_matches): Don't call get_module_dwarf().

2005-08-01  Frank Ch. Eigler  <fche@elastic.org>

	* tapsets.cxx: Support ".return" option for function probe points.
	* testuite/buildok/five.stp: Try it.

2005-08-01  Frank Ch. Eigler  <fche@elastic.org>

	* elaborate.cxx (derive_probes, semantic_pass_symbols): Improve
	error message specificity.
	* translate.cxx (emit_module_init): Compact partial registration
	recovery code.
	(emit_module_exit): Invert deregistration sequence.
	* testsuite/buildok/four.stp: Some module() test case.

2005-08-01  Frank Ch. Eigler  <fche@elastic.org>

	* elaborate.cxx (derive_probes): Print error if results empty.
	* tapsets.cxx (dwflpp_assert): Handle positive RCs, which likely
	came from errno.
	(dwflpp::setup): Improve missing debug-info messages.
	* testsuite/semko/sixteen,seventeen.stp: New tests.
	* runtest.sh: Save stdout/stderr of FAIL/XPASS test cases.
	* Makefile.am (clean-local): Clean up testsuite/.
	* Makefile.in, aclocal.m4: Regenerated.

2005-07-29  Frank Ch. Eigler  <fche@redhat.com>

	From Graydon Hoare <graydon@redhat.com:
	* tapsets.cxx (var_expanding_copy_visitor): Correct lvalue cases.

2005-07-29  Frank Ch. Eigler  <fche@redhat.com>

	* Makefile.am: Make sure stpd goes into libexec/systemtap/
	* Makefile.in: Regenerated.

2005-07-29  Frank Ch. Eigler  <fche@redhat.com>

	* configure.ac: Fail configure stage if elfutils 0.111+ is not found.
	* Makefile.am, elaborate.cxx, tapsets.cxx: Unconditionalize.
	* configure, Makefile.in, config.in: Regenerated.

2005-07-29  Roland McGrath  <roland@redhat.com>

	* Version 0.2 distribution.

	* systemtap.spec.in: Include %{_datadir}/systemtap/tapset directory.
	(%check): Add section, run make check.
	* Makefile.am (EXTRA_DIST): Add runtest.sh.
	* Makefile.in: Regenerated.

	* systemtap.spec.in: Include man pages.
	* Makefile.am (man_MANS): Renamed to dist_man_MANS.

	* configure.ac: Add AM_CONDITIONAL definition of HAVE_LIBDW.
	* Makefile.am [HAVE_LIBDW] (stap_SOURCES_libdw): New variable.
	(stap_SOURCES): Use it, moving loc2c.c there.
	* configure, config.in: Regenerated.

	* tapsets.cxx: <libdw.h> -> <elfutils/libdw.h>
	* loc2c.c, loc2c.h: Likewise.

	* main.cxx (main): Check return value of system.

	* systemtap.spec.in (LDFLAGS): Punt using $ORIGIN here, just hard-code
	%{_libdir}.
	(elfutils_version): Bump to 0.111.
	[bundled_elfutils]: Don't massage libdwfl.h header any more.

	* configure.ac: Don't check for libelf.h, not actually #include'd.
	Update -ldw check for merged libdwfl+libdw.
	(stap_LIBS): New substituted variable.  Set only this, not LIBS,
	with -ldw check.
	* Makefile.am (stap_LDADD): New variable, use @stap_LIBS@.

	* Makefile.am (AM_CPPFLAGS): Use ${pkgdatadir}.
	(AM_CFLAGS): Use -W instead of -Wextra, for gcc 3 compatibility.
	(stpd_LDFLAGS): Variable removed.
	(AM_MAKEFLAGS): Variable removed.

2005-07-28  Frank Ch. Eigler  <fche@elastic.org>

	* elaborate.cxx (find_var): Correct array dereferencing thinko.

2005-07-28  Graydon Hoare  <graydon@redhat.com>

	* elaborate.cxx (derived_probe::derived_probe): Accept NULL probe.
	* staptree.cxx (provide, require): Move from here...
	* staptree.h: to here, and virtualize deep-copy methods.
	* translate.cxx
	(c_unparser::emit_common_header): Include loc2c-runtime.h
	* tapsets.cxx
	(dwflpp::iterate_over_modules): Use new, faster getmodules loop.
	(dwflpp::literal_stmt_for_local): New method, call loc2c.
	(var_expanding_copy_visitor): New struct which expands $-vars.
	(dwarf_derived_probe): Rebuild this->body using var expander.
	(query_function): Refactor logic a bit for speed.
	* loc2c.{c,h}: Copies (with minor changes) of Roland's work
	from elfutils CVS.
	* Makefile.am (AM_CFLAGS): Set to elfutils-style.
	(stap_SOURCES): Add loc2c.c.
	* Makefile.in: Regenerate.

2005-07-28  Frank Ch. Eigler  <fche@redhat.com>

	* stap.1: Beginnings of a man page.
	* Makefile.am: Install it.  Comment out stpd LDADD goodies.
	* configure.ac: Futilely complain about non-stpd LIBS.
	* Makefile.in, configure.in: Regenerated.
	* main.cxx (usage): Remove ARGS from help text, as nothing is
	done with these yet.

2005-07-28  Frank Ch. Eigler  <fche@redhat.com>

	* translate.cxx: Add "pt_regs*" field to context.
	* tapsets.cxx (*): Correct kprobes API interface.
	* testsuite/buildok/three.stp: New test, copied from semok.
	* Makefile.am (install-data-local): Also install runtime/relayfs,
	so scripts can build against headers located thereunder.
	* Makefile.in: Regenerated.

2005-07-28  Frank Ch. Eigler  <fche@redhat.com>

	translator/1120
	* main.cxx (main): Preset -R and -I options from environment
	variables (if set).  Pass guru mode flags to parser.
	* parse.cxx (privileged): New parser operation flag.  Update callers.
	(parse_embeddedcode): Throw an error if !privileged.
	(parse_functiondecl): Change signature.  Prevent duplicates.
	(parse_globals): Ditto.
	* parse.h: Corresponding changes.
	* tapset/*.stp: Beginnings of real tapset library, to replace
	previous builtins.
	* tapsets.cxx: Greatly reduce verbose mode output.
	* Makefile.am: Install & dist it.
	* runtest.sh: Refer to it.
	* Makefile.in, aclocal.m4: Regenerated.
	* testsuite/*/*.stp: Set guru mode via /bin/sh if needed.
	* testusite/*/*ko.stp: Homogenize shell scripts.

2005-07-28  Frank Ch. Eigler  <fche@redhat.com>

	translator/1120
	translator/1123
	* elaborate.cxx (semantic_pass_symbols): Print a more helpful
	error message around exceptions.
	* elaborate.h (systemtap_session): Add guru_mode field.
	* main.cxx (main): Initialize it to false.  Add version-sensitive
	script library searching.  Add more failure messages.
	* tapsets.cxx (dwflpp_assert): Add a decorative text parameter.
	Update callers.

2005-07-28  Martin Hunt  <hunt@redhat.com>

	* Makefile.am (install-data-local): Add runtime/transport.
	* Makefile.in: regenerated.

2005-07-26  Graydon Hoare  <graydon@redhat.com>

	* elaborate.cxx: Revert builtin-function code.
	* translate.cxx: Likewise.
	* tapsets.{h,cxx}: Likewise.

2005-07-26  Martin Hunt  <hunt@redhat.com>

	* buildrun.cxx (compile_pass): Add -Wno-unused to CFLAGS because
	usually a module doesn't use every function in the runtime.

2005-07-26  Martin Hunt  <hunt@redhat.com>

	* Makefile.am (stpd_LDFLAGS): Set rpath correclty because otherwise
	automake doesn't seem to get it right when binaries are in libexec
	subdirs.
	(AM_CPPFLAGS): revert.
	* systemtap.spec.in (LDFLAGS): Set libexecdir here instead.

2005-07-26  Frank Ch. Eigler  <fche@redhat.com>

	Support %{ embedded-c %}
	* staptree.h (embeddedcode): New statement subtype.  Stub support in
	visitors.
	* staptree.cxx: Ditto.
	* parse.cxx: Parse %{ / %}.  Accept "_" as identifier leading char.
	(parse_probe): Simplify calling convention.
	* elaborate.h: Store embedded code.
	* elaborate.cxx: Pass it.
	* translate.cxx: Transcribe it.  Return some dropped module init/exit
	code.
	* Makefile.am: Add buildok/buildko tests.
	* Makefile.in: Regenerated.
	* main.cxx: Return EXIT_SUCCESS/FAILURE even for weird rc.
	* testsuite/parseok/nine.stp: Test _identifiers.
	* testsuite/transko/*.stp: Tweak to force -p3 rather than -p2 errors.
	* testsuite/semok/transko.stp: ... and keep it that way in the future.
	* testsuite/parse*/*: Some new tests for %{ %}.
	* testsuite/build*/*: New tests for -p4.

2005-07-26  Martin Hunt  <hunt@redhat.com>

	* Makefile.am (AM_CPPFLAGS): Set PKGLIBDIR correctly.

2005-07-26  Martin Hunt  <hunt@redhat.com>

	* systemtap.spec.in: Stpd goes in libexec/systemtap.
	* Makefile.am (libexecdir): Set to libexecdir/systemtap.
	* aclocal.m4, Makefile.in: Regenerated

2005-07-25  Roland McGrath  <roland@redhat.com>

	* configure.ac: Don't define PKGLIBDIR and PKGDATADIR here.
	* Makefile.am (AM_CPPFLAGS): New variable, use -D here instead.
	(dist-hook): Don't remove ChangeLog files.
	(install-data-local): Don't install docs, just runtime stuff.
	(rpm, clean-local): Use make variables instead of @substitution@s.
	* configure, config.in, aclocal.m4, Makefile.in: Regenerated

2005-07-22  Graydon Hoare  <graydon@redhat.com>

	* translate.cxx (itervar): New class.
	(*::visit_foreach_loop): Implement.
	Various bug fixes.
	* staptree.cxx (deep_copy_visitor::*): Copy tok fields.
	* elaborate.cxx (lvalue_aware_traversing_visitor):
	(mutated_map_collector):
	(no_map_mutation_during_iteration_check): New classes.
	(semantic_pass_maps): New function to check map usage.
	(semantic_pass): Call it.
	* testsuite/transok/eight.stp: Test 'foreach' loop translation.
	* testsuite/semko/{thirteen,fourteen,fifteen}.stp:
	Test prohibited forms of foreach loops.

2005-07-21  Martin Hunt  <hunt@redhat.com>

	* Makefile.am (EXTRA_DIST): Add systemtap.spec.
	(install-data-local): Install docs and probes.
	(docs): New target.
	(rpm): New target.

	* configure.ac: Set initial version to 0.1.1.
	(pkglibdir): Set to libexec.

	* Makefile.in: Regenerated.

2005-07-20  Graydon Hoare  <graydon@redhat.com>

	* elaborate.{cxx,h} (find_array): Remove.
	(find_scalar): Rename to find_var, add array support.
	* staptree.{cxx,h} (vardecl::compatible_arity): New method.
	* translate.cxx: Refactor, add array read/write support.
	* testsuite/transok/three.stp: Uncomment array uses.
	* testsuite/transok/seven.stp: New test of array r/w.

2005-07-20  Frank Ch. Eigler  <fche@redhat.com>

	* tapsets.cxx (*::emit_[de]registrations): Add logic for probe
	lifecycle control (session_state).
	* translate.cxx (emit_common_header,emit_module_{init,exit}): Ditto.
	(visit_*): Use per-context errorcount.

2005-07-19  Frank Ch. Eigler  <fche@redhat.com>

	* Makefile.am (dist-hook): Complete the resulting tarball.
	* Makefile.in: Regenerated.

2005-07-19  Frank Ch. Eigler  <fche@redhat.com>

	* translate.cxx (emit_module_init/exit, translate_pass): Conform
	to newer runtime startup/shutdown hooks.

2005-07-15  Frank Ch. Eigler  <fche@redhat.com>

	* Makefile.am (install-data-local): Correct typo.
	* buildrun.cxx (compile_pass): Ditto.
	* main.cxx (main): Print errors if passes 4 or 5 fail.

2005-07-14  Frank Ch. Eigler  <fche@redhat.com>

	* buildrun.cxx (compile_pass, run_pass): Get closer to a working
	test_mode.
	* translate.cxx (emit_module_init, emit_common_header): Ditto.
	(translate_pass): Ditto.

2005-07-14  Frank Ch. Eigler  <fche@redhat.com>

	* Makefile.am (stpd): Install in $pkglibdir.
	(runtime): Copy to $pkgdatadir.
	* configure.ac: Pass along pkgdatadir and pkglibdir.
	* main.cxx: Default runtime_path from pkgdatadir.
	* buildrun.cxx (run_pass): Correct stpd directory.
	* Makefile.in, configure, config.in: Regenerated.

2005-07-12  Graydon Hoare  <graydon@redhat.com>

	* elaborate.cxx
	(semantic_pass_symbols): Only enter body if non-null.
	(semantic_pass_types): Likewise.
	(semantic_pass): Pass session to register_standard_tapsets.
	* translate.cxx
	(builtin_collector): New struct.
	(hookup_builtins): New function.
	(translate_pass): Only translate functions with bodies.
	(c_unparser::emit_common_header): Likewise, and call hookup_builtins.
	* tapsets.hh (builtin_function): New class.
	(register_standard_tapsets): Change parameter to session.
	* tapsets.cc (bultin_function::*): Implement class.
	(register_standard_tapsets): Register printk, log, warn.
	* testsuite/transok/six.stp: New test.

2005-07-12  Frank Ch. Eigler  <fche@redhat.com>

	* buildrun.cxx (compile_pass): Make non-verbose mode quieter.
	(run_pass): Spawn stpd for dirty work.
	* Makefile.am: Also build stpd into libexecdir.
	* configure.ac: Pass LIBEXECDIR.
	* Makefile.in, configure, config.in: Regenerated.
	* AUTHORS: Update.

2005-07-11  Graydon Hoare  <graydon@redhat.com>

	* staptree.cxx (require): Generally handle null pointers in src.
	(deep_copy_visitor::visit_if_statement): Revert fche's change.

2005-07-11  Frank Ch. Eigler  <fche@redhat.com>

	* parse.cxx (parse_literal): Compile cleanly on 64-bit host.
	* staptree.cxx (deep_copy_visitor::visit_if_statement): Don't
	freak on a null if_statement.elseblock.

2005-07-07  Graydon Hoare  <graydon@redhat.com>

	* staptree.{h,cxx} (deep_copy_visitor): New visitor.
	* elaborate.cxx
	(derived_probe::derived_probe):
	(alias_expansion_builder::build): Use it.
	* testsuite/semok/fifteen.stp: New test which relies on deep copy.

2005-07-07  Frank Ch. Eigler  <fche@redhat.com>

	* Makefile.am (dist): Package up the source tree, including
	testsuite and runtime.
	* main.cxx: Use clog instead of cerr for logging messages.
	* buildrun.cxx: Ditto.
	(compile_pass): Add -Iruntime/user for test mode.
	* translate.cxx (*): Commonalize test/real mode output.
	* Makefile.in: Regenerated.

2005-07-05  Graydon Hoare  <graydon@redhat.com>

	* elaborate.{h,cxx}: Revert previous changes.
	* tapsets.{h,cxx}: Adapt to verbose as a member of session.
	* elaborate.cxx (alias_expansion_builder::build): Avoid copying
	locals between alias definition and use.
	* testsuite/semok/{twelve,thirteen,fourteen}.stp: New tests.
	* staptree.cxx (probe_alias::printsig): Print equals sign.

2005-07-05  Frank Ch. Eigler  <fche@redhat.com>

	* elaborate.h (systemtap_session): Add more command-line arguments.
	* staptree.h (verbose): Bad global, no donut.
	* elaborate.cxx: Temporarily disable verbose variable access.
	* main.cxx: Support more arguments, build/run passes.  Revamp
	temporary file generation and partial-pass output generation.
	* tapsets.cxx, translate.cxx: Emit just enough extra punctuation
	and fluff to make generated probe pass -Werror.
	* buildrun.cxx, buildrun.h: New files for passes 4/5.  Partial
	support for build pass, nothing on probe execution yet.
	* testsuite/transok/*.stp: Force just -p3, now that -p4/5 exist.
	* Makefile.am, Makefile.in: Corresponding changes.

2005-07-04  Graydon Hoare  <graydon@redhat.com>

	* elaborate.h (symresolution_info::current_derived_probe): New field.
	(symresolution_info::current_probe): Change type.
	* elaborate.cxx (semantic_pass_symbols): Add passes for resolving
	locals in pre-derivation base probes and pre-expansion aliases.
	(symresolution_info::visit_symbol):
	(symresolution_info::find_scalar): Update to match new field.

2005-06-27  Graydon Hoare  <graydon@redhat.com>

	* staptree.{h,cxx} (probe_alias): New structure.
	* parse.{h,cxx} (parser::parse): Parse probes or probe aliases.
	(parser::parse_probe): Likewise.
	* tapsets.{h,cxx}:
	(derived_probe_builder):
	(match_key):
	(match_node):
	(alias_derived_probe): Move from here,
	* elaborate.{h,cxx}: to here.
	* elaborate.h (systemtap_session::pattern_root): New member.
	(register_library_aliases): New function.
	* tapsets.cxx: Build one dwarf_derived_probe per target address.

2005-06-23  Graydon Hoare  <graydon@redhat.com>

	* tapsets.cxx
	(probe_type): New enum.
	(probe_spec): New struct.
	(dwarf_derived_probe): Reorganize a bit, interpret .return.
	(query_statement): Translate addresses back to module space.
	(probe_entry_function_name):
	(probe_entry_struct_kprobe_name):
	(foreach_dwarf_probe_entry):
	(declare_dwarf_kernel_entry):
	(deregister_dwarf_kernel_entry):
	(register_dwarf_kernel_entry):
	(register_dwarf_module):
	(declare_dwarf_module_entry):
	(deregister_dwarf_module_entry):
	(register_dwarf_module_entry): New functions.
	(dwarf_derived_probes::emit_probe_entries):
	(dwarf_derived_probes::emit_registrations):
	(dwarf_derived_probes::emit_deregistrations): Implement.

2005-06-21  Frank Ch. Eigler  <fche@redhat.com>

	* config.in, configure: Regenerated.
	* tapsets.cxx: Make dwarf code conditional on new elfutils header.

2005-06-20  Graydon Hoare  <graydon@redhat.com>

	* configure.ac: Scan for libdwfl.
	* staptree.h (verbose): New global.
	* main.cxx (usage, main): Implement -v option.
	* tapsets.cxx (dwflpp): New struct.
	(query_statement): New function.
	(query_function): New function.
	(query_cu): New function.
	(query_module): New function.
	(dwarf_derived_probe): Implement primary forms.

2005-06-14  Graydon Hoare  <graydon@redhat.com>

	* tapsets.h: New file.
	(derived_probe_builder): Callback for making derived probes.
	(match_key): Component of pattern-matching tree.
	(match_node): Other component of pattern-matching tree.
	* tapsets.cxx: Add pattern-matching system for probes.
	(alias_derived_probe): Skeleton for alias probes.
	(dwarf_derived_probe): Skeleton for dwarf probes.
	(register_standard_tapsets): Registry for standard tapsets.

2005-06-13  Frank Ch. Eigler  <fche@redhat.com>

	Start separating out translator-side probe point recognition.
	* tapsets.cxx: New file.
	(be_derived_probe): Support for begin/end probes.
	(derive_probe): Ditto.  Reject anything unrecognized.
	* translator.cxx: Move out old code.
	* Makefile.am: Add new source file.
	* testsuite/semok/*: Switch to begin/end probes only.

2005-06-08  Frank Ch. Eigler  <fche@redhat.com>

	systemtap/916
	Implement all basic scalar operators, including modify-assignment.
	* parse.cxx (lexer): Allow multi-character lookahead in order to
	scan 1/2/3-character operators.
	(parse_boolean_or/and/xor/shift): New routines.
	* translate.cxx (visit_assignment, visit_binary_expression,
	visit_*_crement): Generally rewrote.
	(visit_*): Added more parentheses in output.
	(emit_module_init): Initialize globals.
	* staptree.h, elaborate.cxx, elaborate.h: Remove exponentiation.
	* main.cxx (main): Add an end-of-line to output file.
	* testsuite/*: Several new tests.

2005-06-05  Frank Ch. Eigler  <fche@elastic.org>

	Implement for/next/continue/break/while statements.
	* staptree.h: Declare new 0-arity statement types.  Tweak for_loop.
	* parse.cxx: Parse them all.
	* translate.cxx (c_unparser): Maintain break/continue label stack.
	(visit_for_loop, *_statement): New implementations.
	* elaborate.*, staptree.cxx: Mechanical changes.
	* testsuite/parseok/ten.stp, semko/twelve.stp, transko/two.stp,
	transok/five.stp: New tests.

2005-06-03  Frank Ch. Eigler  <fche@elastic.org>

	* elaborate.cxx (find_*): Remove arity checks from here ...
	* staptree.cxx (set_arity): Put arity match assertion here.
	* testsuite/semko/{six,nine}.stp: Confirm logic.
	* testsuite/transko/one.stp: First translation-time ko test.

2005-06-03  Frank Ch. Eigler  <fche@redhat.com>

	* TODO: Removed entries already represented in bugzilla.
	* elaborate.cxx: Rewrite type inference for several operators.
	* main.cxx (main): For -p2 runs, print types of function/probe locals.
	* parse.cxx (scan): Identify more two-character operators.
	(parse_comparison): Support the whole suite.
	* translate.cxx (visit_unary_expression, logical_or_expr,
	logical_and_expr, comparison,ternary_expression): New support.
	* testsuite/parseok/semok.stp: Clever new test.
	* testsuite/transok/four.stp: New test.
	* testsuite/*: Some tweaked tests for syntax changes.

2005-06-03  Frank Ch. Eigler  <fche@redhat.com>

	* parse.cxx (scan): Support C and C++ comment styles.
	* testsuite/parseok/four.stp: Test them some ...
	* testsuite/parseko/nine.stp: ... and some more.

2005-06-02  Frank Ch. Eigler  <fche@redhat.com>

	* translate.cxx (visit_concatenation, visit_binary_expression):
	New basic implementation.
	(*): Reduce emitted whitespace and remove `# LINE "FILE"' lines.

2005-06-02  Frank Ch. Eigler  <fche@redhat.com>

	Parse foreach construct.  Added fuller copyright notices throughout.
	* staptree.h (foreach_loop): New tree node type.
	* staptree.cxx: Print it, visit it, love it, leave it.
	* parse.cxx: Parse it.
	(parse_stmt_block): Don't require ";" separators between statements.
	(parse_array_in): Use [] as index group operator instead of ().
	* elaborate.cxx (visit_foreach_loop): New code.
	* translate.cxx: Slightly tighten errorcount/actioncount handling.
	* main.cxx: Accept "-" as script file name standing for stdin.
	(visit_arrayindex): Switch to simpler set_arity call.
	* configure.ac: Generate DATE macro.
	* Makefile.in, configure, config.in: Regenerated.
	* testsuite/*: New/updated tests for syntax changes, foreach ().

2005-05-30  Frank Ch. Eigler  <fche@redhat.com>

	More fully parse & elaborate "expr in array" construct.
	* staptree.h (array_in): Make this unary.  Update .cxx to match.
	* parse.cxx (parse_array_in): Rewrite.
	(parse_symbol_plain): Removed.  Update .h to match.
	* elaborate.cxx (typeresolution_info::visit_array_in): New function.
	(find_array): Tentatively, accept arity=0.
	* translate.cxx (c_unparser::c_assign): New functions to eliminate
	much ugly duplication.  Use throughout.
	(visit_symbol): Correct function formal argument search.
	(c_tmpcounter*::visit): Add missing recursion in several functions.
	* testsuite/*: Add new tests for array-in construct.  Add the
	first "transok" test.
	* Makefile.am: Add transok tests.
	* Makefile.in: Regenerated.

2005-05-26  Frank Ch. Eigler  <fche@redhat.com>

	* translate.cxx: Traverse trees just for common-header generation,
	to emit explicit temp variables into context.  Switch to explicit
	"frame" pointer in generated function/probe bodies.  Initialize
	locals in function bodies.  Rename "test_unparser" to "c_unparser"
	throughout.

2005-05-24  Frank Ch. Eigler  <fche@redhat.com>

	* elaborate.cxx (find_array): Support automagic tapset globals.
	* testsuite/semok/nine.stp: Test it.
	* staptree.cxx (stapfile print): List globals.

2005-05-24  Frank Ch. Eigler  <fche@redhat.com>

	* testsuite/semlib/*: New tapset library chunks for "-I" testing.
	* testsuite/semok/eight.stp, nine.stp: New tests.

2005-05-22  Frank Ch. Eigler  <fche@elastic.org>

	* Makefile.am (gcov): New target to generate test-coverage data from
	a testsuite run.
	* Makefile.in: Regenerated.

2005-05-20  Frank Ch. Eigler  <fche@redhat.com>

	Many changes throughout.  Partial sketch of translation output.
	* elaborate.*: Elaboration pass.
	* translate.*: Translation pass.
	* staptree.*: Simplified for visitor concept.
	* main.cxx: Translator mainline.
	* *test.cxx: Removed.
	* testsuite/*: Some new tests, some changed for newer syntax.

2005-05-05  Frank Ch. Eigler  <fche@redhat.com>

	* parse.cxx (parse): Add helper methods.
	(lexer::scan, parse_assignment): Parse "<<<" operator.  Fix assignment
	associativity.
	(parse_symbol): Permit function with empty arg list.
	(parse_global, parse_statement, parse_functiondecl): Expect
	unconsumed leading keyword.
	(parse_global): Don't use ";" termination.
	* parse.h: Corresponding changes.
	* staptree.cxx (binary_expression::resolve_types): Fix <<<
	type inference.
	(translator_output): Improve pretty-printing.
	(*): Add general visitors to statement/expression types.
	* staptree.h: Corresponding changes.  Tweak symresolution_info fields.
	Add semantic_error class.
	* semtest.cxx: Adapt to this.
	* testsuite/parseok/two.stp, semok/*.stp: Adapt to syntax changes.

2005-03-15  Frank Ch. Eigler  <fche@redhat.com>

	* semtest.cxx: Print probe signatures properly.
	* staptree.cxx (probe::printsig): New function.

2005-03-15  Frank Ch. Eigler  <fche@redhat.com>

	* TODO: New file.  Include some probe-point-provider syntax examples.
	* parse.cxx (lexer::scan, parser::parse_literal): Support hex, octal
	numbers via strtol.
	(parse_probe, parse_probe_point): Modify for dotted syntax.
	* staptree.cxx: Ditto.
	* parsetest.cxx, semtest.cxx: Print parse/sem results even if
	.stp files were given on command line.
	* parse.h, staptree.h: Rename probe_point_spec -> probe_point.
	* runtest.sh: New test-runner front-end script.
	* Makefile.am: Use it for TESTS_ENVIRONMENT.
	* testsuite/*: Update probe point syntax.  Add a bunch of new tests.

2005-03-04  Frank Ch. Eigler  <fche@redhat.com>

	* parse.cxx (scan): Support '$' characters in identifiers.
	(parse_symbol): Support thread-> / process-> shorthand.
	* staptree.cxx (symresolution_info::find): Split up into
	find_scalar, find_array, find_function.
	(resolve_symbols): Call the above for symbol/arrayindex/functioncall.
	(find_scalar): Add stub support for synthetic builtin variables.
	* staptree.h: Corresponding changes.
	* testsuite/*: Some new tests.

2005-03-03  Frank Ch. Eigler  <fche@redhat.com>

	* parse.cxx (parse_assignment): Assert lvalueness of left
	operand.
	* staptree.h (expression): Add is_lvalue member.
	* staptree.cxx (functioncall::resolve_types): Don't crash on
	formal-vs-actual argument count mismatch.
	(*): Add some is_lvalue stub functions.
	* testsuite/*: Some new tests.

2005-03-01  Frank Ch. Eigler  <fche@redhat.com>

	* parse.cxx: Implement left-associativity for several types of
	operators.  Add some more statement types.  Parse functions.
	Be able to print tokens.  Simplify error generating functions.
	Save tokens in all parse tree nodes.
	* parse.h: Corresponding changes.
	* staptree.cxx: Move tree-printing functions here.  Add many
	new functions for symbol and type resolution.
	* staptree.h: Corresponding changes.
	* semtest.cxx: New semantic analysis pass & test driver.
	* testsuite/sem*/*: New tests.
	* parsetest.cxx: Separated parse test driver.
	* testsuite/parse*/*: Adapt tests to parsetest driver.
	* Makefile.am: Build semtest.  Run its tests.
	* Makefile.in: Regenerated.

2005-02-11  Frank Ch. Eigler  <fche@redhat.com>

	* parse.cxx, parse.h: New files: parser.
	* staptree.h: New file: semantic object declarations.
	* staptree.cxx: New dummy driver file.<|MERGE_RESOLUTION|>--- conflicted
+++ resolved
@@ -1,4 +1,3 @@
-<<<<<<< HEAD
 2008-05-20  Frank Ch. Eigler  <fche@elastic.org>
 
 	PR 6538
@@ -6,13 +5,11 @@
 	globals.
 	(visit_foreach_loop): Belatedly recognize index symbols as lvalues.
 
-=======
 2008-05-21  Stan Cox  <scox@redhat.com>
 
 	* elaborate.cxx (dead_assignment_remover::visit_binary_expression): New.
 	(dead_assignment_remover::visit_assignment): Allow rhs simplification.
 	
->>>>>>> e483d9df
 2008-05-20  Tim Moore  <timoore@redhat.com>
 
 	* configure.ac: Check for tr1/unordered_map header.
