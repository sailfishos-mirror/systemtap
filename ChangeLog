<<<<<<< HEAD
2008-09-12  Dave Brolley  <brolley@redhat.com>

	* stap-find-servers (match_server): Don't read past the start of the
	next server description. Don't use '^' at the start of the regexp
	on calls to 'expr'.
	* systemtap.spec: client and server sub packages require avahi.
=======
2008-09-12  Wenji Huang <wenji.huang@oracle.com>

	* elaborate.cxx (add_global_var_display): Don't, in listing mode.

2008-09-11  Frank Ch. Eigler  <fche@elastic.org>

	PR 6871.
	* tapsets.cxx (query_cu): Search for prologues for user-space probes.
	(query_func_info): Use prologue_end if available; silently back down
	to entrypc probing if needed.
>>>>>>> 3438f38f

2008-09-10  Josh Stone  <joshua.i.stone@intel.com>

	* main.cxx (printscript): Ensure no variables are printed in probe lists
	unless -L was specified.

2008-09-10  Frank Ch. Eigler  <fche@elastic.org>

	* parse.cxx, parse.h: Rewrite scanner lookahead data structure
	to a simple ~fixed vector.

2008-09-10  Frank Ch. Eigler  <fche@elastic.org>

	PR6876: translator speedup for many $vars
	* session.h (systemtap_session.functions): vector->map.
	* coveragedb.cxx, elaborate.cxx, main.cxx, tapsets.cxx, translate.cxx:
	Adapt all users.

2008-09-10  Mark Wielaard  <mjw@redhat.com>

	* configure.ac: Check for dwarf_getelf. elfutils 0.126+.
	Use AM_PROG_MKDIR_P instead of AC_PROG_MKDIR_P.
	* Makefile.in: Regenerated.
	* aclocal.m4: Likewise.
	* config.in: Likewise.
	* configure: Likewise.

2008-09-10  Dave Brolley  <brolley@redhat.com>

	* systemtap.spec: Remove avahi-tools and nc from dependencies
	for systemtap and systemtap-runtime packages. Remove stap-*
	scripts from %files of systemtap and systemtap-runtime
	packages.  Make sure systemattap-runtime only picks up
	staprun.8* man pages. Create new systemtap-client and
	systemtap-server packages.
	* NEWS: Add network security warning for the systemtap
	client/server.

2008-09-10  Mark Wielaard  <mjw@redhat.com>

	* translate.cxx (dump_unwindsyms): Rename module_base output to
	dwarf_module_base.

2008-09-10  Mark Wielaard  <mjw@redhat.com>

	* translate.cxx (dump_unwindsyms): Output module_base.

2008-09-10  Mark Wielaard  <mjw@redhat.com>

	* translate.cxx (get_unwind_data): New function.
	(dump_unwindsyms): Output unwind data.

2008-09-09  Masami Hiramatsu  <mhiramat@redhat.com>

	* stapprobes.5.in: Added a description about $return.
	* NEWS: Ditto.
	* tapsets.cxx (utrace_var_expanding_copy_visitor): Change
	visit_target_symbol_syscall() to visit_target_symbol_context().
	(utrace_var_expanding_copy_visitor::visit_target_symbol_context):
	Handle not only $syscall but also $return.
	(utrace_var_expanding_copy_visitor::visit_target_symbol): Ditto.

2008-09-09  Masami Hiramatsu  <mhiramat@redhat.com>

	* stapprobes.5.in: Added a description about $argN.
	* NEWS: Ditto.
	* tapsets.cxx (utrace_var_expanding_copy_visitor): Added
	visit_target_symbol_arg() and visit_target_symbol_syscall().
	(visit_target_symbol_arg): New function for handling $argN.
	(visit_target_symbol_syscall): New function for handling $syscall.
	(visit_target_symbol): Use visit_target_symbol_arg() and
	visit_target_symbol_syscall().

2008-09-09  Masami Hiramatsu  <mhiramat@redhat.com>

	* stapprobes.5.in : Added a line for $name context variable.
	* translate.cxx (c_unparser::emit_common_header): Add marker_name and
	marker_format fields to context.
	* tapsets.cxx (common_probe_entryfn_prologue) : Ditto.
	(mark_derived_probe_group::emit_module_decls) : Ditto.
	(mark_var_expanding_copy_visitor) : change visit_target_symbol_format
	to visit_target_symbol_context.
	(mark_var_expanding_copy_visitor::visit_target_symbol_context): handle
	not only $format but also $name.
	(mark_var_expanding_copy_visitor::visit_target_symbol): Ditto.

2008-09-07  Frank Ch. Eigler  <fche@elastic.org>

	* tapsets.cxx (build_blacklist): Add some x86 raw port-io spots.

2008-09-06  Frank Ch. Eigler  <fche@elastic.org>

	* tapsets.cxx (utrace_derived_probe ctor): Handle
	process.* probe point reverse engineering (pid- and path-less).

2008-09-05  Stan Cox  <scox@redhat.com>

	* elaborate.cxx (add_global_var_display): Handle scalar statistics.

2008-09-05  Frank Ch. Eigler  <fche@elastic.org>

	* configure.ac, Makefile.am, systemtap.spec: Don't look for libcap.
	* configure, Makefile.in: Regenerated.

2008-09-05  Wenji Huang  <wenji.huang@oracle.com>

	PR 6731.
	* main.cxx (usage,main,printscript): Improve listing mode with "-L".
	* stap.1.in, stapex.5.in: Document it.

2008-09-04  Frank Ch. Eigler  <fche@elastic.org>

	* main.cxx (usage): Remove some dwarfless items.

2008-09-02  Frank Ch. Eigler  <fche@elastic.org>

	* tapsets.cxx (uprobe..emit_module_init): Leave dying-uprobe
	loop as early as possible.

2008-09-02  Stan Cox  <scox@redhat.com>

	* elaborate.cxx (add_global_var_display): Simplify token use.

2008-09-02  Frank Ch. Eigler  <fche@elastic.org>

	PR4225.
	* tapsets.cxx (generated stap_uprobe_change): Fix major thinko that
	falsely triggered a slew of uprobe_unregister's for each plain
	register.
	(uprobe_derived_probe_group::emit_module_init): Add code to generate
	printk's for uprobe activities, if -DDEBUG_UPROBES.

2008-09-02  Frank Ch. Eigler  <fche@elastic.org>

	PR4225 merge.
	* tapsets.cxx: Add prototype user-space probing support.  Collateral
	damage breaks symbol-table-only (dwarfless) probing, PR6864.
	(setup_user, setup_kernel): Split & reorganized.
	(class uprobe_derived_probe): Nearly all new code.
	(base_query): Add "has_module" and "has_process" flags.
	(dwarf_builder): Add "user_dw" map.
	(dwarf_query::add_probe_point): Use ".dynamic" pseudo-reloc-base for
	ET_DYN modules; ".absolute" for ET_EXEC.
	(register_patterns): Register process(...) uprobe-based probes.
	(task_finder_derived_probe_group::create_session_group): Let runtime
	code assert CONFIG_UTRACE.
	(base_query ctor, dwarf_builder::build, itrace_builder,
	utrace_derived_probe): Use find_executable() to resolve FOO path in
	process("FOO").
	(utrace_derived_probe ctor): Reverse-engineer probe point.
	* main.cxx (main): Don't override $PATH etc.
	* util.cxx (find_executable): Reorganize, simplify, canonicalize.
	* util.h, hash.cxx: Corresponding changes.

2008-09-02  Wenji Huang  <wenji.huang@oracle.com>

	* tapsets.cxx (query_func_info): Disable prologue searching in
	no-dwarf testing.

2008-09-01  Stan Cox  <scox@redhat.com>

	* elaborate.cxx (add_global_var_display): Also handle statistics.

2008-08-29  Dave Brolley  <brolley@redhat.com>

	* stap-server.8.in: New man page.
	* NEWS: Announce the availability of the client/server.
	* Makefile.am (man_MANS): Add stap-server.8.
	* configure.ac (AC_CONFIG_FILE): Add stap-server.8.
	* Makefile.in: Regenerated.
	* configure: Regenerated.

2008-08-29  Stan Cox  <scox@redhat.com>

	* elaborate.cxx (add_global_var_display): Repopulate symbol/type info.

2008-08-29  David Smith  <dsmith@redhat.com>

	* tapsets.cxx (utrace_derived_probe_group::emit_probe_decl):
	Pushed quiesce logic down into the task_finder layer.
	(utrace_derived_probe_group::emit_module_decls): Removed quiesce
	handler routines.  Syscall probe handler detaches if systemtap
	state isn't correct.

2008-08-29  Wenji Huang <wenji.huang@oracle.com>

	* main.cxx (printscript): Print variable name and type for listing mode.

2008-08-28  Frank Ch. Eigler  <fche@elastic.org>

	* elaborate.cxx (add_global_var_display): Render array indexes
	in [key,key,key] vs. [key][key][key] form.

2008-08-27  Stan Cox  <scox@redhat.com>

	* elaborate.cxx (add_global_var_display): New.
	(semantic_pass): Call it.
	(dead_assignment_remover::visit_assignment): Don't remove written
	but unread global variables.
	* NEWS, stap.1.in: Document

2008-08-26  David Smith  <dsmith@redhat.com>

	* buildrun.cxx (compile_pass): Added autoconf-dpath-path.c.

	* Makefile.am: Simplified "rpm" target a bit.
	* Makefile.in: Regenerated.

	* Makefile.am: Moved tar archive creation step from "rpm" target
	into "dist-gzip" target.
	* Makefile.in: Regenerated.

2008-08-25  Frank Ch. Eigler  <fche@elastic.org>

	* Makefile.am (AUTOMAKE_OPTIONS): Add "no-dist".  Remove all
	"make dist"-oriented targets and macros.
	(rpm): Rewrite.  Allow parametrization with RPMBUILDFLAGS=.
	* Makefile.in: Regenerated.
	* systemtap.spec: Make configuration macros at top overridable.

2008-08-25  David Smith  <dsmith@redhat.com>

	* tapsets.cxx (utrace_derived_probe_group::emit_module_init): Make
	sure we count the number of utrace probes correctly.
	(utrace_derived_probe_group::emit_module_exit): Ditto.

2008-08-25  Dave Brolley  <brolley@redhat.com>

	* Makefile.am (installcheck): Remove $(EXTRA_SYSTEMTAP_PATH) from
	invocation of $(MAKE).
	* Makefile.in: Regenerated.
	* aclocal.m4: Regenerated.
	* stap-client (parse_options): Don't quote an argument if it is already
	quoted.
	(send_request): Timeout after 10 seconds.
	(receive_response): Timeout after 5 minutes.
	(choose_server): Add missing $ to variable reference.
	(connect_to_server): Timeout after 10 seconds.
	* stap-server (receive_request): Don't check for a "request:"
	message. Timeout after 10 seconds.
	(send_response): Timeout after 10 seconds.
	* stap-serverd (initialization): Remove tmpdir_prefix_serverd and
	port2. No need for a temp directory.
	(listen): Fifo no longer necessary. Call nc and pipe the output to
	process_request in the background.
	(process_request): New function.
	(fatal): Kill stap-server followed by nc. No tmpdir to remove.

2008-08-24  Frank Ch. Eigler  <fche@elastic.org>

	* tapsets.cxx (query_statement): Leave empty string for unknown file
	name.
	(dwarf_derived_probe ctor): Don't synthesize "@filename:lineno"
	probe point pieces for unknown files/lines.

2008-08-21  David Smith  <dsmith@redhat.com>

	* tapsets.cxx (itrace_derived_probe_group::emit_module_decls):
	Updated task finder callback function signature.
	(utrace_derived_probe_group::emit_module_decls): Ditto.

2008-08-20  David Smith  <dsmith@redhat.com>

	* tapsets.cxx (utrace_derived_probe_group::emit_probe_decl):
	Supports original and new utrace interfaces.
	(utrace_derived_probe_group::emit_module_decls): Ditto.

2008-08-20  Dave Brolley  <brolley@redhat.com>

	* stap-client: Ignore SIGHUP and SIGPIPE.
	(initialization): Set b_specified.:
	(parse_options): Handle the -b option. Quote $stap_arg. Use process_m.
	(process_m): New function.
	(process_o): Set stdout_redirection to simply the filename.
	(process_response): Obtain the exit code from stap on the server side.
	Copy the module to the current directory if -m was specified.
	Call stream_output.
	(stream_output): It's back.
	(maybe_call_staprun): Print status messages for -v. Leave v_level
	unchanged. Pass -o option to staprun. Wait until the staprun job
	disappears.
	(terminate): Redirect message to stderr.
	(interrupt): Only kill staprun if it's still running. Call cleanup
	if exiting.
	(ignore_signal): New function.
	* stap-server (receive_request): Quote the job specifier.
	(send_response): Likewise.
	(read_data_file): Use read to check the first line. Use cat the read
	the entire file.
	* stap-serverd (listen): Quote job specifier.
	(terminate): Likewise.

2008-08-19  David Smith  <dsmith@redhat.com>

	PR 6841
	* tapsets.cxx (utrace_derived_probe_group::emit_probe_decl):
	Workaround utrace bug by quiescing threads before attaching a
	utrace syscall engine to them.
	(utrace_derived_probe_group::emit_module_decls): Emit quiesce
	handler.

2008-08-18  David Smith  <dsmith@redhat.com>

	* tapsets.cxx (register_standard_tapsets): Add missing
	'process.syscall' and 'process.syscall.return' bindings.

2008-08-16  Mark Wielaard  <mjw@redhat.com>

	* configure.ac (build_elfutils): Mention possible distro
	specific elfutils development sub-packages needed when not found.

2008-08-15  David Smith  <dsmith@redhat.com>

	* tapsets.cxx (utrace_builder::build): Change system-wide probes
	from 'process("*").begin' to 'process.begin'.
	(register_standard_tapsets): Add new 'process' binding.
	* stapprobes.5.in: Change system-wide probes
	from 'process("*").begin' to 'process.begin'.

2008-08-15  Frank Ch. Eigler  <fche@elastic.org>

	PR 6836
	* tapsets.cxx (dwarf_var...visit_target_symbol): Emit
	"return=0xf00" instead of "$return=0xf00" for $$return,
	for consistency with other variables.
	* NEWS, stapprobes.5.in: Update.

2008-08-15  Frank Ch. Eigler  <fche@elastic.org>

	PR 6836.
	* tapsets.cxx (dwarf_var...visit_target_symbol): Show
	"var=?" for unlocatable variables.  Support $$return.
	Make sure $$parms/etc. work in .return probes too.
	* testsuite/semok/thirtytwo.stp: New test.
	* NEWS, stapprobes.5.in: Document them.

2008-08-15  Michael Meeks  <michael.meeks@novell.com>

	* configure.ac: suggest (SUSE) package name for dwfl.

	* buildrun.cxx (compile_pass): if extremely verbose, pass through
	output from stap checks - helps to debug generic test compile
	problems.

2008-08-14  Dave Brolley  <brolley@redhat.com>

	PR 6834
	* stap-client (initialization): initialize staprun_running.
	(send_request): No server response message required.
	(receive_response): No server response message required. Simply
	receive the tar file. The tar file should contain a file called 'rc'.
	(connect_to_server): Use 'nc'.
	(disconnect_from_server): No action required.
	(process_response): Renamed from 'stream_output'. Obtain the exit
	code from the 'rc' file.
	(maybe_call_staprun): set 'staprun_running' while staprun is running.
	(check_server_error): Removed.
	(server_fatal): Removed.
	(cleanup): Redirect stderr of 'kill' to /dev/null.
	(interrupt): Pass SIGINT on to staprun, if it is running. Otherwise,
	exit.
	* stap-server (initialization): Create the server temp directory here...
	(unpack_request): ... not here.
	(receive_request): Don't send a ready message.
	(create_response): Write the exit code of 'stap' to the 'rc' file.
	(send_response): Don't send a status message.
	(fatal,error): Redirect to $tmpdir_server/stderr.

2008-08-13  Dave Brolley  <brolley@redhat.com>

	* stap-client: Trap SIGTERM and SIGINT.
	(unpack_response): chown of the systemtap temp directory before
	we move it and only if we didn't create it.
	(maybe_call_staprun): Check $e_script when determining whether a
	script was specified. Provide the -c option to staprun. Run staprun
	in the background and wait for it.
	(terminate,interupt): New functions.

2008-08-13  Frank Ch. Eigler  <fche@elastic.org>

	* Makefile.am (stamp-elfutils): Override build-elfutils'
	bin_PROGRAMS to not bother build binaries we're not using.
	* Makefile.in: Regenerated.

2008-08-12  Frank Ch. Eigler  <fche@elastic.org>

	* buildrun.cxx (compile_pass): Add ugly kbuild hack for hand-built
	x86 kernels that are made with O= (separate object/module-building
	directory).

2008-08-12  David Smith  <dsmith@redhat.com>

	PR 6445 (partial)
	* tapsets.cxx (utrace_builder::build): Validates pid and allows
	probing of "*" to mean all threads.
	* stapprobes.5.in: Added note about a process path of "*" means to
	probe all threads.

2008-08-11  Wenji Huang  <wenji.huang@oracle.com>

	* tapsets.cxx : Fixed compilation warning on gcc 3.x.

2008-08-11  Frank Ch. Eigler  <fche@elastic.org>

	* tapsets.cxx (translate_final_fetch_or_store): Reject some
	unhandleable types such as floats.
	(dwarf_var...visit_target_symbol): Tweak logic of $$var expansion
	to quietly skip over any $context variables that cause exceptions.

2008-08-11  Frank Ch. Eigler  <fche@elastic.org>

	* tapsets.cxx (translate_final_fetch_or_store): Reject some
	unhandleable types such as floats.
	(dwarf_var...visit_target_symbol): Tweak logic of $$var expansion
	to quietly skip over any $context variables that cause exceptions.

2008-08-11  Frank Ch. Eigler  <fche@elastic.org>

	* tapsets.cxx (dwarf_var_expanding...visit_target_symbol):
	Don't add a \n at the end of $$vars/$$parms/$$locals.

2008-08-11  Frank Ch. Eigler  <fche@elastic.org>

	PR5049
	* tapsets.cxx (cu_name_matches, collect_srcfiles_matching):
	Implicitly but optionally prefix probe source filenames with "*/".
	* stapprobes.5.in: Document this.

2008-08-11  Dave Brolley  <brolley@redhat.com>

	* stap-client (disconnect_from_server): Call after receive_response.
	* stap-server (stap_rc): Renamed from 'rc'. Don't use it as an exit
	code.
	* stap-serverd (listen): Set pipefail so that we get the rc of nc
	if it fails. Make multiple attempts to establish a server.
	(fatal): Call 'terminate'.

2008-08-11  Frank Ch. Eigler  <fche@elastic.org>

	PR5049
	* tapsets.cxx (cu_name_matches, collect_srcfiles_matching):
	Implicitly prefix probe source filenames with "*".

2008-08-11  David Smith  <dsmith@redhat.com>

	* tapsets.cxx (utrace_builder::build): Fixed indentation.

2008-08-11  Mark Wielaard  <mwielaard@redhat.com>

	* Makefile.am (install-data-local): Use INSTALL_PROGRAM for executable
	stp scripts.
	* Makefile.in: Regenerated.

2008-08-09  Frank Ch. Eigler  <fche@elastic.org>

	* Makefile.am (example index): Only warn and instruct on index
	regeneration.  Do not actually perform it as the source tree
	should be considered (and can really be) read-only.
	* Makefile.in: Regenerated.

2008-08-08  Dave Brolley  <brolley@redhat.com>

	* stap-client: Use quotes when echoing. Exit with $rc.
	(initialization): Initialize 'rc'.
	(parse_options): Manage the command line in three pieces:
	pre-script name, script name, post-script name.
	(process_*): Likewise.
	(send_request): Redirect stdout of 'nc' to /dev/null.
	(receive_response): Handle "failed:" response. Redirect stdin of 'nc'
	from /dev/zero.
	(maybe_call_staprun): Check $rc. Check the requested phase limit
	before looking for the module.
	* stap-server: Use quotes when echoing. Exit with $rc.
	(initialization): Initialize 'rc'.
	(receive_request): Start 'nc' in the background before sending the
	"ready:" message. Redirect stdin of 'nc' from /dev/zero.
	(read_data_file): Allow for multiple lines of data.
	(call_stap): Quoet $cmdline. Set 'rc'.
	(send_response): Send "failed:" if stap is unsuccessful. Start 'nc'
	in the background before sending the response.
	(cleanup): Kill any running 'nc' job.
	(terminate): Exit with $rc.
	* stap-serverd: Start the server before advertising our presence.
	* stap-find-or-start-server: Echo 0 if a server is already running.
	Echo -1 if no server is running and one can't be started.
	* stap-start-server: Wait until the server starts before exiting. Exit
	with 1 if the server does not start.
	* systemtap.spec: Move client side script to the runtime sub package.
	The main package and the runtime sub package both depend on avahi-tools
	and nc.
	* Makefile.am: Revert previous changes. Now done in
	testsuite/lib/systemtap.exp.
	* Makefile.in: Regenerated.

2008-08-08  David Smith  <dsmith@redhat.com>

	* tapsets.cxx (utrace_derived_probe_group::emit_module_decls):
	Calls stap_utrace_detach() to perform detach.

2008-08-08  Mark Wielaard  <mwielaard@redhat.com>

	* Makefile.am (EXAMPLE_BUILD_DIR): Removed. Examples indexes are
	always in srcdir.
	(dist-hook): Always install examples from srcdir.
	* Makefile.in: Regenerated.

2008-08-08  Mark Wielaard  <mwielaard@redhat.com>

	* Makefile.am (rpm): Refer to srcdir spec file so make rpm works in
	builddir.
	* Makefile.in: Regenerated.

2008-08-08  Mark Wielaard  <mwielaard@redhat.com>

	* systemtap.spec: Disable chmodding of samples/kmalloc-top.
	It is currently not installed.

2008-08-08  Mark Wielaard  <mwielaard@redhat.com>

	* Makefile.am (all-local): Depend on example_index, which now
	doesn't generate anything in $srcdir anymore, only $builddir.
	(EXAMPLE_SOURCE_DIR): New var.
	(EXAMPLE_BUILD_DIR): New var.
	(EXAMPLE_META_FILES): New var.
	(EXAMPLE_INDEX_GEN): New var.
	(example_index): New target.
	($EXAMPLE_BUILD_DIR/index.html): Likewise.
	(install-data-local): Install examples from $buildir.
	* Makefile.in: Regenerated.
	* aclocal.m4: Likewise.

2008-08-07  Frank Ch. Eigler  <fche@elastic.org>

	* Makefile.am (all-local): Don't run indexing code, since $srcdir
	may be read-only.
	(install-data): Simplify sample script installation; limit sources
	to systemtap.examples directory only.
	* Makefile.in: Regenerated.

2008-08-07  Mark Wielaard  <mwielaard@redhat.com>

	* Makefile.am (all-local): Add example_index.
	(dist-hook): Likewise.
	(EXAMPLE_SRC): Add index and support files.
	(EXAMPLE_INDEXES): New file list.
	(example_index): New target.
	(clean-local): Remove generated indexes.
	* Makefile.in: Regenerated.

2008-08-07  Mark Wielaard  <mwielaard@redhat.com>

	* systemtap.spec: Add comment about versioned vs unversioned docs.

2008-08-06  Frank Ch. Eigler  <fche@elastic.org>

	* stap-find-servers (match_server, client_sysinfo):
	Use "sysinfo=...." keyword in mdns TXT record.
	* stap-serverd (advertise_presence): Ditto.
	(initialization): Locate random usable server port if needed.
	(listen): Complain if port turns out to be unusable after all.

2008-08-06  Josh Stone  <joshua.i.stone@intel.com>

	PR 6820
	From Eugeniy Meshcheryakov eugen@debian.org:
	* staprun.8.in: fix minor formatting problems

2008-08-05  Stan Cox  <scox@redhat.com>

	* NEWS: Updated $$vars, $$parms, $$locals.
	* tapsets.cxx (visit_target_symbol): Missing break typo.

2008-08-04  Stan Cox  <scox@redhat.com>

	* tapsets.cxx (dwarf_var_expanding_copy_visitor::visit_target_symbol):
	Add support for $$vars, $$parms, and $$locals.
	* stapprobes.5.in: Likewise.
	* doc/langref.tex: Likewise.

2008-08-02  Frank Ch. Eigler  <fche@elastic.org>

	* translate.h (translator_output::assert_0_indent): New function.
	* translate.cxx (emit_*): Add a couple of calls to confirm
	newline(1)/(-1) nest matching.

2008-07-30  Dave Brolley  <brolley@redhat.com>

	* stap-client (create_request): No need for random suffix for
	cmdline and sysinfo files.
	* stap-server (read_data_file): File name is exactly as specified.
	Check that it exists.

2008-07-29  Dave Brolley  <brolley@redhat.com>

	* Makefile.am (bin_SCRIPTS): add stap-find-servers, stap-start-server,
	stap-find-or-start-server, stap-stop-server.
	(EXTRA_DIST): Likewise.
	(check): Ensure that a compatible systemtap server is running before
	running the tests, if requested. If we start a sterver, stop it after
	running the tests.
	(installcheck): Likewise.
	* stap-client (parse_options): Specify stdin as 'scripts/-' on the
	generated command line.
	(create_request): Use $script_file instead of '-'.
	(unpack_response): Existence of the systemtap temp directory is
	optional.
	(find_and_connect_to_server): Use stap-find-servers and choose_server.
	(choose_server): Rewritten from match_server. Examine multiple
	servers.
	(connect_to_server): New function.
	(maybe_call_staprun): Check for existence of a module.
	Use staprun_PATH.
	(staprun_PATH): New function.
	(fatal): Call disconnect_from_server.
	(server_fatal): Likewise.
	* stap-server: Catch SIGTERM and SIGINT.
	(create_response): Check for the existence of $tmpdir_stap.
	(terminate): New function.
	* stap-serverd: Catch SIGTERM and SIGINT.
	(listen): Run 'nc | stap-server' in the background and wait for them
	to finish.
	(terminate): Renamed from handle_sigint. Kill avahi-publish-service
	and nc.
	* systemtap.spec: Add stap-find-servers, stap-start-server,
	stap-find-or-start-server, stap-stop-server.
	* Makefile.in: Regenerated.

2008-07-28  Dave Nomura  <dcnltc@us.ibm.com>

	* session.h (struct systemtap_session): Added itrace_derived_probe
	group.
	* elaborate.cxx (systemtap_session::systemtap_session): Added
	initialization of itrace_derived_probes.
	* tapsets.cxx (struct itrace_derived_probe): Add derived_probe
	struct for holding info needed by itrace probes.
	(struct itrace_derived_probe_group): New derived_probe_group
	to handle itrace probes.
	(itrace_derived_probe::itrace_derived_probe): Needed for use with
	task_finder.
	(itrace_derived_probe_group::join_group): Ditto.
	(itrace_derived_probe_group::enroll): Ditto.
	(itrace_derived_probe_group::emit_probe_decl): Ditto.
	(itrace_derived_probe_group::emit_module_decls): Ditto.
	(itrace_derived_probe_group::emit_module_init): Ditto.
	(itrace_derived_probe_group::emit_module_exit): Ditto.
	* stapprobes.5.in : Added documentation of itrace probe.

2008-07-24  Josh Stone  <joshua.i.stone@intel.com>

	* buildrun.cxx (compile_pass): Remove STAPCONF_MODULE_NSECTIONS,
	and add STAPCONF_ONEACHCPU_RETRY

2008-07-23  Frank Ch. Eigler  <fche@elastic.org>

	From James Bottomley <James.Bottomley@HansenPartnership.com>:
	* tapsets.cxx (query_dwarf_func): Silently skip inlined function
	instances that have no entrypc.

2008-07-18  Masami Hiramatsu  <mhiramat@redhat.com>

	BZ 442528 (PR6028)
	* tapsets.cxx (emit_module_decls): Add dummy kprobe on ia64.
	(emit_module_init): register dummy kprobes for fixing bsp offset on
	ia64.
	(emit_module_exit): unregister dummy kprobes on ia64.

2008-07-18  Frank Ch. Eigler  <fche@elastic.org>

	BZ 442528, From Masami Hiramatsu <mhiramat@redhat.com>
	* elaborate.h (emit_probe_local_init): New derived_probe member.
	* tapsets.cxx (dwarf_derived_probe): Implement it, for ia64 register
	unwind caching.

2008-07-17  Stan Cox  <scox@redhat.com>

	* tapsets.cxx (iterate_over_srcfile_lines): Avoid statement wildcard
	lines without a unique address.

2008-07-17  <anithra@linux.vnet.ibm.com>

	* main.cxx (handle_interrupt): Forward received signal to process
	group.

2008-07-17  Masami Hiramatsu <mhiramat@redhat.com>

	* systemtap.spec (%files): Add stap-server and stap-serverd.
	(%files runtime): Add stap-client.

2008-07-17  David Smith  <dsmith@redhat.com>

	* systemtap.spec: Moved comment that was on the same line as
	"Version", which rpmbuild didn't like.

2008-07-17  Frank Ch. Eigler  <fche@elastic.org>

	* translate.cxx (dump_unwindsyms): Produce symbol tables and section
	lists for all text-like sections, useful for -ffunction-sections type
	kernel modules.
	(emit_symbol_data): Tolerate missing unwind/symbol data during
	elf processing.  Subsequently warn about anything missing.

2008-07-16  Frank Ch. Eigler  <fche@elastic.org>

	* configure.ac: Bumped version to 0.7.1.
	* systemtap.spec: Renamed from systemtap.spec.in; don't autoconf it
	just on account of @VERSION@.
	* Makefile.am (EXTRA_DIST): Distribute it.
	* Makefile.in, configure, testsuite/configure: Regenerated.

2008-07-16  Dave Brolley  <brolley@redhat.com>

	* Makefile.am (EXTRA_DIST): Add stap-client, stap-server, stap-serverd.
	* Makefile.in: Regenerated.

2008-07-14  David Smith  <dsmith@redhat.com>

	* tapsets.cxx
	(utrace_var_expanding_copy_visitor::visit_target_symbol):
	Synthesize a function to get the value of $syscall.

2008-07-14  Dave Brolley  <brolley@redhat.com>

	* Makefile.am (bin_SCRIPTS): Add stap-client, stap-server, stap-serverd.
	* Makefile.in: Regenerated.
	* aclocal.m4: Regenerated.

2008-07-12  Frank Ch. Eigler  <fche@elastic.org>

	PR 6738.
	* buildrun.cxx (compile_pass): Add autoconf-uaccess.c.
	* translate.cxx (translate_pass): #include <linux/vermagic.h> for
	maximum version compatibility for UTS_RELEASE.

2008-07-12  Frank Ch. Eigler  <fche@elastic.org>

	By Andy Fitzsimon <afitzsim@redhat.com>:
	* smileytap.svg: New file.

2008-07-11  Frank Ch. Eigler  <fche@elastic.org>

	PR 6739
	* tapsets.cxx (global_alias_cache): Make this a per-module/cu cache,
	just like the function cache.
	(update_alias_cache): Removed.  Instead ...
	(declaration_resolve): Compute the lookup table for this module/cu,
	but only once.

2008-07-11  Frank Ch. Eigler  <fche@elastic.org>

	* translate.cxx (dump_unwindsyms): Start tolerating user-space programs,
	which may be unrelocatable.

2008-07-11  Frank Ch. Eigler  <fche@elastic.org>

	* hash.cxx (find_hash): Mix in -d MODULE names.

2008-07-10  Frank Ch. Eigler  <fche@elastic.org>

	* main.cxx (main): If "-k" (save temp directory) was supplied,
	disable caching.

2008-07-10  Frank Ch. Eigler  <fche@elastic.org>

	PR 6703.
	* tapsets.cxx (mark_dwarf_redundancies): Tweak hashtable/iterator
	syntax for gcc 4.1 compatibility.

2008-07-10  Frank Ch. Eigler  <fche@elastic.org>

	PR 6736.
	* main.cxx (main,usage): Support new "-d MODULE" option to
	populate comp-unwindsyms module list.
	* stap.1.in: Document it.
	* tapsets.cxx (dwarf_query::add_probe_point): Add probed module
	to comp-unwindsyms set.
	(utrace_builder::build): Ditto for probed user-space program.
	* translate.cxx (emit_symbol_data): Emit _stp_module[] entry
	for each comp-unwindsyms member, including relocation bases
	and symbols, but not yet unwind data.
	* NEWS: Remove mention of temporarily disabled unwinder.
	* session.h: Corresponding changes.

2008-07-09  Mark Wielaard  <mwielaard@redhat.com>

	PR 6732
	* buildrun.cxx (compile_pass): Define STAPCONF_REAL_PARENT by
	calling autoconf-real-parent.c

2008-07-09  Frank Ch. Eigler  <fche@elastic.org>

	From James Bottomley <James.Bottomley@HansenPartnership.com>
	* tapsets.cxx: (dwflpp::global_alias_cache): New member.
	(declaration_resolve): Search it, called from translate_components.
	(update_alias_cache): Populate it, called from query_cu.

2008-07-09    <wenji.huang@oracle.com>

	* translate.cxx (visit_comparison): Remove unnecessary comparison.
	* translate.cxx (emit_symbol_data): Remove unused local variable.

2008-07-08  Dave Brolley  <brolley@redhat.com>

	* stap-client (client_sysinfo): Use `uname -rvm`.
	(receive_response): Wait for "done:" from the server. Clear server_ip
	when the server is incompatible.
	* stap-server (check_request): Quote "`server_sysinfo`".
	(server_sysinfo): Use `uname -rvm`.
	(send_response): Send "done:".
	* stap-serverd (advertise_presence): Use `uname -rvm`. Quote "$txt".

2008-07-07  Mark Wielaard  <mwielaard@redhat.com>

	* stapex.5.in: Add section on installed examples, samples and demos
	and how they are documented.

2008-07-07  Mark Wielaard  <mwielaard@redhat.com>

	* Makefile.am (install-data-hook): Install examples, demos and
	samples.
	(uninstall-local): Remove examples, demos and samples.
	* Makefile.in: Regenerated.
	* aclocal.m4: Likewise.
	* systemtap.spec.in (%install): Move examples.
	Don't copy over examples to src.
	(testsuite): Don't include src/examples.

2008-07-07  Mark Wielaard  <mwielaard@redhat.com>

	* systemtap.spec.in (%install): Move installed pdf files.
	(%files): Mark moved installed pdf as %doc files.

2008-07-03  Frank Ch. Eigler  <fche@elastic.org>

	* translate.cxx (translate_pass): Don't #include <linux/compile.h>.

2008-07-03  Dave Brolley  <brolley@redhat.com>

	* stap-serverd: New script.
	* stap-client (client_sysinfo): Client sysinfo is stripped down to
	the output of `uname -r` for now.
	(package_request): Don't create temporary server tar file here.
	(send_request): Communication protocol simplified. Use nc to send
	the tar file.
	(receive_response): Communication protocol eliminated. Simply wait
	for the file from the server using nc.
	(unpack_response): Create temporary server tar file here. Verify the
	contents of the server's response.
	(find_and_connect_to_server): Obtain server address and port from
	avahi-browse.
	(server_fatal): New function.
	(check_server_error): Call server_fatal.
	* stap-server (configuration): port is now provided as an argument.
	Default to port 65001.
	(initialization): Don't create temp work directory here.
	(receive_request): Communication protocol simplified. Receive the
	request file using nc.
	(unpack_request): Make temp work directory here. Verify the contents
	of the request.
	(server_sysinfo): New function.
	(check_compatibility): Exact match required.
	(package_response): Don't use -p on tar command.
	(send_response): Communication protocol eliminated. Simply send the
	file using nc.
	(main line): Pass "$@" to configuration.

2008-07-01  Frank Ch. Eigler  <fche@elastic.org>

	* main.cxx (main): In -vv mode, also dump out session arch/release
	values right at the top.

2008-06-29  Tim Moore  <timoore@redhat.com>

	* Makefile.am (EXTRA_DIST): Add auto_free.h.
	* Makefile.in: Regenerated.
	* auto_free.h (auto_free_ref): New class to free references to
	pointers allocated with malloc / realloc.
	* tapsets.cxx (iterate_over_srcfile_lines): Use auto_free_ref at
	top level of function to free srcsp.

2008-06-27  David Smith  <dsmith@redhat.com>

	* tapsets.cxx (utrace_derived_probe_group::emit_module_decls): Fix
	bug in handling process(PID) probes.

2008-06-24  K.Prasad  <prasad@linux.vnet.ibm.com>

	* tapset/vfs.stp: Deprecate probe points on old functions, namely
	generic_file_readv(), generic_file_writev(),
	generic_file_read() and generic_file_write().
	* tapset/vfs.stp: Enhance the tapset by
	providing more pure C functions, probes for newer VFS related functions
	* testsuite/buildok/vfs_testcase.stp: Created a testsuite for the
	new enhanced VFS Tapset which does a compile test i.e. with flags -up4

2008-06-25  Stan Cox  <scox@redhat.com>

	* tapsets.cxx (iterate_over_srcfile_lines): Only probe a line once.

2008-06-24  Tim Moore  <timoore@redhat.com>

	* auto_free.h: New file.
	* tapsets.cxx (iterate_over_srcfile_lines, read_symbols): Use
	auto_free instead of explicit calls to ::free().
	(Compare): Class for comparing func_info objects and their
	addresses.
	(get_index_for_address): Remove.
	(symbol_table::sort): new function.
	(query_module_symtab): Iterate over list_by_addr using iterator
	instead of index.
	(~symbol_table): Don't bother clearing list_by_addr and
	map_by_name.
	(add_symbol): Don't keep list_by_addr in order.
	(read_symbols, get_from_elf): Sort symbols after all are read.
	(get_func_containing_address): Use std::upper_bound.
	(purge_syscall_stubs): Don't iterate over whole list_by_addr
	vector; use std::equal_range to look for possible stub addresses.

2008-06-23  Frank Ch. Eigler  <fche@elastic.org>

	* session.h (module_cache): Add field here.
	* tapsets.cxx (dwflpp): Remove static field from here.
	(pathname_caching_callback): Use hacky micro-static to get to it.
	(*): Update other users of module_cache.
	* elaborate.cxx (systemtap_session ctor): Corresponding changes.

2008-06-23  David Smith  <dsmith@redhat.com>

	* tapsets.cxx (utrace_derived_probe_group::emit_probe_decl):
	Handles UDPF_NONE value.
	(utrace_derived_probe_group::emit_vm_callback_probe_decl): New
	function.
	(utrace_derived_probe_group::emit_module_decls): Calls
	emit_vm_callback_probe_decl() to set up vm_callbacks.

2008-06-23  Stan Cox  <scox@redhat.com>

	* NEWS: Updated .statement line number wildcard and line number range.
	* stapprobes.5.in: Likewise.
	* doc/langref.tex: Likewise.
	* tapsets.cxx (enum line_t): Add RANGE and WILDCARD.
	(iterate_over_srcfile_lines): Change lineno parm to lines[].
	Support RANGE and WILDCARD.
	(dwarf_query): Change line to line[]
	(dwarf_query::parse_function_spec): Parse RANGE and WILDCARD.

2008-06-20  wcohen  <wcohen@redhat.com>

	* stapfuncs.5.in: Add documentation for tapset/dev.stp functions.

2008-06-18  Josh Stone  <joshua.i.stone@intel.com>

	PR 6644
	* elaborate.cxx (dead_stmtexpr_remover::visit_block): Flatten nested
	block statements into a single block.
	(dead_stmtexpr_remover::visit_if_statement): Remove the possibility
	of if_statements with a null thenblock.  When an if lacks both then
	and else, either remove it completely or reduce it to a simple
	statment evaluating the condition.  With an else and no then, invert
	the condition and else becomes then.
	(void_statement_reducer): New optimization visitor that breaks
	statements in void context into smaller pieces, to expose more
	optimization opportunities.
	(semantic_pass_opt5, semantic_pass_opt6): Bump opt5 to opt6, and
	create a new opt5 that runs through void_statement_reducer.

2008-06-16  Frank Ch. Eigler  <fche@elastic.org>

	* tapsets.cxx (print_locals): Produce nothing instead of
	"(alternatives: (none found))" if no alternatives were found.

2008-06-16  Frank Ch. Eigler  <fche@elastic.org>

	* elaborate.cxx (session::print_warning): Change to take optional
	token as argument.
	(*): Adjust callers of print_warning() to pass a token.
	(print_token): New function, eliminate recent file name duplication.
	(print_error): Use it too.
	(semantic_pass_opt2): Tweak way read-only vars' alternatives are
	printed.  Eliminate relaxation-loop duplicates by printing warnings
	only on first iteration.  Print alternatives for globals too.
	* session.h: Corresponding changes.

2008-06-16  Stan Cox  <scox@redhat.com>

	* elaborate.cxx (semantic_pass_opt2): Only create function
	alternatives if needed.  Overload compare.

2008-06-13  Stan Cox  <scox@redhat.com>

	* elaborate.cxx (print_warning): Add optional_str parameter.
	(semantic_pass_opt2): List variable alternatives for probes and
	functions.
	* session.h (print_warning): Add optional_str parameter.

2008-06-13  Josh Stone  <joshua.i.stone@intel.com>

	* translate.cxx: Jump out directly after setting last_error, rather
	than passively checking last_error everywhere.
	* translate.cxx: Only make actionremaining checks at control points,
	i.e. roughly at the end of basic blocks, or after executing a few
	statements in a row.

2008-06-13  Frank Ch. Eigler  <fche@elastic.org>

	* main.cxx (main): Print generated module name for "-m FOO"
	runs also.  Stop warning about this implying uncached operation.

2008-06-12  Stan Cox  <scox@redhat.com>

	* elaborate.cxx (print_warning): Make parameter a const.

2008-06-11  Frank Ch. Eigler  <fche@elastic.org>

	* Makefile.am (EXTRA_DIST): Add dwarf_wrappers.h.

2008-06-11  Mark Wielaard  <mwielaard@redhat.com>

	* elaborate.cxx (print_warning): Only output WARNING, don't put it
	in the message_str and seen_warnings.
	* session.h (print_warning): Reindent.

2008-06-11  Frank Ch. Eigler  <fche@elastic.org>

	* elaborate.cxx (print_warning): Use session.seen_warnings[].

2008-06-10  Stan Cox  <scox@redhat.com>

	* elaborate.cxx (print_warning): New.
	* elaborate.cxx (semantic_pass_opt1): Use it.

2008-06-11  Tim Moore  <timoore@redhat.com>

	* dwarf_wrappers.h (dwfl_assert): Add overload with boolean value
	for assertion test.
	* dwarf_wrappers.cxx (dwfl_assert): Write boolean condition
	version.
	* tapsets.cxx (emit_address): Fix up dwfl_asserts that got negated
	in changes to dwfl_assert.

	PR 2608
	* dwarf_wrappers.h, dwarf_wrappers.cxx: New files.
	* Makefile.in: Regenerated.
	* tapsets.cxx (dwarf_assert, dwfl_assert): Move to
	dwarf_wrappers.h.
	(iterate_over_srcfile_lines, has_single_line_record,
	 query_srcfile_line): Use dwarf_line_t wrapper.
	(die_has_pc): Take a reference to a Dwarf_Die instead of a
	pointer. Clean up use of dwfl_assert.
	(query_cu): Check that statement raw address matches the beginning
	of a statement record.
	* elaborate.h: Include iosfwd instead of iostream.
	(literal_map_t, resolve_prologue_endings,): New typedef.


2008-06-10  Jim Keniston  <jkenisto@us.ibm.com>

	* testsuite/systemtap.context/num_args.tcl: Run twice --
	once with dwarf (default) and once with --kelf --ignore-dwarf.
	* testsuite/systemtap.context/context.exp: Add num_args to
	testlist. :-}

2008-06-10  David Smith  <dsmith@redhat.com>

	* tapsets.cxx (utrace_derived_probe_group::emit_probe_decl):
	Initializes .vm_callback.

2008-06-10  Frank Ch. Eigler  <fche@elastic.org>

	PR 6470
	* NEWS: Note argv[] tapset.
	* parse.cxx (scan_pp): Better handle premature EOF.
	* stapvars.5.in: New file.
	* stap.1.in: Mention it.
	* Makefile.am (dist_man_MANS): Add stapvars.5.
	* configure.ac (AC_CONFIG_FILES): Add stapvars.5.in.
	* Makefile.in, configure: Regenerated.

2008-06-10  Frank Ch. Eigler  <fche@elastic.org>

	PR 6470
	* parse.cxx (scan_pp): Eliminate expand_args argument to control
	nested preprocess evaluation.  Rewrite to use a combination of
	exceptions and non-recursion.
	(lexer::scan): Ditto.  Interpret "$#" as the argc value in all
	cases.
	* parse.h: Corresponding decl changes.

2008-06-10  Frank Ch. Eigler  <fche@elastic.org>

	PR 6470
	* parse.cxx (eval_comparison): New template function.
	(eval_pp_conditional): Call it separately for string/string and
	int64/int64 cases.
	(lexer::scan): Provide better error message for invalid $NNN.

2008-06-09  Jim Keniston  <jkenisto@us.ibm.com>

	PR 6601
	* tapsets.cxx: For powerpc, reject symbols in .opd
	(function descriptor) section.

2008-06-09  Stan Cox  <scox@redhat.com>

	* NEWS: Updated kernel.statement relative line number.
	* stapprobes.5.in: Likewise.

2008-06-09  David Smith  <dsmith@redhat.com>

	* tapsets.cxx
	(utrace_var_expanding_copy_visitor::visit_target_symbol): Calls
	'syscall_nr' to get the value of '$syscall'.

	* tapsets.cxx (utrace_derived_probe::join_group): Removed
	generated inclusion of tracehook.h.
	(utrace_var_expanding_copy_visitor::visit_target_symbol): Uses
	'_stp_arg(0)' to get value of '$syscall'.

2008-06-06  Stan Cox  <scox@redhat.com>

	* tapsets.cxx (dwflpp::iterate_over_srcfile_lines):
	Add parameter line_type_relative.
	(enum line_t): New.
	(dwarf_query::line_type): New.
	(dwarf_query::parse_function_spec): Set line_type.

2008-06-06  David Smith  <dsmith@redhat.com>

	* NEWS: Updated utrace probes descriptions.
	* stapprobes.5.in: Ditto.

	* tapsets.cxx (enum utrace_derived_probe_flags): Redefined in
	terms of probe types instead of utrace events.
	(utrace_var_expanding_copy_visitor::visit_target_symbol): Uses new
	utrace_derived_probes_flags values.
	(utrace_builder::build): Handles new probe types and new
	utrace_derived_probes_flags values.
	(utrace_derived_probe_group::emit_probe_decl): Updated to handle
	new utrace_derived_probe_flags values.
	(utrace_derived_probe_group::emit_module_decls): Ditto.  Also
	correctly handles 'begin' events correctly by installing a quiesce
	handler (instead of running the probe directly).
	(register_standard_tapsets): Registers updated utrace probe
	types.

2008-06-05  Srinivasa DS <srinivasa@in.ibm.com>
	*configure,configure.ac: -fpie option puts limit on GOT size
	   and hence systemtap build fails on s390. So use -fPIE which
	   doesn't put limit on GOT size.

2008-06-04  Jim Keniston  <jkenisto@us.ibm.com>

	* testsuite/systemtap.context/num_args.{stp,tcl}: Added.
	Same as args.{stp,tcl}, but refs args using *_arg().

2008-06-04  Jim Keniston  <jkenisto@us.ibm.com>

	PR 6588
	* tapset/syscalls.stp: Remove return aliases for exit and exit_group.
	* testsuite/semok/syscalls_return.stp: Regression test

2008-06-03  David Smith  <dsmith@redhat.com>

	* tapsets.cxx: Added several string tokens that are used instead
	of hard-coded strings.
	(register_standard_tapsets): Uses new string tokens.

2008-06-03  Frank Ch. Eigler  <fche@elastic.org>

	PR 6429.
	* Makefile.am: Don't link stapio with -ldw.
	* Makefile.in: Regenerated.

2008-05-29  Mark Wielaard  <mwielaard@redhat.com>

	* Makefile.am (installcheck): Check that make install was run.
	* Makefile.in: Regenerated.

2008-06-02  Frank Ch. Eigler  <fche@elastic.org>

	PR6534
	* translate.cxx (c_unparser::emit_module_init): Use UTS_RELEASE
	instead of uts_sem/utsname() as kernel version-checking hack.

2008-06-02  Dave Brolley  <brolley@redhat.com>

	* stap-client (initialization): port is no longer hard coded.
	Initialize avahi_service_tag to _stap._tcp.
	(find_and_connect_to_server): Handle server/port returned by
	match_server.
	(match_server): Obtain server ip address and port from output
	of the -r option to avahi-browse. Echo a server/port pair.

2008-06-02  Zhaolei  <zhaolei@cn.fujitsu.com>

	* main.cxx (main): Fix the problem that kernel module compile
	failure when runtime directory is set to relative path(stap -R).

2008-05-30  Dave Brolley  <brolley@redhat.com>

	* stap-client, stap-server: New compile server and client scripts.

2008-05-30  Srinivasa DS  <srinivasa@in.ibm.com>
	PR 6562
	* tapsets.cxx, translate.cxx: modified one argument for
				dwfl_linux_kernel_report_offline().
	* testsuite/systemtap.base/debugpath.exp: Modified testsuite for new
				SYSTEMTAP_DEBUGINFO_PATH behaviour.
	* stap.1.in: Modified manpage for new SYSTEMTAP_DEBUGINFO_PATH behaviour.

2008-05-29  Jim Keniston  <jkenisto@us.ibm.com>

	PR 6582
	* tapset/context.stp: Added registers_valid().
	* stapfuncs.5.in: Ditto.
	* tapset/x86_64/registers.stp: Added registers_valid() check.
	* tapset/ppc64/registers.stp: Ditto.
	* tapset/i686/registers.stp: Ditto.  Also fixed warnings due to
	sp_offset and ss_offset not being global.

2008-05-29  Ananth N Mavinakayanahalli <ananth@in.ibm.com>

	PR 6563
	* tapset/ppc64/registers.stp: Fix powerpc dwarfless argument access

2008-05-28  Josh Stone  <joshua.i.stone@intel.com>

	PR 6529
	* translate.cxx (c_unparser::visit_return_statement): Make sure we
	notice errors from evaluating return values.

2008-05-28  David Smith  <dsmith@redhat.com>

	* tapsets.cxx (utrace_derived_probe_group::emit_module_decls):
	Removed debug print.

	* tapsets.cxx (utrace_derived_probe_group::emit_probe_decl):
	Instead of adding clone handlers, just call the probes directly.
	(utrace_derived_probe_group::emit_module_decls): For syscall
	probes, on exec detach the parent's utrace engine from the child.

2008-05-27  Josh Stone  <joshua.i.stone@intel.com>

	PR 6432
	* buildrun.cxx (compile_pass): Add the autoconf test for probe_kernel_*
	functions, but leave it #if-0'ed for now.

2008-05-23  Jim Keniston  <jkenisto@us.ibm.com>

	PR 4311, cont.  Address powerpc dwarfless test failures.
	* tapsets.cxx: Convert .funcname to funcname when adding it
	to our symbol table.  Accept all weak symbols except those
	that map to sys_ni_syscall.

2008-05-23  Srinivasa DS <srinivasa@in.ibm.com>
	PR 6429: Inerim fix to avoid compilation error of systemtap module
	* runtime/transport/symbols.c:  added definitions of struct
	module_sect_attr, struct module_sect_attrs for 2.6.25 above kernels.

2008-05-22  Wenji Huang <wenji.huang@oracle.com>

	* tapsets.cxx (iterate_over_functions): Fix .statement(NUM) regression.

2008-05-22  Ananth N Mavinakayanahalli <ananth@in.ibm.com>

	* tapset/ppc64/registers.stp: Support powerpc register + arg lookup
	* stapfuncs.5.in: Add powerpc bits; indicate scope of uarg_* access

2008-05-21  David Smith  <dsmith@redhat.com>

	* tapsets.cxx (utrace_derived_probe_group::emit_module_decls):
	Added new 'event_flag' parameter to task_finder callback.  Only
	calls probe handlers if we received the correct event.

2008-05-20  Frank Ch. Eigler  <fche@elastic.org>

	PR 6538
	* elaborate.cxx (semantic_pass_opt2): Warn about read-only locals and
	globals.
	(visit_foreach_loop): Belatedly recognize index symbols as lvalues.

2008-05-21  Stan Cox  <scox@redhat.com>

	* elaborate.cxx (dead_assignment_remover::visit_binary_expression): New.
	(dead_assignment_remover::visit_assignment): Allow rhs simplification.

2008-05-20  Tim Moore  <timoore@redhat.com>

	* configure.ac: Check for tr1/unordered_map header.
	* tapsets.cxx: Use tr1::unordered_map if available.
	* configure, config.in: Regenerated.

2008-05-19  Stan Cox  <scox@redhat.com>

	* elaborate.cxx (dead_assignment_remover::visit_arrayindex): New method.
	(dead_assignment_remover::visit_functioncall): New method.
	(dead_assignment_remover::visit_if_statement): New method.
	(dead_assignment_remover::visit_for_loop): New method.

2008-05-19  William Cohen  <wcohen@redhat.com>

	* main.cxx (setup_signals): Remove sa_restorer initialization.

2008-05-17  Frank Ch. Eigler  <fche@elastic.org>

	* elaborate.cxx (semantic_pass): Error on #probes=0, but not in
	listing mode.
	(semantic_pass_optimize[12]): Remove inappropriate check from here.

2008-05-17  Frank Ch. Eigler  <fche@elastic.org>

	* tapsets.cxx (cu_function_cache_t): Switch to <ext/hash_map>s,
	since these tables tend to get pretty big.

2008-05-16  Frank Ch. Eigler  <fche@elastic.org>

	PR 5643
	* tapsets.cxx (cu_function_cache_t): Reorganize into
	mod:cu->function->DIE lookup table.  Consider merging into symtab
	later.
	(mark_dwarf_redudancies): Adapt.
	(iterate_over_functions): Rewrite.
	(dwarf_builder::build): Cache kprobes etc. symbol addresses.
	* elaborate.cxx (systemtap_session ctor): Clear additional POD fields.

2008-05-15  David Smith  <dsmith@redhat.com>

	* main.cxx (setup_signals): New function.
	(main): Calls setup_signals() to setup signal handling.  When
	removing the temporary directory, ignore signals.

2008-05-13  Ananth N Mavinakayanahalli <ananth@in.ibm.com>
	PR 5955.
	* parse.cxx (parser::parse_global): accept ";" terminated globals
	* NEWS - update documentation
	* testsuite/systemtap.base/global_vars.(stp/exp) - supporting tests
	* testsuite/parseko/twenty(four/five).stp - supporting tests

2008-05-12  Jim Keniston  <jkenisto@us.ibm.com>

	PR 4311 - Function boundary tracing without debuginfo: Phase II
	Merged dwarfless branch into mainline.  But first...
	* runtime/regs.c: Removed register name:value lookup facility.
	Moved basically all register-lookup code to the i686 and x86_64
	registers.stp tapsets.  Args stuff shared between i386 and
	x86_64 remains in regs.c.
	* tapset/{i686,x86_64}/registers.stp: Moved register-lookup
	code from runtime/regs.c to here.

2008-05-12  Jim Keniston  <jkenisto@us.ibm.com>

	(2008-05-06 in dwarfless branch)
	PR 4311 - Function boundary tracing without debuginfo: Phase II
	* stapfuncs.5.in: Added sections on CPU REGISTERS and
	NUMBERED FUNCTION ARGUMENTS.

2008-05-12  Jim Keniston  <jkenisto@us.ibm.com>

	(2008-05-05 in dwarfless branch)
	PR 4311 - Function boundary tracing without debuginfo: Phase II
	* runtime/regs.c: Added register name:value lookup facility.
	Added support for register and arg lookup for i386 and x86_64.
	* tapset/{i686,x86_64}/registers.stp: New: support for register
	and arg lookup.
	* tapsets.cxx, translate.cxx: Added regparm field to struct
	context.
	* tapset/nd_syscall.stp: syscall.stp migrating toward numbered
	args rather than named args.

2008-05-12  Jim Keniston  <jkenisto@us.ibm.com>

	(2008-04-18 in dwarfless branch)
	PR 4311 - Function boundary tracing without debuginfo: Phase I
	* tapsets.cxx: Major rework of dwflpp, dwarf_query, and related
	code to make do with elf info if dwarf info is absent, or
	(in the case of vmlinux) make do with a System.map-style
	symbol table if even the elf file is absent.
	* main.cxx: Use getopt_long instead of getopt.	Added --kelf,
	--kmap, --ignore-vmlinux, and --ignore-dwarf.
	* hash.cxx, session.h, stap.1.in: Added --kelf, --kmap,
	--ignore-vmlinux, and --ignore-dwarf.
	* testsuite/{semok,semko}/nodwf*.stp

2008-05-07  Frank Ch. Eigler  <fche@elastic.org>

	PR 6492.
	* main.cxx (main): let -l imply -w.

2008-05-05  Frank Ch. Eigler  <fche@elastic.org>

	PR 444886.  From <crquan@gmail.com>:
	* tapsets.cxx, translate.cxx: Add .../build/... to default debuginfo
	path, to ease search for hand-built kernels.

2008-05-01  Frank Ch. Eigler  <fche@elastic.org>

	PR 6474
	* configure.ac (--enable-pie): Add default option.
	* Makefile.am (stap* binaries): Use -fpie/-z relro/-z now as
	applicable.
	* configure, aclocal.m4, Makefile.in, doc/Makefile.in: Regenerated.

2008-04-30  Masami Hiramatsu  <mhiramat@redhat.com>

	PR 6008
	* main.cxx (main): Increase the limitation of buffer size to 4095MB.
	* staprun.8.in: Ditto.

2008-04-29  Frank Ch. Eigler  <fche@elastic.org>

	PR 6466
	* elaborate.cxx
	(dead_stmtexpr_remover): Expand scope to kill far more
	side-effect-free statemnets, including if/for/foreach.
	(semantic_pass_opt4): Warn on elided function/probe bodies.
	(typeresolution_info::visit_target_symbol): Dump parse tree of
	resolution-challenged functions/probes.
	(*): Adapt to probe->body being a statement*
	rather than a block*.
	* tapsets.cxx (*): Ditto.
	* staptree.cxx (block::block ctor): New cons constructor.
	* staptree.h: Corresponding changes.

2008-04-29  David Smith  <dsmith@redhat.com>

	* tapsets.cxx (utrace_derived_probe_group::emit_probe_decl): Added
	death event handlers to ensure that for every utrace_attach there
	is a corresponding utrace_detach.
	(utrace_derived_probe_group::emit_module_decls): Ditto.

2008-04-28  Frank Ch. Eigler  <fche@elastic.org>

	* translate.cxx (translate_pass): Don't #define TEST_MODE.

2008-04-26  Frank Ch. Eigler  <fche@elastic.org>

	* tapsets.cxx (common_probe_entryfn_prologue): Undo
	clear of overload-related context vars; add explanation why.

2008-04-25  Frank Ch. Eigler  <fche@elastic.org>

	* systemtap.spec.in: Simplify configuration defaults.

2008-04-25  David Smith  <dsmith@redhat.com>

	PR 6455.
	* tapsets.cxx (mark_builder::build): Handles markers with no
	format string.

2008-04-24  Frank Ch. Eigler  <fche@elastic.org>

	PR 6454.
	* main.cxx (printscript): Avoid string truncation heuristics, and
	also avoid plain probe::printsig.  Hold nose and dig down into
	raw location lists instead.

2008-04-24  Will Cohen  <wcohen@redhat.com>

	* aclocal.m4: Regenerated.
	* Makefile.am (example/*): Moved to testsuite/systemtap.examples.
	* Makefile.in: Regenerated.

2008-04-23  Frank Ch. Eigler  <fche@elastic.org>

	From: Srinivasa DS <srinivasa@in.ibm.com>
	* tapsets.cxx (blacklisted_p): Blacklist more init/exit sections.

2008-04-23  Frank Ch. Eigler  <fche@elastic.org>

	* tapsets.cxx (common_probe_entryfn_prologue): Clear
	overload-related context vars.

2008-04-22  hunt  <hunt@redhat.com>

	* staprun.8.in: Add documentation for -d option.

2008-04-22  David Smith  <dsmith@redhat.com>

	* tapsets.cxx (utrace_derived_probe_group::emit_module_decls):
	Removed debug statements.

2008-04-18  David Smith  <dsmith@redhat.com>

	* tapsets.cxx (struct utrace_builder): Added exec probes.
	(utrace_derived_probe_group::emit_probe_decl): Ditto.
	(utrace_derived_probe_group::emit_module_decls): Ditto.
	(register_standard_tapsets): Ditto.
	* stapprobes.5.in: Added information about exec probes.
	* NEWS: Added information about utrace probes.

	* stapprobes.5.in: Added information about utrace probes.

2008-04-17  Josh Stone  <joshua.i.stone@intel.com>

	* tapsets.cxx (build_blacklist): Fix regexps for atomics.
	* vim/syntax/stap.vim: Recognize the 'limit' keyword and script arguments,
	allow '$' in variable names, and highlight $target variables.

2008-04-17  David Smith  <dsmith@redhat.com>

	* tapsets.cxx (utrace_builder::build): Make sure that the PATH of
	'process("PATH")' probes is an absolute path.
	(utrace_derived_probe_group::emit_module_decls): Made calls to
	utrace probe handler functions conditional on which types of
	utrace probes are going to be output.

2008-04-16  Frank Ch. Eigler  <fche@elastic.org>

	* tapsets.cxx (task_finder_derived_probe): Add dummy constructor
	for old (RHEL4) gcc compatibility.

2008-04-16  Frank Ch. Eigler  <fche@elastic.org>

	PR 6417: From Srinivasa DS <srinivasa@in.ibm.com>:
	* tapsets.cxx (build_blacklist): Extend.

2008-04-15  David Smith  <dsmith@redhat.com>

	* session.h (struct systemtap_session): Added utrace_derived_probe
	group and task_finder_derived_probe_group members.
	* elaborate.cxx (systemtap_session::systemtap_session): Added
	initialization of utrace_derived_probes and
	task_finder_derived_probes.
	* tapsets.cxx (struct task_finder_derived_probe_group): New
	derived_probe_group to handle task_finder framework.
	(struct utrace_derived_probe_group): New derived_probe_group to
	handle utrace probes.

2008-04-15  Frank Ch. Eigler  <fche@elastic.org>

	PR 6405 cont'd.
	* Makefile.am (AM_CFLAGS): Remove -Wshadow, as it triggers for
	new stapio (modname global vs. dwfl headers).

2008-04-15  Frank Ch. Eigler  <fche@elastic.org>

	PR 6405
	* buildrun.cxx (compile_pass): Add STAPCONF_MODULE_NSECTIONS.

2008-04-14  David Smith  <dsmith@redhat.com>

	* elaborate.h (struct derived_probe_group): Removed
	emit_module_header virtual function.
	* translate.cxx (c_unparser::emit_common_header): Removed calls to
	emit_module_header function.
	* tapsets.cxx (be_derived_probe>): Removed emit_module_header function.
	(struct timer_derived_probe_group): Ditto.
	(struct profile_derived_probe_group): Ditto.
	(struct procfs_derived_probe_group): Ditto.
	(struct hrtimer_derived_probe_group): Ditto.
	(struct perfmon_derived_probe_group): Ditto.
	(dwarf_derived_probe_group::emit_module_decls): Moved kernel check
	back from deleted emit_module_header function.
	(uprobe_derived_probe_group::emit_module_decls): Ditto.
	(mark_derived_probe_group::join_group): Moved marker
	kernel check (to a new embedded code section) from deleted
	emit_module_header function.

2008-04-14  Frank Ch. Eigler  <fche@elastic.org>

	* Makefile.am (stapio_*): Become able to link/compile against
	bundled elfutils.
	* Makefile.in: Regenerated.

2008-04-09  Martin Hunt  <hunt@dragon>

	* buildrun.cxx (run_pass): Remove unused "-d" option
	passed to staprun.

	* translate.cxx (emit_symbol_data): When available,
	grab symbols from debuginfo instead of /proc/kallsyms.

2008-04-11  David Smith  <dsmith@redhat.com>

	* elaborate.h (struct derived_probe_group): Added
	emit_module_header virtual function.
	* translate.cxx (c_unparser::emit_common_header): Calls each probe
	group's emit_module_header function.
	(translate_pass): Moved inclusion of linux/marker.h to
	mark_derived_probe_group::emit_module_header().
	* tapsets.cxx (struct be_derived_probe_group): Added empty
	emit_module_header function.
	(struct timer_derived_probe_group): Ditto.
	(struct profile_derived_probe_group): Ditto.
	(struct procfs_derived_probe_group): Ditto.
	(struct hrtimer_derived_probe_group): Ditto.
	(struct perfmon_derived_probe_group): Ditto.
	(dwarf_derived_probe_group::emit_module_header): Moved kprobes
	kernel check from emit_module_decls() to here.
	(uprobe_derived_probe_group::emit_module_header): Moved uprobe
	kernel check from emit_module_decls() to here.
	(uprobe_derived_probe_group::emit_module_decls): Moved uprobe
	kernel check to emit_module_header().
	(mark_derived_probe_group::emit_module_header): Moved marker
	kernel check from emit_module_decls and translate_pass() to here.
	(uprobe_derived_probe_group::emit_module_decls): Moved marker
	kernel check to emit_module_header().

2008-04-10  Frank Ch. Eigler  <fche@elastic.org>

	PR 2949.
	* session.h (listing_mode): New field.
	* main.cxx (main): Test it.  Enjoy it.
	(printscript): Do it.
	(usage): Document it.
	* stap.1.in, stapex.5.in: Ditto.
	* elaborate.cxx (print_error): Disable error messages in listing mode.

2008-04-10  Frank Ch. Eigler  <fche@elastic.org>

	PR 6393 cont'd.
	* Makefile.am: Also copy RadeonHD.am fragment to force
	git_version.h regeneration at every make, and also special
	tagging for "make dist".  Thanks <ndim>.

2008-04-10  Frank Ch. Eigler  <fche@elastic.org>

	PR 6393.
	* git_version.sh: New file, copied from radeonhd.
	* configure.ac: No longer generate $builddir/SNAPSHOT.
	* Makefile.am: Generate $builddir/git_version.h.
	(EXTRA_DIST): Add git_version.h and git_version.sh.
	* main.cxx (version): Print generated GIT_MESSAGE therefrom.
	* Makefile.in, configure: Regenerated.

2008-04-09  David Smith  <dsmith@redhat.com>

	* .gitignore: Added more files to ignore.

2008-04-04  Masami Hiramatsu <mhiramat@redhat.com>

	PR 6028
	* translate.cxx (c_unparser::emit_common_header): Add unwaddr for
	caching unwound address.
	* tapsets.cxx (common_probe_entryfn_prologue): Clear unwaddr.

2008-04-01  Frank Ch. Eigler  <fche@elastic.org>

	* safety/*: Removed subdirectory containing abandoned experiment.

2008-03-31  Frank Ch. Eigler  <fche@elastic.org>

	* configure.ac: Bump version to 0.7.
	* configure: Regenerated.

2008-03-27  Frank Ch. Eigler  <fche@elastic.org>

	* tapsets.cxx (common_probe_entryfn_prologue): Clear last_stmt.

2008-03-26  Frank Ch. Eigler  <fche@elastic.org>

	* translate.cxx (emit_function): Set context last_stmt, in case
	an error occurs during the function.

2008-03-25  Frank Ch. Eigler  <fche@elastic.org>

	* stap.1.in: Clarify utility of epilogue type probe aliases.

2008-03-21  Eugene Teo  <eugeneteo@kernel.sg>

	PR 5528
	* tapset/conversions.stp (user_string_n, user_string_n2,
	user_string_n_warn, user_string_n_quoted, user_short, user_short_warn,
	user_int, user_int_warn, user_long, user_long_warn, user_char,
	user_char_warn): New user_* functions.
	* stapfuncs.5.in: Documented the new functions.
	* testsuite/systemtap.stress/conversions.stp: Test new functions.
	* testsuite/buildok/conversions.stp: Test new functions.
	* testsuite/buildok/conversions-embedded.stp: Test new functions.

2008-03-20  Frank Ch. Eigler  <fche@elastic.org>

	PR 5975.
	* tapsets.cxx (*): Added a few (void) expressions for asserts that
	may be compiled out.

2008-03-14  Masami Hiramatsu <mhiramat@redhat.com>

	PR 3542
	* buildrun.cxx (compile_pass): Add an autoconf to check the kernel
	supports batch unregistration.
	* tapsets.cxx (dwarf_derived_probe_group::emit_module_decls): Add an
	array of probe pointers for batch unregistration.
	* tapsets.cxx (dwarf_derived_probe_group::emit_module_exit): Use
	unregister_k(ret)probes if it is supported.

2008-03-13  Frank Ch. Eigler  <fche@elastic.org>

	PR 5928.
	* buildrun.cxx (compile_pass): Use EXTRA_CFLAGS for autoconf'd values
	instead of CFLAGS_<module>.o.

2008-03-12  Frank Ch. Eigler  <fche@elastic.org>

	* configure.ac, systemtap.spec.in: Bumped version to 0.6.2.
	* configure: Regenerated.

2008-03-12  Dave Brolley  <brolley@redhat.com>

	PR5897
	* staptree.cxx (probe::printsig): If this probe was derived from an alias,
	call the printsig method of the alias.

2008-03-10  Dave Brolley  <brolley@redhat.com>

	PR5189
	* translate.cxx (probe_or_function_needs_deref_fault_handler): New member of
	c_unparser.
	(c_unparser::emit_function): Initialize probe_or_function_needs_deref_fault_handler.
	Check it after the body is visited and generate a deref fault handler if necessary.
	(c_unparser::emit_probe): Likewise.
	(c_unparser::visit_print_format): Correct the compoenent type for an overridden string
	literal.  Generate code to check that pointer arguments to %m can be dereferenced.
	Generate casts for printf arguments as necessary.
	* elaborate.cxx (typeresolution_info::visit_print_format): Desired type for conv_memory
	is pe_long.

2008-03-06  Frank Ch. Eigler  <fche@elastic.org>

	* Makefile.am (AM_CXXFLAGS, AM_CFLAGS): Remove -Werror.
	* Makefile.in, doc/Makefile.in: Regenerated.

2008-03-03  Frank Ch. Eigler  <fche@elastic.org>

	PR5516
	* elaborate.cxx (symbol_fetcher, dead_assignment_remover):
	Support unresolved $target lvalues.  Propagate pretty error
	messages.
	* staptree.cxx (varuse_collecting_visitor target_symbol): Ditto.
	* staptree.h: Corresponding decl.

	* loc2c.c: c_translate_pointer_store: New function.
	* loc2c.h: Corresponding decl.
	* tapsets.cxx (dwflpp::translate_final_fetch_or_store): Call it
	for $target pointer assignments.

2008-02-29  Will Cohen  <wcohen@redhat.com>

	* main.cxx (handle_interrupts): Make compatible with GCC 4.3.

2008-02-28  Frank Ch. Eigler  <fche@elastic.org>

	PR5045
	* session.h (pending_interrupts): New global.
	* main.cxx (handle_interrupts): New fn to handle SIGINT* etc.
	* elaborate.cxx, translate.cxx, tapsets.cxx, main.cxx (*): Insert
	pending_interrupts escape hatches inside potentially timetaking loops.
	* buildrun.cxx: Don't deal with signals.

2008-02-27  Frank Ch. Eigler  <fche@elastic.org>

	PR5697
	* configure.ac (enable-docs): Implement.
	* systemtap.spec.in: Add optional docs build/install/prereqs.
	* Makefile.am (SUBDIRS): Add doc.
	* Makefile.in, configure: Regenerated.

2008-02-27  Dave Brolley  <brolley@redhat.com>

	PR5189
	* staptree.h (print_format::conv_memory): New enumerator.
	(print_format::width_type): New enumeration.
	(print_format::precision_type): New enumeration.
	(format_component::widthtype): New member.
	(format_component::prectype): New member.
	(format_component::is_empty): Test widthtype and prectype.
	(format_component::clear): Clear widthtype and prectype.
	* staptree.cxx (print_format::components_to_string): Handle dynamic width and precision.
	Handle conv_memory.
	(print_format::string_to_components): Parse dynamic width and precision specifiers.
	Set widthtype and prectype. Parse %m format specifier.
	* elaborate.h (typeresolution_info::check_arg_type): New method.
	* elaborate.cxx (typeresolution_info::visit_print_format): Account for dynamic width
	and precision when computing the expected number of arguments. Check the types of
	arguments for dynamic width and precision. Use check_arg_type to check the types of
	all arguments. Handle print_format::conv_memory.
	(typeresolution_info::check_arg_type): New method.
	* NEWS: Describe the enhancements above.

2008-02-27  David Smith  <dsmith@redhat.com>

	PR5729
	* systemtap.spec.in: Adds examples to the testsuite rpm so that
	systemtap.samples/examples.exp works correctly.

2008-02-26  Dave Brolley  <brolley@redhat.com>

	PR5018
	* staprun.8.in: Escape dashes ('-') as appropriate.

2008-02-26  Srinivasa DS   <srinivasa@in.ibm.com>
	PR5772
	* tapset/syscall2.stp: Modify wait4,waitid argument list
	for kernel > 2.6.24.

2008-02-25  Frank Ch. Eigler  <fche@elastic.org>

	PR5792.
	* parse.cxx (eval_pp_conditional): Support wildcards in
	%( kernel_v/kernel_vr/arch ==/!= "*foo?" %) operands.
	* NEWS, stap.1.in: Document this.

2008-02-22  Frank Ch. Eigler  <fche@elastic.org>

	PR5787, PR2608, .statement()
	* tapsets.cxx (query_dwarf_func): Process .statement(NUM) probes too.
	(query_cu): Ditto.
	(query_func_info): Bypass prologue searching for .statement() probes.
	(query_cu): Ditto.

	(build_blacklist): Remove unsightly empty first alternative in
	"^(|foo)$" regexps.  Show them for -vvv.

	* buildrun.cxx (compile_pass): Don't turn on "gcc -Q" on until -vvvv.

2008-02-20  David Smith  <dsmith@redhat.com>

	* tapsets.cxx (struct mark_derived_probe): Renamed 'probe_sig' to
	'probe_format'.
	(mark_derived_probe::mark_derived_probe): Added new "format" probe
	point component.
	(mark_derived_probe::parse_probe_format): Renamed from
	'mark_derived_probe::parse_probe_sig'.
	(struct mark_builder): Added typedefs.  Converted mark_cache from
	a map to a multimap to handle markers with the same name but
	different formats.
	(mark_builder::build): Added new 'format' probe parameter.
	(register_standard_tapsets): Added new 'format' marker probe
	optional parameter.
	* stapprobes.5.in (parts): Documented new "format" probe
	component.

2008-02-19  Roland McGrath  <roland@redhat.com>

	* tapsets.cxx (query_module): Use dwfl_module_getdwarf rather
	than dwfl_module_getelf for e_machine check.
	(dwarf_query::get_blacklist_section): Likewise for section search.
	Ignore non-SHF_ALLOC sections.

2008-02-19  Frank Ch. Eigler  <fche@elastic.org>

	* tapsets.cxx (query_module): Tweak elf-machine checking to
	better represent elfutils idioms.

2008-02-19  Frank Ch. Eigler  <fche@elastic.org>

	PR 5766.
	* tapsets.cxx (build_blacklist): Switch (back) to regexp-based
	blacklist construction ...
	(blacklist_p): ... and querying.

2008-02-19  David Smith  <dsmith@redhat.com>

	PR 5672.
	* tapsets.cxx (mark_derived_probe): Call probe_point copy ctor to
	shallow-copy incoming base probe location before
	recomputing/overwriting it.

2008-02-18  Frank Ch. Eigler  <fche@elastic.org>

	* NEWS, stapprobes.5.in: Document basic (non-symbolic prototype)
	user-space probe points.

2008-02-15  Frank Ch. Eigler  <fche@elastic.org>

	* tapsets.cxx (function_name_last_match): New function.
	(query_dwarf_func): Call it to stop unnecessary further iteration.

2008-02-13  Frank Ch. Eigler  <fche@elastic.org>

	PR 5759
	* tapsets.cxx (build_blacklist): Add some CONFIG_PREEMPT-related
	functions.

2008-02-13  Dave Brolley  <brolley@redhat.com>

	PR5609
	* staptree.h (probe::collect_derivation_chain): Now takes vector<probe*>.
	(probe::get_alias): New virtual method.
	* elaborate.h (derived_probe::collect_derivation_chain): Now takes vector<probe*>.
	* staptree.cxx (probe::collect_derivation_chain): Now takes vector<probe*>. Don't
	cast 'this' to (derived_probe*).
	* elaborate.cxx (derived_probe::collect_derivation_chain): Now takes vector<probe*>.
	(alias_derived_probe::get_alias): New virtual method.
	(alias_derived_probe::alias): New member.
	(alias_expansion_builder::build): Call checkForRecursiveExpansion and emit a
	diagnostic if recursion is detected. Pass alias to constructor of
	alias_derived_probe.
	(alias_expansion_builder::checkForRecursiveExpansion): New method.
	* coveragedb.cxx: Pass vector<probe*> on all calls to collect_derivation_chain.

2008-02-12  Frank Ch. Eigler  <fche@elastic.org>

	PR 4393
	* tapsets.cxx (emit_address): Support relocatable kernels.
	(dwarf_derived_probe ctor): Hack around for missing USHRT_MAX.
	* elaborate.cxx (semantic_pass): Increment rc if exception caught.

2008-02-12  Martin Hunt  <hunt@redhat.com>
	PR 5757
	* tapsets.cxx, translate.cxx: Cleanup indentation a bit.

2008-02-11  Jim Keniston  <jkenisto@us.ibm.com>

	PR 5693
	* runtime/uprobes/uprobes.c: Intercept handler-destined
	signals received while we're single-stepping, and re-queue
	them afterward.
	* runtime/uprobes/uprobes.h: Ditto

2008-02-09  Frank Ch. Eigler  <fche@elastic.org>

	PR5750.
	From Eugeniy Meshcheryakov eugen@debian.org:
	* configure.ac (HAVE_LIBSQLITE3): Complete AC_DEFINE.

	* configure, INSTALL, missing, compile, depcomp, install-sh:
	autoreconf -fi'd.

2008-02-09  Frank Ch. Eigler  <fche@elastic.org>

	PR 5751.
	* configure.ac: Add -Werror to trial compilation with
	-fstack-protector-all, for hosts that don't quite support it.
	* configure: Regenerated.

2008-02-08  David Smith  <dsmith@redhat.com>

	PR 5650
	* systemtap.spec.in: Further simplification.

2008-02-07  Frank Ch. Eigler  <fche@elastic.org>

	* buildrun.cxx (run_make_cmd, compile_pass): Tweak kbuild
	parametrization to produce useful compile logs at -vv.

2008-02-04  David Smith  <dsmith@redhat.com>

	PR 4446 (partial)
	* tapsets.cxx
	(mark_var_expanding_copy_visitor::visit_target_symbol_arg): New
	function.
	(mark_var_expanding_copy_visitor::visit_target_symbol_format): New
	function.
	(mark_var_expanding_copy_visitor::visit_target_symbol): Handles
	"$arg" or "$format".
	(mark_derived_probe_group::emit_module_decls): Sets up "$format"
	data.

	PR 5650 (parital)
	* systemtap.spec.in: Moved %pre section to the systemtap-runtime
	rpm.

2008-01-30  David Smith  <dsmith@redhat.com>

	PR 5650
	* systemtap.spec.in: Simplified and explicitly specifies configure
	options.

2008-01-30  Dave Brolley  <brolley@redhat.com>

	* coveragedb.cxx (print_coverage_info): Fix typo: s.probes -> s.unused_probes
	where appropriate.
	(sql_update_unused_probes): Likewise.

2008-01-29  Frank Ch. Eigler  <fche@elastic.org>

	PR 5647
	* configure.ac (--enable-ssp): Make default on compilers that
	support it.
	* configure: Regenerated.

2008-01-28  David Smith  <dsmith@redhat.com>

	* configure.ac: Fixed a bug when "--disable-permon" was used.
	Added "--enable-crash" option.
	* configure: Regenerated.
	* Makefile.am: Improved staplog.so compile command.
	* Makefile.in: Regenerated.

	* tapsets.cxx (dwarf_derived_probe_group::emit_module_decls):
	Added 'const' to several members of stap_dwarf_probes.

	PR 5685.  From Eugeniy Meshcheryakov <eugen@debian.org>
	* configure.ac: If "--enable-sqlite" is specified, define
	HAVE_LIBSQLITE3.
	* configure: Regenerated.

2008-01-26  Frank Ch. Eigler  <fche@elastic.org>

	PR 5673.
	* tapsets.cxx (dwarf_derived_probe_group): Split stap_dwarf_probes[]
	into bss-carried kprobes structs.  Tune embedded strings for
	minimizing relocation-vs-fixed-buffer wastage.
	* tapsets.cxx (dwarf_derived_probe): Impose .maxactive() limits.

2008-01-25  Jim Keniston  <jkenisto@us.ibm.com>

	* runtime/uprobes/uprobes.c: Within a probed process, serialize
	calls to access_process_vm() when populating instructions
	slots.	Fixes an SMP bug on multithreaded apps with many
	active probepoints.
	* runtime/uprobes/uprobes.h: Ditto

2008-01-25  Frank Ch. Eigler  <fche@elastic.org>

	PR 5672.
	* staptree.cxx (probe_point copy ctor): New function.
	* staptree.h: Declare it.
	* tapsets.cxx (dwarf_derived_probe ctor): Call it to shallow-copy
	incoming base probe location before recomputing/overwriting it.

2008-01-25  David Smith  <dsmith@redhat.com>

	* configure.ac: Compressed the two perfmon options into one.
	Made other small fixes and whitespace changes.
	* configure: Regenerated.

2008-01-24  Frank Ch. Eigler  <fche@elastic.org>

	* Makefile.am: Make another $(MKDIR) call visible.
	* Makefile.in: Regenerated.

2008-01-24  David Smith  <dsmith@redhat.com>

	PR 5661 (reverted).
	* configure.ac: Removed elfutils version number check.
	* configure: Regenerated.
	* acsite.m4: Removed.
	* systemtap.spec.in: Minimum elfutils version number is no longer
	filled in by configure.

	PR 5650 (partial).
	* configure.ac: Handles sqlite optional functionality correctly.
	If enabled/disabled by the user, do the right thing.  If not
	specified by the user, use it if present.
	* configure: Regenerated.
	* systemtap.spec.in: Always specify to configure whether to use
	sqlite or not.

2008-01-24  Dave Brolley  <brolley@redhat.com>

	PR 5017.
	* staptree.cxx (<cstring>): #include it.
	(required <indexable *>): Remove 'static' from instantiation and
	move instantiation to here from...
	* staptree.h: ...here.

2008-01-23  David Smith  <dsmith@redhat.com>

	PR 5661.
	* configure.ac: Checks elfutils version number.
	* acsite.m4: New file containing macro to return elfutils version
	number.
	* configure: Regenerated.
	* systemtap.spec.in: Minimum elfutils version number is now filled
	in by configure.

2008-01-23  Dave Brolley  <brolley@redhat.com>

	PR 5613.
	* translate.cxx (var::fini): New method.
	(c_unparser::emit_module_init): Call var::fini when deregistering
	variables without indices.
	(c_unparser::emit_module_exit): Likewise.

2008-01-23  Frank Ch. Eigler  <fche@elastic.org>

	PR 2151.
	* tapsets.cxx (dwflpp::setup): Parametrize debuginfo_path.
	* stap.1.in: Document this.

2008-01-22  Jim Keniston  <jkenisto@us.ibm.com>

	* runtime/uprobes/uprobes.c: Fix from Srinivasa: Recast
	rcu_dereferences of engine->data to resync with kernel.org
	builds.

2008-01-18  Srinivasa DS <srinivasa@in.ibm.com>

	PR 5549
	* buildrun.cxx : Verify whether kernel has register rename patch
	through autoconf files.
	* runtime/(loc2c-runtime.h, procfs.c, regs.c, regs.h,
	stack-i386.c, autoconf-x86-uniregs.c, autoconf-nameidata.c) : Use
	appropriate register name at runtime, based on whether kernel has
	register rename patch or not.

2008-01-18  Jim Keniston  <jkenisto@us.ibm.com>

	* runtime/uprobes/uprobes.c: Added static copy of
	access_process_vm(), for kernels that don't export it.

2008-01-18  Frank Ch. Eigler  <fche@elastic.org>

	* configure.ac, systemtap.spec.in: Update version to 0.6.1
	* configure: Regenerated.

2008-01-17  Srinivasa DS <srinivasa@in.ibm.com>

	PR 5483
	* tapsets.cxx : Possible fix for making systemtap compatible with
	the elfutils-0.131

2008-01-17  Frank Ch. Eigler  <fche@elastic.org>

	PR 4935.
	Reorganize probe condition implementation.
	* elaborate.cxx (add_condition): New function.
	(derived_probe): Remove condition member.
	(derived_probe ctors): Assert non-null incoming probe/location ptrs.
	(insert_condition_statement): Remove; turn into ...
	(semantic_pass_conditions): New pass-2 subpass.
	(semantic_pass_symbols, visit_symbol, visit_functioncall, find_var):
	Detect some condition-related error cases.
	(match_key): Change type to exp_type from tok_type.  Update callers.
	(alias_expansion_builder): Propagate probe conditions.
	* staptree.cxx (probe): Remove condition field and related functions.
	* tapsets.cxx (dwarf_derived_probe ctor): Compute replacement
	wildcard-expanded probe_point preserving more of the original
	location.
	(mark_derived_probe ctor): Make similar to others - take location
	rather than condition parameters.
	* translate.cxx (emit_common_header): Tweak ordering of tmpcounter
	traversal and hashkey expression generation.
	* elaborate.h: Corresponding changes.

2008-01-17  David Smith  <dsmith@redhat.com>

	* tapsets.cxx
	(procfs_var_expanding_copy_visitor::visit_target_symbol): Print an
	error when trying to use the procfs target variable '$value' as an
	array or structure.
	(perfmon_var_expanding_copy_visitor::visit_target_symbol): Print an
	error when trying to use the perfmon target variable '$counter as
	an array or structure.

2008-01-17  Srinivasa DS  <srinivasa@in.ibm.com>

	PR 5483.
	* tapsets.cxx (emit_address): Tolerate dummy relocation entry
	added for kernel by recent elfutils.

2008-01-16  David Smith  <dsmith@redhat.com>

	PR 5608.
	* tapsets.cxx
	(mark_var_expanding_copy_visitor::visit_target_symbol): Print an
	error when trying to use a marker argument as an array or
	structure.

2008-01-16  Eugene Teo  <eteo@redhat.com>

	* stapfuncs.5.in: Document signal.stp tapset functions.

2008-01-14  Martin Hunt  <hunt@redhat.com>
	* translate.cxx (emit_module_init): Call _stp_print_kernel_info()
	to print out version information and internal memory usage stats.

2008-01-14  Martin Hunt  <hunt@redhat.com>
	* translate.cxx (emit_module_exit): When using timing, delete timing
	stats when finished.

2008-01-12  Frank Ch. Eigler  <fche@elastic.org>

	* configure.ac: Generate a build tree SNAPSHOT file from git-rev-list,
	if we suspect the source tree came from git.
	* configure: Regenerated.

2008-01-12  Frank Ch. Eigler  <fche@elastic.org>

	PR 5603.
	* configure.ac: Add "--enable-ssp" to select -fstack-protector-all
	and similar runtime checking directives.
	* configure: Regenerated.

2008-01-09  David Smith  <dsmith@redhat.com>

	* systemtap.spec.in: Since "make check" was removed
	from the rpm build step, we no longer need to require dejagnu at
	build time.

2008-01-09  Frank Ch. Eigler  <fche@elastic.org>

	* tapsets.cxx (dwflpp::setup): Improve missing kernel-debuginfo
	message.

2008-01-02  Frank Ch. Eigler  <fche@elastic.org>

	From Mark McLoughlin <markmc@redhat.com>:
	* main.cxx (main): Set/restore umask around mkdtemp().

2007-12-27  Jim Keniston  <jkenisto@us.ibm.com>

	* runtime/uprobes/uprobes_x86_64.c: Fix handling of indirect
	jmps and calls that use rip-relative addressing.  Allow probing
	of opcode 0x63.

2007-12-13  Masami Hiramatsu  <mhiramat@redhat.com>

	* stap.1.in: Document about relay buffer sharing.
	* NEWS: Document about relay buffer sharing and staplog crash extension.

2007-12-12  Wenji Huang <wenji.huang@oracle.com>

        PR 5470
        * parse.cxx (parser::parse_probe_point): Add checking pointer t.

2007-12-11  Frank Ch. Eigler  <fche@elastic.org>

	* staptree.cxx, staptree.h: More GCC 4.3 build fixes from
	Eugeniy Meshcheryakov <eugen@debian.org>.

2007-12-05  William Cohen  <wcohen@redhat.com>

	* systemtap.spec.in: Correct Source to point to location contain code.

2007-12-05  Masami Hiramatsu  <mhiramat@redhat.com>

	PR 4935
	* tapsets.cxx (dwarf_derived_probe::dwarf_derived_probe): Allow user
	to access kernel variables in the condition of probe points.
	* stapprobes.5.in : Document the conditional probe point.
	* NEWS : Ditto.

2007-12-03  Masami Hiramatsu  <mhiramat@redhat.com>

	PR 5376
	* parse.cxx (lexer::scan): Treat '*' as an alphabet if the wildcard
	flag is true.
	(parser::parse_probe_point): Call parser::next() with wildcard = true.
	(parser::scan_pp): Add wildcard flag and pass it to lexer::scan.
	(parser::next): Ditto.
	(parser::peek): Ditto.
	* parse.h : Ditto.

2007-12-01  Frank Ch. Eigler  <fche@elastic.org>

	* gen-stapmark.h, stapmark.h: Retire.

2007-11-29  David Smith  <dsmith@redhat.com>

	* tapsets.cxx (mark_derived_probe::initialize_probe_context_vars):
	Handles the case where one marker has more than one string
	argument.

2007-11-27  David Smith  <dsmith@redhat.com>

	PR 5377.
	* elaborate.cxx (match_node::find_and_build): Handle wildcards in
	probe points correctly.

2007-11-26  Frank Ch. Eigler  <fche@elastic.org>

	* elaborate.cxx (derived_probe ctor): Don't duplicate condition
	if it doesn't exist.
	* staptree.cxx (probe_point, probe ctors): Initialize to 0.

2007-11-20  Masami Hiramatsu  <mhiramat@redhat.com>

	PR 4935.
	* parse.cxx (parser::parse_probe_point): Parse "if" condition
	following probe point.
	* staptree.h (probe_point): Add "condition" field.
	(probe): Add "condition" field and "add_condition" method.
	(deep_copy_visitor): Add "deep_copy" method for the expression.
	* staptree.cxx (probe_point::probe_point): Initalize it.
	(probe::add_condition): Implement it.
	(probe::print): Output "condition" field.
	(probe::str): Ditto.
	(deep_copy_visitor::deep_copy): Implement it.
	* elaborate.h (derived_probe): Add "insert_condition_statement"
	method.
	* elaborate.cxx (derived_probe::derived_probe): Initialize "condition"
	field, and insert a condition check routine on the top of body.
	(derived_probe::insert_condition_statement): Implement it.
	(alias_expansion_builder::build): Pass the condition from the alias
	referer to new alias.
	* tapsets.cxx (be_derived_probe): Remove unused constructor.
	(dwarf_derived_probe::dwarf_derived_probe): Insert a condition check
	routine on the top of body.
	(mark_derived_probe::mark_derived_probe): Ditto.
	(mark_builder::build): Pass the base location to mark_derived_probe.


2007-11-19  Frank Ch. Eigler  <fche@elastic.org>

	PR 3887.
	* staptree.h (probe_point): Add "sufficient" field.
	* staptree.cxx: Initialize it, print it.
	* parse.cxx (parse_probe_point): Parse it.
	* elaborate.cxx (derive_probes): Implement it.
	* stapprobes.5.in: Document it.
	* NEWS: Gloat about it.

2007-11-15  David Smith  <dsmith@redhat.com>

	* tapsets.cxx (mark_derived_probe::initialize_probe_context_vars):
	Updated to work with latest LTTNG patch
	patch-2.6.24-rc2-lttng-0.10-pre23.tar.bz2.
	(mark_derived_probe_group::emit_module_decls): Ditto.
	(mark_derived_probe_group::emit_module_init): Ditto.
	(mark_derived_probe_group::emit_module_exit): Ditto.

	* translate.cxx (c_unparser::emit_common_header): Ditto.

2007-11-15  Mike Mason <mmlnx@us.ibm.com>

        * systemtap.spec.in: Removed "make check" from rpm build steps

2007-11-15  David Smith  <dsmith@redhat.com>

	* tapsets.cxx: Removed mark_query structure.
	(mark_derived_probe::mark_derived_probe): Just looks for "kernel"
	marker probes.
	(mark_builder::build_no_more): No longer kern_dw, instead clears
	the marker cache.
	(mark_builder::build): Now parses Module.markers file to find
	marker list and stores them in a cache.
	(register_standard_tapsets): Removed 'module("foo").mark("bar")'.
	All markers now go through 'kernel.mark("bar")'.

	* stapprobes.5.in (parts): Updated marker text.

2007-11-14  Jim Keniston  <jkenisto@us.ibm.com>

	PR 5324
	* main.cxx: Restored initialization of need_uprobes flag,
	mistakenly backed out in PR 5270 fix.

2007-11-14  Zhaolei  <zhaolei@cn.fujitsu.com>

	* stapfuncs.5.in (tokenize): Change NULL to blank to avoid
	misunderstanding.

2007-11-13  Jim Keniston  <jkenisto@us.ibm.com>

	PR 5270
	* main.cxx: Restored pre-10-08 version: moved uprobes build to
	buildrun.cxx.
	* buildrun.cxx: Reworked uprobes build so that the resulting
	Module.symvers can be used in building the stap-generated
	module.  If user isn't root, call verify_uprobes_uptodate()
	rather than trying (and failing) to rebuild uprobes.ko.
	* buildrun.h: uprobes_enabled() and make_uprobes() are no
	longer extern.
	* runtime/uprobes/Makefile: Added uprobes.ko target for use
	by verify_uprobes_uptodate().

2007-11-12  Martin Hunt  <hunt@redhat.com>

	* stap.1.in: Replaced references to the log() function.
	* stapex.5.in: Ditto.
	* stapfuncs.5.in: Ditto. ALso remove print and printf.  They are
	documented in stap.1.in.

2007-11-12  Martin Hunt  <hunt@redhat.com>

	* translate.cxx (visit_print_format): Strings without a format or
	formatted with "%s" or "%s\n" should be printed with calls to _stp_print().
	Call _stp_print_char() if printing a char.

	* staptree.cxx (parse_print): Check for "print_char".

	* staptree.h (struct print_format): Add print_char.
	(parse_print): Update prototype.

	* parse.cxx (parse_symbol): Set print_char bool in print_format.

2007-11-12  Martin Hunt  <hunt@redhat.com>

	* tapsets.cxx (build_blacklist): Add __raw_spin_is_locked.

2007-10-25  Josh Stone  <joshua.i.stone@intel.com>

	PR 5219
	* stap.1.in: Add a note about string literal limitations in printf
	and printd.

2007-10-22  Jim Keniston  <jkenisto@us.ibm.com>

	* runtime/uprobes/uprobes_x86_64.[ch]: Added x86_64 uprobes support

2007-10-19  Jim Keniston  <jkenisto@us.ibm.com>

	* runtime/uprobes/uprobes_ppc64.h,uprobes_s390.c: Fixed 10/16
	update to arch_validate_probed_insn() decl.

2007-10-19  Masami Hiramatsu <mhiramat@redhat.com>

	* staplog.c: Cleanup code and remove end-of-line spaces.
	(create_output_filename): Use snprintf instead of sprintf and remove
	malloc().
	(print_rchan_info): Merge into output_cpu_logs().
	(open_output_file): Use GETBUF() instead of malloc().
	(output_cpu_logs): Simplify logic and remove unused code.
	(do_staplog): Merge into cmd_staplog().
	(help_staplog): Fix typos.
	* Makefile.am (STAPLOG): Add -Wall option.
	* Makefile.in: Regenerated.

2007-10-19  Masami Hiramatsu <mhiramat@redhat.com>

	From Satoru Moriya <satoru.moriya.br@hitachi.com>:
	* staplog.c (create_output_dir): New function for creating output
	directory.
	(create_output_filename): New function for making output filename.
	(print_rchan_info): New function for displaying relay channel status.
	(open_output_file): New function for opening output file.
	(output_cpu_logs): Cleanup code and fix bugs to retrieve buffer
	data even when the last buffer is full and even if the systemtap
	uses old(non-utt) format. Add a routine for '-a' option.
	(cmd_staplog): Add '-a' option.
	(help_staplog): Ditto.

2007-10-18  Mike Mason <mmlnx@us.ibm.com>

	* stapprobes.5.in: Removed C label reference.
	Clarified source path requirements for probe
	definitions.  Fixed some vertical spacing
	issues.

2007-10-18  Mike Mason <mmlnx@us.ibm.com>

	* stapfuncs.5.in: Corrected tokenize description.
	Added task_* functions.

2007-10-16  Jim Keniston  <jkenisto@us.ibm.com>

	* runtime/uprobes/uprobes.[ch], uprobes_i386.[ch],
	uprobes_ppc64.h, uprobes_s390.h: Adjusted SLOT_IP and
	arch_validate_probed_insn to accept task pointer (needed by
	x86_64); added uprobe_probept_arch_info and uprobe_task_arch_info
	(ditto).
	* runtime/uprobes/uprobes_i386.c: Fixed a couple of glitches
	discovered when porting to x86_64

2007-10-15  Roland McGrath  <roland@redhat.com>

	PR 5101
	* loc2c.c (struct location): Replace regno union member with struct
	member reg, fields regno and offset.
	(translate): Update uses.
	(emit_base_fetch, emit_base_store, emit_loc_register): Likewise.
	Fail if reg.offset is not zero.
	(location_relative): Handle DW_OP_plus_uconst relative to loc_register.
	(c_translate_array): Handle array index into loc_register.

2007-10-15  David Smith  <dsmith@redhat.com>

	* tapsets.cxx (mark_query::handle_query_module): Checks for marker
	to be in the proper section.
	(mark_derived_probe_group::emit_module_decls): Updated emitted
	marker C code for 10/2/2007 markers patch.  Fixes PR 5178.

	From David Wilder <dwilder@us.ibm.com>
	* tapsets.cxx (mark_query::handle_query_module): Updated to handle
	64-bit platforms correctly.

2007-10-15  Zhaolei  <zhaolei@cn.fujitsu.com>

	From Cai Fei <caifei@cn.fujitsu.com>
	* conversions.stp: Add a function kernel_string_n for copy
	non-0-terminated string with fixed length from kernel space at
	given address.
	* stapfuncs.5.in: Add kernel_string_n.
	* nfsd.stp: Using kernel_string_n to copy non-0-terminated string
	with fixed length from kernel space at given address.
	* nfs_proc.stp: Ditto.

2007-10-12  David Smith  <dsmith@redhat.com>

	* tapsets.cxx (dwflpp::setup): Added 'debuginfo_needed' parameter
	to not error if no debuginfo present.
	(hex_dump): New function.
	(mark_query::handle_query_module): Updated for
	10/2/2007 markers patch.  Currently only handles markers in the
	kernel image itself - not in modules.

2007-10-12  Martin Hunt  <hunt@redhat.com>

	* Makefile.am (staprun_LDADD): Add -lpthread.
	* Makefile.in: Rebuilt.

2007-10-11  Frank Ch. Eigler  <fche@elastic.org>

	* systemtap.spec.in: Make -testsuite subrpm require dejagnu.

2007-10-10  Jim Keniston  <jkenisto@us.ibm.com>

	* runtime/uprobes/uprobes_ppc64.[ch]: Added
	* runtime/uprobes/uprobes_s390.[ch]: Added

2007-10-09  Jim Keniston  <jkenisto@us.ibm.com>

	PR 5083
	* runtime/uprobes/uprobes.c: Adjust module ref-count
	when creating or removing uprobe_process, so "rmmod
	--wait uprobes" waits as needed until uretprobed
	functions return.

2007-10-08  Jim Keniston  <jkenisto@us.ibm.com>

	PR 5079
	* main.cxx: Add pass 4.5: make uprobes.ko in runtime/uprobes
	* buildrun.cxx: Add uprobes_enabled() and make_uprobes().
	Factor run_make_cmd() out of compile_pass().
	* buildrun.h: Add uprobes_enabled and make_uprobes decls.
	* tapsets.cxx: Do correct #include for modprobed uprobes.ko;
	set need_uprobes in pass 2.
	* session.h: Add need_uprobes

	* runtime/staprun/common.c: Add -u option -> need_uprobes
	* runtime/staprun/staprun_funcs.c: Generalize insert_module()
	to support inserting uprobes.ko.
	* runtime/staprun/staprun.c: Add enable_uprobes().  insert_module
	call becomes insert_stap_module().
	* runtime/staprun/staprun.h: Reflect insert_module() and
	need_uprobes changes

	* runtime/uprobes/*.[c,h]: uprobes is built as a module,
	rather than included into the source of the stap-generated
	module.
	* runtime/uprobes/Makefile: Added

2007-10-05  Frank Ch. Eigler  <fche@elastic.org>

	PR 1119
	* elaborate.cxx (semantic_pass_opt[12]): Warn on elided
	variables/functions in user script.
	* session.h (suppress_warnings): New field.  Change
	"timing" to plain old bool.
	* main.cxx (main): Configure warnings on by default.
	* stap.1.in: Document this.

2007-10-05  Frank Ch. Eigler  <fche@elastic.org>

	PR 5036
	* systemtap.spec.in: Create new systemtap-testsuite sub-rpm.
	Install crash(8)'s staplog.so into -runtime sub-rpm if built.
	* Makefile.am (rpm): New target.
	* Makefile.in: Regenerated.

2007-10-04  Frank Ch. Eigler  <fche@elastic.org>

	* stapfuncs.5.in: Document inet.stp tapset functions.

2007-10-04  David Smith  <dsmith@redhat.com>

	* buildrun.cxx (compile_pass): Tweaked build system for the
	2.6.23-rc8-mm2 kernel.

2007-10-03  Frank Ch. Eigler  <fche@elastic.org>

	PR 5102
	* translate.cxx (visit_statement): Add new parameter regarding whether
	c->last_stmt needs to be updated.  Update callers, mostly passing
	"false".
	(visit_EXPRESSIONTYPE): Generally omit setting c->last_stmt, unless
	the construct can set c->last_error.

2007-10-03  Frank Ch. Eigler  <fche@elastic.org>

	PR 5096
	* translate.cxx (emit_function): Put nesting limit/control logic into
	function body ...
	(visit_functioncall): ... and not into each call site.

2007-10-02  Frank Ch. Eigler  <fche@redhat.com>

	PR 3635
	* translate.cxx (emit_global): Wrap all globals and locks into one
	top-level struct.  Update references to former "global_VAR" prefix.
	* translate.h (emit_global_init): New function.

2007-10-02  Frank Ch. Eigler  <fche@redhat.com>

	PR 5078
	* tapsets.cxx (be_derived_probe): Rework to add error probe support.
	Emit probe description array in C for traversal by generated code.
	* register_standard_tapsets: Add error probes.
	* stapprobes.5.in: Document.
	* translate.cxx (emit_module_init): Handle errors that may occur
	during begin probes.
	(emit_module_exit): Use schedule() rather than cpu_relax() during
	shutdown synchronization wait loop.
	* staptree.cxx (probe::printsig): Put multiple probe points on same
	line.

2007-09-28  Frank Ch. Eigler  <fche@elastic.org>

	* Makefile.in: Regenerated from Jim Keniston's uprobes Makefile.am
	changes.

2007-09-25  Josh Stone  <joshua.i.stone@intel.com>

	* tapsets.cxx (translator_output::~translator_output): Fix mismatched
	delete / delete [].

2007-09-25  David Smith  <dsmith@redhat.com>

	* tapsets.cxx (mark_query::handle_query_module): Updated for
	9/18/2007 markers patch.
	(mark_derived_probe::parse_probe_sig): Ditto.
	(mark_derived_probe_group::emit_module_decls): Ditto.
	(mark_derived_probe_group::emit_module_init): Ditto.
	(mark_derived_probe_group::emit_module_exit): Ditto.

2007-09-24  Masami Hiramatsu <mhiramat@redhat.com>

	PR 3916
	* buildrun.cxx (compile_pass): Add new autoconf options for checking
	time related APIs.

2007-09-21  Frank Ch. Eigler  <fche@elastic.org>

	rhbz #300121
	* elaborate.cxx (dead_stmtexpr_remover): Add visit_if_statement,
	visit_foreach_loop, visit_for_loop): Support elision for unbraced
	statement bodies.
	(visit_expr_statement): Assert absence of unexpected nesting.

2007-09-17  David Smith  <dsmith@redhat.com>

	PR 1154
	* stapprobes.5.in: Documented procfs probes.

	* tapsets.cxx (procfs_builder::build): Validate procfs path.

2007-09-14  David Smith  <dsmith@redhat.com>

	PR 1154
	* tapsets.cxx
	(procfs_var_expanding_copy_visitor::visit_target_symbol):
	Disallows reading from $value in a procfs read probe.

2007-09-14  David Smith  <dsmith@redhat.com>

	PR 1154
	* tapsets.cxx (procfs_derived_probe_group::emit_module_init):
	Fixed problem where if only one type (read/write) of procfs probe
	was defined, the generated code wouldn't compile.

2007-09-13  David Smith  <dsmith@redhat.com>

	PR 1154
	* tapsets.cxx (procfs_derived_probe::procfs_derived_probe):
	Removed debug print.
	(procfs_derived_probe_group::emit_module_decls): Improved error
	handling and added support for procfs.write probes.
	(procfs_var_expanding_copy_visitor::visit_target_symbol): Removed
	debug print.

2007-09-12  Frank Ch. Eigler  <fche@elastic.org>

	* parse.cxx (parse_symbol): Accept println(@hist*()).

2007-09-12  Frank Ch. Eigler  <fche@elastic.org>

	PR 5023
	* translate.cxx (c_unparser::visit_literal_number): Support LLONG_MIN.
	(visit_unary_expression): Likewise.

2007-09-12  Martin Hunt  <hunt@redhat.com>

	PR 5019
	* elaborate.cxx (visit_hist_op): Remove log histogram param.
	* translate.cxx (assert_hist_compatible): Ditto.
	* staptree.cxx (hist_op::print): Ditto.
	* session.h (statistic_decl): Ditto.

	* parse.cxx (expect_number): Allow negative numbers.
	Also validate that input is really numeric. This is used
	by histograms to get the parameters.
	(parse_hist_op_or_bare_name): Remove code to get parameter
	for log histograms.

2007-09-12  David Smith  <dsmith@redhat.com>

	* translate.cxx (c_unparser::emit_common_header): Added 'data'
	variable to context structure to support procfs probes.
	* tapsets.cxx: Improved procfs probe handling.

2007-09-10  David Smith  <dsmith@redhat.com>

	* tapsets.cxx (procfs_derived_probe_group::emit_module_init):
	Improved procfs probe handling (still non-working).
	(procfs_builder::build): Ditto.
	(register_standard_tapsets): Ditto.
	(all_session_groups): Ditto.

2007-09-10  Martin Hunt  <hunt@redhat.com>

	* tapsets.cxx, session.h, elaborate.cxx: Start of procfs
	interaction support. PR 1154.

2007-09-06  Masami Hiramatsu <mhiramat@redhat.com>

	PR 4542
	* tapsets.cxx (dwarf_query::build_blacklist): add __switch_to to
	blacklisted_return_probes on i686

2007-08-30  David Smith  <dsmith@redhat.com>

	PR 4983
	* translate.cxx (c_tmpcounter::visit_print_format): Don't declare
	temporaries for number and string constants.
	(c_unparser::visit_print_format): Use numeric and string constants
	directly instead of copying them into temporaries.

2007-08-27  Frank Ch. Eigler  <fche@redhat.com>

	PR 4817
	* NEWS: Mention retirement of LKET.
	* configure.ac: Remove mysql dependency.
	* systemtap.spec.in: Remove glib2 dependency.
	* configure, config.in: Regenerated.

2007-08-24  Frank Ch. Eigler  <fche@elastic.org>

	* configure.ac: Check for proper $PROCFLAGS-dependent -lcap.
	* Makefile.am (staprun_LDADD): Use autoconf variable rather than
	-lcap literal.
	* configure, aclocal.m4, Makefile.in, config.in: Regenerated.

2007-08-24  Frank Ch. Eigler  <fche@redhat.com>

	PR 4899
	* tapsets.cxx (dwflpp::has_single_line_record): Extended,
	abstraction violated.
	(iterate_over_srcfile_lines): Remove exactly line number match
	logic.  Improve error message to offered better-checked alternative
	line numbers.
	(query_srcfile_line): Whoops, pass scope_die down for statement("...")
	probes, to enable $target var processing.

2007-08-21  David Smith  <dsmith@redhat.com>

	PR 2305
	* translate.cxx (c_unparser::visit_foreach_loop): When the user
	requested sorting an array of aggregates by value, sort by
	@count.

2007-08-20  Martin Hunt  <hunt@redhat.com>

	PR 2424
	From Lai Jiangshan <laijs@cn.fujitsu.com:
	* util.cxx (cmdstr_quoted): New. Properly quote
	command string.
	* buildrun.cxx (run_pass): Call cmdstr_quoted().

2007-08-20  Frank Ch. Eigler  <fche@elastic.org>

	From Satoru MORIYA <satoru.moriya.br@hitachi.com>
	* staplog.c: Updated.

2007-08-20  David Smith  <dsmith@redhat.com>

	From Lai Jiangshan <laijs@cn.fujitsu.com>
	* main.cxx (main): Make sure the '-c' and '-x' options can't be
	specified together.

2007-08-17  Frank Ch. Eigler  <fche@elastic.org>

	As suggested by "Zhaolei" <zhaolei@cn.fujitsu.com>:
	* elaborate.cxx (semantic_pass_optimize[12],
	unresolved, invalid, mismatch): Use stringstream and
	print_error(semantic_error) instead of ad-hoc cerr.

2007-08-16  Frank Ch. Eigler  <fche@elastic.org>

	PR 1315.
	* stapfuncs.5.in: Document new target_set tapset.

2007-08-16  Frank Ch. Eigler  <fche@elastic.org>

	* Makefile.am (install-exec-hook): Only make staprun setuid if
	"make install" is being run as root.
	* Makefile.in: Regenerated.

2007-08-16  Josh Stone  <joshua.i.stone@intel.com>

	PR 4591
	* parse.cxx (parser::parse_symbol): Tweak 'print' matching to allow
	all the new variants with printd and println.
	* staptree.h (struct print_format): Add fields for the new print
	variants, and parse_print() to help matching.
	* staptree.cxx (print_format::parse_print): New static method to
	match the print variants and determine their properties.
	(print_format::print): Handle the new print types.
	(deep_copy_visitor::visit_print_format): Copy the new fields.
	* translate.cxx (c_unparser::visit_print_format): Insert delims and
	newlines where appropriate for new print functions.
	* stap1.in: Document the new print functions.

2007-08-15  David Smith  <dsmith@redhat.com>

	* systemtap.spec.in: Updated %pre to latest Fedora group creation
	guidelines.

	* stap.1.in: Changed '/usr' to '@prefix@' so the values will be
	updated correctly.
	* stapfunc.5.in: Ditto.

	* README.security: Typo fix.

2007-08-15  Martin Hunt  <hunt@redhat.com>

	* Makefile.am: Removed stap_merge.
	* Makefile.in: Rebuilt.

2007-08-14  David Smith  <dsmith@redhat.com>

	Merge from setuid-branch.  Changes also by Martin Hunt
	<hunt@redhat.com>.

	* Makefile.am: Added staprun_funcs.c and cap.c to
	staprun_SOURCES.  Added -lcap to staprun_LDADD.  Removed
	stp_check reference. Added stapio program.  Staprun is now
	setuid.
	* Makefile.in: Rebuilt.

	* configure.ac: Version increase to 0.6 and checks for libcap
	availability.  Removed stp_check reference.
	* configure: Regenerated.
	* stp_check.in: Removed.

	* systemtap.spec.in: Version increase to 0.6-1 and added
	BuildReq for libcap-devl (and removed sudo requirement).
	Added %pre script to create new groups.  Staprun is now
	setuid.

	* NEWS: Added info on new security model.
	* INTERNALS: Removed sudo reference.

	* README.security: New file.

	* main.cxx (main): Make sure module name isn't too long.
	* hash.cxx: Moved MODULE_NAME_LEN define to hash.h.
	* hash.h: Moved MODULE_NAME_LEN define here from hash.cxx.

	* buildrun.cxx (run_pass): No longer runs staprun with "sudo".

	* stap.1.in: Removed sudo references and added information about
	the stapdev/stapusr groups.
	* staprun.8.in: Added information about module detaching and
	attaching.  Removed sudo references and added information
	about the stapdev/stapusr groups.  Removed reference to
	staprun needing to be run as root.  Removed reference to
	removed '-u USERNAME' option.

	* .cvsignore: Removed stp_check and added stapio and stap_merge.

2007-08-10  Josh Stone  <joshua.i.stone@intel.com>

	PR 4593
	* translate.cxx (c_unparser::emit_common_header): Add an
	error_buffer to the context to allow dynamic error messages.
	* tapsets.cxx (dwflpp::express_as_string): Let deref / store_deref
	fill in last_error with a detailed message.

2007-08-09  Frank Ch. Eigler  <fche@elastic.org>

	From Lai Jiangshan <laijs@cn.fujitsu.com>:
	* translate.cxx (emit_module_exit): Use stp_warn for warning.

2007-08-07  Frank Ch. Eigler  <fche@redhat.com>

	PR 4846
	* parse.cxx (input_put): New function, sort of like stdio ungetc.
	(input_get): Skip cursor position changing for input_put strings.
	(scan): Rework $.../@... substitution into character pasting.
	* parse.h: Corresponding changes.
	* util.h (lex_cast_qstring): Octal-quote unprintable characters.
	* stap.1.in, NEWS: Document new behaviour.

2007-07-26  David Smith  <dsmith@redhat.com>

	PR 4295
	* main.cxx (main): If '-m MODNAME' is used, the generated module
	is saved in the current directory.
	* stap.1.in: Updated '-m' description.

2007-07-11  William Cohen  <wcohen@redhat.com>

	* systemtap.spec.in: Make sqlite support selectable.

2007-07-11  Frank Ch. Eigler  <fche@elastic.org>

	* configure.ac: Don't AC_MSG_ERROR if don't HAVE_LIBSQLITE3.
	* coveragedb.cxx: Compile to nothing unless HAVE_LIBSQLITE3.
	* main.cxx: Print no error message on -q if HAVE_LIBSQLITE3.
	* configure: Regenerated, looks rosier with HAVE_LIBSQLITE3.

2007-07-08  William Cohen  <wcohen@redhat.com>

	PR 4529
	* coveragedb.cxx (update_coverage_db): Make index "unique" to optimize.

2007-07-08  William Cohen  <wcohen@redhat.com>

	PR 4529
	* coveragedb.h (db_type): New enum for type column in coverage_element.
	(coverage_element): Remove removed column, change type to int.
	* coveragedb.cxx (has_table, has_index): New.
	(update_coverage_db): Use has_table, has_index.
	(enter_element): Change for new table format.
	(increment_element): Ditto.
	(sql_update_used_probes): Ditto.
	(sql_update_unused_probes): Ditto.
	(sql_update_used_functions): Ditto.
	(sql_update_unused_functions): Ditto.
	(sql_update_used_globals): Ditto.
	(sql_update_unused_globals): Ditto.
	(update_coverage_db): Ditto.
	(print_coverage_info(systemtap_session): Relocate vector.
	(sql_update_used_probes): Ditto.
	(sql_update_unused_probes): Ditto.

2007-07-03  Frank Ch. Eigler  <fche@elastic.org>

	* configure.ac: Bumped version to 0.5.15 for development.
	* configure: Regenerated.

2007-07-03  Roland McGrath  <roland@frob.com>

	* Makefile.am (install-exec-local, install-elfutils): Use $(DESTDIR).
	(SRCDIR): Variable removed.
	(check): Use sh code in commands instead.
	* Makefile.in: Regenerated.

2007-07-02  William Cohen  <wcohen@redhat.com>

	PR 4717
	From Eugeniy Meshcheryakov <eugen@debian.org>
	* staptree.cxx: Add #include <cstdlib> for gcc 4.3.

2007-07-02  Frank Ch. Eigler  <fche@rechat.com>

	* staplog.c: New file from Satoru MORIYA
	<satoru.moriya.br@hitachi.com>, prototype crash(8) extension module.
	* configure.ac: Look for crash/defs.h.
	* Makefile.am: Build/install staplog.so shared library if found.
	* configure, Makefile, config.in, runtime/lket/b2a/Makefile.in:
	Regenerated.

2007-07-02  William Cohen  <wcohen@redhat.com>

	PR 4720
	* staptree.cxx (probe_point::print): Remove stray output.

2007-06-29  William Cohen  <wcohen@redhat.com>

	PR 4529
	* configure.ac:
	* Makefile.am: Limit where sqlite3 linked in.
	* configure:
	* Makefile.in: Regenerate.

2007-06-29  William Cohen  <wcohen@redhat.com>

	PR 4529
	* configure.ac:
	* Makefile.am: Limit where sqlite3 linked in.
	* configure:
	* Makefile.in: Regenerate.

	* coveragedb.cxx (update_coverage_db): Remove unneeded print.
	* coveragedb.cxx (increment_element): Correct formatting.

2007-06-26  William Cohen  <wcohen@redhat.com>

	* staptree.cxx (probe_point::print): Remove stray "\n".

2007-06-26  William Cohen  <wcohen@redhat.com>

	PR 4529
	* coveragedb.cxx: New.
	* coveragedb.h: New.
	* Makefile.am: Add coveragedb.cxx and sqlite3 to build.
	* Makefile.in: Regenerated.
	* configure.ac: Add test for sqlite3
	* configure: Regenerated.
	* systemtap.spec.in: Add dependencies for sqlite3/sqlite3-devel.
	* elaborate.h, elaborate.cxx
	  (derived_probe::collect_derivation_chain): New.
	  (alias_expansion_builder::build): Correct token location.
	  (semantic_pass_opt[12): Track used and unused variables/functions.
	* session.h (tapset_compile_coverage, unused_globals,
	  unused_probes, unused_functions): New fields.
	* staptree.h (unused_locals, probe_point::str): New member.
	* staptree.cxx: Ditto.
	* main.cxx: Add "-q" tapset coverage option and SYSTEMTAP_COVERAGE env.

2007-06-21  David Smith  <dsmith@redhat.com>

	* Makefile.in: Regenerated with automake 1.10.
	* aclocal.m4: Regenerated with aclocal 1.10.
	* configure: Regenerated.

2007-06-20  Martin Hunt  <hunt@redhat.com>

	* Makefile.am (noinst_PROGRAMS): Add stap_merge.
	* Makefile.in: Rebuilt:
	* config.in: Rebuilt

2007-06-20  Frank Ch. Eigler  <fche@elastic.org>

	* configure.ac: Added AM_PROG_CC_C_O for compatibility with
	automake 1.10.
	* configure, aclocal.m4: Regenerated.

2007-06-20  David Smith  <dsmith@redhat.com>

	* buildrun.cxx (compile_pass): Unset environment variables that
	could interfere with building the kernel module.  Fixes PR 4664.
	* main.cxx (main): Unsets a few standard environment variables for
	safety.

2007-06-18  David Smith  <dsmith@redhat.com>

	* staprun.8.in: Fixed a couple of typos.

2007-06-15  Frank Ch. Eigler  <fche@elastic.org>

	PR 3331 cont'd.
	* loc2c.c (base_encoding): Tolerate absenece of DW_AT_encoding.
	(c_translate_pointer): Don't even try to find signedness, assume
	unsigned.

2007-06-14  Frank Ch. Eigler  <fche@elastic.org>

	* translate.cxx (emit_module_init): Emit translator/elfutils
	version numbers together.
	* main.cxx (version): Ditto.
	(main): Skip printing tapset directories where no sources were found.

2007-06-14  Frank Ch. Eigler  <fche@elastic.org>

	PR 3331 cont'd.
	* loc2c.c (emit_base_fetch): Emit size/signedness cast
	slightly differently for every low-level fetch.
	(translate_base_fetch, c_translate_fetch, c_translate_store,
	c_translate_pointer): Fetch & pass the $target signedness.
	(base_encoding): Follow typedefs etc.

2007-06-09  Frank Ch. Eigler  <fche@elastic.org>

	PR 4609
	From Eugeniy Meshcheryakov <eugen@debian.org>
	* staptree.cxx: Add #include <algorithm> for gcc 4.3.

2007-06-08  David Smith  <dsmith@redhat.com>

	PR 4553.
	* configure.ac: For x86 systems with gcc versions less than 4,
	automatically default to enabling prologue searching.
	* configure: Regenerated.

2007-06-05  Frank Ch. Eigler  <fche@redhat.com>

	PR 3331.
	* loc2c.c (emit_base_fetch): Emit size/signedness cast
	for every low-level fetch.
	(translate_base_fetch, c_translate_fetch, c_translate_store,
	c_translate_pointer): Fetch & pass the $target signedness.

2007-05-31  Frank Ch. Eigler  <fche@elastic.org>

	PR 3579
	From Eugeniy Meshcheryakov <eugen@debian.org>
	* cache.cxx, parse.cxx: Add #include <cstring> for gcc 4.3.

2007-05-30  Frank Ch. Eigler  <fche@redhat.com>

	PR 4567.
	* staptree.cxx (varuse_collecting_visitor): Add side-effect
	result query functions.
	* elaborate.cxx (dead_stmtexpr_remover::visit_expr_statement):
	Switch to it.
	(dead_assignment_remover::visit_assignment): Skip elision of
	lvalues with side-effects in index exprs.
	* staptree.h: Corresponding changes.

2007-05-25  Frank Ch. Eigler  <fche@redhat.com>

	PR 4255 teaser.
	* elaborate.cxx (has_null_param): New function.
	* elaborate.h: Declare it.
	* session.h: Include uprobe_derived_probes group.
	* tapsets.cxx (uprobe_*): New classes.
	(all_session_groups): List uprobes in list.
	(register_standard_tapset): Interpret
	process(#).statement(#).absolute and
	process(#).statement(#).absolute.return probe points.

2007-05-25  Martin Hunt  <hunt@redhat.com>

	Patch from Quentin Barnes.
	* tapsets.cxx (query_module): Add support for arm.

2007-05-21  David Smith  <dsmith@redhat.com>

	PR 4446.
	* elaborate.h (derived_probe::initialize_probe_context_vars): New
	virtual function that will allow added context vars to be
	initialized.
	* translate.cxx (c_unparser::emit_common_header): Added
	'mark_va_list'.
	(c_unparser::emit_probe): Calls new function
	initialize_probe_context_vars.
	(translate_pass): Includes linux/marker.h if CONFIG_MARKERS is
	defined.
	* tapsets.cxx (struct dwarf_query): Split into base_query (which
	contains most of the original code) and a much smaller
	dwarf_query class.
	(struct base_query): New class.
	(dwarf_query::handle_query_module): New function.
	(query_module): Moved code into dwarf_query::handle_query_module().
	(mark_derived_probe): Adjusted for new kernel markers.
	(mark_derived_probe_group): Ditto.
	(mark_var_expanding_copy_visitor): Ditto.
	(mark_var_expanding_copy_visitor::visit_target_symbol): Generates
	code for new kernel markers.
	(struct mark_query): New class.
	(mark_query::handle_query_module): New function.
	(mark_derived_probe::mark_derived_probe): Adjusted for new kernel
	markers.
	(mark_derived_probe::join_group): Ditto.
	(mark_derived_probe::emit_probe_context_vars): Ditto.
	(mark_derived_probe::parse_probe_sig): New function.
	(mark_derived_probe::initialize_probe_context_vars): New function.
	(mark_derived_probe::emit_module_decls): Adjust for new kernel markers.
	(mark_derived_probe::emit_module_init): Ditto.
	(mark_derived_probe::emit_module_exit): Ditto.
	(struct mark_builder): Ditto.
	(mark_builder::build): Ditto.

2007-05-08  Martin Hunt  <hunt@redhat.com>

	* buildrun.cxx (run_pass): Send proper verbosity
	level to staprun

2007-05-06  Frank Ch. Eigler  <fche@elastic.org>

	PR 1305.
	* tapsets.cxx (iterate_over_srcfile_lines): Exclude approximate
	file:lineno matches optimistically returned by dwarf_getsrc_file.
	(query_srcfile_line): Use Dwarf_Line line number for constructing
	derived_probe location string.

2007-05-02  David Smith  <dsmith@redhat.com>

	* translate.cxx (c_tmpcounter::visit_functioncall): Updated
	temporary handling.
	(c_unparser::visit_functioncall): No longer copies numeric and
	string constants to temporary variables.

2007-05-01  David Smith  <dsmith@redhat.com>

	* translate.cxx (c_tmpcounter::visit_binary_expression): Updated
	temporary handling.
	(c_unparser::visit_binary_expression): Improved handing of numeric
	constants when handling '%' and '/' operators.
	(c_tmpcounter::visit_print_format): Updated temporary handling.
	(c_unparser::visit_print_format): Removed the need for a result
	temporary when printing to a stream.

2007-04-30  David Smith  <dsmith@redhat.com>

	PR 2339
	* translate.cxx (c_unparser_assignment::c_assignop): Improved
	handling of numeric constants in the rest of the assignment
	operators.
	(c_tmpcounter_assignment::c_assignop): Updated temporary
	handling.

2007-04-29  Frank Ch. Eigler  <fche@elastic.org>

	* configure.ac: Mention testsuite/configure.ac for version matching.

2007-04-27  Frank Ch. Eigler  <fche@elastic.org>

	PR 4432.
	* buildrun.cxx (compile_pass): Tweak autoconf CFLAGS handling to
	avoid macro recursion but still get the needed -I directives.
	Add the inode-private autoconf test.

2007-04-26  Frank Ch. Eigler  <fche@elastic.org>

	PR 4432.
	* buildrun.cxx (compile_pass): Add $(mflags-y) to stap_check_build.

2007-04-26  Frank Ch. Eigler  <fche@elastic.org>

	* buildrun.cxx (compile_pass): Correct placement of commented-out
	"set -x" make-macro-debugging snippet.

2007-04-25  David Smith  <dsmith@redhat.com>

	PR 2339
	* translate.cxx: Renamed "qname" to "value" throughout, since
	there are times now when qname would refer to a constant value.
	(tmpvar::override): Added function to allow for overriding a
	temporary variable name with a string.
	(tmpvar::value): New function that returns either the overridden
	string or the temporary variable name.
	(c_unparser::c_expression): New function.
	(c_unparser_assignment::c_assignop): Speed up assignment when
	numeric or string constants are used.
	(c_tmpcounter::visit_block): Avoid empty structs inside the union
	of temporary variables.
	(c_tmpcounter_assignment::prepare_rvalue): New function.
	(c_tmpcounter_assignment::c_assignop): New function.
	(c_tmpcounter_assignment::visit_symbol): Update temporary
	declarations.
	(c_unparser_assignment::prepare_rvalue): Speed up use of rvalues
	by using numeric and string constants directly instead of copying
	them to temporaries first.
	(c_tmpcounter::load_map_indices): New function.
	(c_unparser::load_map_indices): Speed up use of numeric and string
	constants as map indices.
	(c_tmpcounter::visit_arrayindex): Updated temporary declarations.
	(c_tmpcounter_assignment::visit_arrayindex): Updated temporary
	declarations.
	* translate.h (class translator_output): Added tellp() and seekp()
	functions.

2007-04-24  Mike Mason <mmlnx@us.ibm.com>

	* man/stapprobes.socket.5.in: Removed do_write and do_read probes,
	added aio_write, aio_read, writev and readv probes.

2007-04-24  David Smith  <dsmith@redhat.com>

	* tapsets.cxx (common_probe_entryfn_epilogue): Increment
	error_count when overload processing kicks in.

2007-04-24  Martin Hunt  <hunt@redhat.com>

	* stp_check.in: More tweaking of mount statement.

2007-04-23  Frank Ch. Eigler  <fche@redhat.com>

	* tapsets.cxx (die_entrypc): Expand search algorithm to
	check for "aranges", as sometimes occurs for inlined functions.

2007-04-20  Roland McGrath  <roland@redhat.com>

	* systemtap.spec.in (elfutils_version): Bump to 0.127.

2007-04-18  Frank Ch. Eigler  <fche@elastic.org>

	* Makefile.am (install-elfutils): Use $INSTALL_PROGRAM to
	copy elfutils shared libraries, as suggested by Perry Cheng
	<perryche@us.ibm.com>.

2007-04-18  Frank Ch. Eigler  <fche@elastic.org>

	* parse.cxx (scan_pp): Correct warnings from if/if/else nesting.

2007-04-10  Martin Hunt  <hunt@redhat.com>

	* stp_check.in: Fixes to make sure debugfs or relayfs are mounted
	exactly where we expect and other mounts are ignored.

2007-04-03  Pierre Peiffer  <pierre.peiffer@bull.net>

	* parse.cxx, parse.h (lexer::scan): Add $# and @# identifiers.
	(eval_pp_conditional, scan_pp): Allow the use of $x and @x identifiers.
	Produce more accurate error messages.
	* stap.1.in: Document $# and @# identifiers.

2007-04-04  Frank Ch. Eigler  <fche@elastic.org>

	GCC 4.3 compatibility patches from Debian.
	* buildrun.cxx, hash.cxx, tapsets.cxx, translate.cxx: #include a few
	more C++ headers.

2007-04-03  Frank Ch. Eigler  <fche@elastic.org>

	Improve error messages for underprivileged scripts.
	* parse.h (parse_error): Add skip_some member, true default.
	* parse.cxx (parse_embedded_code): Send false on missing -g.
	* parse.cxx (parser::parse): Respect flag during parse error
	recovery.

2007-04-02  Frank Ch. Eigler  <fche@redhat.com>

	PR 3261.
	* tapsets.cxx (query_module): Reject elfutils module "kernel"
	unless kernel.* probe point used.

2007-04-02  Frank Ch. Eigler  <fche@elastic.org>

	* tapsets.cxx (query_dwarf_func): Skip non-inlined functions
	for .function().inline case.

2007-03-30  Frank Ch. Eigler  <fche@redhat.com>

	PR 1570
	* NEWS: Document probe handler language change re. inline functions.
	* stapprobes.5.in: Likewise.
	* tapsets.cxx: Many changes to simplify caches and implement new
	handling of inline functions, removed of stubs for future probes.
	* elaborate.cxx (derived_probe printsig_nested): New function.
	* elaborate.h: Declare it.
	* main.cxx (usage): Clarify "-r" meaning.
	(main): Tweak related "-p 4" message.

2007-03-30  David Smith  <dsmith@redhat.com>

	PR 2341
	* translate.cxx (c_unparser::emit_locks): No longer emits a read
	lock for global variables that are only written to in begin/end
	probes.
	(c_unparser::emit_unlocks): Ditto.
	(translate_pass): Runs a varuse_collecting_visitor over probes
	that need global variable locks for use in
	emit_locks()/emit_unlocks().

	* stap.1.in: Corrected probe overload processing text.

2007-03-29  David Smith  <dsmith@redhat.com>

	PR 3545
	* stap.1.in: Documented probe overload processing.

2007-03-29  Frank Ch. Eigler  <fche@redhat.com>

	* tapsets.cxx (dwarf_derived_probe emit_module_init): Correct handling
	of kprobe registration errors in the middle of a sequence.

2007-03-29  David Smith  <dsmith@redhat.com>

	PR 4281
	* main.cxx (main): Validates '-m NAME' option.  Chops off '.ko' if
	present.  Makes sure name isn't empty.  Makes sure name is only
	composed of characters [_a-zA-Z0-9].

2007-03-28  David Smith  <dsmith@redhat.com>

	PR 2341 (partial fix)
	* elaborate.h (struct derived_probe): Added needs_global_locks()
	member function.  Unless overridden, will return true indicating
	that this probe needs locks around global variable references.
	* tapsets.cxx (struct be_derived_probe): Added override of default
	needs_global_locks() returning false.  begin/end probes don't
	need locks around global variables, since they aren't run
	concurrently with any other probes.
	* translate.cxx (c_unparser::emit_common_header): Updated
	probe_contents logic to match the logic in emit_probe.
	(c_unparser::emit_probe): Added whether the probe needs global
	variable locks to the probe string (that helps eliminate duplicate
	probes).  The generated C changes based on whether or not global
	variable locks are needed, but the pass 2 output doesn't differ
	between a probe that needs global variable locks and one that
	doesn't.  If the probe doesn't need global variable locks, doesn't
	output them.

2007-03-26  Frank Ch. Eigler  <fche@elastic.org>

	* configure.ac: Bumped version to 0.5.14.
	* configure: Regenerated.

2007-03-26  David Smith  <dsmith@redhat.com>

	* tapsets.cxx (dwflpp::translate_final_fetch_or_store): Improved
	error messages for invalid types.

	* elaborate.cxx (typeresolution_info::invalid): Improved the error
	message for invalid operators.

2007-03-22  Frank Ch. Eigler  <fche@elastic.org>

	PR 4224.
	* staptree.h (probe): Add privileged field.
	* elaborate.cxx, parse.cxx: Pass privileged flag to probes.
	* tapsets.cxx (dwarf_query): Add has_absolute field.
	(dwarf_derived_probe ctor): Tolerate it.
	(register_patterns): Expose it.
	(dwarf_builder::build): Implement it with no dwfl whatsoever.
	* NEWS: Document kernel.statement().absolute.
	* stapprobes.5.in: Ditto.

2007-03-21  Will Cohen  <wcohen@redhat.com>

	* Makefile.am:
	* Makefile.in: Correct SAMPLE_SRC.

2007-03-21  David Smith  <dsmith@redhat.com>

	PR 4146
	* tapsets.cxx (common_probe_entryfn_prologue): Added
	'interruptible' parameter.  If a probe is interruptible,
	interrupts are not disabled while the probe executes.  Preemption
	is disabled however.  Interruptible parameter defaults to false.
	(common_probe_entryfn_epilogue): Ditto.
	(be_derived_probe_group::emit_module_decl): Uses new
	'interruptible' parameter to mark begin/end probes as
	interruptible.
	(probe_derived_probe_group::emit_module): Initialize
	'actionremaining' with MAXACTION instead of initializing
	'actioncount' with 0.
	* translate.cxx (emit_common_header): Renamed 'actioncount' to
	'actionremaining'.  Turned logic around to initialize
	actionremaining to MAXACTION or MAXACTION_INTERRUPTIBLE then
	decrement it as actions occur.
	(translate_pass): Added MAXACTION_INTERRUPTIBLE initialization.
	* translate.h: Removed outdated comment portion.
	* stap.1.in: Documented MAXACTION_INTERRUPTIBLE.
	* NEWS: Added note about begin/end probes being run with
	interrupts enabled.

2007-03-20  Frank Ch. Eigler  <fche@elastic.org>

	PR 4224.
	* tapsets.cxx (add_probe_point): Make kernel implicitly relocated
	relative to the _stext symbol.
	(dwarf_derived_probe ctor, emit_module_decls): Cooperate.
	(lookup_symbol_address): New function.
	(dwarf_builder::build): Call it thrice.
	(in_kprobes_function): Simplify.
	* session.h (systemtap_session): Rename cached symbol addresses.
	* translate.cxx, elaborate.cxx: Corresponding tweaks.

2007-03-19  David Smith  <dsmith@redhat.com>

	PR 4146 (partial fix)
	* tapsets.cxx (all_session_groups): Added note about stating that
	begin probes should be registered (actually run) first and end
	probes should be unregistered (run) last.
	* translate.cxx (c_unparser::emit_module_exit): Process probe
	group vector in reverse order so that probe groups will get
	unregistered in the reverse order that they were registered.

2007-03-19  Frank Ch. Eigler  <fche@elastic.org>

	* buildrun.cxx (compile_pass): Emit kbuild-time autoconf widgets
	to customize runtime or translator C code to actual kernel rather
	than kernel version string.  Thanks to FC 2.6."20" for the nudge.
	* tapsets.cxx (hrtimer*emit_module): First client: HRTIMER_{MODE_}REL.

2007-03-17  Frank Ch. Eigler  <fche@elastic.org>

	* configure.ac: Tweak missing elfutils error message.
	* configure: Regenerated.

2007-03-16  David Smith  <dsmith@redhat.com>

	PR 3545.
	* tapsets.cxx (common_probe_entryfn_prologue): Added
	'overload_processing' parameter, which defaults to true.  If
	overload_processing is set to false, doesn't output the
	STP_OVERLOAD code.
	(common_probe_entryfn_epilogue): Ditto.
	(be_derived_probe_group::emit_module_decl): Set
	overload_processing to false in calls to
	common_probe_entryfn_prologue and common_probe_entryfn_epilogue
	since begin/end probes shouldn't overload the system.
	* translate.cxx (c_unparser::emit_common_header): Emit
	STP_OVERLOAD global variables.
	(translate_pass): Emit STP_OVERLOAD defines.

2007-03-14  Martin Hunt  <hunt@redhat.com>
	* main.cxx (usage): Remove "-M" and edit description
	of "-b".
	* stap.1.in: Remove "-M" option and edit description of "-b".
	Edit description of "-o".

2007-03-14  Martin Hunt  <hunt@redhat.com>
	* Makefile.am: Don't install old relayfs sources.
	* makefile.in: Rebuilt.

2007-03-14  Martin Hunt  <hunt@redhat.com>

	* Makefile.am (staprun_SOURCES): Sources now live in
	runtime/staprun.
	* makefile.in: Rebuilt.

	* staprun.8.in: Updated.

	* buildrun.cxx (run_pass): Use "-v" instead of not "-q" to
	be compatible with latest staprun.
	* translate.cxx (emit_module_exit): Print warning using
	_stp_printf so it shows up at the end of all output.
	(translate_pass): Replace STP_RELAYFS with STP_BULKMODE.
	Eliminate STP_RELAYFS_MERGE.

2007-03-13  Frank Ch. Eigler  <fche@redhat.com>

	PR 4171.
	* Makefile.am (check, installcheck): Pass build-tree pointers
	in environment variables.
	* configure.ac: Run separate configury for testsuite/.
	* configure, Makefile.in: Regenerated.

2007-03-07  Frank Ch. Eigler  <fche@elastic.org>

	PR 4166.
	* tapsets.cxx (translate_components): Throw an exception rather
	then suffer an assertion failure for $ptr[index] expressions.

2007-03-05  David Smith  <dsmith@redhat.com>

	* systemtap.spec.in: Made example perl script non-executable so
	that the systemtap rpm won't require perl.

2007-03-04  Frank Ch. Eigler  <fche@redhat.com>

	* stap.1.in, stapex.5.in, staprun.8.in: Tweak text to remove
	authors credits, update examples and pointers.

2007-02-28  David Smith  <dsmith@redhat.com>

	* systemtap.spec.in: Fixed %{_libexecdir}/systemtap path in
	systemtap-runtime %files section.

2007-02-27  Frank Ch. Eigler  <fche@elastic.org>

	* systemtap.spec.in (/var/cache/systemtap): Forget it.
	(stp_check): Pack this in with systemtap-runtime.
	* stp_check.in: Add LANG=C for speed.

2007-02-27  David Smith  <dsmith@redhat.com>

	* staprun.8.in: Added a basic staprun man page.
	* Makefile.am: Added staprun.8.
	* Makefile.in: Regenerated.
	* configure.ac: Added staprun.8.
	* configure: Regenerated.
	* systemtap.spec.in: Added staprun.8 and other document files to
	staprun RPM.
	* .cvsignore: Ignores staprun.8.

2007-02-27  Frank Ch. Eigler  <fche@elastic.org>

	* tapsets.cxx (dwflpp setup): Print "missing kernel debuginfo"
	message consistently for, er, missing kernel debuginfo.
	(dwarf_builder::build): Don't try to help.
	(query_kernel_exists): Zapped.

2007-02-27  David Smith  <dsmith@redhat.com>

	* systemtap.spec.in: Fedora Packaging Guidelines updates.  Updated
	BuildRoot macro value to Fedora Extras standard value.  No longer
	uses %makeinstall macro.  The rpm now owns the
	/usr/libexec/systemtap directory.

2007-02-26  David Smith  <dsmith@redhat.com>

	* Makefile.am: Removed 'update-examples' target.  Moved
	functionality to systemtap.spec.in.
	* Makefile.in: Regenerated from Makefile.am.
	* systemtap.spec.in: Fixes paths in the example scripts directly.

	* Makefile.am: Added 'update-examples' target that fixes paths in
	the example code we ship in the rpm.
	* Makefile.in: Regenerated from Makefile.am.
	* systemtap.spec.in: Calls "make update-examples" target to fix
	the path to systemtap in the example scripts.

2007-02-25  Frank Ch. Eigler  <fche@redhat.com>

	* elaborate.h (match_node, derived_probe_builder): Add
	build_no_more member function.
	* elaborate.cxx (semantic_pass_symbols): Call it.
	* tapsets.cxx (dwarf_builder): Implement it by releasing dwflpp
	instance after pass 2, freeing mucho memory.

2007-02-23  Josh Stone  <joshua.i.stone@intel.com>

	PR 4096
	* tapsets.cxx (hrtimer_derived_probe_group::emit_module_decls):
	Adapt the function signature for changes in 2.6.21.
	(hrtimer_derived_probe_group::emit_module_init): Fix the enum name
	for 2.6.21 as well.

2007-02-19  Frank Ch. Eigler  <fche@elastic.org>

	PR 4078 and more, including patch from
	Eugeniy Meshcheryakov <eugen@debian.org>:
	* Makefile.am (AM_CXXFLAGS, AM_CFLAGS): Add -Wextra -Wall -Werror
	consistently.
	* Makefile.in: Regenerated.
	(*): Many minor warning fixes.

2007-02-17  Frank Ch. Eigler  <fche@elastic.org>

	PR 4066.
	* translate.cxx (var::init): Check stat scalar initialization,
	just like is done for arrays.
	(emit_module_exit): Check unlikely but possible null timing stat.

2007-02-15  David Smith  <dsmith@redhat.com>

	PR 3625.
	* tapsets.cxx (dwflpp::print_locals): New function to print all
	the variables/parameters of a function.
	(dwflpp::find_variable_and_frame_base): Calls print_locals() when
	target variable can't be found.
	(dwflpp::print_members): New function to print all the members of
	a union/structure.
	(dwflpp::translate_components) Calls print_members() when
	union/structure member target variable reference can't be found.

2007-02-14  Frank Ch. Eigler  <fche@elastic.org>

	* tapsets.cxx (emit_module_decls): Assert CONFIG_KPROBES,
	as suggested by Andreas Kostyrka <andreas@kostyrka.org>.

2007-02-12  Frank Ch. Eigler  <fche@elastic.org>

	* tapsets.cxx (query_statement): Tolerate null file name string.

2007-02-09  Frank Ch. Eigler  <fche@elastic.org>

	PR 3965
	* configure.ac: Add --enable-prologue option.
	* configure, config.in: Regenerated.
	* session.h (prologue_searching): New field.
	* main.cxx (main): Parse new "-P" option.  Initialize based on
	autoconf flag.
	* stap.1.in, NEWS: Document it.
	* hash.cxx (find_hash): Include it in computation.
	* tapsets.cxx (query_func_info, query_cu): Respect it.

2007-02-06  Frank Ch. Eigler  <fche@elastic.org>

	* stapfuncs.5.in: Add docs for kernel_{long,int,short,char} and
	some user_string* variants.

2007-01-31  Martin Hunt  <hunt@redhat.com>

	* translate.cxx (translate_pass): Remove old string impedance
	mismatch stuff. Modify included files.

2007-01-29  Frank Ch. Eigler  <fche@elastic.org>

	* configure.ac, configure: Bumped version to 0.5.13 for development.

2007-01-29  Frank Ch. Eigler  <fche@elastic.org>

	* translate.cxx (emit_module_init): Add some more type casts to printk
	args.

2007-01-29  Martin Hunt  <hunt@redhat.com>

	* translate.cxx (emit_module_init): BZ3888. Add memory usage for the
	runtime to the printk.

2007-01-29  Frank Ch. Eigler  <fche@elastic.org>

	* main.cxx (main): For successful last_pass=4, print compiled module
	name.
	* cache.cxx (get_from_cache): Ditto.

2007-01-23  Mike Mason <mmlnx@us.ibm.com>

	* Makefile.am, configure.ac: Add support for
	stapprobes.socket man page.
	* configure, Makefile.in: Regenerate.
	* man/stapprobes.socket.5.in: Socket tapset man page.
	* stapprobes.5.in: Add stapprobes.socket(5) to "See Also" section.
	* stapfuncs.5.in: Add new string and sockets functions.

2007-01-23  Frank Ch. Eigler  <fche@elastic.org>

	* tapsets.cxx (loc2c_error): Correct vasprintf ignored-rc warning.

2007-01-22  Martin Hunt  <hunt@redhat.com>

	* translate.cxx (mapvar::exists): Use new _stp_map_exists function.
	Testing for zero is no longer correct after changes from 2007-01-10
	below.

2007-01-18  Frank Ch. Eigler  <fche@elastic.org>

	* main.cxx (version): Add (C) 2007.
	* translate.cxx (emit_module_init): Add a KERN_DEBUG printk
	at module startup time to aid debugging and auditing.

2007-01-12  David Smith  <dsmith@redhat.com>

	* tapsets.cxx
	(dwarf_var_expanding_copy_visitor::visit_target_symbol): Since
	array behavior has changed (setting to 0 no longer deletes the
	array element), we delete the internal counter array element when
	providing target variable access in return probes.

2007-01-11  Roland McGrath  <roland@redhat.com>

	* systemtap.spec.in (elfutils_version): Bump to 0.125.
	Older libdw's have known bugs, though the ABI has not changed.

2007-01-10  Martin Hunt  <hunt@redhat.com>

	* translate.cxx (mapvar::del): Call the new _stp_map_del
	function instead of setting to zero.

2007-01-01  Frank Ch. Eigler  <fche@redhat.com>

	* configure.ac: Bump version to 0.5.12 for release.
	* configure: Regenerated.
	* NEWS, AUTHORS: Populate & repopulate.

2006-12-29  Frank Ch. Eigler  <fche@elastic.org>

	* tapsets.cxx (*group:emit_module_init): flush stdout less for timing
	mode.  Also, Set probe_point variable ...
	* translate.cxx (emit_module_init): ... so on registration failure, a
	usable error message can be generated.

2006-12-29  Frank Ch. Eigler  <fche@redhat.com>

	PR 3523.
	* tapsets.cxx (common_probe_entryfn_prologue,epilogue): Restore
	support for -t (benchmarking) mode.
	* translate.cxx (emit_common_header,emit_module_init):Ditto.
	(emit_module_exit,emit_probe): Ditto, with most meat here.

2006-12-22  Josh Stone  <joshua.i.stone@intel.com>

	* stap.1.in: Document how to specify the size of global arrays.

2006-12-21  Josh Stone  <joshua.i.stone@intel.com>

	PR 3671
	* parse.cxx (parser::parse_global): Allow a maxsize on global arrays.
	* staptree.h (struct vardecl): Add the maxsize field.
	* staptree.cxx (vardecl::vardecl): Init. maxsize.
	(vardecl::set_arity): Don't allow arity 0 when there's a maxsize.
	(vardecl::compatible_arity): Ditto.
	(vardecl::print): Include maxsize in output.
	(target_symbol::print): Ditto.
	* translate.cxx (struct mapvar, mapvar::mapvar): Add maxsize.
	(mapvar::init): Init maps with the given maxsize if specified, else
	keep using MAXMAPENTRIES.
	(mapvar::set): Make the error message give the maxsize.
	(mapvar::add): Ditto, and check for overflow on pmap add.
	(c_unparser::getmap): Pass the maxsize from the vardecl to mapvar.

2006-12-21  David Smith  <dsmith@redhat.com>

	* hash.cxx (find_hash): Added two more options into the hash that
	change the generated C file - '-M' (merge) and '-t' (benchmark
	timing).

2006-12-20  David Smith  <dsmith@redhat.com>

	PR 3519.
	* Makefile.am: Added 'examples' directory to the 'EXTRA_DIST'
	variable so that the examples directory will be added to the
	distribution directory.  Added variables 'SAMPLE_DEST_DIR' and
	'SAMPLE_SRC' and target 'dist-add-samples' to copy some of the
	testsuite sample scripts to the examples directory when creating a
	distribution directory.
	* Makefile.in: Regenerated.
	* systemtap.spec.in: Added 'examples' directory to the %doc list
	so that the examples directory will be installed on a user's
	system.

2006-12-19  Frank Ch. Eigler  <fche@redhat.com>

	PR 3522.
	* tapsets.cxx (dwflpp::emit_address): Call
	_stp_module_relocate only once per session.

	Error message cleanup: duplicate elimination etc.
	* session.h (saved_errors): Store a set of 'em.
	(num_errors): Return set size.  Remove old numeric field.
	Update all callers.
	* elaborate.cxx (systemtap_session::print_errors):
	Print each encountered message just once.
	* staptree (semantic_error): Make msg2 writeable.
	Add a chain field.
	* tapsets.cxx (*var_expanding*:visit_target_symbol): Set saved
	semantic_error's chain field.
	* elaborate.cxx (register_library_aliases, visit_foreach_loop,
	visit_functioncall, derive_probes): Plop "while: ..." error
	message	prefix/suffix right into the semantic_error message string.
	* parse.cxx (lexer::scan): Identify erroneous token better
	in error message for unresolvable $N/@M command line args.
	* util.h (lex_cast_hex): Use std::hex, not std::ios::hex.

2006-12-18  David Smith  <dsmith@redhat.com>

	* Makefile.am (EXTRA_DIST): Added header files - cache.h, hash.h,
	mdfour.h, and util.h.
	* Makefile.in: Regenerated.

2006-12-16  Frank Ch. Eigler  <fche@elastic.org>

	* main.cxx (main): Print version strings if verbose >=2 .
	* tapsets.cxx (common_probe_entryfn_prologue): Decorate an
	emitted local with __restrict__.

2006-12-14  David Smith  <dsmith@redhat.com>

	* tapsets.cxx (struct dwarf_var_expanding_copy_visitor): Added
	'return_ts_map' member variable.
	(dwarf_var_expanding_copy_visitor::visit_target_symbol):
	Optimization.  If we've already seen this target variable in this
	return probe, return the last replacement (instead of creating a
	new replacement).

2006-12-13  David Smith  <dsmith@redhat.com>

	* tapsets.cxx (struct dwarf_var_expanding_copy_visitor): Added
	'add_probe' member variable.  Initialized it in ctor.
	(dwarf_var_expanding_copy_visitor::visit_target_symbol):
	Optimization.  Instead of generating one entry probe per target
	variable accessed in a return probe, now just generates one entry
	probe for all target variables accessed in a particular return
	probe.  It does this by creating a new probe in the new
	'add_probe' member variable.
	(dwarf_derived_probe::dwarf_derived_probe): If add_probe isn't
	NULL, make sure it gets derived later.

2006-12-11  Josh Stone  <joshua.i.stone@intel.com>

	* parse.cxx (parse::parse_literal): Enforce the lower bound on
	negative literals.

2006-12-11  David Smith  <dsmith@redhat.com>

	* hash.cxx (find_hash): Fixed a caching bug.  Bulk mode (relayfs)
	status should be figured into the hash since it changes the
	generated C code.

2006-12-08  Josh Stone  <joshua.i.stone@intel.com>

	PR 3681.
	* staptree.h (struct vardecl): Add a literal 'init' member for the
	initialization value of globals.
	* staptree.cxx (vardecl::vardecl): Initialize 'init' to NULL.
	(vardecl::print): Print global init value during pass-1 output.
	* main.cxx (printscript): Print global init values during verbose
	pass-2 output.
	* parse.cxx (parser::parse_global): Set the initialization literal of
	global vardecls.
	* translate.cxx (var::init): Don't unconditionally override the value
	of numeric globals when the module_param isn't used.
	(c_unparser::emit_global_param): Write numeric module_params directly
	into the global variable, as an int64_t instead of long.
	(c_unparser::emit_global): Add initialization to global declarations.
	Don't create a temp module_param long for numeric globals anymore.

2006-12-07  Josh Stone  <joshua.i.stone@intel.com>

	PR 3624.
	* tapsets.cxx (struct be_derived_probe): Add a new priority parameter
	for begin/end probes, and a comparison function for sorting.
	(be_builder::build): Parse the priority & pass it to be_derived_probe.
	(be_derived_probe_group::emit_module_init, emit_module_exit): Sort the
	probe list by priority before emitting any code.
	(register_standard_tapsets): Add new begin/end variants.
	* parse.cxx (parser::parse_literal): Allow negative numeric literals,
	by checking for a '-' unary operator right before a number.
	* stapprobes.5.in: Document the new begin/end syntax.

2006-12-06  Josh Stone  <joshua.i.stone@intel.com>

	PR 3623.
	* tapsets.cxx (timer_derived_probe_group::emit_module_decls): Restart
	the timers if we are in STARTING or RUNNING state.
	(hrtimer_derived_probe_group::emit_module_decls): Ditto.
	(be_derived_probe_group::emit_module_init): indicate error to the rest
	of the initialization if any begin probes fail.
	* translate.cxx (c_unparser::emit_module_init): Set the global error
	state on an initialization error so timers know to shut down.

2006-12-05  Frank Ch. Eigler  <fche@redhat.com>

	PR 3648.
	* main.cxx (main): Tweak error message for tapset script execution.
	Also catch those clever rogues who use stdin.

2006-11-30  Frank Ch. Eigler  <fche@elastic.org>

	* tapsets.cxx (common_probe_entryfn_prologue): Tweak
	insufficient stack detection logic.

2006-11-30  David Smith  <dsmith@redhat.com>

	* main.cxx (printscript): Prints global embedded code.  Not
	printing the global embedded code was causing bad caching
	behavior.

2006-11-29  David Smith  <dsmith@redhat.com>

	* tapsets.cxx (struct dwarf_var_expanding_copy_visitor): Added
	'add_block' member variable.  Constructor sets it to NULL.
	(dwarf_var_expanding_copy_visitor::visit_target_symbol): Fixes the
	problem of accessing a cached target variable in a loop.  Cached
	target variable is assigned to a temporary variable, which can be
	safely access multiple times.  In addition, the cached value is
	deleted after being read.
	(dwarf_derived_probe::dwarf_derived_probe): Adds in the new block
	of code created in visit_target_symbol() to the beginning of the
	derived probe.

2006-11-28  David Smith  <dsmith@redhat.com>

	* tapsets.cxx
	(dwarf_var_expanding_copy_visitor::visit_target_symbol):
	Improved handling target variables in return probes by having a
	per-thread counter.

2006-11-26  Frank Ch. Eigler  <fche@redhat.com>

	PRs 2685, 3596, toward 2725.
	* tapsets.cxx (common_probe_entryfn_prologue): Skip probe on
	insufficient stack.
	(build_blacklist): Add a slew of lock-related calls.
	(query_module): Check for debuginfo architecture match.
	* translate.cxx (translate_pass): Add default MINSTACKSPACE.
	* configure.ac: Link stap with -lebl too.
	* configure: Regenerated.
	* stap.1.in: Document MINSTACKSPACE parameter.

2006-11-21  Frank Ch. Eigler  <fche@elastic.org>

	* translate.cxx (emit_module_init): Adapt to 2.6.19 utsname().

2006-11-21  Frank Ch. Eigler  <fche@elastic.org>

	PR 3556.
	* translate.cxx (emit_module_init): Emit code to check
	system_utsname against translate-time version/machine strings.

2006-11-20  David Smith  <dsmith@redhat.com>

	* tapsets.cxx
	(dwarf_var_expanding_copy_visitor::visit_target_symbol):  BZ
	1382.  Target variables can be accessed in return probes.  A new
	function entry probe is generated that saves the target variables
	so that they can be accesssed in the return probe.

2006-11-19  Frank Ch. Eigler  <fche@elastic.org>

	* main.cxx (main): Signal parse error if a tapset script
	is given as the user script.

2006-11-15  Frank Ch. Eigler  <fche@redhat.com>

	* tapsets.cxx (d_v_e_c_v::visit_target_symbol): Restore lost
	exception-saving functionality that improves error messages
	for incorrect $target expressions.
	(translate_components): Systematize error messages somewhat.
	* translate.cxx (emit_function, emit_probe): Clarify
	"array locals" error message.

2006-11-10  David Smith  <dsmith@redhat.com>

	* tapsets.cxx
	(dwarf_var_expanding_copy_visitor::visit_target_symbol): Minor
	improvement to error handling by throwing exceptions before
	allocations are done.

2006-11-10  Frank Ch. Eigler  <fche@elastic.org>

	* stap.1.in: On urging of Adam Jackson, add blurbs on array syntax
	and default limits.

2006-11-09  Martin Hunt  <hunt@redhat.com>

	* Makefile.am (staprun_LDADD): Need PROCFLAGS here too.

2006-11-09  Martin Hunt  <hunt@redhat.com>

	* Makefile.am (staprun_CFLAGS): New. Use PROCFLAGS.

	* configure.ac: Add PROCFLAGS. Processor-dependent
	compilation flags.
	* configure: Rebuilt.
	* Makefile.in: Rebuilt.

2006-11-09  David Smith  <dsmith@redhat.com>

	* tapsets.cxx (dwarf_query::dwarf_query): Looks for "maxactive"
	return probe variant.
	(dwarf_derived_probe::dwarf_derived_probe): Initializes
	has_maxactive and maxactive_val member variables.
	(dwarf_derived_probe::register_function_variants): Matches
	"maxactive" return probe variant.
	(dwarf_derived_probe_group::emit_module_decls): Emits code to use
	maxactive data.
	(dwarf_derived_probe_group::emit_module_init): Ditto.

2006-11-08  David Smith  <dsmith@redhat.com>

	* cache.cxx (get_from_cache): To preserve semantics with
	non-cached use, if the last pass is 3, display the cached C
	source.

2006-11-08  Frank Ch. Eigler  <fche@elastic.org>

	* staptree.cxx (print_format::components_to_string): Quote ".
	(c_unparser::visit_print_format): Don't use lex_cast_qstring
	as it overdoes \ quoting.  Resemble ::visit_literal_string
	instead.

2006-11-08  Frank Ch. Eigler  <fche@elastic.org>

	* util.h (lex_cast_qstring): Move def'n here.  Also quote \.
	(stringify, lex_cast, lex_cast_hex): Move defn here.
	* buildrun.cxx, elaborate.cxx, main.cxx, staptree.cxx: Adapt.

2006-11-07  Frank Ch. Eigler  <fche@elastic.org>

	* tapsets.cxx (profile_derived_probe_group::emit_module_decls):
	Pass along incoming pt_regs to context of timer.profile handlers.

2006-11-06  Martin Hunt  <hunt@redhat.com>

	* translate.cxx (var::init): Check for errors when
	allocating arrays of stats, as well as other arrays.

2006-11-06  David Smith  <dsmith@redhat.com>

	Added "limit EXP" support to foreach statements.
	* translate.cxx (c_tmpcounter::visit_foreach_loop): Handles
	"limit" member variable.
	(c_unparser::visit_foreach_loop): Ditto.
	* staptree.cxx (foreach_loop::print): Prints "limit EXP"
	addition.
	(traversing_visitor::visit_foreach_loop): Handles "limit" member
	variable.
	(deep_copy_visitor::visit_foreach_loop): Ditto.
	* staptree.h (struct foreach_loop): Added "limit" member
	variable.
	* stap.1.in: Added documentation for the "limit EXP" addition to
	foreach statement.
	* parse.cxx (lexer::scan): Added "limit" keyword for foreach
	statements.
	(parser::parse_foreach_loop): Parses "limit" keyword for foreach
	statements.
	* elaborate.cxx (symresolution_info::visit_foreach_loop): Handles
	"limit" member variable.
	(typeresolution_info::visit_foreach_loop): Ditto.

2006-11-03  Frank Ch. Eigler  <fche@elastic.org>

	* tapsets.cxx (emit_address): Emit calls to _stp_module_relocate
	for $target-variable addresses in relocatable sections.

2006-11-02  Martin Hunt  <hunt@redhat.com>

	* session.h (struct systemtap_session): Add symtab. This controls
	if a symbol table is generated and compiled into the module.

	* main.cxx (main): Set session.symtab to false. This could later
	enabled by a command-line option if necessary.

	* translate.cxx (emit_symbol_data): Don't write a symbol table if
	session.symtab is false.

	* tapsets.cxx (emit_module_decls): Remove stap_module array and
	module_relocate.
	(emit_module_init): Use "_stp_module_relocate".

	* Makefile.am (staprun_SOURCES): Add symbols.c
	* Makefile.in: Rebuilt.

2006-11-02  David Smith  <dsmith@redhat.com>

	* main.cxx (main): Added '-r' check.  If the user changes the
	kernel release to compile against, make sure pass 5 isn't
	performed (since the resulting module won't be installable).

2006-11-02  Frank Ch. Eigler  <fche@elastic.org>

	* Makefile.am: Install tapset/README too.
	* Makefile.in: Regenerated.

2006-11-01  Josh Stone  <joshua.i.stone@intel.com>

	* tapsets.cxx (timer_derived_probe_group::emit_interval): New -
	Fixes randomization for jiffies timers in ms mode.
	(timer_derived_probe_group::emit_module_decls): Use emit_interval.
	(timer_derived_probe_group::emit_module_init): Ditto.

2006-11-01  David Smith  <dsmith@redhat.com>

	* translate.cxx (delete_statement_operand_visitor::visit_symbol):
	Added referent assert.
	(delete_statement_operand_tmp_visitor::visit_arrayindex): Ditto.
	(c_tmpcounter::visit_array_in): Ditto.
	(c_unparser::visit_symbol): Ditto.
	(c_unparser_assignment::visit_symbol): Ditto.
	(c_unparser::load_map_indices): Ditto.
	(c_tmpcounter::visit_arrayindex): Ditto.
	(c_tmpcounter_assignment::visit_arrayindex): Ditto.
	(c_tmpcounter::visit_functioncall): Ditto.
	(c_unparser::visit_functioncall): Ditto.

2006-10-31  Frank Ch. Eigler  <fche@redhat.com>

	Probe registration rework.  Offline dwarf processing for better
	cross-instrumentation.
	* elaborate.h (derived_probe): Remove registration-related code
	generation API.  Add new function sole_location().
	(derived_probe_group): Reworked this and associated classes.
	* session.h (systemntap_session): Create individual per-category
	derived_probe_groups.
	* elaborate.cxx (derived_probe_group): Reworked.
	(alias_derived_probe): Switch to new derived_probe API.
	(semantic_pass_symbols): Ditto.
	* translate.cxx (mapvar init): Check for array initialization error.
	(emit_module_init): Handle such failures, at least in theory.
	(emit_module_exit): Switch to new derived_probe_group API.  Call
	cpu_relax() during shutdown busywait.
	(emit_common_header): Elide context variables for elided handler fns.
	(c_unparser::emit_probe): Implement new, improved duplicate
	elimination technique for probe handlers.  Leave two older ones
	behind as compile options for education.
	* tapsets.cxx (*): Reworked all probe registration code, moving
	it from derived_probes into derived_probe_groups.  Shrunk output
	code.  Temporarily disabled probe timing and perfmon/mark probes.
	(dwflpp): Use offline reporting, so that module matching and
	relocation is performed at run time.
	(dwarf_query): Remove flavour logic, now supplanted by other
	duplicate elimination code.
	(dwarf_derived_probe): Reworked construction, centralized
	module/section/offset computations.
	* tapsets.h (all_session_groups): New little helper.

	* main.cxx (main): For pass-2 message, print number of embeds too.
	* systemtap.spec.in: Add a "BuildRequires: dejagnu" for make check.
	* configure.ac: Bump version to 0.5.11.
	* configure: Regenerated.

2006-10-23  Li Guanglei <guanglei@cn.ibm.com>

	* lket.5.in: Rearranged the sections, add more details.

2006-10-30  David Smith  <dsmith@redhat.com>

	* stap.1.in: Added notes about new caching feature.

2006-10-24  David Smith  <dsmith@redhat.com>

	* tapsets.cxx (build_blacklist): Added
	"atomic_notifier_call_chain" to the blacklist (Bugzilla #3379).

2006-10-23  David Smith  <dsmith@redhat.com>

	* main.cxx (printscript): New function containing code moved from
	main().
	(main): Added code to create cache directory, call function to
	generate hash, and see if we can use cached source/module.  If
	pass 4 is actually run to produce a new module, we call
	add_to_cache() to cache the result.
	* session.h (struct systemtap_session): Added hash/cache session
	data.
	* cache.cxx: New file handling adding/getting files from the
	cache.
	* cache.h: New header file for cache.cxx.
	* hash.cxx: New file containing C++ wrapper for routines in
	mdfour.c and the find_hash function which computes the hash file
	name for an input script.
	* hash.h: New header file for hash.cxx.
	* mdfour.c: New file containing MD4 hash code.
	* mdfour.h: New header file for mdfour.c.
	* util.cxx: New file containing several utility functions used by
	the caching code.
	* util.h: New header file for util.cxx.
	* Makefile.am: Added new C/C++ files.
	* Makefile.in: Regenerated.

2006-10-23  Li Guanglei <guanglei@cn.ibm.com>

	* configure.ac, Makefile.am: add lket-b2a.1.in
	* Makefile.in, configure: regenreated
	* ket-b2a.1.in: new man page for lket-b2a
	* lket.5.in: document signal trace hooks

2006-10-18  Roland McGrath  <roland@redhat.com>

	PR 2727
	* configure.ac (elfutils build): Pass --prefix and --exec-prefix
	options to elfutils configure.
	(elfutils_abs_srcdir): New substituted variable.
	* Makefile.am (DISTCHECK_CONFIGURE_FLAGS): New variable.
	* configure, config.in, Makefile.in: Regenerated.

2006-10-16  Li Guanglei <guanglei@cn.ibm.com>

	* configure.ac: add the checking for mysql_config,
	mysqlclient library and header files
	* runtime/lket/b2a/Makefile.am: set compile flags
	according to the existance of mysql_config
	* Makefile.in, configure, testsuite/Makefile.in,
	runtime/lket/b2a/Makefile.in: regenerated

2006-10-12  Martin Hunt  <hunt@redhat.com>

	* translate.cxx (emit_common_header): Add a
	kretprobe_instance pointer to struct context.
	(emit_symbol_data): Include absolute symbols.

	* tapsets.cxx (emit_common_header): Initialize
	the kprobe instance pointer to 0;
	(emit_probe_entries): Set kretprobe instance
	pointer if appropriate.


2006-10-11  David Smith  <dsmith@redhat.com>

	* tapsets.cxx (in_kprobes_function): New function that looks up
	the values of '__kprobes_text_start' and '__kprobes_text_end' in
	the kernel to be able to automatically exclude functions marked as
	'__kprobes' (BZ# 2639).
	(blacklisted_p): Calls in_kprobes_function().
	(query_kernel_module): Utility function that finds the kernel module.
	* session.h (struct systemtap_session): Added kprobes_text
	variables - kprobes_text_initialized, kprobes_text_start, and
	kprobes_text_end.
	* elaborate.cxx (systemtap_session::systemtap_session):
	kprobes_text variables get initialized.

2006-10-10  Roland McGrath  <roland@redhat.com>

	* systemtap.spec.in (elfutils_version): Require 0.124 now.

2006-10-10  Frank Ch. Eigler  <fche@elastic.org>

	* configure.ac: Override incomplete mysql checking for now.
	* configure: Regenerated.

2006-10-10  Li Guanglei <guanglei@cn.ibm.com>

	* configure.ac: add the checking of mysql client library
	* Makefile.in, configure: regenerated

2006-09-29  Li Guanglei <guanglei@cn.ibm.com>

	* man: newly created dir for stapprobes
	* man/stapprobes.iosched.5, man/stapprobes.netdev.5, man/stapprobes.nfs.5,
	man/stapprobes.nfsd.5, man/stapprobes.pagefault.5, man/stapprobes.process.5,
	man/stapprobes.rpc.5, man/stapprobes.scsi.5, man/stapprobes.signal.5,
	man/stapprobes.tcp.5, man/stapprobes.udp.5: Some of these man pages are from
	the old stapprobes.5.in. Some are newly created(rpc, nfs, nfsd)
	* man/.cvsignore: ignore the generated man page files

2006-09-29  Li Guanglei <guanglei@cn.ibm.com>

	PR 3282
	* Makefile.am: add -DPKGLIBDIR='"$(pkglibexecdir)"' to AM_CPPFLAGS

2006-09-28  Josh Stone  <joshua.i.stone@intel.com>

	PR 3278
	* tapsets.cxx (hrtimer_derived_probe::emit_probe_entries): Only
	restart timers when the session is still active and we updated the
	expire time.

2006-09-27  Josh Stone  <joshua.i.stone@intel.com>

	* session.h (struct systemtap_session): Add kernel_base_release
	to store the kernel version without the -NNN suffix.
	* main.cxx (main): Generate and use kernel_base_release.
	* parse.cxx (eval_pp_conditional): Use kernel_base_release.
	* tapsets.cxx (profile_derived_probe::profile_derived_probe):
	Use kernel_base_release.

	* tapsets.cxx (timer_builder::build): Support a wide variety of
	timer varients -- jiffies, s/sec, ms/msec, us/usec, ns/nsec, and
	hz.  Use hrtimers automatically on kernels that have it.
	(timer_builder::register_patterns): Bind all of the new timer
	varients in one easy place.
	(register_standard_tapsets): Call timer_builder::register_patterns.
	(struct hrtimer_builder): Removed since timer_builder is generic.
	* stapprobes.5.in: Document new timer.* functionality.

	* tapsets.cxx (hrtimer_derived_probe_group::emit_probes): Add a
	shared global for the actual hrtimer resolution, _stp_hrtimer_res.
	(hrtimer_derived_probe_group::emit_module): Init _stp_hrtimer_res.
	(hrtimer_derived_probe::emit_interval): Limit intervals at a
	minimum to the hrtimer's actual resolution.
	(hrtimer_derived_probe::emit_probe_entries): Forward timers
	based on previous expiration instead of restarting relative.

2006-09-26  David Smith  <dsmith@redhat.com>

	* .cvsignore: Changed 'stpd' reference to 'staprun'.
	* INTERNALS: Ditto.
	* buildrun.cxx (run_pass): Ditto.
	* lket.5.in: Ditto.
	* stap.1.in: Ditto.
	* stapruncs.5.in: Ditto.
	* examples/small_demos/demo_script.txt: Ditto.
	* examples/small_demos/sys.stp: Ditto.

	* systemtap.spec.in: Created a new subpackage,
	"systemtap-runtime", that contains staprun.

	* Makefile.am: Renamed 'stpd' to 'staprun' and moved it to
	$(bindir).
	* Makefile.in: Regenerated from Makefile.am.

	* configure.ac: Incremented version number.
	* configure: Regenerated from configure.ac.

2006-09-22  Tom Zanussi  <zanussi@us.ibm.com>

	* stp_check.in: Add debugfs mounting.

2006-09-22  Li Guanglei <guanglei@cn.ibm.com>

	From Gui Jian <guijian@cn.ibm.com>
	* lket.5.in: document RPC trace hooks

2006-09-20  Josh Stone  <joshua.i.stone@intel.com>

	PR 3233
	* stapfuncs.5.in: Document new gettimeofday_ns.

2006-09-19  Tom Zanussi  <zanussi@us.ibm.com>

	* README: Add CONFIG_DEBUG_FS to config options.

2006-09-18  Josh Stone  <joshua.i.stone@intel.com>

	PR 3219
	From Eugeniy Meshcheryakov <eugen@debian.org>:
	* stapprobes.5.in: Correct misuse of '-' -> '\-' in manpage

2006-09-18  Martin Hunt  <hunt@redhat.com>

	* buildrun.cxx (run_pass): Remove "-m" option to stpd.
	* translate.cxx (translate_pass): #define STP_RELAYFS_MERGE
	if appropriate.

2006-09-13  Martin Hunt  <hunt@redhat.com>

	* buildrun.cxx (run_pass): Remove "-r" option to stpd.

2006-09-13  Will Cohen  <wcohen@redhat.com>

	* tapsets.cxx (perfmon_derived_probe_group::emit_module_init):
	Do not throw sematic error unless probes actually used.

2006-09-12  Will Cohen  <wcohen@redhat.com>

	PR 909
	* configure.ac: Add perfmon support options.
	* configure: Regenerated.

	* stapfuncs.5.in:
	* stapprobes.5.in: Document the perfmon support.

	* session.h, main.cxx: Track number of perfmon probes.
	* translate.cxx: Gen STP_PERFMON when perfmon probes.

	* elaborate.h:
	* elaborate.cxx (derived_probe_group):  Add register_probe() for
		perfmon probe.

	* tapsets.cxx (derived_probe::emit_common_header): Gen perfmon data.
	(perfmon_var_expanding_copy_visitor): New struct.
	(struct perfmon_derived_probe):
	(struct perfmon_derived_probe_group):
	(struct perfmon_builder):  New Perfmon probe handling structures.
	(register_standard_tapsets): Add perfmon tapset binding.
	(derived_probe_group_container):
	(~derived_probe_group_container):
	(derived_probe_group_container::register_probe):
	(derived_probe_group_container::emit_probes):
	(derived_probe_group_container::emit_module_init):
	(derived_probe_group_container::emit_module_init_call):
	(derived_probe_group_container::emit_module_exit): Add perfmon tapset.

	* tapset/perfmon.stp: New.
	* runtime/perf.c: New.
	* runtime/perf.h: New.
	* runtime/runtime.h: Include perf.c.

	* testsuite/buildok/perfmon01.stp: Test to exercise perfmon
		probes.
	* testsuite/systemtap.pass1-4/buildok.exp:

2006-09-12  Li Guanglei <guanglei@cn.ibm.com>

	From Li Xuepeng <xuepengl@cn.ibm.com>
	* lket.5.in: document nfs trace hooks

2006-09-08  David Smith  <dsmith@redhat.com>

	* elaborate.h (struct derived_probe): Replace emit_registrations()
	function with emit_registrations_start() and
	emit_registrations_end().
	(struct derived_probe_group): Added emit_module_init().
	(struct derived_probe_group_container): Added emit_module_init(),
	emit_module_init_call(), and emit_module_exit().
	* elaborate.cxx (struct alias_derived_probe): Updated
	emit_regitrations calls.
	* translate.cxx (emit_module_init): Instead of actually emitting
	per-probe-point registrations/unregistrations, let the session's
	derived_probe_group_container do it.
	* tapsets.cxx (emit_probe_timing): New function that handles
	probe timing code.
	(be_derived_probe::emit_registrations_start): Renamed from
	emit_registrations.
	(be_derived_probe_group::emit_module_init): New function that
	outputs probes create and destroy functions.
	(dwarf_derived_probe::emit_registrations): Removed, but most code
	moved to emit_registrations_start().
	(dwarf_derived_probe::emit_registrations_start): Handles details
	of multiple dwarf probe registrations.
	(dwarf_derived_probe::emit_registrations_end): Handles cleanup
	details of multiple dwarf probe registrations.
	(dwarf_derived_probe_group::emit_module_init): New function that
	outputs probes create and destroy functions.
	(timer_derived_probe::emit_registrations_start): Renamed from
	emit_registrations.  Added mutiple probe handling.
	(timer_derived_probe::emit_registrations_end): Handles cleanup
	details of multiple probe registrations.
	(timer_derived_probe_group::emit_module_init): New function that
	outputs probes create and destroy functions.
	(profile_derived_probe::emit_registrations_start): Renamed from
	emit_registrations.  Added mutiple probe handling.
	(profile_derived_probe::emit_registrations_end): Handles cleanup
	details of multiple probe registrations.
	(profile_derived_probe_group::emit_module_init): New function that
	outputs probes create and destroy functions.
	(mark_derived_probe::emit_registrations_start): Renamed from
	emit_registrations.  Added mutiple probe handling.
	(mark_derived_probe::emit_registrations_end): Handles cleanup
	details of multiple probe registrations.
	(mark_derived_probe_group::emit_module_init): New function that
	outputs probes create and destroy functions.
	(hrtimer_derived_probe::emit_registrations_start): Renamed from
	emit_registrations.  Added mutiple probe handling.
	(hrtimer_derived_probe::emit_registrations_end): Dummy function.
	(hrtimer_derived_probe_group::emit_module_init): New function that
	outputs probes create and destroy functions.
	(derived_probe_group_container::emit_module_init): Added function
	to call all probe group's emit_module_int functions.
	(derived_probe_group_container::emit_module_init_call): Added
	function to handle probe group initialization cleanup.
	(derived_probe_group_container::emit_module_exit): Added
	function to handle probe group cleanup.


2006-09-06  Frank Ch. Eigler  <fche@elastic.org>

	Add basic support for initialized globals.
	* parse.cxx (parse_global): Parse initialization clause, implement
	by rewriting to "probe begin { var = value }".
	* parse.h: Corresponding changes.
	* stap.1.in: Document optional initialization.

2006-09-04  Frank Ch. Eigler  <fche@elastic.org>

	Improve unresolved target-symbol error messages.
	* staptree.h (target_symbol): Add new field saved_conversion_error.
	* elaborate.cxx (typeresolution_info::visit_target_symbol): Throw
	that if found instead of generic error.
	* tapsets.cxx (t_v_f_c_v::visit_target_symbol): Set it.

2006-08-30  Li Guanglei <guanglei@cn.ibm.com>

	* stapprobes.5.in: document signal.*

2006-08-28  David Smith  <dsmith@redhat.com>

	* translate.cxx: Added inclusion of session.h.
	(translate_pass): Instead of asking each probe to emit itself, we
	ask the session's probes member variable to emit all the probes.
	* tapsets.cxx: Added inclusion of session.h.  Added a
	register_probe member function to all derived_probe based
	classes.  Added a derived_probe_group derived class for all probe
	types:
	(be_derived_probe_group): New class.
	(never_derived_probe_group): New class.
	(dwarf_derived_probe_group): New class.
	(timer_derived_probe_group): New class.
	(profile_derived_probe_group): New class.
	(mark_derived_probe_group): New class.
	(hrtimer_derived_probe_group): New class
	(derived_probe_group_container): New class.
	* elaborate.h: Removed inclusion of session.h since session.h now
	includes elaborate.h.
	(derived_probe): Added register_probe member function.
	(derived_probe_group): Added class definition.  This is the base
	class of all of the derived probe groups - dwarf, timer, etc.
	(derived_probe_group_container): Added class definition.  An
	instance of this class will be stored in the session and contain
	all the other probe groups.
	* elaborate.cxx (derived_probe_group::register_probe): Added
	derived_probe_group::register_probe stubs.
	(alias_derived_probe::register_probe): Added register_probe member
	function.
	(semantic_pass_symbols): After deriving a probe, the probes now
	register themselves with the session.
	* session.h: Includes elaborate.h to get
	derived_probe_group_container definition. systemtap_session class
	'probes' member variable switched from a vector of derived probes
	to a derived_probe_group_container.
	* buildrun.cxx: Added inclusion of session.h since it was removed
	from elaborate.h.
	* main.cxx: Added inclusion of session.h since it was removed
	from elaborate.h.
	* parse.h: Added forward struct declarations.
	* staptree.h: Removed inclusion of session.h.

2006-08-23  Josh Stone  <joshua.i.stone@intel.com>

	PR 3093
	From Eugeniy Meshcheryakov <eugen@debian.org>:
	* main.cxx (main): Use setenv instead of putenv, since gcc 4.2
	doesn't like assigning string constants to char*.  Also use
	const char* for result from getenv.
	* tapsets.cxx (dwflpp::setup): Copy string constant into a
	local array, to fix gcc 4.2 warning.

2006-08-22  Josh Stone  <joshua.i.stone@intel.com>

	PR 3094
	From Eugeniy Meshcheryakov <eugen@debian.org>:
	* stap.1.in: In groff, '-' produces a Unicode hyphen.  Use '\-'
	where a plain-old minus sign is desired, e.g., code examples.
	* lket.5.in, stapex.5.in, stapfuncs.5.in, stapprobes.5.in: ditto

2006-08-15  Roland McGrath  <roland@redhat.com>

	* systemtap.spec.in (elfutils_version): Require 0.123 now.

2006-08-14  David Smith  <dsmith@redhat.com>

	* elaborate.cxx (semantic_pass): Calls semantic_pass_optimize1()
	and semantic_pass_optimize2().
	(visit_functioncall): Removed setting relaxed_p since
	semantic_pass_opt5 does it.
	(semantic_pass_opt5): Goes ahead and removes duplicate functions
	since semantic_pass_opt1() won't be run again.
	(semantic_pass_optimize1): Renamed from semantic_pass_optimize().
	Moved semantic_pass_opt5() to semantic_pass_optimize2().
	(semantic_pass_optimize2): New function that contains optimization
	passes that need to be done after type inference.

2006-08-12  Frank Ch. Eigler  <fche@elastic.org>

	* Makefile.am (dist-hook): Make "make dist" dist.
	* Makefile.in: Regenerated.

2006-08-12  Frank Ch. Eigler  <fche@elastic.org>

	* configure.ac, Makefile.am: Descend into testsuite/
	directory.  Remove local test logic.
	* configure, Makefile.in: Regenerated.
	* runtest.sh: Not yet removed.
	* HACKING: Update for new testsuite layout.

2006-08-10  David Smith  <dsmith@redhat.com>

	* elaborate.cxx (duplicate_function_remover): Added class.
	(get_functionsig): Added function.
	(semantic_pass_opt5): New function merges duplicate identical
	functions into one function.
	(semantic_pass_optimize): Calls semantic_pass_opt5.

	* translate.cxx (c_unparser::emit_probe): Changed to merge
	duplicate probes bodies by making the duplicate probe just call
	the original probe (BZ# 2421).

2006-08-08  Li Guanglei <guanglei@cn.ibm.com>

	* stapprobes.5.in: document process.*, tcp.*, udp.*

2006-08-09  Thang Nguyen  <thang.p.nguyen@intel.com>

	* testsuite/buildok/iolock_test.stp: Updated for new ioblock.stp

2006-08-09  Josh Stone  <joshua.i.stone@intel.com>

	* examples/small_demos/proc_snoop.stp,
	testsuite/buildok/process_test.stp: Rename process.signal_* to
	new signal.* tapset.
	* stapprobes.5.in, testsuite/buildok/memory.stp: move pagefault
	to vm.* namespace

2006-08-08  Eugene Teo  <eteo@redhat.com>

	* tapset/context.stp (probemod): New function.
	* stapfuncs.5.in: Document it.
	* testsuite/buildok/probemod.stp: Test it.

2006-08-08  Li Guanglei <guanglei@cn.ibm.com>

	* stapprobes.5.in: document scsi.*, ioscheduler.*, netdev.* and
	pagefault.

2006-08-01  Li Guanglei <guanglei@cn.ibm.com>

	PR 2422
	* tapsets.cxx: calling get_module_dwarf(false) to give a
	warning to those modules without debuginfo and skip them

2006-07-19  Roland McGrath  <roland@redhat.com>

	* configure.ac, systemtap.spec.in: Bump version to 0.5.9.
	* configure: Regenerated.

	* systemtap.spec.in: Fix syntax in last change.

2006-07-19  David Smith  <dsmith@redhat.com>

	* testsuite/buildok/scsi.stp: Only run the scsi test if the scsi
	kernel subsystem is running.

2006-07-17  David Smith  <dsmith@redhat.com>

	* stapfuncs.5.in: Removed retval function description, since it
	has been removed.

2006-07-17  Roland McGrath  <roland@redhat.com>

	* configure.ac, systemtap.spec.in: Require elfutils-0.122.
	* configure: Regenerated.

	* systemtap.spec.in (Release): Use %{?dist}.

2006-07-17  Li Guanglei <guanglei@cn.ibm.com>

	* main.cxx: add LKET's tapsets into stap's default tapsets
	search path

2006-07-13  Frank Ch. Eigler  <fche@elastic.org>

	* systemtap.spec.in: Add formerly missing admonitional verb.

2006-07-13  David Smith  <dsmith@redhat.com>

	* parse.cxx (parser::expect_unknown2): New function that looks for
	2 possible token types.
	* parse.cxx (parser::expect_ident_or_keyword): New function that
	calls parser::expect_unknown2.
	* parse.cxx (parser::parse_symbol): Calls
	parser::expect_ident_or_keyword to allow keywords to appear when
	expanding target symbols (Bugzilla #2913).
	* parse.h: Added prototypes for parser::expect_unknown2 and
	parser::expect_ident_or_keyword.
	* testsuite/parseok/seventeen.stp: New test to check for allowing
	keywords when expanding target symbols.

2006-06-30  Josh Stone  <joshua.i.stone@intel.com>

	* tapsets.cxx (hrtimer_builder::build): Enable hrtimers on >=2.6.17.
	* tapsets.cxx (hrtimer_derived_probe::emit_probe_entries): Correct
	compilation errors, fix return value.

2006-06-30  David Smith  <dsmith@redhat.com>

	* tapsets.cxx (dwflpp::dwfl_assert): Added optional extra_msg
	parameter to be able to print out extra error message.
	(dwflpp::setup): Uses new 'extra_msg' parameter to dwfl_assert()
	to ask user to install kernel-debuginfo when
	dwfl_linux_kernel_report_kernel() or
	dwfl_linux_kernel_report_modules() fails (Bugzilla #2669).

	* buildrun.cxx (compile_pass): Checks to make sure module build
	directory exists before trying to run make there (Bugzilla #2669).

2006-06-27  Roland McGrath  <roland@redhat.com>

	* runtest.sh: Don't use eval, use proper quoting.

	* tapsets.cxx (dwflpp::emit_address): New instance method.  Get
	relocation details from Dwfl to emit in comment after address constant.
	(dwflpp::loc2c_emit_address): Just call that.

2006-06-26  Li Guanglei <guanglei@cn.ibm.com>

	* lket.in.5: update to AIO event hooks

2006-06-23  Thang P Nguyen  <thang.p.nguyen@intel.com>

	* testsuite/buildok/tcp_test.stp: updated inet calls
	* testsuite/buildok/udp_test.stp: test udp tapset

2006-06-22  Thang P Nguyen  <thang.p.nguyen@intel.com>

	* testsuite/buildok/tcp_test.stp: test tcp tapset

2006-06-16  Roland McGrath  <roland@redhat.com>

	* configure.ac, systemtap.spec.in: Bump version to 0.5.8.
	* configure: Regenerated.

	* systemtap.spec.in: Fix bundled_elfutils setting so builds can
	possibly work.  Add comment admonishing losers not to touch it.

	* aclocal.m4, Makefile.in: Regenerated with automake-1.9.6-2.

2006-06-16  Li Guanglei <guanglei@cn.ibm.com>

	* lket.in.5: update to reflect the latest changes
	to LKET

2006-06-15  Roland McGrath  <roland@redhat.com>

	* systemtap.spec.in: Require elfutils-0.121.

2006-06-14  Frank Ch. Eigler  <fche@elastic.org>

	* README: Add kernel.org blurb based on text from
	Chuck Ebbert <76306.1226@compuserve.com>.

2006-06-09  Li Guanglei <guanglei@cn.ibm.com>

	* parse.cxx, staptree.cxx, staptree.h, translate.cxx:
	delete lket_trace_extra
	* lket.5.in: delete the description of backtrace in
	LKET

2006-06-08  Thang P Nguyen  <thang.p.nguyen@intel.com>

	* testsuite/buildok/ioblock_test.stp: test ioblock

2006-06-05  David Smith  <dsmith@redhat.com>

	* tapsets.cxx (dwflpp::express_as_string): New function.
	Extracted from dwflpp::literal_stmt_for_local() so that
	dwflpp::literal_stmt_for_return() could also call it.
	(dwflpp::literal_stmt_for_local): Portion extracted to create
	dwflpp::express_as_string().
	(dwflpp::literal_stmt_for_return): New function.  Adds support for
	new symbolic access ("$return") to return value in .return
	probes.  Fixes PR 1132.
	(target_variable_flavour_calculating_visitor::visit_target_symbol):
	Calls dwflpp::literal_stmt_for_return() when in a return probe and
	the variable name is "$return".
	(dwarf_var_expanding_copy_visitor::visit_target_symbol): Ditto.
	* stapfuncs.5.in: Noted that the retval() function is deprecated.
	* stapprobes.5.in: Corrected the name of the return value
	variable.
	* tapset/return.stp: Marked the retval() function as deprecated.
	* testsuite/semko/return01.stp: Added new test.
	* testsuite/semko/return02.stp: Ditto.

2006-06-05  Frank Ch. Eigler  <fche@elastic.org>

	PR 2645 cont'd.
	* elaborate.cxx (derive_probes): Pass down optional flag
	from alias reference to expansion.
	* testsuite/semok/twentytwo.stp: Test passing-down.
	* stapprobes.5.in: Specify passing-down property of optional flag.

2006-06-02  Frank Ch. Eigler  <fche@elastic.org>

	PR 2645 cont'd.
	* elaborate.cxx (find_and_build): Support optional wildcards too.
	(derive_probes): Change last argument to indicate optionalness of
	parent probe point (alias reference).
	(alias_expansion_builder): Shrink epilogue-mode alias body copying.
	Pass along alias reference optionality.
	* elaborate.h: Corresponding changes.
	* testsuite/semko/thirtyfive.stp, semok/twentytwo.stp: New tests.

2006-06-02  Josh Stone  <joshua.i.stone@intel.com>

	* testsuite/buildok/process_test.stp: add signal_handle test
	* examples/small_demos/proc_snoop.stp: log signal_handle

2006-06-02  Frank Ch. Eigler  <fche@elastic.org>

	PR 2645.
	* stapprobes.5.in: Document "?" probe point suffix.
	* parse.cxx (parse_probe_point): Recognize "?" optional suffix.
	* elaborate.cxx (derive_probes): Observe probe_point->optional.
	* staptree.h, staptree.cxx: Corresponding changes.
	* tapsets.cxx (never_derived_probe, never_builder): New classes.
	(register_standard_tapsets): Support "never" probe point.
	* testsuite/buildok/six.stp, parseok/five.stp: Modifed tests.

	* translate.cxx (emit_module_init): Format "-t" (benchmarking)
	cycle-time reports similarly to "-v" (verbose) times.

2006-06-02  David Smith  <dsmith@redhat.com>

	* .cvsignore: Added more files to ignore.

	* main.cxx (usage): Added exitcode parameter.
	(main): Improved a few error messages.  Also, when an error is
	given, stap now always exits with a status of 1.

	* testsuite/buildok/cmdline01.stp: New test.
	* testsuite/parseko/cmdline01.stp: Ditto.
	* testsuite/parseko/cmdline02.stp: Ditto.
	* testsuite/parseko/cmdline03.stp: Ditto.
	* testsuite/parseko/cmdline04.stp: Ditto.
	* testsuite/parseko/cmdline05.stp: Ditto.
	* testsuite/parseko/cmdline06.stp: Ditto.
	* testsuite/parseok/cmdline01.stp: Ditto.
	* testsuite/parseok/cmdline02.stp: Ditto.

2006-06-01  Josh Stone  <joshua.i.stone@intel.com>

	* tapsets.cxx (hrtimer_derived_probe::emit_interval): update
	API usage of hrtimers in preparation of getting exports from
	the kernel.
	(hrtimer_derived_probe::emit_probe_entries): ditto

2006-06-01  Li Guanglei <guanglei@cn.ibm.com>

	* parse.cxx, staptree.cxx, staptree.h, translate.cxx:
	add new function lket_trace_extra at script level
	* lket.5.in: Modified the description of backtrace in
	LKET

2006-05-29  Li Guanglei <guanglei@cn.ibm.com>

	* systemtap.spec.in: include lket-b2a in the rpm package

2006-05-27  Li Guanglei <guanglei@cn.ibm.com>

	* configure.ac: add conditional build of lket-b2a
	if glib2-devel is not found, just skips and gives
	a warning
	* Makefile.am:  add conditional build of lket-b2a
	* Makefile.in, configure: regenerated
	* runtime/lket/b2a/Makefile: deleted. Should be
	generated by configure

2006-05-26  Josh Stone  <joshua.i.stone@intel.com>

	* tapsets.cxx (build_blacklist): build the sets of blacklisted
	functions and function returns.  Manually added many __kprobes
	functions that should not be probed.
	(dwarf_query::dwarf_query): Call build_blacklist.
	(dwarf_query::blacklisted_p): Use blacklist sets.

2006-05-25  Josh Stone  <joshua.i.stone@intel.com>

	* parse.cxx (parser::scan_pp): Free memory for tokens that are
	thrown away in the preprocessing stage.
	* tapsets.cxx
	(dwarf_var_expanding_copy_visitor::visit_target_symbol):
	Free allocated memory when supressing target-variable errors

2006-05-25  David Smith  <dsmith@redhat.com>

	* testsuite/semok/twentyone.stp: New file.

2006-05-24  Frank Ch. Eigler  <fche@elastic.org>

	Pass 4 speedup.
	* tapsets.cxx (derived_probe::emit_common_header): New
	function, to emit code formerly inlined by
	emit_probe_prologue/epilogue.
	* translate.cxx (emit_common_header): Call it.
	* elaborate.h: Corresponding changes.

2006-05-24  David Smith  <dsmith@redhat.com>

	* elaborate.cxx (isglob): New function.
	(match_key::globmatch): New function.
	(match_node::find_and_build): Uses isglob() and
	match_key::globmatch() to provide support for wildcards such as
	"kernel.syscall.*read*" (Bugzilla #1928).
	* elaborate.h (match_key::globmatch): Added function declaration.
	* parse.cxx (parser::parse_probe_point): Collects one or more
	tokens into a single probe-point functor string.

	* testsuite/parseko/twentytwo.stp: New file.
	* testsuite/parseok/sixteen.stp: New file.

2006-05-24  David Smith  <dsmith@redhat.com>

	* testsuite/parseko/cmdlinearg01.stp: New file.
	* testsuite/parseko/cmdlinearg02.stp: New file.
	* testsuite/parseko/eighteen.stp: New file.
	* testsuite/parseko/foreachstmt01.stp: New file.
	* testsuite/parseko/foreachstmt02.stp: New file.
	* testsuite/parseko/foreachstmt03.stp: New file.
	* testsuite/parseko/foreachstmt04.stp: New file.
	* testsuite/parseko/foreachstmt05.stp: New file.
	* testsuite/parseko/forstmt01.stp: New file.
	* testsuite/parseko/forstmt02.stp: New file.
	* testsuite/parseko/forstmt03.stp: New file.
	* testsuite/parseko/forstmt04.stp: New file.
	* testsuite/parseko/functiondecl01.stp: New file.
	* testsuite/parseko/functiondecl02.stp: New file.
	* testsuite/parseko/functiondecl03.stp: New file.
	* testsuite/parseko/functiondecl04.stp: New file.
	* testsuite/parseko/functiondecl05.stp: New file.
	* testsuite/parseko/functiondecl06.stp: New file.
	* testsuite/parseko/functiondecl07.stp: New file.
	* testsuite/parseko/ifstmt01.stp: New file.
	* testsuite/parseko/ifstmt02.stp: New file.
	* testsuite/parseko/nineteen.stp: New file.
	* testsuite/parseko/preprocess01.stp: New file.
	* testsuite/parseko/preprocess02.stp: New file.
	* testsuite/parseko/preprocess03.stp: New file.
	* testsuite/parseko/preprocess04.stp: New file.
	* testsuite/parseko/preprocess05.stp: New file.
	* testsuite/parseko/preprocess06.stp: New file.
	* testsuite/parseko/preprocess07.stp: New file.
	* testsuite/parseko/preprocess08.stp: New file.
	* testsuite/parseko/preprocess09.stp: New file.
	* testsuite/parseko/probepoint01.stp: New file.
	* testsuite/parseko/probepoint02.stp: New file.
	* testsuite/parseko/probepoint03.stp: New file.
	* testsuite/parseko/seventeen.stp: New file.
	* testsuite/parseko/ternarystmt01.stp: New file.
	* testsuite/parseko/twenty.stp: New file.
	* testsuite/parseko/twentyone.stp: New file.
	* testsuite/parseko/whilestmt01.stp: New file.
	* testsuite/parseko/whilestmt02.stp: New file.

2006-05-24  Li Guanglei <guanglei@cn.ibm.com>

	* configure.ac: add lket.5 & runtime/lket/b2a
	* Makefile.am:  add lket & runtime/lket/b2a
	* aclocal.m4, Makefile.in, configure: regenerated
	* runtime/lket/b2a/*: a binary to ascii converter used
	to convert LKET's default binary trace data.
	* lket.5.in: add intro of lket-b2a converter.

2006-05-23  David Smith  <dsmith@redhat.com>

	* parse.cxx (parse_for_loop): Corrected error message.

2006-05-22  David Smith  <dsmith@redhat.com>

	* elaborate.cxx (find_and_build): Fixed issue #2643.  Wildcard
	code was being too optimistic.

2006-05-22  Li Guanglei <guanglei@cn.ibm.com>

	* lket.in.5: draft version of manpage for LKET
	* Makefile.in, configure, stap.1.in: add lket.in.5

2006-05-18  Frank Ch. Eigler  <fche@elastic.org>

	Organize "-t" output by script/parse level probes rather than
	derived-probes.
	* elaborate.cxx (derived_probe ctor): Remove name field setting.
	(alias_derived_probe): New class.
	(alias_expandion_builder::build): Create an instance of the above
	instead of parse-tree-level plain probe.
	* elaborate.h: Corresponding changes.
	(derived_probe::basest): Define.
	* staptree.cxx (probe ctor): Set new name field.
	* staptree.h (probe): Corresponding changes.
	(probe::basest): New field.
	* tapsets.cxx (emit_probe_prologue, emit_probe_entries):
	Switch to basest() probe name for Stat instance.
	(dwarf_derived_probe ctor): Stash away base probe.
	* translate.cxx (unparser::emit_probe): Remove index
	operand, just use probe name to generate symbols.
	(emit_module_init): Reorganize -t output in unregister functions.
	(translate_pass): Remove unparser::current_probenum field and all
	uses.
	* translate.h: Corresponding changes.

2006-05-18  Li Guanglei <guanglei@cn.ibm.com>

	* tapset/LKET/*: tracing tapsets of LKET
	* tapset/context.stp: add stp_pid() func
	* tapset/ppc64/syscalls.stp: add conditional preprocessing
	since sys64_time is removed from kernel >= 2.6.16

2006-05-18  Li Guanglei <guanglei@cn.ibm.com>

	* tapset/tskschedule.stp: deleted, merge into scheduler.stp
	* tapset/scheduler.stp:   incorporate tskschedule.stp
	* testsuite/buildok/tskschedule.stp: deleted, merge into
	  sched_test.stp
	* testsuite/buildok/sched_test.stp: incorporate tskschedule.stp

2006-05-17  Josh Stone  <joshua.i.stone@intel.com>

	* testsuite/buildok/sched_test.stp: test scheduler tapset
	* examples/small_demos/sched_snoop.stp: demo scheduler tapset

2006-05-18  Li Guanglei <guanglei@cn.ibm.com>

	* testsuite/buildok/ioscheduler.stp: testcase for ioscheduler.stp
	* testsuite/buildok/memory.stp:      testcase for memory.stp
	* testsuite/buildok/networking.stp:  testcase for networking.stp
	* testsuite/buildok/scsi.stp:        testcase for scsi.stp
	* testsuite/buildok/tskschedule.stp: testcase for tskschedule.stp

2006-05-18  Li Guanglei <guanglei@cn.ibm.com>

	* tapset/ioscheduler.stp: generic IO scheduler tapsets from LKET
	* tapset/memory.stp:      generic pagefault tapsets from LKET
	* tapset/networking.stp:  generic networking tapsets from LKET
	* tapset/scsi.stp:        generic scsi tapsets from LKET
	* tapset/tskschedule.stp: generic task scheduler tapsets from LKET
	* tapset/process.stp:     changes to process.exec alias

2006-05-16  David Smith  <dsmith@redhat.com>

	* parse.cxx (parser::parser): Added initializer for 'context'
	member variable.
	(tt2str): Added support for new tok_keyword type.
	(operator <<): Ignores keyword content when outputting error
	message.
	(lexer::scan): Recognizes keywords, such as 'probe', 'global',
	'function', etc. and classifies them as type 'tok_keyword'.  This
	causes keywords to become reserved so they cannot be used for
	function names, variable names, etc.
	(parser::parse): Changed tok_identifier to tok_keyword when looking
	for "probe", "global", or "function".  Also sets context member
	variable which remembers if we're in probe, global, function, or
	embedded context.
	(parser::parse_probe, parser::parse_statement)
	(parser::parse_global, parser::parse_functiondecl)
	(parser::parse_if_statement, parser::parse_delete_statement)
	(parser::parse_break_statement, parser::parse_continue_statement)
	(parser::parse_for_loop, parser::parse_while_loop)
	(parser::parse_foreach_loop, parser::parse_array_in): Looks for
	tok_keyword instead of tok_identifier.
	(parser::parse_probe_point): Allows keywords as part of a probe
	name, since "return" and "function" are keywords.
	(parser::parse_return_statement): Looks for tok_keyword instead of
	tok_identifier.  Make sure we're in function context.
	(parser::parse_next_statement): Looks for tok_keyword instead of
	tok_identifier.  Make sure we're in probe context.
	* parse.h: Added parse_context enum.  Added 'tok_keyword' to
	token_type enum.  Added parse_context 'context' member variable to
	parser class.
	* stap.1.in: Because the string() function has been removed,
	the 'string()' function reference has been changed to a 'sprint()'
	function reference.
	* stapex.5.in: Ditto.
	* stapfuncs.5.in: The description of the string() and hexstring()
	functions has been removed.
	* testsuite/buildok/context_test.stp: Calls to the string()
	function were converted to sprint() function calls.
	* testsuite/buildok/fifteen.stp: Ditto.
	* testsuite/buildok/nineteen.stp: Ditto.
	* testsuite/buildok/process_test.stp: Ditto.
	* testsuite/buildok/task_test.stp: Ditto.
	* testsuite/buildok/timestamp.stp: Ditto.
	* testsuite/buildok/twentyone.stp: Ditto.
	* testsuite/semok/args.stp: Ditto.
	* testsuite/semok/seven.stp: Ditto.
	* testsuite/buildok/fourteen.stp: Calls to log()/string() were
	converted to a call to printf().
	* testsuite/buildok/sixteen.stp: Ditto.
	* testsuite/buildok/thirteen.stp: Ditto.
	* testsuite/buildok/twentythree.stp: Ditto.
	* testsuite/buildok/twentytwo.stp: Ditto.
	* testsuite/buildok/seven.stp: Calls to the string()
	function were converted to sprint() calls.  Calls to the
	hexstring() function were converted to sprintf() calls.
	* testsuite/semok/eleven.stp: Ditto.
	* testsuite/buildok/seventeen.stp: Calls to log()/hexstring() were
	converted to a call to printf().
	* testsuite/semko/nineteen.stp: Ditto.
	* testsuite/parseok/three.stp: Because keywords are reserved, a
	variable named 'string' was renamed to 'str'.
	* testsuite/parseok/two.stp: Because keywords are reserved, a
	variable named 'global' was renamed to 'gbl'.
	* testsuite/transko/two.stp: Because the parser now checks for
	'next' and 'return' statement context, a 'next' statement was
	removed from a function and a 'return' statement was removed from
	a probe.

2006-05-15  Frank Ch. Eigler  <fche@elastic.org>

	* tapsets.cxx, translator.cxx (*): Designate more emitted
	functions as static.
	* translator.cxx (visit_print_format): Correct regression
	regression from two weeks ago.
	* stapfuncs.5.in: Tweak wording.  Deprecate returnval() in favour
	of retval().

2006-05-12  Thang P Nguyen  <thang.p.nguyen@intel.com>

	* testsuite/buildok/probefunc.stp: test probefunc()

2006-05-12  Frank Ch. Eigler  <fche@elastic.org>

	* stapfuncs.5.in: Clarify backtrace-related functions.

2006-05-11  David Smith  <dsmith@redhat.com>

	* tapset/ctime.stp: New file.

2006-05-09  Josh Stone  <joshua.i.stone@intel.com>

	* examples/small_demos/proc_snoop.stp: monitor all process events.
	* testsuite/buildok/task_test.stp: test compilation of all task
	functions.
	* testsuite/buildok/process_test.stp: test all process events and
	associated variables.

2006-05-09  Will Cohen  <wcohen@redhat.com>

	PR 2228
	* parse.h:
	* parse.cxx: Add << operator for struct source_loc.
	* translate.cxx (emit_module_init): Print location of probe in script.

2006-05-09  Li Guanglei <guanglei@cn.ibm.com>

	PR 2520
	* main.cxx: add -M option to stop merge per-cpu files in bulk mode
	* session.h: add merge member into systemtap_session
	* buildrun.cxx: generate stpd_cmd to stop merge per-cpu files if -M
	option is turned on by stap.

2006-05-08  Li Guanglei <guanglei@cn.ibm.com>

	PR 2627
	* elaborate.cxx: epilogue style alias expansion
	* parse.cxx: parse += alias definition
	* staptree.h: add epilogue_style member to probe_alias
	* stap.1.in: add the description of epilogue style alias
	* testsuite/parseok/fifteen.stp: testcase for epilogue style alias

2006-05-05  Roland McGrath  <roland@redhat.com>

	* configure.ac (build_elfutils): Pass CFLAGS to elfutils configure,
	editting out -Wall.
	* configure: Regenerated.

2006-05-05  Frank Ch. Eigler  <fche@elastic.org>

	PR 2643
	* testsuite/buildok/syscalls.stp: Take "-u" away again.
	* configure.ac, systemtap.spec.in: Bump version to 0.5.7.
	* configure: Regenerated.

2006-05-05  Frank Ch. Eigler  <fche@elastic.org>

	* configure.ac, systemtap.spec.in: Bump version to 0.5.6.
	* configure: Regenerated.

2006-05-05  Will Cohen  <wcohen@redhat.com>

	* small_demos/fileopen.stp: Shows use of target() to look at pid.
	* small_demos/rwtiming.stp: Shows per executable histograms of time
	spent in read and write system calls.

2006-05-05  Eugene Teo  <eteo@redhat.com>

	PR 2433
	* tapsets.cxx (dwarf_query::blacklisted_p): Extend the list of
	blacklisted .return probes to include "do_exit". Correct funcname
	typo for "sys_groupexit".
	* tapset/syscalls.stp: Remove .return probe aliases of never-
	returning syscall.exit and syscall.exit_group calls.

2006-05-05  David Smith  <dsmith@redhat.com>

	* translate.cxx (mapvar::exists): Added code for string array
	handling.  Otherwise, string array elements always exist.

2006-05-03  Josh Stone  <joshua.i.stone@intel.com>

	PR 2506
	* tapsets.cxx (dwarf_query::blacklisted_p): skip probes in .exit.*

2006-05-02  Will Cohen  <wcohen@redhat.com>

	* translate.cxx (emit_module_init): Move closing '}' inside #ifdef.

2006-05-02  Will Cohen  <wcohen@redhat.com>

	PR 2228
	* stap.1.in: Document "-t" option.
	* main.cxx (main): Add "-t" option for collecting timing information.
	* session.h (systemtap_session): Corresponding changes.
	* tapsets.cxx (emit_probe_prologue, emit_probe_epilogue,
	emit_probe_entries):
	* translate.cxx: (emit_common_header, emit_module_init,
	translate_pass): Add time collection of timing information.


2006-05-01  Frank Ch. Eigler  <fche@elastic.org>

	* translate.cxx (visit_print_format): Fix regression in
	"printf" pseudo-result initialization.

2006-04-30  Frank Ch. Eigler  <fche@elastic.org>

	PR 2610.
	* translate.cxx (c_unparser::visit_arrayindex, visit_stat_op):
	Detect empty aggregates consistently.
	(visit_print_format): Ditto.  Also detect errors due to
	argument evaluation.
	(translator_output::*): Add a flush before a failing assert,
	to produce more context when debugging.

2006-04-25  Frank Ch. Eigler  <fche@elastic.org>

	* Makefile.am: Removed "rpm" target.
	* Makefile.in, aclocal.m4: Regenerated.

2006-04-25  Frank Ch. Eigler  <fche@elastic.org>

	* elaborate.cxx (typeresolution_info::unresolved,invalid,
	mismatch): Print current function/probe name in error message.
	(semantic_pass_types): Pass sufficient information.
	* elaborate.h: Corresponding changes.

2006-04-25  Frank Ch. Eigler  <fche@elastic.org>

	PR 2427.
	* staptree.cxx (varuse_collecting_visitor::visit_embeddedcode):
	Support /* pure */ declaration.  Stop using __tvar_ naming hack.
	(v_c_u::visit_print_format): Mark sprint and sprintf as
	side-effect-free.
	(deep_copy_visitor::visit_print_format): Propagate raw_components.
	* stap.1.in: Document declaration.
	* elaborate.cxx (semantic_pass_opt2): Verbose message tweak.
	(dead_stmtexpr_remover): Extend for more aggressive optimization.
	* tapsets.cxx (dwarf,mark_var_expanding_copy_visotor): Add
	/* pure */ declaration to rvalue expansions.
	* tapset/*.stp: Added /* pure */ declarations to many functions.
	* testsuite/parseok/unparsers.stp: Propagate guru mode flag.
	* testsuite/buildok/twentyfour.stp: New test.

2006-04-24  Frank Ch. Eigler  <fche@elastic.org>

	PR 2599.
	* elaborate.cxx (visit_assignment): Tolerate null current_expr.
	* testsuite/semok/optimize.stp: Add relevant tests.

2006-04-23  Eugene Teo  <eteo@redhat.com>

	PR 2149
	* translate.cxx (mapvar::set): Test _stp_map_set_xx() for
	array overflows.

2006-04-23  Eugene Teo  <eteo@redhat.com>

	* small_demos/ansi_colors.stp: Add an example of using octal
	escape sequences to display all possible ansi colors.

2006-04-21  Eugene Teo  <eteo@redhat.com>

	PR 1326
	* translate.cxx (c_unparser::visit_binary_expression): Handle
	negative left and right shift count.

2006-04-21  Frank Ch. Eigler  <fche@elastic.org>

	PR 953
	* elaborate.h (derived_probe): Add field "name".  Stop passing
	"probe index" to other emit_* calls.
	(emit_probe_context_vars): New member function.
	* elaborate.cxx (derived_probe ctor): Generate unique name.
	* translate.cxx (*): Adapt to index->name.
	(emit_probe): Realize that probe locals only occur at nesting=0.
	* tapsets.cxx (*derived_probe::emit_*): Adapt to index->name.
	(mark_var_expanding_copy_visitor): New class to process $argN.
	(mark_derived_probe ctor): Call it.
	(mark_derived_probe::emit_probe_context_vars): Do it.
	* buildrun.cxx (compile_pass): Add more optional gcc verbosity.
	Add CFLAGS += -freorder-blocks.
	* testsuite/buildok/marker.stp: New test.

2006-04-19  Eugene Teo  <eteo@redhat.com>

	PR 2014
	* parse.cxx (lexer::scan): Added \[0-7]* case to preserve
	octal escape sequences.

2006-04-18  Martin Hunt  <hunt@redhat.com>

	* Makefile.am (install-data-local): Another try.

2006-04-18  Frank Ch. Eigler  <fche@elastic.org>

	PR 2220
	* translate.cxx (visit_statement): Tolerate 0 first argument.
	(visit_for_loop, visit_foreach_loop): Call it thusly for condition
	expression.
	(visit_embededcode, visit_block, visit_null_statement): Don't
	call visit_statement() at all.

2006-04-18  Martin Hunt  <hunt@redhat.com>

	* Makefile.am (install-data-local): Tweak previous fix.
	(install-data-local):

2006-04-18  Martin Hunt  <hunt@redhat.com>

	* Makefile.am (install-data-local): Rewrite. Set
	ownership and permissions for all files and directories
	under runtime and tapset. Restrict files to source code.

	* Makefile.in: Rebuilt.

2006-04-18  Eugene Teo  <eteo@redhat.com>

	PR 1341
	* main.cxx (main): Use TMPDIR instead of hard-coded /tmp.

2006-04-17  Frank Ch. Eigler  <fche@elastic.org>

	* tapsets.cxx (mark_derived_probe::emit_{de}registrations):
	Use cmpxchg to synchronize.

2006-04-12  Tom Zanussi  <zanussi@us.ibm.com>

	PR 2538
	* buildrun.cxx (compile_pass): Remove space
	between -I and runtime path.

2006-04-12  Martin Hunt  <hunt@redhat.com>

	PR 2497
	* translate.cxx (translate_pass): Don't
	reset STP_STRING_SIZE if it was already defined.
	Set it to 1024 by default.

2006-04-10  Martin Hunt  <hunt@redhat.com>

	* translate.cxx (visit_print_format): Call
	_stp_snprintf() instead of snprintf().

2006-04-09  Martin Hunt  <hunt@redhat.com>

	Add binary printf support.

	* elaborate.cxx (visit_print_format): Don't include
	conv_literal or conv_size  in components vector.
	Add conv_binary to switch statement.

	* translate.cxx (visit_print_format): Eliminate
	special cast to (long long) for pe_long because new
	vsnprintf uses int64_t.

	* staptree.h (struct print_format): Add conv_binary and conv_size.

	* staptree.cxx (components_to_string): Add conv_binary case.
	Add conv_size case.
	(string_to_components): Add cases for 'b' and 'n'

2006-04-08  Frank Ch. Eigler  <fche@elastic.org>

	* tapsets.cxx (resolve_prologue_endings): Rewrote.
	(resolve_prologue_endings2): Removed.

	* gen-stapmark.h: Emit a 0-arity marker.
	* stapmark.h: Regenerated for arities 0..6.

2006-04-04  Roland McGrath  <roland@redhat.com>

	* configure.ac: Bump version to 0.5.5.
	Require elfutils-0.120.
	* configure: Regenerated.
	* systemtap.spec.in: Likewise.

	* main.cxx (version): Use dwfl_version.

	* loc2c.c (array_stride): stride_size -> byte_stride

2006-04-04 Tom Zanussi  <zanussi@us.ibm.com>

	* stp_check: Change test for relay vs relayfs

2006-03-30  Martin Hunt  <hunt@redhat.com>

	* tapsets.cxx (dwarf_derived_probe::emit_registrations):
	Change maxactive so single-processor kernels using
	kretprobes don't get lots of dropped probes.

2006-03-30  Frank Ch. Eigler  <fche@elastic.org>

	PR 953, part 1
	* tapsets.cxx: (mark_derived_probe*): New classes.
	(register_standard_tapsets): Register kernel/module.mark() family.
	* stapmark.h: New header for static instrumentation markers.
	* gen-stapmark.h: New perl script to generate it.
	* elaborate.cxx (derived_probe ctor): Ignore null location*.

2006-03-29  Josh Stone  <joshua.i.stone@intel.com>

	* tapsets.cxx (hrtimer_derived_probe::*): creates a probe point
	based on the hrtimer APIs.
	* tapsets.cxx (hrtimer_builder::*):  parses the user's time-spec
	into a 64-bit nanosecond value, and calls the appropriate
	derived_probe.
	* tapsets.cxx (register_standard_tapsets): add hrtimer bindings
	* translate.cxx (translate_pass): add linux/random.h include,
	used for generating 64-bit random numbers for hrtimers.

2006-03-28  Martin Hunt  <hunt@redhat.com>

	* testsuite/buildok/syscall.stp: Update so
	it works again.

2006-03-16 Tom Zanussi  <zanussi@us.ibm.com>

	* configure.ac: Revert relayfs version check.
	* configure: Reverted.
	* translate.cxx (compile_pass): Remove relayfs include path.

2006-03-15 Tom Zanussi  <zanussi@us.ibm.com>

	* configure.ac: Add check for relayfs version.
	* configure: Regenerated.
	* stp_check.in: Remove bundled relayfs loading/compilation, add
	check for relay (vs relayfs).

2006-03-13  Josh Stone  <joshua.i.stone@intel.com>

	* safety/safety.py: Support IA64 disassembly matching.
	* safety/data/opcodes-ia64: new opcode rules for IA64.
	* safety/data/references: Add references used by example scripts
	when compiled for IA64.

2006-03-13  Frank Ch. Eigler  <fche@elastic.org>

	* translate.cxx (emit_globals): Tag globals, especially the locks,
	as __cacheline_aligned.

2006-03-09  Frank Ch. Eigler  <fche@elastic.org>

	* translate.cxx (emit_locks): Emit dummy references to unlock_ ...
	(emit_module_init): ... and probe_point.

2006-03-06  Frank Ch. Eigler  <fche@elastic.org>

	PR 2425
	* staptree.cxx (varuse_collecting_visitor::visit_embeddedcode):
	Realize that $var-setter functions have side-effects.
	* testsuite/transok/tval-opt.stp: New test.

2006-03-06  Martin Hunt  <hunt@redhat.com>

	* buildrun.cxx (run_pass): Add "-u username".
	* stapfuncs.5.in: Document system().

2006-03-06  Frank Ch. Eigler  <fche@elastic.org>

	* stapex.5.in: Use \[aq] for plain single quotes for encoding
	variation tolerance.

2006-03-03  Josh Stone  <joshua.i.stone@intel.com>

	* main.cxx (main): search forward for dashes in the kernel release,
	to work properly with release names with more than one dash.  Also
	* parse.cxx (eval_pp_conditional): ditto
	* tapsets.cxx (profile_derived_probe::profile_derived_probe): ditto
	* safety/safety.py (StaticSafety::__build_search_suffixes): ditto,
	and add copyright & GPL tag

	PR 2390
	* main.cxx (main): expand search path so that revision w.x.y.z
	searches w.x.y.z, w.x.y, and w.x.

2006-03-03  Frank Ch. Eigler  <fche@elastic.org>

	* tapset/indent.stp, indent-default.stp: New little tapset.
	* stapfuncs.5.in: Document it.
	* testsuite/buildok/indent.stp: Build it.

2006-02-27  Josh Stone  <joshua.i.stone@intel.com>

	* safety/*: Add a static safety checker.

2006-02-25  Frank Ch. Eigler  <fche@elastic.org>

	* translate.cxx (var::init): Don't crush string module_params.
	(emit_global_param): New function, forked out of emit_global,
	to put module_param calls at the bottom of C file.
	* translate.h: Corresponding changes.

2006-02-23  Frank Ch. Eigler  <fche@elastic.org>

	PR 1304
	* parse.cxx (lexer): Take systemtap_session argument.
	(lexer::scan): Support $1..$NNNN and @1...@NNNN expansion.
	* stap.1.in: Document this.
	* testsuite/semok/args.stp: New test.
	* translate.cxx (var::init, emit_global): Emit code to allow
	named module parameters to initialize global string/number scalars.
	* stap.1.in: Don't document this yet.

	PR 2334
	* main.cxx (main): Clarify "-v" option repeatibility.
	* stap.1.in: Ditto.

2006-02-23  Roland McGrath  <roland@redhat.com>

	* Makefile.am (AUTOMAKE_OPTIONS): New variable, set dist-bzip2.
	* Makefile.in: Regenerated.

2006-02-23  Martin Hunt  <hunt@redhat.com>

	PR 1989. Adds support for %p in printf
	* staptree.h (struct print_format): Add conv_unsigned_ptr.
	* staptree.cxx (components_to_string): Output 'p'
	for conv_unsigned_ptr.
	* elaborate.cxx (visit_print_format): Add case for
	conv_unsigned_ptr.

2006-02-23  Martin Hunt  <hunt@redhat.com>

	* Makefile.am (install-data-local): Create tapset/i686 and
	tapset/x86_64 directories. This fixes a problem where they
	were included, but had bad permissions.
	* Makefile.in: Rebuilt.

2006-02-22  Frank Ch. Eigler  <fche@elastic.org>

	* stapfuncs.5.in: Document get_cycles().
	* testsuite/buildok/timestamp.stp: Build it and its friends.

2006-02-22  Frank Ch. Eigler  <fche@elastic.org>

	PR 2293.
	* tapsets.cxx (emit_probe_epilogue): Emit early local_irq_save().
	(emit_probe_epilogue): ... and matching _restore().

	* main.cxx (main): Emit a "hello, I'm starting" message
	before pass 5 in verbose mode.

2006-02-17  Frank Ch. Eigler  <fche@elastic.org>

	* stapfuncs.5.in (cpu): Document contextinfo function.

2006-02-15  Frank Ch. Eigler  <fche@elastic.org>

	* translate.cxx (varlock*): Removed now unnecessary class.
	(aggregation_locks): Renamed field to aggregations_active.

2006-02-14  Frank Ch. Eigler  <fche@elastic.org>

	* stapfuncs.5.in: Document new queue_stats tapset.
	* elaborate.cxx (*): Put "while:" clarification messages before a
	thrown semantic error.
	* staptree.cxx (print_format::string_to_components): Correct
	parse of "%%" formatting element.

2006-02-07  Frank Ch. Eigler  <fche@elastic.org>

	* src/testsuite/buildok/syscalls.stp: Build with "-u" to build-test
	all auxiliary functions.
	* tapsets.cxx (dwarf_query::add_probe_point): Add some "-vv" output.

2006-02-07  Josh Stone  <joshua.i.stone@intel.com>

	PR 2068
	* tapsets.cxx (dwarf_query::blacklisted_p): add __switch_to
	to the blacklist for x86_64 architecture only.

2006-02-06  Will Cohen  <wcohen@redhat.com>

	* tapset/syscall2.stp: Correct opening comment typo.

2006-02-06  Will Cohen  <wcohen@redhat.com>

	* tapset/syscall2.stp: Correct closing comment typos.

2006-02-01  Frank Ch. Eigler  <fche@elastic.org>

	* testsuite/semko/one.stp: Make sure test case stays broken.

2006-02-01  Martin Hunt  <hunt@redhat.com>

	* stapfuncs.5.in: Document is_return(), returnval() and
	probefunc().
	* testsuite/buildok/syscall.stp: Basic syscall test.

2006-02-01  Frank Ch. Eigler  <fche@elastic.org>

	* configure.ac, systemtap.spec.in: Version 0.5.4.
	* configure: Regenerated.

2006-01-31  Josh Stone  <joshua.i.stone@intel.com>

	PR 2252
	* translate.cxx (translate_pass): Fix legacy definition of
	read_trylock.

2006-01-30  Frank Ch. Eigler  <fche@elastic.org>

	* main.cxx (main): Also print elapsed real time for each pass.

2006-01-27  Frank Ch. Eigler  <fche@elastic.org>

	* main.cxx: Make "-v" (verbose) flag a counter.
	* stap.1.in: Document this.
	* session.h: Corresponding changes.
	* {elaborate,buildrun,tapsets,translate}.cxx: Update all uses of
	verbose flag to compare it to sensible level for value of message.

2006-01-27  Frank Ch. Eigler  <fche@elastic.org>

	* main.cxx (main): In verbose mode, print user+sys times after
	each pass.
	* buildrun.cxx (compile_pass): Move success message back to main().

2006-01-26  Frank Ch. Eigler  <fche@elastic.org>

	PR 2060: lock elevation, mop-up
	* staptree.cxx (functioncall_traversing_visitor): Store a
	current_function pointer during traversal.
	(visit_embeddedcode): Use it to handle $target-synthesized functions.
	(varuse_collecting_visitor::visit_assignment): Correct l-lr typo.
	(visit_foreach_loop): Note added write on sorted foreach.
	(visit_delete_statement): Note as read+write.
	* staptree.h: Corresponding changes.
	* elaborate.cxx (dead_assignment_remover::visit_expr_statement):
	Correct stmt token after possible expression rewriting.
	* tapsets.cxx (visit_target_symbol): Create naming convention
	to recognize $target-synthesized functions.
	* translate.cxx (emit_locks, emit_unlocks): New functions to
	emit lock/unlock sequences at the outermost level of a probe.
	(emit_probe): Call them.
	(varlock_*): #if-0 out the lock code generation.  Later, these
	classes should be removed.
	(translate_pass): Emit read_trylock() kludge macro for old kernels.

2006-01-25  Frank Ch. Eigler  <fche@elastic.org>

	PR 2205, patch from <hiramatu@sdl.hitachi.co.jp>:
	* parse.cxx (scan): Correct EOF detection for %{ %} case.

2006-01-24  Frank Ch. Eigler  <fche@elastic.org>

	PR 2060 etc.
	* tapsets.cxx (visit_target_symbol): Tolerate failed resolution by
	letting target_symbol instance pass through to optimizer and
	type checker.
	* elaborate.cxx (semantic_pass_optimize): New family of functions and
	associated visitor classes.
	(visit_for_loop): Tolerate absent init/incr clauses.
	(semantic_pass): Invoke unless unoptimized (-u) option given.
	* main.cxx, session.h: Add support for flag.
	* staptree.cxx (visit_for_loop): Tolerate absent init/incr clauses.
	(traversing_visitor::visit_arrayindex): Visit the index expressions.
	(functioncall_traversing_visitor): New class.
	(varuse_tracking_visitor): New class.
	* staptree.h: Corresponding changes.
	* parse.cxx (parse_for_loop): Represent absent init/incr expressions
	with null statement pointer instead of optimized-out dummy numbers.
	* stap.1.in: Document optimization.
	* testsuite/{semko,transko}/*.stp: Added "-u" or other code to many
	tests to check bad code without optimizer elision.
	* testsuite/semok/optimize.stp: New test.

	* elaborate.cxx (unresolved, invalid, mismatch): Standardize error
	message wording.
	* stapfuncs.5.in: Tweak print/printf docs.
	* tapset/logging.stp: Remove redundant "print" auxiliary function,
	since it's a translator built-in.
	* testsuite/transok/five.stp: Extend test.
	* translate.cxx (emit_symbol_data): Put symbol table into a separate
	temporary header file, to make "-p3" output easier on the eyes.
	* buildrun.cxx (compile_pass): Eliminate test-mode support throughout.
	* main.cxx, session.h, translate.cxx: Ditto.
	* main.cxx (main): For last-pass=2 runs, print post-optimization ASTs.

2006-01-18  Josh Stone  <joshua.i.stone@intel.com>

	* tapsets.cxx (profile_derived_probe::emit_probe_entries): Setup
	c->regs properly in light of the emit_probe_prologue change.

2006-01-18  Josh Stone  <joshua.i.stone@intel.com>

	* translate.cxx (c_unparser::visit_foreach_loop): improved the error
	message when _stp_pmap_agg fails.

2006-01-18  Frank Ch. Eigler  <fche@elastic.org>

	* translate.cxx (c_unparser_assignment::visit_arrayindex):
	Eliminate dummy assignments for "<<<" code.

2006-01-17  Josh Stone  <joshua.i.stone@intel.com>

	PR 2156
	* testsuite/buildok/pmap_foreach.stp: Add test with sorting

2006-01-17  Josh Stone  <joshua.i.stone@intel.com>

	PR 2156
	* translate.cxx (c_unparser::visit_foreach_loop): Check the return
	value of _stp_pmap_agg() for NULL.

2006-01-17  Frank Ch. Eigler  <fche@elastic.org>

	* systemtap.spec.in: Remove explicit kernel-devel dependency,
	since some old kernel rpm builds don't virtual-provide it for
	e.g. smp, hugemem.

2006-01-17  Frank Ch. Eigler  <fche@elastic.org>

	PR 2142
	* translate.cxx (EXTRACTORS_PERMISSIVE): New experimental policy
	parameter.
	(c_unparser::visit_arrayindex, visit_print_format, visit_stat_op):
	Tolerate absent index (= NULL runtime return) in pmap.
	(*): Make semantic_error messages consistently lower case.
	* testsuite/buildok/iterate_histogram_buckets.stp: Note some missing
	functionality.

2006-01-17  Josh Stone  <joshua.i.stone@intel.com>

	* stap.1.in: Document the 'delete' operator.

2006-01-16  Roland McGrath  <roland@redhat.com>

	* systemtap.spec.in (elfutils_version): Require 0.119 now.
	* configure.ac, systemtap.spec.in: Version 0.5.3.
	* configure: Regenerated.

2006-01-16  Josh Stone  <joshua.i.stone@intel.com>

	PR 2140
	* translate.cxx (mapvar::del): Add ability to delete an indexed stat
	from (p)maps.
	(delete_statement_operand_visitor::visit_symbol): Add ability to
	delete entire pmaps and scalars.
	(delete_statement_operand_tmp_visitor): Add a special tmpvar visitor
	to parallel delete_statement_operand_visitor.
	(c_tmpcounter::visit_delete_statement): Invoke the new visitor.
	* testsuite/buildok/delete.stp: Also test scalar deletes.
	* vim/syntax/stap.vim: Recognize 'delete' operator.

2006-01-15  Frank Ch. Eigler  <fche@elastic.org>

	PR 2148
	* translate.cxx (MAXERRORS): Actually the max should be 0, so first
	error aborts session.

2006-01-13  Frank Ch. Eigler  <fche@elastic.org>

	* main.cxx (main): Suppress "Try again with -v" message if already
	verbose.

2006-01-13  Frank Ch. Eigler  <fche@elastic.org>

	* translate.cxx (c_unparser:getmap): Correct exception throwing typo.

2006-01-12  Josh Stone  <joshua.i.stone@intel.com>

	PR 2056
	* translate.cxx (c_unparser::aggregation_locks): Keeps track of
	foreach's locks on pmaps to avoid extra aggregation.
	(c_unparser::visit_foreach_loop): Set aggregation_locks appropriately.
	(c_unparser::load_aggregate, mapvar::call_prefix, mapvar::get):
	Use a new parameter to indicate that we should read from the
	already-aggregated map rather than the full pmap..
	(c_unparser::visit_arrayindex c_unparser::visit_print_format,
	c_unparser::visit_stat_op): Use aggregation_locks to avoid taking a
	lock and aggregating the pmap.
	(c_unparser::emit_map_type_instantiations): To read from a pmap's
	aggregated map, we need to include map-gen.c for the _stp_map_*
	functions.
	(c_unparser::obtained_locks, varlock::varlock, varlock::~varlock):
	Add simple static checking to detect incompatible nested locks during
	translation, and flag it as an error.

2006-01-11  Josh Stone  <joshua.i.stone@intel.com>

	PR 2140
	* testsuite/buildok/delete.stp: Test correct compilation of the
	'delete' operator for all "legal" variations.

2006-01-11  Frank Ch. Eigler  <fche@elastic.org>

	* translate.cxx (MAXERRORS): Oops, set back to intended default of 1.

2006-01-10  Frank Ch. Eigler  <fche@redhat.com>

	PR 1972.
	* tapsets.cxx (var_expanding_copy_visitor::visit_target_symbol):
	Produce error message for $var access within .return probes.
	* testsuite/semko/thirtyfour.stp: New test.

2006-01-10  Frank Ch. Eigler  <fche@redhat.com>

	PR 2060.
	* buildrun.cxx (compile_pass): Add "V=1" to kbuild if verbose.
	* translate.cxx (translator_output): For output-file constructor,
	set an explicit output buffer.
	(emit_module_init, emit_module_exit): Reorganize output, to spit
	each individual probe registration/deregistration blurb into a
	separate function.
	* translate.h: Corresponding changes; set default buffer size to 8K.
	* translate.cxx, tapsets.cxx: Replace "endl" by buffer-friendly "\n"
	throughout code generation routines.

2006-01-09  Frank Ch. Eigler  <fche@redhat.com>

	* HACKING: Extend guidelines for tapset testing.

2006-01-06  Will Cohen  <wcohen@redhat.com>

	* Makefile.am (gcov,lcov): Don't remove .gcno .gcda files.
	* Makefile.am (gcov): Fix to report data when tests fail.
	* Makefile.am (lcov): New rule to generate html coverage data.
	* Makefile.in: Regenerated.

2006-01-05  Josh Stone  <joshua.i.stone@intel.com>

	PR 2056
	* translate.cxx (var::~var, var::hist, var::buckets): make these
	methods virtual, so we can use polymorphism.
	(mapvar::hist, mapvar::buckets):  Override the corresponding var
	methods to handle pmaps correctly.
	(c_unparser::visit_arrayindex, c_unparser::visit_print_format): Make
	use of the new polymorphic behavior of var & mapvar when dealing with
	histogram data.
	* testsuite/buildok/pmap_foreach.stp: Add tests to check histogram
	accesses with for/foreach.

2006-01-04  Frank Ch. Eigler  <fche@elastic.org>

	PR 2057.
	* translate.cxx (c_unparser_assignment::visit_arrayindex): Don't take
	write lock around pmap accumulation.

2006-01-04  Will Cohen  <wcohen@redhat.com>

	* testsuite/buildok/printf.stp: Improve test coverage.

2006-01-03  Frank Ch. Eigler  <fche@redhat.com>

	* tapsets.cxx (emit_deregistration): Fix bad thinko on loop nesting.

2006-01-03  Frank Ch. Eigler  <fche@redhat.com>

	PR 1144, 1379
	* tapsets.cxx (emit_probe_prologue, _epilogue): New routines.
	Call from existing derived_probe spots.  Implement soft errors in
	epilogue code.  Implement reentrancy detection in prologue code.
	(dwarf_derived_probe::emit_deregistration): Add kprobes layer
	"nmissed" to skipped_count.
	* translate.cxx (varlock): Use nsleep(TRYLOCKDELAY) in lock
	contention loop.
	(emit_module_exit): Report number of soft errors and skipped probes.
	(emit_function, _probe): Add __restrict__ marker to context pointer.
	(translate_pass): Define new MAXTRYLOCK, TRYLOCKDELAY, MAXERRORS,
	MAXSKIPPED parameters.
	* tapset/logging.stp (error): Don't stp_error, just set context state.
	* stap.1.in, stapfuncs.5.in: Document soft errors.
	* elaborate.h: Corresponding changes.

2005-12-23  Kevin Stafford  <krstaffo@us.ibm.com>

	* tapset/2.6.9-20.ELsmp/syscalls.stp: added kernel
	version tapset
	* tapset/2.6.9-20.ELsmp/i686/syscalls.stp: added kernel
	version arch specific tapset
	* tapset/doc/discrepancies.txt: log of kernel version
	discrepancies.

2005-12-22  Roland McGrath  <roland@redhat.com>

	* configure.ac: Pass LDFLAGS to elfutils configure to force DT_RUNPATH.
	* configure: Regeneraed.

2005-12-21  Josh Stone  <joshua.i.stone@intel.com>

	PR 2056
	* translate.cxx (itervar::next): emit different code for pmaps

2005-12-21  Frank Ch. Eigler  <fche@elastic.org>

	* loc2c.h: Add __attribute__ defeating code for g++ 3.3 compatibility.

2005-12-20  Josh Stone  <joshua.i.stone@intel.com>

	* vim/filetype.vim: defines *.stp files as SystemTap scripts
	* vim/ftplugin/stap.vim: sets the comment styles
	* vim/indent/stap.vim: enables simple auto-indenting
	* vim/syntax/stap.vim: defines syntax highlighting

2005-12-19  Roland McGrath  <roland@redhat.com>

	* configure.ac, systemtap.spec.in: Version 0.5.2.
	* configure: Regenerated.

2005-12-17  Roland McGrath  <roland@redhat.com>

	* staptree.h: #include <cassert> here.

2005-12-14  Kevin Stafford  <krstaffo@us.ibm.com>

	* tapset/2.6.14/syscalls.stp: Added 2.6.14 syscalls to tapset.
	* 2.tapset/6.14/i686/syscalls.stp: Added i386 arch specific syscalls
	to tapset for kernel 2.6.14.
	* tapset/2.6.9-24.ELsmp/syscalls.stp: Added 2.6.9-24.ELsmp syscalls.
	* tapset/2.6.9-24.ELsmp/x86_64/syscalls.stp: Added x86_64 arch
	specific syscalls to tapset for kernel 2.6.9-24.ELsmp.
	* tapset/system_calls.stp: File removed.

2005-12-14  Martin Hunt  <hunt@redhat.com>

	* tapset/system_calls.stp (epoll.ctl): Temporarily remove
	references to $op and $event because gcc 4.0.2 can't
	find them.
	(epoll.wait): Ditto for $maxevents.

2005-12-13  Frank Ch. Eigler  <fche@redhat.com>

	* tapsets.cxx (var_expanding_copy_visitor::visit_target):
	Transcribe token pointer to synthesized functiondecl.

2005-12-12  Josh Stone  <joshua.i.stone@intel.com>

	* tapset/context.stp
	(execname,pid,tid,ppid,pexecname,gid,egid,uid,euid): Removed
	in_interrupt checks and other pointer checks.  We now operate on
	the assumption that "current" and its related data are always
	valid.
	* tapsets.cxx (profile_derived_probe::*,profile_builder::build):
	Do kernel version checks at translation time, using the same
	internal mechanisms as the preprocessor - a la %( kernel_v <
	"2.6.10" %? ... %: ... %)

2005-12-12  Kevin Stafford  <krstaffo@us.ibm.com>

	* main.cxx (main): Added arch directory to the existing
	kernel-version-sensitive search path.

2005-12-12  Frank Ch. Eigler  <fche@redhat.com>

	* translate.cxx (translate_pass): Emit #include <linux/profile.h>.

2005-12-12  Will Cohen  <wcohen@redhat.com>

	* tapset/logging.stp (function_exit): Make sure systemtap probes
	stop collection additional data.

2005-12-12  Frank Ch. Eigler  <fche@redhat.com>

	Fix parse tree pretty-printer.
	* staptree.h (print_format): Add raw_components field.
	* parse.cxx (parse_symbol): Set it.
	* staptree.cxx (lex_cast_qstring): Copy it here too.
	(binary_expression::print): Add a space around operator, due to
	lexical ambiguity (expr % paren-expr) vs %( preprocessor op.
	(array_in:: foreach_loop:: arrayindex::print): Print base as indexable.
	(print_format::string_to_components): Use parse_error, not semantic.
	(print_format::print): Properly quote formatting string.  Print
	histogram argument.
	* translate.cxx (visit_print_format): Properly quote formatting string.
	(varlock): Reword lock timeout error message.
	* testsuite/buildok/printf.stp: Add some quoting troublemakers.
	* testsuite/parseok/unparser.stp: New file.

2005-12-11  Roland McGrath  <roland@redhat.com>

	* configure.ac: Bump version to 0.5.1 for test builds.
	* systemtap.spec.in: Remove ExclusiveArch.
	* configure: Regenerated.

	PR 1916
	* configure.ac: Grok --with-elfutils.
	* Makefile.am [BUILD_ELFUTILS] (install-elfutils, stamp-elfutils):
	New targets.
	[BUILD_ELFUTILS] (stap_LDFLAGS, stap_LDFLAGS): Add flags
	to point at local elfutils build.
	[BUILD_ELFUTILS] (BUILT_SOURCES): Add stamp-elfutils.
	[BUILD_ELFUTILS] (stap_DEPENDENCIES): New variable.
	[BUILD_ELFUTILS] (lib-elfutils/libdw.so): New target.
	[BUILD_ELFUTILS] (install-exec-local): Depend on install-elfutils.
	(loc2c_test_LDADD): Set this to $(stap_LDADD).
	(loc2c_test_CPPFLAGS, loc2c_test_LDFLAGS): New variables.
	* Makefile.in: Regenerated.
	* compile: New file from automakeland.
	* systemtap.spec.in (elfutils_version): Require 0.118 or later.
	[bundled_elfutils]: Remove old hacks for building elfutils, and rely
	on configure --with-elfutils instead.

	* Makefile.am (pkglibexecdir): New variable.
	(AM_CPPFLAGS): Use it.
	(pkglibexec_PROGRAMS): Set this instead of noinst_PROGRAMS with stpd.
	(pkglibexec_SCRIPTS, CLEANFILES): New variables.
	(install-exec-local): Target removed.
	* runtest.sh: Set LD_LIBRARY_PATH when lib-elfutils is in use.

	* loc2c-test.c (get_location): Fix function name in error message.

2005-12-09  Graydon Hoare  <graydon@redhat.com>

	* elaborate.cxx (alias_expansion_builder::build): Fix comment typo.
	* tapsets.cxx (symbol_cache): New class.
	(dwflpp::cache): Add cache.
	(dwflpp::pattern_limited_cus): New member.
	(dwflpp::pattern_limited_funcs): New member.
	(dwflpp::limit_search_to_function_pattern): New method.
	(dwflpp::iterate_over_cus): Modify to use cached, limited sets.
	(dwflpp::iterate_over_functions): Likewise.
	(dwarf_builder::user_dw): New member.
	(dwarf_builder::kern_dw): New member.
	(dwarf_builder::~dwarf_builder): Add dtor.
	(query_module): Call dwflpp::limit_search_to_function_pattern.
	(dwarf_builder::build): Initialize persistent dwflpp members on demand.

2005-12-08  Graydon Hoare  <graydon@redhat.com>

	* translate.cxx (delete_statement_operand_visitor::visit_arrayindex):
	Prohibit deleting histogram buckets.
	(c_tmpcounter::visit_array_in): Direct to visit_arrayindex.
	(c_unparser::visit_array_in): Likewise.

	* testsuite/buildok/histogram_operator_in.stp: New test.

2005-12-08  Frank Ch. Eigler  <fche@elastic.org>

	PR 1937
	* buildrun.cxx (run_pass): Pass new "-d PID" option to stpd.
	Set SIGHUP to SIG_IGN too.

2005-12-07  Graydon Hoare  <graydon@redhat.com>

	* staptree.cxx (traversing_visitor::visit_foreach_loop): Visit
	the base indexable of the foreach loop.

	* translate.cxx (c_tmpcounter::visit_foreach_loop): Implement
	histogram bucket iteration arm.
	(c_unparser::visit_foreach_loop): Likewise.
	(c_tmpcounter::visit_arrayindex): Fix typo.

	* testsuite/buildok/iterate_histogram_buckets.stp: New test.

2005-12-07  Martin Hunt  <hunt@redhat.com>

	* translate.cxx (mapvar::fini): Use _stp_pmap_del() on pmaps.
	(emit_global): For pmaps, use "PMAP" instead of "MAP".

2005-12-06  Frank Ch. Eigler  <fche@elastic.org>

	PR 1934.
	* tapsets.cxx (resolve_prologue_endings2): Add new heuristic for
	tail-call optimized functions.
	(query_func_info): Make somewhat less verbose.

2005-12-06  Graydon Hoare  <graydon@redhat.com>

	* translate.cxx (visit_print_format): Explicitly Cast int64_t
	(pe_long) args to (long long) in generated code, for portability.

2005-12-05  Frank Ch. Eigler  <fche@elastic.org>

	* *.cxx: Add <cassert> #include as needed.

2005-12-02  Graydon Hoare  <graydon@redhat.com>

	* elaborate.cxx (mutated_var_collector): Forward
	traversal portion of calls to base class.
	(mutated_var_collector::visit_arrayindex): Resolve
	arrayindex-into-histogram expression as pe_long.
	(typeresolution_info::visit_print_format): Traverse
	into histogram if present.

	* parse.cxx (parse_symbol): Handle parse ambiguity surrounding
	print(@hist_op(...)[...]).

	* staptree.cxx (traversing_visitor::visit_arrayindex): Visit
	base member of arrayindex.

	* translate.cxx (c_unparser::histogram_index_check): New method.
	(var::hist): Fix bug.
	(var::buckets): New method.
	(stmt_expr::stmt_expr): Print with newline.
	(c_unparser::load_map_indices): Handle indexing-histogram case.
	(c_tmpcounter::visit_arrayindex): Likewise.
	(c_unparser::visit_arrayindex): Likewise.
	(c_tmpcounter_assignment::visit_arrayindex): Throw error when
	user attempts to write to histogram bucket.
	(c_unparser_assignment::visit_arrayindex): Likewise.

	* testsuite/buildok/print_histogram_entry.stp: New test.

2005-12-02  Frank Ch. Eigler  <fche@elastic.org>

	* configure.ac: Bump version number.
	* stap.1.in: Document some of the new print/stats stuff.
	* configure: Regenerated.
	* systemtap.spec.in: Enable ia64 and ppc builds.

2005-12-01  Frank Ch. Eigler  <fche@elastic.org>

	PR 1944 improved hack.
	* translator.cxx (c_tmpcounter::visit_block): New routine, allows
	overlay of sequential statements' temporaries within context.

2005-12-01  Frank Ch. Eigler  <fche@redhat.com>

	PR 1944 quick hack.
	* translator.cxx (translate_pass): Reduce default MAXNESTING to 10.
	(emit_module_init): Add a paranoid check against oversize contexts.
	* stap.1.in: Document MAXNESTING change.

2005-11-30  Frank Ch. Eigler  <fche@redhat.com>

	PR 1276
	From Josh Stone <joshua.i.stone@intel.com>:
	* tapsets.cxx (profile_derived_probe, profile_builder,
	register_standard_tapsets): Support timer.profile variety.
	* stapprobes.5.in: Document it.
	* testsuite/builok/fourteen.stp: Test its buildability.

2005-11-28  Graydon Hoare  <graydon@redhat.com>

	* translate.cxx (var::assert_hist_compatible): New method.
	(var::hist): New method.
	(c_unparser::load_aggregate): New method.
	(hist_op_downcaster): Remove, it was a mistake.
	(expression_is_hist_op): Likewise.
	(c_tmpcounter::visit_print_format): Implement print(@hist(...)).
	(c_unparser::visit_print_format): Likewise.

	* staptree.h (struct print_format): Add optional hist_op* member.
	* staptree.cxx (traversing_visitor::visit_functioncall): Visit
	hist_op if present in print_format.
	(deep_copy_visitor::visit_print_format): Likewise.

	* parse.cxx (parse_symbol): Special case to consume print(@hist(...)).

	* elaborate.cxx (typeresolution_info::visit_arrayindex): Fix type inference bug.
	(typeresolution_info::visit_foreach_loop): Likewise.

	* testsuite/buildok/print_histograms.stp: New test.

2005-11-28  Frank Ch. Eigler  <fche@redhat.com>

	* translate.cxx (c_tmpcounter_assignment::visit_symbol): Don't
	emit unused temporary into context.  Saves mucho space with strings.

2005-11-27  Roland McGrath  <roland@redhat.com>

	* loc2c.c (location_from_address): Diagnose null FB_ATTR specially.

	* loc2c.c (location_from_address): Fix function name in error message.

2005-11-27  Frank Ch. Eigler  <fche@elastic.org>

	* loc2c.c (location_from_address): Tolerate errors with NULL *input.

2005-11-26  Roland McGrath  <roland@redhat.com>

	PR 1868.
	* loc2c.c (struct location): Move frame_base member out of the union.
	(alloc_location): Initialize it.
	(new_synthetic_loc, translate, location_from_address): Update uses.
	(emit_loc_value): Don't handle frame_base here.
	(c_emit_location): Do it here instead.
	(translate): Track USED_DEREF separately for each piece.
	Use a temporary struct when allocating a new piece, letting
	a pending loc_address piece finish up first.

	* loc2c-test.c (main): Free SCOPES at end.
	(handle_variable): Free POOL at end.

	* loc2c.c (translate): Initialize LOC->address.used_deref at start.

2005-11-25  Frank Ch. Eigler  <fche@elastic.org>

	PR 1336.
	* tapsets.cxx (translate_final_fetch_or_store): Remove apparently
	unnecessary check.
	* testsuite/transok/ten.stp: New test for void* integerification.

2005-11-24  Frank Ch. Eigler  <fche@redhat.com>

	PR 1903
	* parse.cxx (eval_pp_conditional): Support %( arch == "i686" %) form.
	* stap.1.in: Document it.
	* testsuite/parseok/fourteen.stp: Test it.
	* session.h (architecture): New field.
	* main.cxx (main): Initialize it.

2005-11-24  Frank Ch. Eigler  <fche@redhat.com>

	PR 1917
	* translate.cxx (emit_common_header, emit_module_init,
	emit_module_exit): Switch context array to per-cpu kmalloc variant.
	* tapsets (*::emit_probe_entires): Use per_cpu_ptr() for my context.

2005-11-23  Graydon Hoare  <graydon@redhat.com>

	* elaborate.h (get_symbol_within_expression): Make visible.
	* elaborate.cxx (get_symbol_within_expression): Make non-static.
	(stat_decl_collector): New struct.
	(semantic_pass_stats): New semantic pass.
	(semantic_pass): Call it.
	(semantic_pass_symbols): Remove collection of statistic_decls from files.
	(visit_stat_op): Only fail if inferred type is not pe_long.

	* parse.cxx (parser::parse): Don't pass per-file statistic_decl
	into parse_global.
	(parser::parse_global): Don't parse global statistic_decls,
	they're obsolete.
	* parse.hh (parser::parse_global): Adjust signature to match.

	* session.h (statistic_decl::operator==): New method.

	* staptree.h (print_format::is_empty): New method.
	(stapfile::stat_decls): Remove field.
	* staptree.cxx (string_to_components): Fix bugs in format-string
	parser.

	* translate.cxx (var): Make private fields protected.
	(var::init): Support HIST_NONE stats.
	(aggvar): New struct.
	(mapvar::is_parallel): New method.
	(mapvar::call_prefix): Use it.
	(mapvar::calculate_aggregate): New method.
	(mapvar::fetch_existing_aggregate): New method.
	(mapvar::get): Support pe_stats.
	(mapvar::init): Use is_parallel(), and support HIST_NONE.
	(itervar::itervar): Only fault on pe_unknown.
	(itervar::start): Use mapvar::is_parallel and
	mapvar::fetch_existing_aggregate.
	(emit_map_type_instantiations): Include alloc.c before pmap-gen.c.
	Include pmap-gen.c for pe_stats maps.
	(c_unparser::gensym_aggregate): New method.
	(c_unparser::visit_foreach_loop): Handle mapvar::is_parallel case.
	(arrayindex_downcaster): New struct.
	(expression_is_arrayindex): New function.
	(c_tmpcounter::visit_stat_op): New method.
	(c_unparser::visit_stat_op): Implement.
	(c_unparser::visit_hist_op): Add commentary, still not implemented.

	* testsuite/buildok/stat_{insert,extract}.stp: New tests.
	* testsuite/semok/ten.stp: Correct for changes to global declarations.
	* testsuite/semko/*.stp: Likewise.

2005-11-21  Roland McGrath  <roland@redhat.com>

	* loc2c.c (c_translate_location): Take Dwarf_Op vector as argument
	directly, not Dwarf_Attribute.
	* loc2c.h: Update decl.
	* loc2c-test.c (get_location): New function.
	(handle_variable): Use it.
	* tapsets.cxx (dwflpp::translate_location): New method.
	(dwflpp::translate_components, dwflpp::literal_stmt_for_local): Use it.

2005-11-21  Frank Ch. Eigler  <fche@elastic.org>

	PR 1276
	From Josh Stone <joshua.i.stone@intel.com>:
	* tapsets.cxx (timer_derived_probe, timer_builder,
	register_standard_tapsets): Support timer.ms() variety.
	* stapprobes.5.in: Document it.
	* testsuite/builok/fourteen.stp: Test its buildability.

2005-11-18  Martin Hunt  <hunt@redhat.com>

	PR 1837
	* testsuite/buildko/one.stp: Replace printk.
	* testsuite/buildok/one.stp: Ditto.
	* testsuite/buildok/two.stp: Ditto.
	* testsuite/semko/fifteen.stp: Ditto.
	* testsuite/semko/fourteen.stp: Ditto.
	* testsuite/semko/thirteen.stp: Ditto.
	* testsuite/transok/eight.stp: Ditto.
	* testsuite/transok/seven.stp: Ditto.
	* testsuite/transok/six.stp: Ditto.

	* tapsets.cxx (*::emit_probe_entries): Replace printk() calls
	with _stp_warn().

	* stap.1.in: Replace printk with printf in example.

	* stapfuncs.5.in: Remove docs for printk and add for
	print and printf.

	* tapset/logging.stp (printk): Deleted.

2005-11-13  Graydon Hoare  <graydon@redhat.com>

	* staptree.h (struct indexable): New struct.
	(classify_indexable): New function.
	(classify_const_indexable): New function.
	(struct symbol): Implement indexable.
	(struct arrayindex): Take indexable as base.
	(struct foreach_loop): Take indexable as base.
	(struct print_format): New struct.
	(enum stat_component_type): New enum.
	(struct stat_op): New struct.
	(enum historgram_type): New enum.
	(struct hist_op): New struct.
	(struct visitor)
	(struct traversing_visitor)
	(struct throwing_visitor)
	(struct deep_copy_visitor): Add new visitor methods.
	(require): Specialize for indexable*.

	* staptree.cxx (print_format::*)
	(stat_op::*)
	(hist_op::*)
	(indexable::*)
	(traversing_visitor::*)
	(throwing_visitor::*)
	(deep_copy_visitor::*)
	(classify_indexable)
	(classify_const_indexable): Implement
	(deep_copy_visitor::*): Update to use indexables.

	* parse.h (parser::parse_indexable): New method.
	(parser::parse_hist_op_or_bare_name): New method.

	* parse.cxx (lexer::scan): Accept @ in identifiers.
	(parser::parse_array_in)
	(parser::parse_foreach_loop): Call parse_indexable.
	(parser::parse_hist_op_or_bare_name): Implement.
	(parser::parse_indexable): Implement.
	(parser::parse_symbol): Accept printf, stat_ops, hist_ops.

	* elaborate.h (struct typeresolution_info): Add methods for
	visiting print_format, stat_op, hist_op.

	* elaborate.cxx (symbol_fetcher): New class.
	(get_symbol_within_expression): New function.
	(get_symbol_within_indexable): New function.
	(mutated_var_collector): Replace mutated_map_collector.
	(no_var_mutation_during_iteration_check): Replace
	no_map_mutation_during_iteration_check.
	(semantic_pass_vars): Replace semantic_pass_maps.
	(semantic_pass): Update call accordingly.
	(symresolution_info::*) Add new visitors, teach about indexables
	(typeresolution_info::*) Likewise.

	* translate.cxx
	(c_unparser::getiter): Take symbol, not foreach_loop.
	(c_unparser::*) Add new visitors, teach about indexables.
	(c_tmpcounter::*)
	(delete_statement_operand_visitor::visit_arrayindex)
	(c_tmpcounter_assignment::*)
	(c_unparser_assignment::*): Likewise.
	(hist_op_downcaster): New struct.
	(expression_is_hist_op): New function.

	* testsuite/buildok/printf.stp: New test for print_format.

2005-11-10  Frank Ch. Eigler  <fche@elastic.org>

	* translate.cxx (c_unparser::visit_array_in, visit_arrayindex):
	Finish adapting to PR 1275 by switching back to read locks.

2005-11-09  Martin Hunt  <hunt@redhat.com>

	* translate.cxx: New API uses HIST_LOG and HIST_LINEAR
	instead of HSTAT_LOG and HSTAT_LINEAR.

2005-11-09  Frank Ch. Eigler  <fche@elastic.org>

	Reported by Guang Lei Li <liguangl@cn.ibm.com>:
	* tapset/context.stp (pid,ppid,tid): Correctly pick tgid vs pid.
	* testsuite/buildok/context_test.stp: Print out tid() too.

2005-11-08  Frank Ch. Eigler  <fche@redhat.com>

	* tapsets.cxx (blacklisted_p): Tolerate NULL filename parameter.
	* src/testsuite/semok/twenty.stp: New test to enumerate everything
	dwarfly probeable.

2005-11-08  Frank Ch. Eigler  <fche@redhat.com>

	* translate.cxx (c_unparser::visit_foreach_loop): With PR 1275
	done, add back read lock around foreach loop.  Add a write lock
	around preceding sort operation.  Leave a race condition window. :-(

2005-11-08  Frank Ch. Eigler  <fche@redhat.com>

	* translate.cxx (mapvar::exists): Correct some more.

2005-11-08  Frank Ch. Eigler  <fche@redhat.com>

	Patch from "Mao, Bibo" <bibo.mao@intel.com>
	* translate.cxx (mapvar::exists): Correct 64-bit type mismatch.

2005-11-08  Frank Ch. Eigler  <fche@redhat.com>

	* tapsets.cxx (blacklisted_p): Add blacklist for some .return
	probes to kludge around bug #1345.
	* tapset/system_calls.stp: Add some %( %? %) conditionals to
	get closer to using tapset on 2.6.9 kernel.

2005-11-07  Frank Ch. Eigler  <fche@redhat.com>

	PR 1828.
	* tapsets.cxx (blacklisted_p): New function.  Add a few blacklist
	entries.
	* testsuite/semko/thirtythree.stp: New test.

2005-11-07  Frank Ch. Eigler  <fche@redhat.com>

	* testsuite/buildok/twentytwo.stp: Add another test for PR 1271.

2005-11-04  Frank Ch. Eigler  <fche@redhat.com>

	* tapsets.cxx (dwarf_derived_probe::emit_registrations): Add
	possible kprobe address prechecking logic.  Set kretprobes
	maxactive to zero.
	* translate.cxx (emit_module_init): Set a more helpful default
	probe_point value for use in registration errors.  Exit properly
	after registration failure of probe #0.

2005-11-04  Roland McGrath  <roland@redhat.com>

	* tapsets.cxx (add_probe_point): Use dwfl_module_relocation_info to
	get symbol name when dwfl_module_relocations has the info.

2005-11-03  Roland McGrath  <roland@redhat.com>

	* tapsets.cxx (add_probe_point): Use explicit test with assignment in
	while condition.

2005-11-03  Frank Ch. Eigler  <fche@elastic.org>

	PR 1329.
	* tapsets.cxx (dwarf_query::add_probe_point): Look up section name
	containing given address.  Skip request if it came from .init.*.
	* testsuite/semko/thirtytwo.stp: New test.

2005-11-02  Martin Hunt  <hunt@redhat.com>

	* Makefile.am (EXTRA_DIST): Add session.h.
	* Makefile.in: Regenerated.

2005-11-01  Frank Ch. Eigler  <fche@elastic.org>

	Sound advice from <drepper@redhat.com>:
	* configure.ac: Undo last change.
	* configure.ac: Unregenerated.
	* parse.cxx: Use glibc strverscmp function instead of rpmlib.
	* stap.1.in: Update correspondingly.

2005-11-01  Graydon Hoare  <graydon@redhat.com>

	* translate.cxx (c_unparser::collect_map_index_types)
	(c_unparser::emit_map_type_instantiations)
	(c_unparser::visit_arrayindex)
	(c_unparser::visit_array_in)
	(delete_statement_operand_visitor::visit_arrayindex)
	(c_unparser_assignment::visit_arrayindex)
	(mapvar::*): Update to new runtime map API.

2005-11-01  Frank Ch. Eigler  <fche@elastic.org>

	PR 1425.
	* configure.ac: Look for rpm-devel headers and libs.
	* configure: Regenerated.
	* session.h: New file to contain systemtap_session decl.
	* staptree.h: Likewise evict statistics_decl.
	* elaborate.h: Corresponding changes.
	* main.cxx (usage): Elaborate.  Re-enable "-r RELEASE" option.
	* parse.cxx (parser): Add systemtap_session& field.  Update users.
	(scan_pp, eval_pp_conditional): New routines for preprocessing.
	(peek, next): Call it.
	(lexer::scan): Lex the preprocessor operators.
	(parser::parse): Include an extra level of exception catching
	for parse errors that occur during recovery.
	* parse.h: Corresponding changes.
	(parse_error): Allow explicit token parameter.
	* stap.1.in: Document preprocessing.
	* testsuite/parseok/fourteen.stp: New test.

2005-10-31  Roland McGrath  <roland@redhat.com>

	* systemtap.spec.in, configure.ac: Version 0.4.2 cooked.
	* configure: Regenerated.

	* configure.ac: Update libdw test to require 0.116 with dwarf_diecu.
	* configure: Regenerated.
	* systemtap.spec.in: Update elfutils requirement to 0.116.
	* loc2c.c: Dwarf_Loc -> Dwarf_Op.
	(location_from_address): dwarf_addrloclists -> dwarf_getlocation_addr.
	(c_translate_location): Likewise.
	(max_fetch_size): Remove fakeo dwarf_diecu macro.
	* tapsets.cxx (dwflpp): Dwarf_Func -> Dwarf_Die;
	dwarf_func_name -> dwarf_diename;
	dwarf_func_entrypc -> dwarf_entrypc;
	dwarf_func_file, dwarf_func_line -> dwarf_decl_file, dwarf_decl_line.

2005-10-26  Roland McGrath  <roland@redhat.com>

	* loc2c.c (max_fetch_size): Default to host pointer size,
	while still waiting for new libdw entrypoint.

2005-10-25  Roland McGrath  <roland@redhat.com>

	PR 1271 cont'd.
	* testsuite/buildok/twentytwo.stp: New file.
	* testsuite/buildok/twentythree.stp: New file.
	* loc2c.c (discontiguify): Add missing ; in output.

2005-10-20  Graydon Hoare  <graydon@redhat.com>

	PR 917 (incomplete)
	* staptree.h (struct statistic_decl): New struct.
	(stapfile::stat_decls): New member.

	* parse.h, parse.cxx
	(parser::expect_known): Fix typo.
	(parser::expect_number): New method.
	(parser::parse_global): Parse global statistic_decls.

	* elaborate.h (systemtap_session::stat_decls): New member.
	* elaborate.cxx (semantic_pass_symbols): Copy per-file stat_decls
	to session-wide.
	(typeresolution_info::visit_assignment): Detect some semantic stats
	errors in type resolution pass.

	* translate.cxx (var::sd): New private member.
	(var::var): Initialize it.
	(var::sdecl): New accessor.
	(var::init): Handle stats values.
	(mapvar::mapvar): Pass through statistic_decl to var ctor.
	(mapvar::get): Test for long explicitly.
	(mapvar::set): Likewise.
	(mapvar::init): Handle stats values.
	(c_unparser::emit_common_header): Remove typedef of stats_t,
	include stat.c when necessary.
	(mapvar::key_typename): Typo.
	(c_unparser::emit_map_type_instantiations): Thinko: value_typename not key_typename.
	(c_unparser::c_typename): Implementation typename is "Stat", not "stats_t".
	(c_unparser::c_assign): Fix bad error message.
	(c_unparser_assignment::c_assignop): Handle operator <<<.
	(c_unparser::getvar): Feed session statistic_decl into var.
	(c_unparser::getmap): Likewise.
	(c_unparser::visit_assignment): Handle operator <<<.
	(c_tmpcounter_assignment::visit_symbol): Derive type from rvalue when present.
	(c_unparser_assignment::visit_symbol)
	(c_tmpcounter_assignment::visit_arrayindex)
	(c_unparser_assignment::load_map_indices): Likewise.
	(c_unparser::visit_arrayindex): Likewise, and Prohibit statistic rvalues.
	(c_unparser_assignment::visit_arrayindex): Handle operator <<<.

	* testsuite/semko/twentyfour.stp:
	* testsuite/semko/twentyfive.stp:
	* testsuite/semko/twentysix.stp:
	* testsuite/semko/twentyseven.stp:
	* testsuite/semko/twentyeight.stp:
	* testsuite/semko/twentynine.stp:
	* testsuite/semko/thirty.stp:
	* testsuite/semko/thirtyone.stp: New tests for prohibited statistic contexts.
	* testsuite/buildok/twentytwo.stp: New test for legal statistic contexts.

2005-10-19  Tom Zanussi  <zanussi@us.ibm.com>

	PR 1194.
	* elaborate.h: Move output_file variable into systemtap_session.
	* buildrun.cxx (run_pass): Pass output file to stpd if applicable.
	* main.cxx (main): Set output_file if -o option specified.

2005-10-18  Frank Ch. Eigler  <fche@redhat.com>

	PR 1477.
	* main.cxx (main): Set PATH and LC_ALL, so
	* buildrun.cxx (compile_pass, run_pass): ... and ...
	* translate.cxx (emit_symbol_data): ... don't have to.

2005-10-18  Frank Ch. Eigler  <fche@elastic.org>

	PR 1482 cont'd.
	* translator.cxx (emit_module_init): Set aside a variable for
	detailed probe point id.
	* tapsets.cxx (emit_registrations): Use it.
	(add_probe_point): Correct synthesized probe-point typo.

2005-10-17  Martin Hunt  <hunt@redhat.com>

	PR 1482
	* tapsets.cxx (emit_registrations): On failure, don't
	forget to unregister probe 0;

2005-10-17  Frank Ch. Eigler  <fche@elastic.org>

	PR 1338.
	* parse.cx (parse_probe): Unconditionally visit parse_probe_point.
	(parse_probe_point): Accept "*" as component name.
	* stapprobes.5.in: Document this.
	* elaborate.cxx (derive_probes): Rewrite.  Make top-level function.
	(match_node::find_and_build): New function to replace
	(find_builder): Removed.
	(match_key operator <): Correct one nasty typo.
	(match_node::bind): Refuse to bind "*" component names.
	(derived_probe_builder::build): Remove recursion output param.
	(alias_expandion_builder::build): Recurse to derive_probes instead.
	* elaborate.h: Corresponding changes.
	* tapsets.cxx: Ditto.
	(query_cu): Elide prologue finding for uninteresting CUs.
	* testsuite/semok/nineteen.stp: New test.
	* testsuite/semko/twentythree.stp: New test.
	* testsuite/semko/twentyone/two.stp: Fix -p2.

2005-10-17  Graydon Hoare  <graydon@redhat.com>

	* testsuite/semko/twentyone.stp: Check function doesn't match inline.

	* testsuite/semko/twentytwo.stp: Check inline doesn't match function.

	* testsuite/buildok/six.stp: Change "function" to "inline".

	* stapprobes.5.in: Describe "inline" probes.

	* tapsets.cxx (TOK_INLINE): New token "inline".
	(dwarf_query::has_inline_str)
	(dwarf_query::has_inline_num)
	(dwarf_query::inline_str_val)
	(dwarf_query::inline_num_val): New members.
	(dwarf_query::dwarf_query): Load new members.
	(query_dwarf_inline_instance)
	(query_dwarf_func)
	(query_cu)
	(query_module)
	(dwarf_derived_probe::add_probe_point)
	(dwarf_builder::build):
	Use inline-related members where appropriate.
	(dwarf_derived_probe::register_inline_variants): New method.
	(dwarf_derived_probe::register_function_and_statement_variants):
	Call it.

2005-10-14  Roland McGrath  <roland@redhat.com>

	PR 1271.
	* loc2c.c (translate): Set LOC->byte_size in loc_noncontiguous result.
	(struct location.address): New member `declare'.
	(new_synthetic_loc, translate): Initialize it.
	(struct location.type): Add loc_fragment, loc_decl to enum.
	(c_emit_location): Emit unadorned code for loc_fragment.
	(discontiguify): New function.
	(c_translate_fetch, c_translate_store): Call it.
	(get_bitfield): New function, broken out of ....
	(emit_bitfield): ... here.  Function removed.
	(declare_noncontig_union): New function.
	(max_fetch_size): New function.
	(translate_base_fetch): New function, broken out of ...
	(c_translate_fetch): ... here.  Call it.
	Use get_bitfield here, not emit_bitfield.
	(c_translate_store): Likewise.
	(c_emit_location): Emit declarations first.

	* loc2c.c (dwarf_diename_integrate): Function removed.
	Change all callers to use dwarf_diename.

	* loc2c-test.c (handle_variable): Check for "=" before fetching DIE
	from ATTR_MEM.

2005-10-13  Roland McGrath  <roland@redhat.com>

	* loc2c.c (c_emit_location): Use final location's used_deref flag too.

	* loc2c.c (translate): Pass LOC to alloc_location, not INPUT.

	* loc2c-test.c (fail): Print a newline after the error message.

2005-10-10  Frank Ch. Eigler  <fche@elastic.org>

	* elaborate.cxx (match_node::bind): Improve error message.
	(register_library_aliases): Catch and verbosify error message.
	(semantic_pass): Provide a back-up exception catcher.

2005-10-10  Frank Ch. Eigler  <fche@elastic.org>

	PR 1456.
	* translate.cxx (c_unparser_assignment): Rename "pre" field to "post",
	add blurb to clarify polarity.
	(visit_pre/post_crement): Flip passed flag value.

2005-10-07  Frank Ch. Eigler  <fche@elastic.org>

	PR 1366.
	* staptree.h (foreach_loop): Add sort_column, sort_direction fields.
	* parse.cxx (parse_foreach_loop): Parse "+"/"-" suffix operators.
	* stap.1.in, stapex.5.in: Document them.
	* staptree.cxx (foreach_loop print, copy): Propagate them.
	* translate.cxx (visit_foreach_loop): Support them.
	* testsuite/parseok/fifteen.stp, parseko/thirteen.stp,
	buildok/twentyone.stp: Test them.

2005-10-07  Kevin Stafford  <kevinrs@us.ibm.com>

        * tapset/system_calls.stp: All 281 syscalls *prototyped*. They
	are still untested. Many of the aliases useability are contin-
 	gent upon resolution of namely: bz #1295 & bz #1382.

2005-10-06  Frank Ch. Eigler  <fche@elastic.org>

	* stap.1.in: Document -b/-s options.
	* main.cxx (usage): Clarify -b/-s blurbs.
	* translator.cxx (translate_pass): Handle bulk_mode here instead.

2005-10-06  Frank Ch. Eigler  <fche@elastic.org>

	PR 1332.
	* translate.cxx (emit_symbol_data): New function to transcribe
	a processed address->symbol lookup table, based upon /proc/kallsyms.

2005-10-05  Tom Zanussi  <zanussi@us.ibm.com>

	* buildrun.cxx (run_pass): Add bulk/buffer_size flags to flags
	passed to stpd.
	* elaborate.h (systemtap_session): Add bulk/buffer_size flags.
	* main.cxx (usage,main): Add -b (bulk), -s (buffer_size) options.
	processing.

2005-10-04  Graydon Hoare  <graydon@redhat.com>

	PR 1131.
	* tapsets.cxx
	(target_variable_flavour_calculating_visitor::visit_target_symbol)
	(var_expanding_copy_visitor::visit_target_symbol):
	Require guru mode for writing to target vars.
	* testsuite/buildok/twenty.stp: Test writing to target vars.

2005-10-01  Frank Ch. Eigler  <fche@elastic.org>

	* tapsets.cxx (get_module_dwarf): Add "required" parameter, which
	throws an exception if debuginfo is not found.
	(focus_on_module_containing_global_address): Tolerate miss.
	(query_kernel_exists): New function to test for "kernel" module in
	dwfl_getmodules() result set.
	(dwarf_builder::build): Call it if appropriate.

2005-09-30  Graydon Hoare  <graydon@redhat.com>

	PR 1131.
	* tapsets.cxx (dwflpp::find_variable_and_frame_base)
	(dwflpp::translate_components)
	(dwflpp::resolve_unqualified_inner_typedie)
	(dwflpp::translate_final_fetch_or_store): New functions.
	(dwflpp::literal_stmt_for_local): Factor a bit.
	(variable_flavour_calculating_visitor::visit_target_symbol):
	Don't fault on lvalue, just collect an extra char.
	(var_expanding_copy_visitor::target_symbol_setter_functioncalls):
	New member.
	(var_expanding_copy_visitor::visit_assignment): New method.
	(var_expanding_copy_visitor::visit_target_symbol): Permit lvalues.

2005-09-30  Frank Ch. Eigler  <fche@elastic.org>

	* tapset/system_calls.stp (*_str): Simplified boolean test logic
	throughout, fixed some typos.

2005-09-28  Frank Ch. Eigler  <fche@elastic.org>

	PR 1182.
	* main.cxx (main): Support -D macro-setting option.
	* stap.1.in: Document it and related macros.
	* buildrun.cxx (compile_pass): Emit macro definitions.
	* translate.cxx (translate_pass): Guard limit macros with #ifdef.
	Eliminate MAXCONCURRENCY macro.
	* elaborate.h (systemtap_session): Add "macros" field.
	* parse.cxx (parse_if_statement): Clear "elseblock" if needed.

2005-09-27  Frank Ch. Eigler  <fche@elastic.org>

	* tapsets.cxx (query_cu_containing_global_address): Tolerate
	way out of range addresses that result in null cudie pointers.

2005-09-27  Frank Ch. Eigler  <fche@elastic.org>

	PR 1368.
	* translate.cxx (emit_common_header): Move some MAX* definitions out ...
	(translate_pass): ... to here.  Fix probe_start API impedance mismatch.
	(emit_module_init, exit): Tolerate registration errors, such as absence
	of kretprobes support.

2005-09-27  Frank Ch. Eigler  <fche@elastic.org>

	PR 1311.
	* tapsets.cxx (target_variable_flavour_calculating_visitor::
	visit_target_symbol): Print verbose error.
	(var_expanding_copy_visitor::visit_target_symbol): Throw
	simple error.

2005-09-26  Frank Ch. Eigler  <fche@elastic.org>

	* stapfuncs.5.in: Extend errno_str verbiage.
	* tapset/errno.stp: Canonicalize script code slightly.

2005-09-26  Frank Ch. Eigler  <fche@elastic.org>

	PR 1295.
	* tapsets.cxx (resolve_prologue_endings2): Try another heuristic
	for end-of-prologue.

2005-09-22  Graydon Hoare  <graydon@redhat.com>,
	Frank Ch. Eigler  <fche@elastic.org>

	PR 1330.
	* tapsets.cxx (dwarf_derived_probe): Allow multiple probe_point
	locations per derived_probe.
	(dwarf_query): Add probe "flavour" concept, to reuse probe bodies for
	identical flavours across wildcards.
	(dwarf::emit_registrations, emit_deregistrations, emit_probe_entries):
	Reorganize.
	* staptree (probe::printsig): Put multiple locations on separate lines.

2005-09-22  Will Cohen  <wcohen@redhat.com>

	* stap.1.in: Correct sys_read alias example.

2005-09-19  Frank Ch. Eigler  <fche@redhat.com>

	* tapsets.cxx (*::emit_probe_entries): Handle busy-count correctly
	upon contention.

2005-09-14  Graydon Hoare  <graydon@redhat.com>

	PR 1260
	* tapsets.cxx (dwflpp::resolve_prologue_endings): Correct logic
	error triggered by consecutive function-beginning line records.

2005-09-14  Frank Ch. Eigler  <fche@elastic.org>

	PR 1344
	* translate.cxx: Call _stp_map_clear for "delete ARRAY" statement.

2005-09-14  Roland McGrath  <roland@redhat.com>

	* systemtap.spec.in: Version 0.4.1 cooked.
	Build runpath into elfutils libs too.

2005-09-14  Frank Ch. Eigler  <fche@elastic.org>

	PR 1257
	* Makefile.am (AM_CFLAGS): Add -fexceptions.
	* loc2c.c (c_translate_location): Invoke *fail properly.
	* Makefile.in: Regenerated.

2005-09-13  Graydon Hoare  <graydon@redhat.com>

	PR 1260
	* tapsets.cxx (func_info::func_info): Initialize fields.
	(inline_instance_info::inline_instance_info): Likewise.
	(query_inline_instance_info): Add try-catch block.
	(query_func_info): Likewise, and fault when missing prologue-end.
	(query_dwarf_func): Fault when missing entrypc.

2005-09-12  Frank Ch. Eigler  <fche@elastic.org>

	PR 1335
	* translate.cxx (c_tmpcounter::visit_functioncall): Correct
	recursion sequence.
	* testsuite/buildok/nineteen.stp: New test case.

2005-09-12  Graydon Hoare  <graydon@redhat.com>

	PR 1306
	* tapsets.cxx (dwflpp::iterate_over_srcfile_lines): Fix two
	off-by-one errors in previous change.

2005-09-12  Graydon Hoare  <graydon@redhat.com>

	PR 1306
	* tapsets.cxx (dwflpp::has_single_line_record): New function.
	(dwflpp::iterate_over_srcfile_lines): Throw when user requests
	single statement line with multiple records (and provide advice).
	(query_cu): Adjust call to match.
	(query_srcfile_line): Fix indentation.

2005-09-10  Frank Ch. Eigler  <fche@elastic.org>

	* Makefile.am, runtest.sh: Use a "testresuilt/" directory in build
	tree rather than overloading "testsuite/".
	* TODO: Removed obsoleted file.
	* Makefile.in: Regenerated.

2005-09-07  Martin Hunt  <hunt@redhat.com>

	* stap.1.in: Document current "-c" and "-x" options.

2005-09-07  Frank Ch. Eigler  <fche@elastic.org>

	* systemtap.spec.in: Remove kernel-debuginfo dependency.

2005-09-07  Frank Ch. Eigler  <fche@redhat.com>

	* main.cxx (main): Choose getpid()-based module names.
	* tapsets.cxx: Make timer.jiffies' use of task_pt_regs __i386__-only.

2005-09-07  Frank Ch. Eigler  <fche@redhat.com>

	* stap.1.in: Oops, && and || do short-circuit.

2005-09-06  Frank Ch. Eigler  <fche@elastic.org>

	* stap.1.in: Clarify absence of short-circuiting in && and ||.
	* translate.cxx (emit_function): Improve "array locals" message.
	* tapset/timestamp.stp: Add gettimeofday_us function.  Correct
	arithmetic typing in other functions.
	* stapfuncs.5.in: Document new function.

2005-09-06  Martin Hunt  <hunt@redhat.com>

	* systemtap.spec.in: Bump elfutils_version to .115.

2005-09-05  Roland McGrath  <roland@redhat.com>

	* loc2c.h: Comment fix.

2005-09-06  Frank Ch. Eigler  <fche@elastic.org>

	* configure.ac: Require elfutils 0.115+.
	* tapsets.cxx: Restore graydon's PR 1244 code.
	* testsuite/buildok/eighteen.stp: Correct typing.
	* configure: Regenerated.

2005-09-06  Martin Hunt  <hunt@redhat.com>

	* tapset/context.stp: Add function target().
	* stapfuncs.5.in (target): Document it.
	* elaborate.h (struct systemtap_session): Add cmd and target_pid to
	the struct.
	* main.cxx (usage): Add descriptions of "-c" and "-x" options.
	(main): Set s.cmd and s.target_pid.
	* buildrun.cxx (stringify): Copy this utility func here too.
	(run_pass): Add new options to set cmd and pid to the stpd
	command line.

2005-09-06  Frank Ch. Eigler  <fche@redhat.com>

	* tapsets.cxx (emit_probe_entries): Disable fault_handler for now.

2005-09-05  Frank Ch. Eigler  <fche@elastic.org>

	PR 1289
	* translate.cxx (lex_cast_qstring): Correct "cast" of object
	to string containing more than one word.
	* tapset.cxx (lex_cast_qstring): Ditto.
	(dwarf_derived_module::emit_probe_entries): Emit and use
	a generic fault_handler.

2005-09-05  Frank Ch. Eigler  <fche@elastic.org>

	PR 1172.
	* staptree.h, staptree.cxx: Make all ::print*(), operator<<
	functions take const staptree objects.
	(literal_string::print): \-prefix double-quotes.
	* translate.cxx (emit_common_header): Add context probe_point field.
	Switch to atomic_t busy flags.
	(emit_module_exit): Use atomic operations for busy flag.
	(visit_*): Use lex_cast_qstring for last_stmt strings.
	* tapsets.cxx (lex_cast_qstring): New function.
	(*::emit_probe_entries): Populate probe_point.  Use atomic operations
	for busy flag.
	* tapset/context.stp (pp): New function.
	* stapfuncs.5.in: Document it.
	* testsuite/buildok/context_test.stp: Test it.

2005-09-04  Frank Ch. Eigler  <fche@elastic.org>

	* translate.cxx (visit_literal_string): \-prefix double-quotes.

2005-09-04  Martin Hunt  <hunt@redhat.com>

	* testsuite/buildok/context_test.stp: New test.
	* tapset/logging.stp (log): Call _stp_printf().
	* stapfuncs.5.in: Add contextinfo funcs.
	* tapset/context.stp: Minor cleanup.

2005-09-03  Frank Ch. Eigler  <fche@elastic.org>

	PR 1187 prime
	* tapset.cxx (literal_stmt_for_local): Don't automgaically copy
	target char*'s to systemtap strings.
	* tapset/conversions.stp (user_string, kernel_string): New functions.
	* stapfuncs.5.in: Document new functions.

2005-09-03  Frank Ch. Eigler  <fche@elastic.org>

	PR 1292, by popular request.
	* parse.cxx (parse_functiondecl): Allow optional value/param type
	declarations.
	* stap.1.in: Document this.
	* tapset/*.stp: Convert most functions accordingly.
	* testsuite/parseok/twelve.stp, semok/seven.stp,
	semko/twenty.stp: Test this.

2005-09-02  Frank Ch. Eigler  <fche@redhat.com>

	* translate.cxx (varlock): Use trylock only for write locks.
	(translate_pass): Remove read_trylock macro hack.
	(visit_foreach_loop): Remove protective read lock, until PR 1275.
	(visit_*): Added many more "last_stmt"-setting expressions in the
	output, to improve last_error message locality.

2005-09-02  Martin Hunt  <hunt@redhat.com>

	* tapset/logging.stp: Make log() be same as print().

2005-09-02  Frank Ch. Eigler  <fche@elastic.org>

	* tapsets.cxx: Temporarily rolled back graydon's changes.

2005-09-02  Frank Ch. Eigler  <fche@elastic.org>

	* tapset/*.stp: Renamed several files to simplify names.

2005-09-01  Graydon Hoare  <graydon@redhat.com>

	PR systemtap/1244
	* testsuite/buildok/eighteen.stp: New test.
	* tapsets.cxx (dwflpp::literal_stmt_for_local)
	(query_statement, query_inline_instance_info)
	(query_func_info, query_srcfile_line, query_cu)
	(var_expanding_copy_visitor, visit_target_symbol)
	(dwarf_derived_probe): Fix 1244.

2005-09-01  Martin Hunt  <hunt@redhat.com>

	* tapset/builtin_logging.stp: Add print.

	* tapset/context.stp: New file. First cut at some
	context info.

2005-09-01  Martin Hunt  <hunt@redhat.com>

	* translate.cxx (emit_probe): Add a call to _stp_print_flush
	at the end of each probe.
	(translate_pass): Define STP_NUM_STRINGS to be 1 for
	a scratch string. Include current.c and stack.c. Don't
	define KALLSYMS_LOOKUP_NAME or KALLSYMS_LOOKUP. Remove
	references to next_fmt() and stp_dbug().

2005-08-31  Graydon Hoare  <graydon@redhat.com>

	PR systemtap/1258
	* tapsets.cxx (dwflpp::literal_stmt_for_local):
	Support DW_TAG_enumeration_type tag as synonymous with
	DW_TAG_base_type.
	* loc2c.c (base_byte_size): Likewise.
	* testsuite/buildok/seven.stp: Adjust to work on UP kernels.

2005-08-31  Graydon Hoare  <graydon@redhat.com>

	* tapsets.cxx (dwflpp::iterate_over_srcfile_lines): Correct segv
	reported in PR 1270.

2005-08-31  Frank Ch. Eigler  <fche@redhat.com>

	* translate.cxx (visit_array_in, visit_arrayindex): Use write locks
	even for array reads, until PR 1275.
	(translate_pass): Add read_trylock -> write_trylock escalation.

2005-08-30  Roland McGrath  <roland@redhat.com>

	* Makefile.am (install-data-local): Use mkdir -p, not -mkdir.
	* Makefile.in: Regenerated.

2005-08-30  Graydon Hoare  <graydon@redhat.com>

	* tapsets.cxx (dwflpp::literal_stmt_for_local): Handle dwarf
	pointer-to-1-byte-means-char case (found in PR 1187)
	* parse.cxx (parse_symbol): Eliminate use of "." from target
	symbol parser, conflicting with string concatenation operator.
	* staptree.h (target_symbol::component_type) Eliminate
	comp_struct_pointer_member, since . and -> are considered the
	same now.
	* staptree.cxx (target_symbol::print): Likewise.
	* testsuite/buildok/seventeen.stp: Test solution on PR 1191.
	* testsuite/buildok/six.stp: Test working portion of PR 1155.
	* testsuite/semko/nineteen.stp: Unresolved portion of PR 1155.

2005-08-30  Frank Ch. Eigler  <fche@elastic.org>

	PR systemtap/1268
	* translator (varlock): Add deadlock detection code.
	(emit_common_header): Add a new MAXTRYLOCK configuration macro.

2005-08-29  Graydon Hoare  <graydon@redhat.com>

	PR translator/1265
	* tapsets.cxx
	(func_info::decl_file)
	(func_info::decl_line)
	(inline_instance_info::decl_file)
	(inline_instance_info::decl_line): New fields.
	(dwflpp::function_srcfile): Remove.
	(dwflpp::function_file): Add.
	(dwflpp::function_line): Add.
	(dwarf_derived_probe::dwarf_derived_probe): Update.
	(query_statement): Pass func, file, line through.
	(query_inline_instance_info): Likewise.
	(query_func_info): Likewise.
	(query_srcfile_line): Query statement lines if
	statement_str exists, rather than *_info.
	(query_dwarf_inline_instance): Extract file and line.
	(query_dwarf_func): Likewise.
	(query_cu): Pass empty func, file, line, for address-based
	queries.

2005-08-29  Frank Ch. Eigler  <fche@redhat.com>

	* runtest.sh: Tolerate relative $SRCDIR.

2005-08-29  Frank Ch. Eigler  <fche@redhat.com>

	* stapprobes.5.in, stapfuncs.5.in, stapex.5.in: New man pages.
	* stap.1.in: Moved some content out.
	* Makefile.am (man_MANS): Add new man pages.
	* configure.ac (AC_CONFIG_FILES): Add them.
	* systemtap.spec.in: Package them.
	* Makefile.in, configure: Regenerated.
	* buildrun.cxx (run_pass): Pass "-r" to stpd.
	* translate.cxx (emit_common_header): Wrap try/catch around
	variable decls, to improve exception particularity.
	(visit_literal_number): Emit as unsigned literal, which is
	actually a subtle correctness issue.

2005-08-28  Frank Ch. Eigler  <fche@redhat.com>

	* tapsets.cxx (visit_target): Make target variable exceptions
	more informative.
	(literal_stmt_for_local): Improve bad-type exception message.
	* translate.cxx (emit_module_init): Include probe point in comments.

2005-08-27  Roland McGrath  <roland@redhat.com>

	* loc2c-test.c (print_type): New function.
	(print_vars): Use it.

	* loc2c-test.c (paddr, print_vars): New functions.
	(main): If given no variable name argument, print out variables.

2005-08-26  Graydon Hoare  <graydon@redhat.com>

	* translate.cxx: Revert tmp initialization changes.

2005-08-26  Graydon Hoare  <graydon@redhat.com>

	* parse.cxx (scan): Preserve basic C-ish escapes.
	* translate.cxx (c_tmpcounter::declaring): New flag.
	(c_tmpcounter::declare_or_init): New helper method.
	(c_tmpcounter::visit_*): Use declare_or_init.
	(c_unparser::emit_function): Run a tmpcounter to initialize tmps.
	(c_unparser::emit_probe): Likewise.
	(c_unparser::c_strcpy): Use strlcpy.
	(c_unparser::c_strcat): Use strlcat.

2005-08-25  Roland McGrath  <roland@redhat.com>

	* Makefile.am (EXTRA_DIST): List .h files explicitly.
	Automake really does not like wildcards.
	* Makefile.in: Regenerated.

2005-08-25  Frank Ch. Eigler  <fche@redhat.com>

	* Makefile.am (docs): Removed target.
	* Makefile.in: Regenerated.

2005-08-24  Graydon Hoare  <graydon@redhat.com>

	* tapsets.cxx (dwflpp::literal_stmt_for_local): Fetch pointer types,
	array types, strings, from target.

2005-08-24  Roland McGrath  <roland@redhat.com>

	* loc2c-test.c (handle_variable): Iterate on const_type/volatile_type.

2005-08-24  Frank Ch. Eigler  <fche@elastic.org>

	* configure.ac: Require elfutils 0.114.
	* tapsets.cxx: Brought back graydon's changes.
	* configure: Regenerated.

2005-08-24  Roland McGrath  <roland@redhat.com>

	* systemtap.spec.in: Update elfutils requirement.

2005-08-24  Frank Ch. Eigler  <fche@elastic.org>

	* translate.cxx (emit_global, emit_module_init): Use 2.6.9-compatible
	rwlock initialization.

2005-08-24  Frank Ch. Eigler  <fche@elastic.org>

	* tapsets.cxx (*::emit_probe_entries): Treat NULL and "" last_errors
	both as clean early returns, not errors.
	* translate.cxx: Revamp last_error handling logic.  Remove all
	"goto out" paths from expression context.
	(visit_statement): Handle last_error exit one nesting level at a time.
	(visit_return_statement, visit_functioncall): Set/reset last_error="".
	(c_tmpcounter::visit_for_loop): New routine.
	(c_unparser::visit_foreach, visit_for_loop): Rewrite to properly
	support continue/breaks, non-local exits, (foreach) locks.
	(emit_global): Emit lock variable.
	(varlock ctor, dtor): Lock/unlock global variable.
	(varlock_w, varlock_r): New concrete subclasses.  Update all users.
	* tapset/builtin_logging.stp (exit): Don't set last_error.
	* src/testsuite/buildok/sixteen.stp: New test.

	* tapsets.cxx: Temporarily rolled back graydon's changes.

2005-08-23  Graydon Hoare  <graydon@redhat.com>

	* tapsets.cxx: Re-implement dwarf probe-pattern resolution.

2005-08-22  Frank Ch. Eigler  <fche@elastic.org>

	PR systemtap/1134
	* elaborate.h (module_fds): New member in systemtap_session.
	* tapsets.cxx (dwarf_derived_probe ctor): Open /sys/module/$MOD/.text
	for the duration of a systemtap session, to lock module in memory.

2005-08-21  Frank Ch. Eigler  <fche@redhat.com>

	PR systemtap/1195, systemtap/1193
	* elaborate.cxx (alias_expansion_builder): Set new block token.
	* parse.cxx (parse_symbol): Set new target_symbol token.
	* runtest.sh: Store more pertinent failure data.
	* tapsets.cxx (emit_probe_entries): Rewrite error-handling path.
	* translate.cxx (emit_common_header): Goodbye errorcount, hello
	last_error & last_stmt.
	(c_unparser::visit_statement): New "header" for all other stmts.
	(c_assignop, visit_binary_expression): Adapt to last_error.
	* tapset/builtin_logging.stp: Adapt to last_error.

2005-08-19  Frank Ch. Eigler  <fche@elastic.org>

	PR systemtap/1213
	* translate.cxx (visit_if_statement): Translate else arms.

2005-08-19  Frank Ch. Eigler  <fche@elastic.org>

	PR systemtap/1209
	* elaborate.cxx (derived_probe_builder): Add get_param function.
	* elaborate.h: Declare them.
	* tapsets.cxx (dwarf_query::get_*_param): Call them.
	(timer_derived_probe, timer_builder): New classes.
	(register_standard_tapsets): Register timer.jiffies(N) and friend.
	* translate.cxx (translate_pass): #include <linux/timers.h>.
	* stap.1.in: Document timer.jiffies(N) probe points.
	* testsuite/buildok/fourteen.stp: New test.

2005-08-19  Frank Ch. Eigler  <fche@elastic.org>

	* elaborate.cxx (find_var): Remove $pid/$tid builtin logic.

2005-08-19  Martin Hunt  <hunt@redhat.com>

	* stp_check.in: Remove stp-control.

2005-08-18  Roland McGrath  <roland@redhat.com>

	* loc2c.c (c_translate_addressof): Take TYPEDIE instead of TYPEATTR.
	* loc2c.h: Update decl.
	* loc2c-test.c (handle_variable): Handle DW_TAG_pointer_type target
	for fetch.

2005-08-18  Will Cohen  <wcohen@redhat.com>

	* stp_check.in: See if relayfs available filesystem.

2005-08-18  Roland McGrath  <roland@redhat.com>

	* loc2c.c (struct location): New member `emit_address'.
	(alloc_location): Initialize new member from ORIGIN.
	(location_from_address): New argument EMIT_ADDRESS.
	Initialize new member.
	(translate): Use LOC->emit_address hook to format DW_OP_addr constant.
	(location_relative): Die if DW_OP_addr is used.
	(default_emit_address): New function.
	(c_translate_location): New argument EMIT_ADDRESS, pass it down.
	Use default_emit_address if argument is null.
	* loc2c.h: Update decl.
	* loc2c-test.c (handle_variable): Update caller.
	* tapsets.cxx (dwflpp::literal_stmt_for_local): Update caller.
	(dwflpp::loc2c_emit_address): New static method.

2005-08-17  Roland McGrath  <roland@redhat.com>

	PR systemtap/1197
	* loc2c.c (struct location): New members `fail', `fail_arg'.
	(alloc_location): New function.  Initialize those members.
	(new_synthetic_loc, translate): Use that instead of obstack_alloc.
	(location_from_address, location_relative): Likewise.
	(FAIL): New macro.  Use it everywhere in place of `error'.
	(c_translate_location): Take new args FAIL, FAIL_ARG.
	* loc2c.h: Update declaration.
	* loc2c-test.c (fail): New function.
	(handle_variable): Pass it to c_translate_location.
	* tapsets.cxx (dwflpp::loc2c_error): New static method.
	(dwflpp::literal_stmt_for_local): Pass it to to c_translate_location.

	PR systemtap/1205, systemtap/1206
	* loc2c.c (c_translate_fetch): Take TYPEDIE instead of TYPEATTR.
	(c_translate_store): Likewise.
	* loc2c.h: Update decls.
	* loc2c-test.c (handle_variable): Update callers.
	Look up type, resolve typedefs, and check that it's DW_TAG_base_type.
	* tapsets.cxx (dwflpp::literal_stmt_for_local): Likewise.

	* loc2c.c (base_byte_size): Add assert on expected DIE tag.
	(c_translate_array, c_translate_pointer): Likewise.
	* loc2c.h: Amend comments to explicitly state type DIE tags expected.

	* loc2c.c: #include "loc2c.h".

2005-08-16  Frank Ch. Eigler  <fche@elastic.org>

	PR systemtap/1180
	* tapsets.cxx (*): Add more verbose-predicatation to informative
	messages.  Correct more hex/dec ostream mismatches.
	(query_function): Use entry/querypc, not prologue-end, for
	function().return and .statement() probe points.
	(dwarf_derived_probe ctor): Reorganize function/statement
	probe point regeneration.

2005-08-16  Frank Ch. Eigler  <fche@elastic.org>

	* main.cxx: Don't print library parse trees if last_pass=1.

2005-08-14  Roland McGrath  <roland@redhat.com>

	* systemtap.spec.in: Update elfutils_version requirement to 0.113;
	restore bundled_elfutils setting to 1.

2005-08-12  Graydon Hoare  <graydon@redhat.com>

	* translate.cxx (c_tmpcounter::visit_array_in): Implement.
	(c_unparser::visit_array_in): Likewise.
	(mapvar::exists): New method.

2005-08-12  Frank Ch. Eigler  <fche@elastic.org>

	PR systemtap/1122 et alii
	* parse.cxx (parse_literal): Parse and range-limit 64-bit numbers.
	(parse_unary): Correct precedence glitch.
	* staptree.h (literal_number): Store an int64_t.
	* staptree.cxx: Corresponding changes.
	* translate.cxx (check_dbz): Remove - insufficient.
	(emit_function): Define CONTEXT macro sibling for THIS.
	(c_typename): pe_long -> int64_t.
	(visit_literal_number): Format literal rigorously and uglily.
	(c_assignop, visit_binary_expression): Handle div/mod via new
	helper functions in runtime.
	* tapset/builtin_logging.stp: Add error, exit builtins.
	* testsuite/buildok/ten,eleven.stp: New tests.
	* testsuite/parse{ko,ok}/six.stp: Modify for larger numbers.
	* testsuite/transok/one.stp: Add more ";"s, maybe unnecessarily.

2005-08-11  Frank Ch. Eigler  <fche@elastic.org>

	* systemtap.spec.in: Tweak to turn into fedora-flavoured spec.
	Don't build/install runtime docs.

2005-08-11  Frank Ch. Eigler  <fche@elastic.org>

	* Makefile.am (uninstall-local): New target.
	* Makefile.in: Regenerate.

2005-08-11  Frank Ch. Eigler  <fche@elastic.org>

	* translate.cxx (emit_function): Add an extra { } around the
	function body visitation.
	* tapset/timestamp_functions.stp: New file.
	* tapset/builtin_conversions.stp: Aggregated from [hex]string.
	* tapset/builtin_logging.stp: Aggregated from log/warn/printk.

2005-08-11  Frank Ch. Eigler  <fche@elastic.org>

	* tapsets.cxx: Tweak hex/decimal printing for consistency.
	(emit_registrations): Remove module-specific code, anticipating
	that libelf gives us run-time addresses already.

2005-08-10  Roland McGrath  <roland@redhat.com>

	* loc2c.c (emit_base_store): New function.
	(emit_bitfield): Rewritten to handle stores, change parameters.
	(c_translate_fetch): Update caller.
	(c_translate_store): New function.
	* loc2c.h: Declare it.
	* loc2c-test.c (handle_variable): Grok "=" last argument to do a store.

	* loc2c.c (c_translate_location): Increment INDENT.
	(c_translate_pointer): Likewise.
	(emit_loc_value): Increment INDENT after emit_header.

2005-08-10  Graydon Hoare  <graydon@redhat.com>

	* tapsets.cxx (dwflpp::literal_stmt_for_local): Copy code from
	loc2c-test to implement target member variable access.

2005-08-10  Graydon Hoare  <graydon@redhat.com>

	* tapsets.cxx
	(dwflpp::global_addr_of_line_in_cu): Implement next-line heuristic.
	(dwarf_query::get_number_param): Dwarf_Addr variant.
	(query_cu): Add line-selecting variant for function iteration.

2005-08-10  Frank Ch. Eigler  <fche@elastic.org>

	PR translator/1186
	* elaborate.cxx (resolve_2types): Accept a flag to tolerate unresolved
	expression types.
	(visit_functioncall): Call it thusly.
	* translate.cxx (emit_function): Tolerate void functions.
	* stap.1.in: Document possibility of void functions.
	* tapset/builtin_{log,printk,warn}.stp: Make these void functions.
	* testsuite/buildok/nine.stp, semok/eighteen.stp: New tests.

2005-08-10  Frank Ch. Eigler  <fche@elastic.org>

	* tapsets.cxx: Correct hex/decimal misformatting of verbose messages.
	* main.cxx: Add formal "-h" and "-V" options.
	* stap.1.in: Document them.

2005-08-10  Frank Ch. Eigler  <fche@elastic.org>

	* tapsets.cxx: Move around "focusing on ..." messages to print
	them only for matching functions/modules.
	(dwflpp ctor): Also add cu (source file) name to derived
	probe point.

2005-08-09  Graydon Hoare  <graydon@redhat.com>

	* testsuite/parseok/nine.stp: Update
	* testsuite/semok/{six,seven,eleven,seventeen}.stp: Update.

2005-08-09  Graydon Hoare  <graydon@redhat.com>

	* staptree.{cxx,h}
	(target_symbol): New struct.
	(*_visitor::visit_target_symbol): Support it.
	(visitor::active_lvalues)
	(visitor::is_active_lvalue)
	(visitor::push_active_lvalue)
	(visitor::pop_active_lvalue): Support lvalue-detection.
	(delete_statement::visit)
	(pre_crement::visit)
	(post_crement::visit)
	(assignment::visit): Push and pop lvalue expressions.
	* elaborate.{cxx,h}
	(lvalule_aware_traversing_visitor): Remove class.
	(no_map_mutation_during_iteration_check)
	(mutated_map_collector): Update lvalue logic.
	(typeresolution_info::visit_target_symbol): Add, throw error.
	* parse.{cxx,h}
	(tt2str)
	(tok_is)
	(parser::expect_*)
	(parser::peek_*): New helpers.
	(parser::parse_symbol): Rewrite, support target_symbols.
	* translate.cxx (c_unparser::visit_target_symbol): Implement.
	* tapsets.cxx (var_expanding_copy_visitor): Update lvalue logic,
	change visit_symbol to visit_target_symbol.

2005-08-09  Martin Hunt  <hunt@redhat.com>

	PR 1174
	* stp_check.in: Supply path for lsmod.
	* stp_check: Removed.

2005-08-09  Graydon Hoare  <graydon@redhat.com>

	* elaborate.cxx:
	(delete_statement_symresolution_info): New struct.
	(symresolution_info::visit_delete_statement): Use it.
	(delete_statement_typeresolution_info): New struct.
	(typeresolution_info::visit_delete_statement): Use it.
	(symresolution_info::find_var): Accept -1 as 'unknown' arity.
	* elaborate.h: Update to reflect changes in .cxx.
	* translate.cxx (mapvar::del): New method.
	(c_unparser::getmap): Check arity >= 1;
	(delete_statement_operand_visitor): New struct.
	(c_unparser::visit_delete_statement): Use it.
	* staptree.cxx (vardecl::set_arity): Accept and ignore -1.
	(vardecl::compatible_arity): Likewise.
	* testsuite/buildok/eight.stp: New test for 'delete' operator.

2005-08-08  Roland McGrath  <roland@redhat.com>

	* loc2c-test.c: New file.
	* Makefile.am (noinst_PROGRAMS): Add loc2c-test.
	(loc2c_test_SOURCES, loc2c_test_LDADD): New variables.
	* Makefile.in, aclocal.m4: Regenerated.

2005-08-08  Frank Ch. Eigler  <fche@elastic.org>

	* stap.1.in: Autoconfify old man page.
	* configure.ac: Make it so.
	* stap.1: Removed.
	* configure, Makefile.in, aclocal.m4: Regenerated.

2005-08-05  Frank Ch. Eigler  <fche@elastic.org>

	* runtest.sh: Keep around log files from crashed processes,
	those whose rc is neither 0 nor 1.

2005-08-05  Frank Ch. Eigler  <fche@elastic.org>

	* tapsets.cxx (query_statement|function|cu|module): Add explicit
	nested try/catch, since elfutils iteration seems to block
	exception catching.

2005-08-05  Frank Ch. Eigler  <fche@elastic.org>

	PR translator/1175
	* translate.cxx (*): Added unlikely() markers to most emitted error
	checks.
	(mapvar::get,set): Handle NULL<->"" impedance mismatch.
	(itervar::get_key): Ditto.  Use base index=1 for keys.
	* testsuite/buildok/one.stp: Extend.  And it runs with -p5 too.
	* stap.1: Document use of ";" statament as mechanism for grammar
	ambiguity resolution.
	* stp_check.in: Set $prefix.
	* systemtap.spec.in: Prereq kernel-devel, kernel-debuginfo,
	and not tcl.
	* tapsets.cxx: Make slightly less verbose.

2005-08-03  Graydon Hoare  <graydon@redhat.com>

	* tapsets.cxx (dwflpp): Fix address calculation logic a bit,
	and use prologue-end addresses for function probes.

2005-08-03  Frank Ch. Eigler  <fche@redhat.com>

	* stap.1: More meat, all stub sections filled.
	* elaborate.cxx (visit_assignment): Add numerous missing cases.
	* parse.cxx: Parse ".=" operator.
	* testsuite/semok/sixteen.stp: Check them.
	* main.cxx (usage): Don't show incompletely supported options.

2005-08-03  Martin Hunt  <hunt@redhat.com>

	* stp_check.in : Copy sources to /var/cache/systemtap.
	* systemtap.spec.in: Install stp_check.
	* Makefile.am (install-exec-local): Install stp_check.

2005-08-03  Martin Hunt  <hunt@redhat.com>

	* configure.ac: Add stp_check to AC_CONFIG_FILES.
	* stp_check.in : New file.

2005-08-03  Frank Ch. Eigler  <fche@elastic.org>

	* README: Be more specific about prerequisites.
	* tapset/builtin_string.stp: New builtin.
	* testsuite/buildok/seven.stp, semko/eighteen.stp: New tests.

2005-08-03  Roland McGrath  <roland@redhat.com>

	* configure.ac, systemtap.spec.in: Version 0.2.1.
	* Makefile.in, aclocal.m4, configure: Regenerated.

2005-08-02  Roland McGrath  <roland@redhat.com>

	* loc2c.c (emit_bitfield): Return bool, value from emit_base_fetch.
	(c_translate_fetch): Update caller.
	(c_translate_pointer): Never ignore emit_base_fetch return value.

	* systemtap.spec.in (%install): Remove parameters after %makeinstall.

2005-08-02  Frank Ch. Eigler  <fche@elastic.org>

	* loc2.c (emit_loc_address): Emit interleaved declaration into
	its own nested { } block.
	* tapsets.cxx (literal_stmt_for_local): Emit deref_fault block
	unconditionally.
	* tapset/builtin_hexstring.stp: New builtin.
	* testsuite/buildok/six.stp: New test.

2005-08-02  Frank Ch. Eigler  <fche@elastic.org>

	* tapsets.cxx (emit_registrations): Treat module_name="kernel"
	as if module_name="".

2005-08-01  Graydon Hoare  <graydon@redhat.com>

	* staptree.{cxx,h} (probe_point::component): Add a ctor.
	* tapsets.cxx (dwarf_derived_probe): Synthesize concrete
	probe_point for matched pattern.
	(dwarf_probe_type)
	(dwarf_query::add_kernel_probe)
	(dwarf_query::add_module_probe): Remove, they were noise.
	(dwflpp::module_name_matches): Don't call get_module_dwarf().

2005-08-01  Frank Ch. Eigler  <fche@elastic.org>

	* tapsets.cxx: Support ".return" option for function probe points.
	* testuite/buildok/five.stp: Try it.

2005-08-01  Frank Ch. Eigler  <fche@elastic.org>

	* elaborate.cxx (derive_probes, semantic_pass_symbols): Improve
	error message specificity.
	* translate.cxx (emit_module_init): Compact partial registration
	recovery code.
	(emit_module_exit): Invert deregistration sequence.
	* testsuite/buildok/four.stp: Some module() test case.

2005-08-01  Frank Ch. Eigler  <fche@elastic.org>

	* elaborate.cxx (derive_probes): Print error if results empty.
	* tapsets.cxx (dwflpp_assert): Handle positive RCs, which likely
	came from errno.
	(dwflpp::setup): Improve missing debug-info messages.
	* testsuite/semko/sixteen,seventeen.stp: New tests.
	* runtest.sh: Save stdout/stderr of FAIL/XPASS test cases.
	* Makefile.am (clean-local): Clean up testsuite/.
	* Makefile.in, aclocal.m4: Regenerated.

2005-07-29  Frank Ch. Eigler  <fche@redhat.com>

	From Graydon Hoare <graydon@redhat.com:
	* tapsets.cxx (var_expanding_copy_visitor): Correct lvalue cases.

2005-07-29  Frank Ch. Eigler  <fche@redhat.com>

	* Makefile.am: Make sure stpd goes into libexec/systemtap/
	* Makefile.in: Regenerated.

2005-07-29  Frank Ch. Eigler  <fche@redhat.com>

	* configure.ac: Fail configure stage if elfutils 0.111+ is not found.
	* Makefile.am, elaborate.cxx, tapsets.cxx: Unconditionalize.
	* configure, Makefile.in, config.in: Regenerated.

2005-07-29  Roland McGrath  <roland@redhat.com>

	* Version 0.2 distribution.

	* systemtap.spec.in: Include %{_datadir}/systemtap/tapset directory.
	(%check): Add section, run make check.
	* Makefile.am (EXTRA_DIST): Add runtest.sh.
	* Makefile.in: Regenerated.

	* systemtap.spec.in: Include man pages.
	* Makefile.am (man_MANS): Renamed to dist_man_MANS.

	* configure.ac: Add AM_CONDITIONAL definition of HAVE_LIBDW.
	* Makefile.am [HAVE_LIBDW] (stap_SOURCES_libdw): New variable.
	(stap_SOURCES): Use it, moving loc2c.c there.
	* configure, config.in: Regenerated.

	* tapsets.cxx: <libdw.h> -> <elfutils/libdw.h>
	* loc2c.c, loc2c.h: Likewise.

	* main.cxx (main): Check return value of system.

	* systemtap.spec.in (LDFLAGS): Punt using $ORIGIN here, just hard-code
	%{_libdir}.
	(elfutils_version): Bump to 0.111.
	[bundled_elfutils]: Don't massage libdwfl.h header any more.

	* configure.ac: Don't check for libelf.h, not actually #include'd.
	Update -ldw check for merged libdwfl+libdw.
	(stap_LIBS): New substituted variable.  Set only this, not LIBS,
	with -ldw check.
	* Makefile.am (stap_LDADD): New variable, use @stap_LIBS@.

	* Makefile.am (AM_CPPFLAGS): Use ${pkgdatadir}.
	(AM_CFLAGS): Use -W instead of -Wextra, for gcc 3 compatibility.
	(stpd_LDFLAGS): Variable removed.
	(AM_MAKEFLAGS): Variable removed.

2005-07-28  Frank Ch. Eigler  <fche@elastic.org>

	* elaborate.cxx (find_var): Correct array dereferencing thinko.

2005-07-28  Graydon Hoare  <graydon@redhat.com>

	* elaborate.cxx (derived_probe::derived_probe): Accept NULL probe.
	* staptree.cxx (provide, require): Move from here...
	* staptree.h: to here, and virtualize deep-copy methods.
	* translate.cxx
	(c_unparser::emit_common_header): Include loc2c-runtime.h
	* tapsets.cxx
	(dwflpp::iterate_over_modules): Use new, faster getmodules loop.
	(dwflpp::literal_stmt_for_local): New method, call loc2c.
	(var_expanding_copy_visitor): New struct which expands $-vars.
	(dwarf_derived_probe): Rebuild this->body using var expander.
	(query_function): Refactor logic a bit for speed.
	* loc2c.{c,h}: Copies (with minor changes) of Roland's work
	from elfutils CVS.
	* Makefile.am (AM_CFLAGS): Set to elfutils-style.
	(stap_SOURCES): Add loc2c.c.
	* Makefile.in: Regenerate.

2005-07-28  Frank Ch. Eigler  <fche@redhat.com>

	* stap.1: Beginnings of a man page.
	* Makefile.am: Install it.  Comment out stpd LDADD goodies.
	* configure.ac: Futilely complain about non-stpd LIBS.
	* Makefile.in, configure.in: Regenerated.
	* main.cxx (usage): Remove ARGS from help text, as nothing is
	done with these yet.

2005-07-28  Frank Ch. Eigler  <fche@redhat.com>

	* translate.cxx: Add "pt_regs*" field to context.
	* tapsets.cxx (*): Correct kprobes API interface.
	* testsuite/buildok/three.stp: New test, copied from semok.
	* Makefile.am (install-data-local): Also install runtime/relayfs,
	so scripts can build against headers located thereunder.
	* Makefile.in: Regenerated.

2005-07-28  Frank Ch. Eigler  <fche@redhat.com>

	translator/1120
	* main.cxx (main): Preset -R and -I options from environment
	variables (if set).  Pass guru mode flags to parser.
	* parse.cxx (privileged): New parser operation flag.  Update callers.
	(parse_embeddedcode): Throw an error if !privileged.
	(parse_functiondecl): Change signature.  Prevent duplicates.
	(parse_globals): Ditto.
	* parse.h: Corresponding changes.
	* tapset/*.stp: Beginnings of real tapset library, to replace
	previous builtins.
	* tapsets.cxx: Greatly reduce verbose mode output.
	* Makefile.am: Install & dist it.
	* runtest.sh: Refer to it.
	* Makefile.in, aclocal.m4: Regenerated.
	* testsuite/*/*.stp: Set guru mode via /bin/sh if needed.
	* testusite/*/*ko.stp: Homogenize shell scripts.

2005-07-28  Frank Ch. Eigler  <fche@redhat.com>

	translator/1120
	translator/1123
	* elaborate.cxx (semantic_pass_symbols): Print a more helpful
	error message around exceptions.
	* elaborate.h (systemtap_session): Add guru_mode field.
	* main.cxx (main): Initialize it to false.  Add version-sensitive
	script library searching.  Add more failure messages.
	* tapsets.cxx (dwflpp_assert): Add a decorative text parameter.
	Update callers.

2005-07-28  Martin Hunt  <hunt@redhat.com>

	* Makefile.am (install-data-local): Add runtime/transport.
	* Makefile.in: regenerated.

2005-07-26  Graydon Hoare  <graydon@redhat.com>

	* elaborate.cxx: Revert builtin-function code.
	* translate.cxx: Likewise.
	* tapsets.{h,cxx}: Likewise.

2005-07-26  Martin Hunt  <hunt@redhat.com>

	* buildrun.cxx (compile_pass): Add -Wno-unused to CFLAGS because
	usually a module doesn't use every function in the runtime.

2005-07-26  Martin Hunt  <hunt@redhat.com>

	* Makefile.am (stpd_LDFLAGS): Set rpath correclty because otherwise
	automake doesn't seem to get it right when binaries are in libexec
	subdirs.
	(AM_CPPFLAGS): revert.
	* systemtap.spec.in (LDFLAGS): Set libexecdir here instead.

2005-07-26  Frank Ch. Eigler  <fche@redhat.com>

	Support %{ embedded-c %}
	* staptree.h (embeddedcode): New statement subtype.  Stub support in
	visitors.
	* staptree.cxx: Ditto.
	* parse.cxx: Parse %{ / %}.  Accept "_" as identifier leading char.
	(parse_probe): Simplify calling convention.
	* elaborate.h: Store embedded code.
	* elaborate.cxx: Pass it.
	* translate.cxx: Transcribe it.  Return some dropped module init/exit
	code.
	* Makefile.am: Add buildok/buildko tests.
	* Makefile.in: Regenerated.
	* main.cxx: Return EXIT_SUCCESS/FAILURE even for weird rc.
	* testsuite/parseok/nine.stp: Test _identifiers.
	* testsuite/transko/*.stp: Tweak to force -p3 rather than -p2 errors.
	* testsuite/semok/transko.stp: ... and keep it that way in the future.
	* testsuite/parse*/*: Some new tests for %{ %}.
	* testsuite/build*/*: New tests for -p4.

2005-07-26  Martin Hunt  <hunt@redhat.com>

	* Makefile.am (AM_CPPFLAGS): Set PKGLIBDIR correctly.

2005-07-26  Martin Hunt  <hunt@redhat.com>

	* systemtap.spec.in: Stpd goes in libexec/systemtap.
	* Makefile.am (libexecdir): Set to libexecdir/systemtap.
	* aclocal.m4, Makefile.in: Regenerated

2005-07-25  Roland McGrath  <roland@redhat.com>

	* configure.ac: Don't define PKGLIBDIR and PKGDATADIR here.
	* Makefile.am (AM_CPPFLAGS): New variable, use -D here instead.
	(dist-hook): Don't remove ChangeLog files.
	(install-data-local): Don't install docs, just runtime stuff.
	(rpm, clean-local): Use make variables instead of @substitution@s.
	* configure, config.in, aclocal.m4, Makefile.in: Regenerated

2005-07-22  Graydon Hoare  <graydon@redhat.com>

	* translate.cxx (itervar): New class.
	(*::visit_foreach_loop): Implement.
	Various bug fixes.
	* staptree.cxx (deep_copy_visitor::*): Copy tok fields.
	* elaborate.cxx (lvalue_aware_traversing_visitor):
	(mutated_map_collector):
	(no_map_mutation_during_iteration_check): New classes.
	(semantic_pass_maps): New function to check map usage.
	(semantic_pass): Call it.
	* testsuite/transok/eight.stp: Test 'foreach' loop translation.
	* testsuite/semko/{thirteen,fourteen,fifteen}.stp:
	Test prohibited forms of foreach loops.

2005-07-21  Martin Hunt  <hunt@redhat.com>

	* Makefile.am (EXTRA_DIST): Add systemtap.spec.
	(install-data-local): Install docs and probes.
	(docs): New target.
	(rpm): New target.

	* configure.ac: Set initial version to 0.1.1.
	(pkglibdir): Set to libexec.

	* Makefile.in: Regenerated.

2005-07-20  Graydon Hoare  <graydon@redhat.com>

	* elaborate.{cxx,h} (find_array): Remove.
	(find_scalar): Rename to find_var, add array support.
	* staptree.{cxx,h} (vardecl::compatible_arity): New method.
	* translate.cxx: Refactor, add array read/write support.
	* testsuite/transok/three.stp: Uncomment array uses.
	* testsuite/transok/seven.stp: New test of array r/w.

2005-07-20  Frank Ch. Eigler  <fche@redhat.com>

	* tapsets.cxx (*::emit_[de]registrations): Add logic for probe
	lifecycle control (session_state).
	* translate.cxx (emit_common_header,emit_module_{init,exit}): Ditto.
	(visit_*): Use per-context errorcount.

2005-07-19  Frank Ch. Eigler  <fche@redhat.com>

	* Makefile.am (dist-hook): Complete the resulting tarball.
	* Makefile.in: Regenerated.

2005-07-19  Frank Ch. Eigler  <fche@redhat.com>

	* translate.cxx (emit_module_init/exit, translate_pass): Conform
	to newer runtime startup/shutdown hooks.

2005-07-15  Frank Ch. Eigler  <fche@redhat.com>

	* Makefile.am (install-data-local): Correct typo.
	* buildrun.cxx (compile_pass): Ditto.
	* main.cxx (main): Print errors if passes 4 or 5 fail.

2005-07-14  Frank Ch. Eigler  <fche@redhat.com>

	* buildrun.cxx (compile_pass, run_pass): Get closer to a working
	test_mode.
	* translate.cxx (emit_module_init, emit_common_header): Ditto.
	(translate_pass): Ditto.

2005-07-14  Frank Ch. Eigler  <fche@redhat.com>

	* Makefile.am (stpd): Install in $pkglibdir.
	(runtime): Copy to $pkgdatadir.
	* configure.ac: Pass along pkgdatadir and pkglibdir.
	* main.cxx: Default runtime_path from pkgdatadir.
	* buildrun.cxx (run_pass): Correct stpd directory.
	* Makefile.in, configure, config.in: Regenerated.

2005-07-12  Graydon Hoare  <graydon@redhat.com>

	* elaborate.cxx
	(semantic_pass_symbols): Only enter body if non-null.
	(semantic_pass_types): Likewise.
	(semantic_pass): Pass session to register_standard_tapsets.
	* translate.cxx
	(builtin_collector): New struct.
	(hookup_builtins): New function.
	(translate_pass): Only translate functions with bodies.
	(c_unparser::emit_common_header): Likewise, and call hookup_builtins.
	* tapsets.hh (builtin_function): New class.
	(register_standard_tapsets): Change parameter to session.
	* tapsets.cc (bultin_function::*): Implement class.
	(register_standard_tapsets): Register printk, log, warn.
	* testsuite/transok/six.stp: New test.

2005-07-12  Frank Ch. Eigler  <fche@redhat.com>

	* buildrun.cxx (compile_pass): Make non-verbose mode quieter.
	(run_pass): Spawn stpd for dirty work.
	* Makefile.am: Also build stpd into libexecdir.
	* configure.ac: Pass LIBEXECDIR.
	* Makefile.in, configure, config.in: Regenerated.
	* AUTHORS: Update.

2005-07-11  Graydon Hoare  <graydon@redhat.com>

	* staptree.cxx (require): Generally handle null pointers in src.
	(deep_copy_visitor::visit_if_statement): Revert fche's change.

2005-07-11  Frank Ch. Eigler  <fche@redhat.com>

	* parse.cxx (parse_literal): Compile cleanly on 64-bit host.
	* staptree.cxx (deep_copy_visitor::visit_if_statement): Don't
	freak on a null if_statement.elseblock.

2005-07-07  Graydon Hoare  <graydon@redhat.com>

	* staptree.{h,cxx} (deep_copy_visitor): New visitor.
	* elaborate.cxx
	(derived_probe::derived_probe):
	(alias_expansion_builder::build): Use it.
	* testsuite/semok/fifteen.stp: New test which relies on deep copy.

2005-07-07  Frank Ch. Eigler  <fche@redhat.com>

	* Makefile.am (dist): Package up the source tree, including
	testsuite and runtime.
	* main.cxx: Use clog instead of cerr for logging messages.
	* buildrun.cxx: Ditto.
	(compile_pass): Add -Iruntime/user for test mode.
	* translate.cxx (*): Commonalize test/real mode output.
	* Makefile.in: Regenerated.

2005-07-05  Graydon Hoare  <graydon@redhat.com>

	* elaborate.{h,cxx}: Revert previous changes.
	* tapsets.{h,cxx}: Adapt to verbose as a member of session.
	* elaborate.cxx (alias_expansion_builder::build): Avoid copying
	locals between alias definition and use.
	* testsuite/semok/{twelve,thirteen,fourteen}.stp: New tests.
	* staptree.cxx (probe_alias::printsig): Print equals sign.

2005-07-05  Frank Ch. Eigler  <fche@redhat.com>

	* elaborate.h (systemtap_session): Add more command-line arguments.
	* staptree.h (verbose): Bad global, no donut.
	* elaborate.cxx: Temporarily disable verbose variable access.
	* main.cxx: Support more arguments, build/run passes.  Revamp
	temporary file generation and partial-pass output generation.
	* tapsets.cxx, translate.cxx: Emit just enough extra punctuation
	and fluff to make generated probe pass -Werror.
	* buildrun.cxx, buildrun.h: New files for passes 4/5.  Partial
	support for build pass, nothing on probe execution yet.
	* testsuite/transok/*.stp: Force just -p3, now that -p4/5 exist.
	* Makefile.am, Makefile.in: Corresponding changes.

2005-07-04  Graydon Hoare  <graydon@redhat.com>

	* elaborate.h (symresolution_info::current_derived_probe): New field.
	(symresolution_info::current_probe): Change type.
	* elaborate.cxx (semantic_pass_symbols): Add passes for resolving
	locals in pre-derivation base probes and pre-expansion aliases.
	(symresolution_info::visit_symbol):
	(symresolution_info::find_scalar): Update to match new field.

2005-06-27  Graydon Hoare  <graydon@redhat.com>

	* staptree.{h,cxx} (probe_alias): New structure.
	* parse.{h,cxx} (parser::parse): Parse probes or probe aliases.
	(parser::parse_probe): Likewise.
	* tapsets.{h,cxx}:
	(derived_probe_builder):
	(match_key):
	(match_node):
	(alias_derived_probe): Move from here,
	* elaborate.{h,cxx}: to here.
	* elaborate.h (systemtap_session::pattern_root): New member.
	(register_library_aliases): New function.
	* tapsets.cxx: Build one dwarf_derived_probe per target address.

2005-06-23  Graydon Hoare  <graydon@redhat.com>

	* tapsets.cxx
	(probe_type): New enum.
	(probe_spec): New struct.
	(dwarf_derived_probe): Reorganize a bit, interpret .return.
	(query_statement): Translate addresses back to module space.
	(probe_entry_function_name):
	(probe_entry_struct_kprobe_name):
	(foreach_dwarf_probe_entry):
	(declare_dwarf_kernel_entry):
	(deregister_dwarf_kernel_entry):
	(register_dwarf_kernel_entry):
	(register_dwarf_module):
	(declare_dwarf_module_entry):
	(deregister_dwarf_module_entry):
	(register_dwarf_module_entry): New functions.
	(dwarf_derived_probes::emit_probe_entries):
	(dwarf_derived_probes::emit_registrations):
	(dwarf_derived_probes::emit_deregistrations): Implement.

2005-06-21  Frank Ch. Eigler  <fche@redhat.com>

	* config.in, configure: Regenerated.
	* tapsets.cxx: Make dwarf code conditional on new elfutils header.

2005-06-20  Graydon Hoare  <graydon@redhat.com>

	* configure.ac: Scan for libdwfl.
	* staptree.h (verbose): New global.
	* main.cxx (usage, main): Implement -v option.
	* tapsets.cxx (dwflpp): New struct.
	(query_statement): New function.
	(query_function): New function.
	(query_cu): New function.
	(query_module): New function.
	(dwarf_derived_probe): Implement primary forms.

2005-06-14  Graydon Hoare  <graydon@redhat.com>

	* tapsets.h: New file.
	(derived_probe_builder): Callback for making derived probes.
	(match_key): Component of pattern-matching tree.
	(match_node): Other component of pattern-matching tree.
	* tapsets.cxx: Add pattern-matching system for probes.
	(alias_derived_probe): Skeleton for alias probes.
	(dwarf_derived_probe): Skeleton for dwarf probes.
	(register_standard_tapsets): Registry for standard tapsets.

2005-06-13  Frank Ch. Eigler  <fche@redhat.com>

	Start separating out translator-side probe point recognition.
	* tapsets.cxx: New file.
	(be_derived_probe): Support for begin/end probes.
	(derive_probe): Ditto.  Reject anything unrecognized.
	* translator.cxx: Move out old code.
	* Makefile.am: Add new source file.
	* testsuite/semok/*: Switch to begin/end probes only.

2005-06-08  Frank Ch. Eigler  <fche@redhat.com>

	systemtap/916
	Implement all basic scalar operators, including modify-assignment.
	* parse.cxx (lexer): Allow multi-character lookahead in order to
	scan 1/2/3-character operators.
	(parse_boolean_or/and/xor/shift): New routines.
	* translate.cxx (visit_assignment, visit_binary_expression,
	visit_*_crement): Generally rewrote.
	(visit_*): Added more parentheses in output.
	(emit_module_init): Initialize globals.
	* staptree.h, elaborate.cxx, elaborate.h: Remove exponentiation.
	* main.cxx (main): Add an end-of-line to output file.
	* testsuite/*: Several new tests.

2005-06-05  Frank Ch. Eigler  <fche@elastic.org>

	Implement for/next/continue/break/while statements.
	* staptree.h: Declare new 0-arity statement types.  Tweak for_loop.
	* parse.cxx: Parse them all.
	* translate.cxx (c_unparser): Maintain break/continue label stack.
	(visit_for_loop, *_statement): New implementations.
	* elaborate.*, staptree.cxx: Mechanical changes.
	* testsuite/parseok/ten.stp, semko/twelve.stp, transko/two.stp,
	transok/five.stp: New tests.

2005-06-03  Frank Ch. Eigler  <fche@elastic.org>

	* elaborate.cxx (find_*): Remove arity checks from here ...
	* staptree.cxx (set_arity): Put arity match assertion here.
	* testsuite/semko/{six,nine}.stp: Confirm logic.
	* testsuite/transko/one.stp: First translation-time ko test.

2005-06-03  Frank Ch. Eigler  <fche@redhat.com>

	* TODO: Removed entries already represented in bugzilla.
	* elaborate.cxx: Rewrite type inference for several operators.
	* main.cxx (main): For -p2 runs, print types of function/probe locals.
	* parse.cxx (scan): Identify more two-character operators.
	(parse_comparison): Support the whole suite.
	* translate.cxx (visit_unary_expression, logical_or_expr,
	logical_and_expr, comparison,ternary_expression): New support.
	* testsuite/parseok/semok.stp: Clever new test.
	* testsuite/transok/four.stp: New test.
	* testsuite/*: Some tweaked tests for syntax changes.

2005-06-03  Frank Ch. Eigler  <fche@redhat.com>

	* parse.cxx (scan): Support C and C++ comment styles.
	* testsuite/parseok/four.stp: Test them some ...
	* testsuite/parseko/nine.stp: ... and some more.

2005-06-02  Frank Ch. Eigler  <fche@redhat.com>

	* translate.cxx (visit_concatenation, visit_binary_expression):
	New basic implementation.
	(*): Reduce emitted whitespace and remove `# LINE "FILE"' lines.

2005-06-02  Frank Ch. Eigler  <fche@redhat.com>

	Parse foreach construct.  Added fuller copyright notices throughout.
	* staptree.h (foreach_loop): New tree node type.
	* staptree.cxx: Print it, visit it, love it, leave it.
	* parse.cxx: Parse it.
	(parse_stmt_block): Don't require ";" separators between statements.
	(parse_array_in): Use [] as index group operator instead of ().
	* elaborate.cxx (visit_foreach_loop): New code.
	* translate.cxx: Slightly tighten errorcount/actioncount handling.
	* main.cxx: Accept "-" as script file name standing for stdin.
	(visit_arrayindex): Switch to simpler set_arity call.
	* configure.ac: Generate DATE macro.
	* Makefile.in, configure, config.in: Regenerated.
	* testsuite/*: New/updated tests for syntax changes, foreach ().

2005-05-30  Frank Ch. Eigler  <fche@redhat.com>

	More fully parse & elaborate "expr in array" construct.
	* staptree.h (array_in): Make this unary.  Update .cxx to match.
	* parse.cxx (parse_array_in): Rewrite.
	(parse_symbol_plain): Removed.  Update .h to match.
	* elaborate.cxx (typeresolution_info::visit_array_in): New function.
	(find_array): Tentatively, accept arity=0.
	* translate.cxx (c_unparser::c_assign): New functions to eliminate
	much ugly duplication.  Use throughout.
	(visit_symbol): Correct function formal argument search.
	(c_tmpcounter*::visit): Add missing recursion in several functions.
	* testsuite/*: Add new tests for array-in construct.  Add the
	first "transok" test.
	* Makefile.am: Add transok tests.
	* Makefile.in: Regenerated.

2005-05-26  Frank Ch. Eigler  <fche@redhat.com>

	* translate.cxx: Traverse trees just for common-header generation,
	to emit explicit temp variables into context.  Switch to explicit
	"frame" pointer in generated function/probe bodies.  Initialize
	locals in function bodies.  Rename "test_unparser" to "c_unparser"
	throughout.

2005-05-24  Frank Ch. Eigler  <fche@redhat.com>

	* elaborate.cxx (find_array): Support automagic tapset globals.
	* testsuite/semok/nine.stp: Test it.
	* staptree.cxx (stapfile print): List globals.

2005-05-24  Frank Ch. Eigler  <fche@redhat.com>

	* testsuite/semlib/*: New tapset library chunks for "-I" testing.
	* testsuite/semok/eight.stp, nine.stp: New tests.

2005-05-22  Frank Ch. Eigler  <fche@elastic.org>

	* Makefile.am (gcov): New target to generate test-coverage data from
	a testsuite run.
	* Makefile.in: Regenerated.

2005-05-20  Frank Ch. Eigler  <fche@redhat.com>

	Many changes throughout.  Partial sketch of translation output.
	* elaborate.*: Elaboration pass.
	* translate.*: Translation pass.
	* staptree.*: Simplified for visitor concept.
	* main.cxx: Translator mainline.
	* *test.cxx: Removed.
	* testsuite/*: Some new tests, some changed for newer syntax.

2005-05-05  Frank Ch. Eigler  <fche@redhat.com>

	* parse.cxx (parse): Add helper methods.
	(lexer::scan, parse_assignment): Parse "<<<" operator.  Fix assignment
	associativity.
	(parse_symbol): Permit function with empty arg list.
	(parse_global, parse_statement, parse_functiondecl): Expect
	unconsumed leading keyword.
	(parse_global): Don't use ";" termination.
	* parse.h: Corresponding changes.
	* staptree.cxx (binary_expression::resolve_types): Fix <<<
	type inference.
	(translator_output): Improve pretty-printing.
	(*): Add general visitors to statement/expression types.
	* staptree.h: Corresponding changes.  Tweak symresolution_info fields.
	Add semantic_error class.
	* semtest.cxx: Adapt to this.
	* testsuite/parseok/two.stp, semok/*.stp: Adapt to syntax changes.

2005-03-15  Frank Ch. Eigler  <fche@redhat.com>

	* semtest.cxx: Print probe signatures properly.
	* staptree.cxx (probe::printsig): New function.

2005-03-15  Frank Ch. Eigler  <fche@redhat.com>

	* TODO: New file.  Include some probe-point-provider syntax examples.
	* parse.cxx (lexer::scan, parser::parse_literal): Support hex, octal
	numbers via strtol.
	(parse_probe, parse_probe_point): Modify for dotted syntax.
	* staptree.cxx: Ditto.
	* parsetest.cxx, semtest.cxx: Print parse/sem results even if
	.stp files were given on command line.
	* parse.h, staptree.h: Rename probe_point_spec -> probe_point.
	* runtest.sh: New test-runner front-end script.
	* Makefile.am: Use it for TESTS_ENVIRONMENT.
	* testsuite/*: Update probe point syntax.  Add a bunch of new tests.

2005-03-04  Frank Ch. Eigler  <fche@redhat.com>

	* parse.cxx (scan): Support '$' characters in identifiers.
	(parse_symbol): Support thread-> / process-> shorthand.
	* staptree.cxx (symresolution_info::find): Split up into
	find_scalar, find_array, find_function.
	(resolve_symbols): Call the above for symbol/arrayindex/functioncall.
	(find_scalar): Add stub support for synthetic builtin variables.
	* staptree.h: Corresponding changes.
	* testsuite/*: Some new tests.

2005-03-03  Frank Ch. Eigler  <fche@redhat.com>

	* parse.cxx (parse_assignment): Assert lvalueness of left
	operand.
	* staptree.h (expression): Add is_lvalue member.
	* staptree.cxx (functioncall::resolve_types): Don't crash on
	formal-vs-actual argument count mismatch.
	(*): Add some is_lvalue stub functions.
	* testsuite/*: Some new tests.

2005-03-01  Frank Ch. Eigler  <fche@redhat.com>

	* parse.cxx: Implement left-associativity for several types of
	operators.  Add some more statement types.  Parse functions.
	Be able to print tokens.  Simplify error generating functions.
	Save tokens in all parse tree nodes.
	* parse.h: Corresponding changes.
	* staptree.cxx: Move tree-printing functions here.  Add many
	new functions for symbol and type resolution.
	* staptree.h: Corresponding changes.
	* semtest.cxx: New semantic analysis pass & test driver.
	* testsuite/sem*/*: New tests.
	* parsetest.cxx: Separated parse test driver.
	* testsuite/parse*/*: Adapt tests to parsetest driver.
	* Makefile.am: Build semtest.  Run its tests.
	* Makefile.in: Regenerated.

2005-02-11  Frank Ch. Eigler  <fche@redhat.com>

	* parse.cxx, parse.h: New files: parser.
	* staptree.h: New file: semantic object declarations.
	* staptree.cxx: New dummy driver file.<|MERGE_RESOLUTION|>--- conflicted
+++ resolved
@@ -1,11 +1,10 @@
-<<<<<<< HEAD
 2008-09-12  Dave Brolley  <brolley@redhat.com>
 
 	* stap-find-servers (match_server): Don't read past the start of the
 	next server description. Don't use '^' at the start of the regexp
 	on calls to 'expr'.
 	* systemtap.spec: client and server sub packages require avahi.
-=======
+
 2008-09-12  Wenji Huang <wenji.huang@oracle.com>
 
 	* elaborate.cxx (add_global_var_display): Don't, in listing mode.
@@ -16,7 +15,6 @@
 	* tapsets.cxx (query_cu): Search for prologues for user-space probes.
 	(query_func_info): Use prologue_end if available; silently back down
 	to entrypc probing if needed.
->>>>>>> 3438f38f
 
 2008-09-10  Josh Stone  <joshua.i.stone@intel.com>
 
