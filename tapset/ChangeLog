--- conflicted
+++ resolved
@@ -1,12 +1,9 @@
-<<<<<<< HEAD
-=======
 2008-05-08  Ananth N Mavinakayanahalli <ananth@in.ibm.com>
 
 	PR 5231
 	* ioblock.stp (ioblock.end): Set bytes_done depending on kernel
 	version.
 	
->>>>>>> c3799d72
 2008-04-29  Frank Ch. Eigler  <fche@elastic.org>
 	
 	PR 6466
