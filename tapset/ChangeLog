--- conflicted
+++ resolved
@@ -1,4 +1,3 @@
-<<<<<<< HEAD
 2008-05-20  Frank Ch. Eigler  <fche@elastic.org>
 
 	PR 6538
@@ -6,12 +5,11 @@
 	* syscalls2.stp (syscall.compat_sys_semtimedop): Fix sops_uaddr.
 	* vfs.stp (__find_bdevname): Rewrite.
 	* x86_64/syscalls.stp (syscall.pipe32): Fix argstr.
-=======
+
 2008-05-21  Mark Wielaard  <mwielaard@redhat.com>
 
 	* syscalls2.stp (syscall.utime): Use pointer_arg to fetch arguments.
 	(syscall.compat_utime): Likewise.
->>>>>>> e483d9df
 
 2008-05-20  Mark Wielaard  <mwielaard@redhat.com>
 
