--- conflicted
+++ resolved
@@ -1,12 +1,10 @@
-<<<<<<< HEAD
-2008-08-07  Frank Ch. Eigler  <fche@elastic.org>
-
-	* utrace.stp: New file, for use by utrace $var expansions.
-=======
 2008-08-28  Zhaolei  <zhaolei@cn.fujitsu.com>
 	* socket.stp: Make _get_sock_addr return correct address in kernel
 	before 2.6.16.
->>>>>>> 84f00e27
+
+2008-08-07  Frank Ch. Eigler  <fche@elastic.org>
+
+	* utrace.stp: New file, for use by utrace $var expansions.
 
 2008-08-04  Wenji Huang <wenji.huang@oracle.com>
 
@@ -56,7 +54,7 @@
 2008-06-20  wcohen  <wcohen@redhat.com>
 
 	* dev.stp: New.
-	
+
 2008-06-19  Zhaolei  <zhaolei@cn.fujitsu.com>
 
 	* aux_syscalls.stp: Output unknown bits in _stp_lookup_or_str.
@@ -177,9 +175,9 @@
 	PR 5231
 	* ioblock.stp (ioblock.end): Set bytes_done depending on kernel
 	version.
-	
+
 2008-04-29  Frank Ch. Eigler  <fche@elastic.org>
-	
+
 	PR 6466
 	* tcp.stp (tcp_sockstate_str, tcp_sockopt_str): Initialize
 	number->string lookup tables here, instead of "probe begin(-1)"
@@ -216,7 +214,7 @@
 	register unification
 
 2008-02-28  Will Cohen  <wcohen@redhat.com>
-	
+
 	PR433780
 	* errno.stp (returnstr): Handle unified i386/x86_64 reg names.
 
@@ -226,7 +224,7 @@
 	on xen kernel.
 
 2008-01-25  Will Cohen  <wcohen@redhat.com>
-	
+
 	PR5554
 	* syscalls.stp (__is_user_regs): Modify to work with older kernels.
 
@@ -284,7 +282,7 @@
 	(kexec_load): Ditto.
 	(mbind): Ditto.
 	(move_pages): Ditto.
-	
+
 2007-12-17  Zhaolei  <zhaolei@cn.fujitsu.com>
 
 	From Yang Zhiguo <yzgcsu@cn.fujitsu.com>
@@ -326,13 +324,13 @@
 
 2007-11-12  Martin Hunt  <hunt@redhat.com>
 
-	* logging.stp (print_char): Remove.  Now implemented by 
+	* logging.stp (print_char): Remove.  Now implemented by
 	stap.
 	(log): Add a comment that it is deprecated.
-	
+
 2007-11-12  Martin Hunt  <hunt@redhat.com>
-	
-	* syscalls2.stp (sys_remap_file_pages: : Change kernel 
+
+	* syscalls2.stp (sys_remap_file_pages: : Change kernel
 	version check to >= 2.6.24.
 
 2007-11-8  Zhaolei  <zhaolei@cn.fujitsu.com>
@@ -439,14 +437,14 @@
 	sa_restorer field for IA64.
 
 2007-10-09  Martin Hunt  <hunt@redhat.com>
-	
+
 	* syscalls2.stp (sys_signal): Call
 	_sighandler_str().
 
 	* aux_syscalls.stp (_stp_sigset_str): Don't
 	include SIG_0.
 	(_sighandler_str): New.
-	
+
 2007-10-09  Zhaolei  <zhaolei@cn.fujitsu.com>
 
 	* queue_stats.stp (qsq_start): Add destruction for qs_utime.
@@ -464,16 +462,16 @@
 
 	* syscalls2.stp (rt_sigaction, sigaction): Call
 	_struct_sigaction_u().
-	
-	* aux_syscalls.stp (_struct_timeval): Removed. No longer 
-	necessary now that we have structure access in scripts. 
+
+	* aux_syscalls.stp (_struct_timeval): Removed. No longer
+	necessary now that we have structure access in scripts.
 	(_struct_timespec): Ditto.
 	(_struct_itimerval): Ditto.
 	(_struct_timezone_u): Remove random CATCH_DEREF_FAULT()
 	line.
 	(_stp_sigset_str): New.
 	(_struct_sigaction_u): New.
-	
+
 2007-10-04  Frank Ch. Eigler  <fche@elastic.org>
 
 	* inet.stp: New tapset for htonl and friends.
@@ -495,7 +493,7 @@
 
 2007-10-01  Martin Hunt  <hunt@redhat.com>
 
-	* aux_syscalls.stp (_str_lookup_str): Print unmatched 
+	* aux_syscalls.stp (_str_lookup_str): Print unmatched
 	values in hex.
 
 2007-10-01  Zhaolei  <zhaolei@cn.fujitsu.com>
@@ -515,7 +513,7 @@
 	(_shmat_flags_str): Ditto.
 	(_at_flag_str): Ditto.
 	(get_mmap_args): Complete rewrite for safety and correctness.
-	
+
 2007-09-27  Wenji Huang  <wenji.huang@oracle.com>
 
         * rpc.stp (clones_from_clnt, tasks_from_clnt): Fix for kernel >= 2.6.22.
@@ -556,7 +554,7 @@
 
 	Added __page_index() to work around problem dereferencing unions
 	in stap language.
-	
+
 	Made generic.fop.sendfile conditional on kernel <= 2.6.22.
 	generic_file_sendfile() was removed in 2.6.23.
 
@@ -621,7 +619,7 @@
 
 2007-09-24  Frank Ch. Eigler  <fche@elastic.org>
 
-	* aux_syscalls.stp: Add missing CATCH_DEREF_FAULT()s. 
+	* aux_syscalls.stp: Add missing CATCH_DEREF_FAULT()s.
 
 2007-09-24  Frank Ch. Eigler  <fche@elastic.org>
 
@@ -774,21 +772,21 @@
 	* syscalls2.stp (sys_tee.return): Make optional
 
 2007-08-23  Martin Hunt  <hunt@redhat.com>
-	
+
 	* aux_syscalls.stp (_struct_compat_timeval_u): Fix
 	array reference.
 	(_struct_compat_timespec_u): Cast args to long.
 
 2007-08-23  Martin Hunt  <hunt@redhat.com>
-	
+
 	From Cai Fei <caifei@cn.fujitsu.com>
 	* aux_syscalls.stp (_waitid_opt_str): New.
 	(_wait4_opt_str): Just handle wait4 options.
 	* syscalls2.stp (sys_waitid): Use _waitid_opt_str.
-	
+
 2007-08-23  Wenji Huang  <wenji.huang@oracle.com>
 
-        * rpc.stp (sunrpc.svc.process, sunrpc.svc.recv): Modify evaluating 
+        * rpc.stp (sunrpc.svc.process, sunrpc.svc.recv): Modify evaluating
 	sv_name,sv_prog,sv_nrthreads in kernel>=2.6.19.
 	(sunrpc.sched.delay,sunrpc.sched.delay): Fix typo.
 	(sunrpc.*.return): Change name by adding "return".
@@ -811,49 +809,49 @@
 	* syscalls.stp (compat_sys_epoll_ctl): New.
 	(compat_sys_epoll_wait): New.
 	(sys_epoll_pwait): New.
-	(compat_sys_epoll_pwait): New.	
+	(compat_sys_epoll_pwait): New.
 	(compat_sys_keyctl): New.
 	(compat_sys_mq_open): New.
-	(compat_sys_futex): New.			      
+	(compat_sys_futex): New.
 	(compat_sys_mq_timedsend): New.
 	(compat_sys_mq_timedreceive): New.
 	(compat_sys_mq_notify): New.
 	(compat_sys_mq_getsetattr): New.
 	(init_module): Make optional and quote args.
 	(sys_eventfd): New.
-	
+
 	* syscalls2.stp (sys_splice): New.
 	(sys_vmsplice): New.
-	(compat_sys_vmsplice): New.	
+	(compat_sys_vmsplice): New.
 	(sys_tee): New.
-	(sys_signalfd): New.	
-	(compat_sys_signalfd): New.	
+	(sys_signalfd): New.
+	(compat_sys_signalfd): New.
 	(sys_timerfd): New.
 	(compat_sys_timerfd): New.
 	(old32_readdir): New.
-	
+
 2007-08-22  Martin Hunt  <hunt@redhat.com>
-	
+
 	* aux_syscalls.stp (_utimensat_flag_str): New.
 	(_dfd_str): New.
 	(_struct_timeval2_u): Deleted.
 	(_struct_timeval_u): Take a number of structs to decode.
-	(_struct_compat_timeval2_u): Deleted	
-	(_struct_compat_timeval_u): Take a number of structs to decode.	
+	(_struct_compat_timeval2_u): Deleted
+	(_struct_compat_timeval_u): Take a number of structs to decode.
 	(_struct_timespec_u): Take a number of structs to decode.
 	Recognize UTIME_NOW and UTIME_OMIT.
 	(_struct_compat_timespec_u): Ditto.
-	
+
 	* syscalls.stp (compat_sys_old_getrlimit): Removed.
 	(sys_migrate_pages): New.
 	(sys_move_pages): New.
 
 	* syscalls2.stp (compat_sys_sigprocmask): Removed. Calls
 	sys_sigprocmask.
-	(compat_sys_sysinfo): New.	
+	(compat_sys_sysinfo): New.
 	(compat_sys_rt_sigtimedwait): New.
 	(sys_utimensat, compat_sys_utimensat): New.
-	
+
 	* ppc64/syscalls.stp (compat_sys_sigpending): Removed.
 	Calls sys_ func.
 	(compat_sys_setrlimit): Ditto.
@@ -862,11 +860,11 @@
 	(compat_sys_getrusage): Ditto.
 	(compat_sys_wait4): Ditto.
 	(compat_sys_sched_setaffinity): Ditto.
-	(compat_sys_sched_getaffinity): Ditto.	
-	
+	(compat_sys_sched_getaffinity): Ditto.
+
 2007-08-22  Wenji Huang  <wenji.huang@oracle.com>
 
-        * nfsd.stp (nfsd.proc?.*): Modify evaluating client_ip 
+        * nfsd.stp (nfsd.proc?.*): Modify evaluating client_ip
 	with function addr_from_rqst to make it compatible in kernel>=2.6.19
 	(nfsd.proc4.compound,nfsd.read,nfsd.write): Fix typo.
 	(nfsd.unlink): Fix reference to variable iap.
@@ -909,7 +907,7 @@
         * nfs.stp (nfs.fop.aio_read, nfs.fop.aio_write): Modify evaluating count.
 	(__iov_length): New function.
 	(nfs.fop.sendfile, nfs.aop.set_page_dirty, nfs.aop.prepare_write,
-	 nfs.aop.release_page): Fix typo. 
+	 nfs.aop.release_page): Fix typo.
 
 2007-08-17  Martin Hunt  <hunt@redhat.com>
 	From Lai Jiangshan <laijs@cn.fujitsu.com>
@@ -934,10 +932,10 @@
 
 	From zhaolei@cn.fujitsu.com
 	Remove PF_UNIX. PF_LOCAL is correct.
-	
-2007-08-16  Martin Hunt  <hunt@redhat.com>	
-
-	* aux_syscalls.stp (__get_argv): Add parameter to 
+
+2007-08-16  Martin Hunt  <hunt@redhat.com>
+
+	* aux_syscalls.stp (__get_argv): Add parameter to
 	optionally skip the first argv (argv[0]).
 	(__get_compat_argv): Ditto.
 
@@ -945,8 +943,8 @@
 	For argstr use filename plus argv starting at [1].
 	(compat_execve): Ditto.
 	* ppc64/syscalls.stp (sys32_exevve): Ditto.
-	
-	From Cai Fei <caifei@cn.fujitsu.com>	
+
+	From Cai Fei <caifei@cn.fujitsu.com>
 	* syscalls.stp (sts_getpgid): Add pid arg.
 
 2007-08-16  Wenji Huang  <wenji.huang@oracle.com>
@@ -967,7 +965,7 @@
 	* aux_syscalls.stp (get_mmap_args): Moved here.
 	* syscalls.stp: Add sys32_alarm.
 	* syscalls2.stp: Add sys32_uname.
-	
+
 2007-08-15  Frank Ch. Eigler  <fche@elastic.org>
 
 	* context.stp (cpuid, cpu): Use smp_processor_id().
@@ -1003,7 +1001,7 @@
 
 	* tapset/syscalls.stp (syscall.compat_execve,
 	syscall.compat_execve.return):
-	* tapset/syscalls2.stp (syscall.compat_sys_semtimedop, 
+	* tapset/syscalls2.stp (syscall.compat_sys_semtimedop,
 	syscall.compat_sys_semtimedop.return):
 	* tapset/i686/syscalls.stp (syscall.set_zone_reclaim,
 	syscall.set_zone_reclaim.return): Make optional.
@@ -1020,13 +1018,13 @@
 2007-07-31  Martin Hunt  <hunt@redhat.com>
 
 	* syscalls*: Move sys32_sysctl to arch dirs.
-	
+
 2007-07-31  Martin Hunt  <hunt@redhat.com>
 
 	* syscalls.stp (clock_nanosleep): Fix flags string.
 	* syscalls2.stp: Fix typo.
 
-2007-07-31  Martin Hunt  <hunt@redhat.com>	
+2007-07-31  Martin Hunt  <hunt@redhat.com>
 
 	* */syscalls.stp: Added mmap functions.
 	Continued moving common compatibility functions to
@@ -1058,9 +1056,9 @@
 	(semctl): Make optional.
 	(compat_sys_semctl): New.
 	(semget): Make optional.
-	(semop): Make optional.	
-	(semtimedop): Make optional.		
-	(compat_sys_semtimedop): New.	
+	(semop): Make optional.
+	(semtimedop): Make optional.
+	(compat_sys_semtimedop): New.
 	(send): Make optional.
 	(sendmsg): Make optional.
 	(compat_sys_sendmsg): New.
@@ -1080,7 +1078,7 @@
 	(sysctl): Add probe on sys32.
 
 2007-07-31  Frank Ch. Eigler  <fche@elastic.org>
-	
+
 	PR 4793
 	* ppc64/syscalls.stp: Remove duplicate sys_request_key{,.return}
 	aliases.
@@ -1111,7 +1109,7 @@
 2007-07-16  Martin Hunt  <hunt@redhat.com>
 	(compat_sys_io_submit): Fix typo.
 
-2007-07-16  Martin Hunt  <hunt@redhat.com>	
+2007-07-16  Martin Hunt  <hunt@redhat.com>
 	* syscalls.stp (compat_sys_fcntl64, compat_sys_fcntl): Add.
 	(compat_sys_fstatfs64): Add.
 	(compat_sys_getdents, compat_sys_getdents64): Add.
@@ -1133,9 +1131,9 @@
 	(sys_select): Don't try to print fd_sets.
 	(compat_sys_select): Add.
 	(compat_sys_statfs64): Add.
-	 
+
 	* ppc/syscalls.stp: Remove duplicated probes.
-	
+
 	* aux_syscalls.stp (_nfsctl_cmd_str): New.
 	(_fd_set_u): Removed. Not used.
 
@@ -1147,10 +1145,10 @@
 
 2007-07-10  Martin Hunt  <hunt@redhat.com>
 
-	* aux_syscalls.stp (_struct_compat_timeval2_u): 
+	* aux_syscalls.stp (_struct_compat_timeval2_u):
 	Fixes.
 
-2007-07-10  Martin Hunt  <hunt@redhat.com>	
+2007-07-10  Martin Hunt  <hunt@redhat.com>
 	* syscall*.stp: Major reorganization work.
 	* aux_syscalls.stp (_sigprocmask_how_str): Rewrite
 	in C so real arch-dependent header files
@@ -1160,7 +1158,7 @@
 2007-07-09  Martin Hunt  <hunt@redhat.com>
 	* syscalls2.stp (compat_sys_settimeofday): New.
 
-2007-07-09  Martin Hunt  <hunt@redhat.com>	
+2007-07-09  Martin Hunt  <hunt@redhat.com>
 
 	* syscalls2.stp (compat_sys_utimes): New.
 	* ppc64/syscalls.stp (compat_sys_utimes): Removed.
@@ -1187,21 +1185,21 @@
 
 2007-06-15  Martin Hunt  <hunt@redhat.com>
 
-	* syscalls.stp: Add sys_fcntl64, sys_oabi_fstat64, 
+	* syscalls.stp: Add sys_fcntl64, sys_oabi_fstat64,
 	  sys_oabi_lstat64.
 	* syscalls2.stp: Fix sys_send. Add sys_sendfile64.
 	* errno.stp: Add arm support.
 
 2007-06-14  Mike Mason <mmlnx@us.ibm.com>
 
-	* socket.stp: removed extra assignment to "size" in 
+	* socket.stp: removed extra assignment to "size" in
 	socket.aio_write.return
 
 2007-06-07  Martin Hunt  <hunt@redhat.com>
 	Fallout from PR 3331 fix. Sometimes glibc and the
 	kernel disagree about signed vs unsigned.
 	* aux_syscalls.stp: Rename __uid() to __int32().
-	* syscalls.stp: Change syscall.chown, syscall.fchown, 
+	* syscalls.stp: Change syscall.chown, syscall.fchown,
 	syscall.lchown, and syscall.lseek to use __int32().
 	* syscalls2.stp: Change syscall.setregid, syscall.resgid,
 	syscall.resuid, and syscall.setreuid to use __int32().
@@ -1216,16 +1214,16 @@
 	* syscalls2.stp: Make optional sys_nice, sys_rt_sigreturn,
 	sys_signal, sys_sigprocmask, sys_utime
 	(syscall.old_getrlimit): Moved into syscall.getrlimit.
-	
+
 2007-05-16  Will Cohen  <wcohen@redhat.com>
 	PR 4471
 	* syscall2.stp: Correct sys_pipe function args for ia64.
-	
+
 2007-05-16  Will Cohen  <wcohen@redhat.com>
 
 	PR 4510
 	* scheduler.stp: Correct function argument.
-	
+
 2007-05-09  Martin Hunt  <hunt@redhat.com>
 
 	* syscalls2.stp: Added compat_sys_pause to syscall.pause.
@@ -1336,7 +1334,7 @@
 	(backtrace): Just use _stp_stack_snprint().
 	(print_stack): Use new _stp_print* functions.
 	(probefunc): Use _stp_symbol_snprint.
-	
+
 2007-01-26  Josh Stone  <joshua.i.stone@intel.com>
 
 	* vfs.stp (ppos_pos): Change deref() to kread() so i686 passes.
@@ -1375,14 +1373,14 @@
 2007-01-12  Mike Mason <mmlnx@us.ibm.com>
 
 	* x86_64/syscalls.stp: added ? to request_key aliases
-	to prevent syscall.* failures on some kernels 
+	to prevent syscall.* failures on some kernels
 
 2006-12-29  Li Guanglei <guanglei@cn.ibm.com>
 
 	From Gui Jian <guij@cn.ibm.com>
-	* ioscheduler.stp, nfsd.stp, nfs.stp, nfs_proc.stp, 
+	* ioscheduler.stp, nfsd.stp, nfs.stp, nfs_proc.stp,
 	rpc.stp, vfs.stp: patch for 2.6.19 kernel
-	
+
 2006-12-18  Frank Ch. Eigler  <fche@elastic.org>
 
 	* vfs.stp (ppos_pos): Protect contents with deref(), though
@@ -1397,13 +1395,13 @@
 
 	From Gui Jian <guij@cn.ibm.com>
 	* nfs.stp, nfs_proc.stp, rpc.stp: patch for 2.6.9 kernel
-	
+
 2006-11-29  Li Guanglei <guanglei@cn.ibm.com>
 
 	From Gui Jian <guij@cn.ibm.com>
-	* scheduler.stp, vfs.stp: made idle_balance and 
+	* scheduler.stp, vfs.stp: made idle_balance and
 	buffer_migrate_page optinal.
-	
+
 2006-11-20  Frank Ch. Eigler  <fche@elastic.org>
 
 	* context.stp (caller_addr): Declare return type.
@@ -1441,7 +1439,7 @@
 	(stack_used): New.
 	(stack_unused): New.
 	(called_addr): New.
-	(caller): New.	
+	(caller): New.
 
 2006-10-12  Li Guanglei <guanglei@cn.ibm.com>
 	* ioscheduler.stp: bugfix to avoid refer to NULL pointer
@@ -1469,7 +1467,7 @@
 	Use gettimeofday_ns as the base unit.
 
 2006-09-19  Li Guanglei <guanglei@cn.ibm.com>
-	
+
 	From Gui Jian <guijian@cn.ibm.com>
 
 	* rpc.stp: Some changes and more comments of RPC tapset
@@ -1480,48 +1478,48 @@
 	* string.stp: Fix docs.
 
 2006-09-12  Li Guanglei <guanglei@cn.ibm.com>
-	
+
 	From Li Xuepeng <xuepengl@cn.ibm.com>
 
-	* nfsd.stp, nfs_proc.stp, nfs.stp: 
+	* nfsd.stp, nfs_proc.stp, nfs.stp:
 	Change NFS file identifier. Change NFS version data type
-	from String to INT. Add version variable to nfs_open 
+	from String to INT. Add version variable to nfs_open
 	and nfs_release.
-	
+
 2006-09-11  Li Guanglei <guanglei@cn.ibm.com>
-	
+
 	From Gui Jian(guijian@cn.ibm.com>
 	* rpc.stp: tapsets for RPC activities.
-	
+
 2006-08-30  Li Guanglei <guanglei@cn.ibm.com>
 
-	* signal.stp: some changes to arguments and comments 
+	* signal.stp: some changes to arguments and comments
 	of signal tapset
-	
+
 2006-08-25  Li Guanglei <guanglei@cn.ibm.com>
 
 	From Li Xuepeng:
 	* vfs.stp,nfsd.stp,nfs.stp: bug fixes and more error checking
-	
+
 2006-08-23  Li Guanglei <guanglei@cn.ibm.com>
 
 	* vfs.stp: New tapset from Thomas Zanussi(trz@us.ibm.com) to probe
 	vfs layer activities.
 	* nfs.stp: New tapset from Li Xuepeng(xuepengl@cn.ibm.com) to probe
 	nfs file operations and nfs address space operations on client side.
-	* nfs_proc.stp: New tapset from Li Xuepeng to probe some nfs RPC 
+	* nfs_proc.stp: New tapset from Li Xuepeng to probe some nfs RPC
 	procedure stub functions on client side.
-	* nfsd.stp: New tapset from Li Xuepeng to probe nfs server side 
-	activities, including some RPC procedure stub functions, nfsd 
+	* nfsd.stp: New tapset from Li Xuepeng to probe nfs server side
+	activities, including some RPC procedure stub functions, nfsd
 	dispatch routine, and nfsd_* functions
-	
+
 2006-08-22  Li Guanglei <guanglei@cn.ibm.com>
 
 	* signal.stp: More variables for signal.do_action and
 	signal.procmask. New function of get_sigset(). Minor
 	changes to naming of signal.pend and its comments
 
-	
+
 2006-08-21  Martin Hunt  <hunt@redhat.com>
 
 	* string.stp (substr): Rewrite. Make the 3rd parameter
@@ -1530,30 +1528,30 @@
 2006-08-17  Josh Stone  <joshua.i.stone@intel.com>
 
 	* signal.stp: Changes on behalf of Manoj S Pattabhiraman:
-	1. As per the suggestions, i have removed the argstr from the 
+	1. As per the suggestions, i have removed the argstr from the
 	probe points.
-	2. Added some checks to find whether the signals generated are 
+	2. Added some checks to find whether the signals generated are
 	USER or Kernel Mode in signal_handle probe.
 
 2006-08-17  Li Guanglei <guanglei@cn.ibm.com>
 
 	* signal.stp: update signal tapsets based on the discussion
 	with Josh Stone on mailinglist:
-	1. Added "send2queue" and "name" variable for signal.send.part* 
-	2. Added signal.send.return probe alias 
+	1. Added "send2queue" and "name" variable for signal.send.part*
+	2. Added signal.send.return probe alias
 	3. Added signal.checkperm and signal.checkperm.return probe alias
 	4. Commented out signal.handle_stop
 	5. Alias all signal syscalls to syscall tapsets.
 
 2006-08-15  Thang Nguyen  <thang.p.nguyen@intel.com>
 
-	* ioblock.stp:  Added safety checks for __bio_ino() and 
-	__bio_start_sect(). 
+	* ioblock.stp:  Added safety checks for __bio_ino() and
+	__bio_start_sect().
 
 2006-08-09  Thang Nguyen  <thang.p.nguyen@intel.com>
 
 	* ioblock.stp: Merged io.stp from Tom Zanussi (IBM) into existing
-	ioblock.stp.  Removed/Renamed duplicate variables and probes.	
+	ioblock.stp.  Removed/Renamed duplicate variables and probes.
 
 2006-08-09  Josh Stone  <joshua.i.stone@intel.com>
 
@@ -1584,31 +1582,31 @@
 	* return.stp: Removed.  Use $return instead.
 
 2006-07-17  Tom Zanussi <zanussi@us.ibm.com>
-	
+
 	* ioblock.stp: add null bi_bdev check to bio_devname()
 
 2006-07-17  Li Guanglei <guanglei@cn.ibm.com>
-	
-	* syscalls.stp: make sys_acct, sys_add_key, sys_keyctl 
-	and sys_modify_ldt optional on ppc64 since they are 
+
+	* syscalls.stp: make sys_acct, sys_add_key, sys_keyctl
+	and sys_modify_ldt optional on ppc64 since they are
 	weak symbol.
 	* ppc64/syscalls.stp: remove syscall.acct, syscall.add_key
-	and syscall.umask since they are already defined in 
+	and syscall.umask since they are already defined in
 	syscalls.stp
-	
+
 2006-07-04  Martin Hunt  <hunt@redhat.com>
 
 	* syscalls.stp, syscalls2.stp: Use user_string_quoted().
 
 2006-07-04  Li Guanglei <guanglei@cn.ibm.com>
-	
-	* syscalls.stp, syscalls2.stp, ppc64/syscalls.stp: 
-	fix syscall.lstat, syscall.lstat64, syscall.newlstat. 
-	* ppc64/syscalls.stp: fix syscall.compat_sys_statfs and 
+
+	* syscalls.stp, syscalls2.stp, ppc64/syscalls.stp:
+	fix syscall.lstat, syscall.lstat64, syscall.newlstat.
+	* ppc64/syscalls.stp: fix syscall.compat_sys_statfs and
 	syscall.sys32_open
 
 2006-07-04  Li Guanglei <guanglei@cn.ibm.com>
-	
+
 	* memory.stp: add addr_to_node() from Jose R. Santos
 	(jrs@us.ibm.com)
 	* syscalls.stp: typo for syscall.lstat
@@ -1619,17 +1617,17 @@
 	on faults, just return <unknown>.
 	(user_string2): New function.
 	(user_string_warn): New function.
-	
+
 2006-06-26  Martin Hunt  <hunt@redhat.com>
 
 	* aux_syscalls.stp (_stp_ctime): New function.
 	(_struct_utimbuf_u): New function.
 
 2006-06-25  Li Guanglei <guanglei@cn.ibm.com>
-	
-	* syscalls.stp: Changes to AIO related syscalls(io_setup, 
+
+	* syscalls.stp: Changes to AIO related syscalls(io_setup,
 	io_submit, io_getevents, io_cancel, io_destroy)
-	
+
 2006-06-23  Thang Nguyen  <thang.p.nguyen@intel.com>
 
 	* tcp.stp: Refined variables and added more
@@ -1659,10 +1657,10 @@
 
 2006-06-09  Martin Hunt  <hunt@redhat.com>
 
-	* syscalls2.stp: Fixed the uid and gid calls.	
+	* syscalls2.stp: Fixed the uid and gid calls.
 
 2006-06-09  Li Guanglei <guanglei@cn.ibm.com>
-	
+
 	* syscalls.stp: made sys_ftruncate64 optional since it doesn't
 	exist on 2.6.16*/ppc64
 
@@ -1691,7 +1689,7 @@
 	* syscalls2.stp (sys_write): Use text_strn().
 	* syscalls.stp (sys_lseek): Fix.
 	(sys_llseek): Fix.
-	
+
 	* string.stp (text_str): New.
 	(text_strn): New.
 
@@ -1704,22 +1702,22 @@
 	(add_key): Comment out. This syscall is added by a xen patch
 	and may not be present.
 	(tux): Ditto.
-	
+
 	* syscalls.stp (accept): Fix arg name.
 
 2006-05-25  Martin Hunt  <hunt@redhat.com>
 
 	* syscalls.stp: Add sys_fcntl and sys_listen.
 
-	* syscalls2.stp: Commented out sys_socketcall because it only calls 
+	* syscalls2.stp: Commented out sys_socketcall because it only calls
 	other system calls which are already probed.
 
 2006-05-25  Martin Hunt  <hunt@redhat.com>
-	
+
 	* syscall*.stp: Change "0x%p" to "%p".
 
 2006-05-25  Li Guanglei <guanglei@cn.ibm.com>
-	
+
 	* scheduler.stp: add prev_task and next_task variable.
 
 2006-05-24  Josh Stone  <joshua.i.stone@intel.com>
@@ -1737,7 +1735,7 @@
 
 	* tapset/ioscheduler.stp: change . to -> operator to get the
 	elevator name
-	
+
 2006-05-18  Li Guanglei <guanglei@cn.ibm.com>
 
 	* tapset/LKET/*: tracing tapsets of LKET
@@ -1749,7 +1747,7 @@
 
 	* tapset/tskschedule.stp: deleted, merge into scheduler.stp
 	* tapset/scheduler.stp:   incorporate tskschedule.stp
-	
+
 2006-05-17  Josh Stone  <joshua.i.stone@intel.com>
 
 	* process.stp: Rename signal.send to signal_send and process.complete
@@ -1798,7 +1796,7 @@
 2006-05-14  Martin Hunt  <hunt@redhat.com>
 
 	* aux_syscalls.stp (_sys_open_flag_str): Rewrite in C so it
-	is complete and works on different archs.	
+	is complete and works on different archs.
 
 2006-05-09  Josh Stone  <joshua.i.stone@intel.com>
 
@@ -1845,18 +1843,18 @@
 
 2006-03-06  Martin Hunt  <hunt@redhat.com>
 
-	* system.stp: New tapset. 
+	* system.stp: New tapset.
 
 2006-03-01  Martin Hunt  <hunt@redhat.com>
 
-	* aux_syscalls.stp (_struct_sockaddr_u): Parse sockaddr. 
+	* aux_syscalls.stp (_struct_sockaddr_u): Parse sockaddr.
 
 	* syscalls.stp (bind): Call _struct_sockaddr_u().
 
 	* errno.stp (errno_str): Complete rewrite in C for speed and
 	accuracy.
 	(returnstr): New function for syscall tapet.
-	
+
 2006-02-22  Frank Ch. Eigler  <fche@elastic.org>
 
 	* timestamp.stp (get_cycles): New function.
@@ -1887,9 +1885,9 @@
 	* aux_syscalls.stp (_struct_timeval_u): New function.
 	(_struct_timeval): New function.
 	(_struct_timespec_u): New function.
-	(_struct_timespec): New function.	
+	(_struct_timespec): New function.
 	(_struct_itimerval_u): New function:
-	(_struct_itimerval): New function:	
+	(_struct_itimerval): New function:
 	(_signal_name): New function.
 	(_module_flags_str): Fixed.
 
@@ -1897,13 +1895,13 @@
 	_struct_itimerval_u().
 
 	* syscalls.stp: Latest version. Many changes.
-	
+
 2006-02-08  Martin Hunt  <hunt@redhat.com>
 
 	* aux_syscalls.stp(_msync_flag_str): Fix.
 	(_wait_opt_str): Fix.
 	* syscalls.stp: Latest.
-	
+
 2006-02-07  Martin Hunt  <hunt@redhat.com>
 
 	* syscalls.stp: Latest.
