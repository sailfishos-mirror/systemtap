// userspace conversions tapset
// Copyright (C) 2005-2015 Red Hat Inc.
// Copyright (C) 2007 Intel Corporation.
//
// This file is part of systemtap, and is free software.  You can
// redistribute it and/or modify it under the terms of the GNU General
// Public License (GPL); either version 2, or (at your option) any
// later version.

// implement in terms of runtime/loc2c-runtime.h macro uread()
%{
#define STP_GET_USER(t)							\
	do {								\
		t *_ptr = (t*) (intptr_t) STAP_ARG_addr;		\
		STAP_RETVALUE = uread (_ptr);				\
	} while (0)
%}

/**
 * sfunction user_string - Retrieves string from user space
 *
 * @addr: the user space address to retrieve the string from
 *
 * Description: Returns the null terminated C string from a given user space
 * memory address. Reports an error on the rare cases when userspace
 * data is not accessible.
 */
function user_string:string (addr:long) {
	return user_string_n(addr, @MAXSTRINGLEN)
}

/**
 * sfunction user_string - Retrieves string from user space with alternative error string
 *
 * @addr: the user space address to retrieve the string from
 * @err_msg: the error message to return when data isn't available
 *
 * Description: Returns the null terminated C string from a given user space
 * memory address. Reports the given error message on the rare cases when
 * userspace data is not accessible.
 */
function user_string:string (addr:long, err_msg:string) {
	return user_string_n(addr, @MAXSTRINGLEN, err_msg)
}
%(systemtap_v <= "3.0" %?
function user_string2:string (addr:long, err_msg:string) {
	return user_string_n(addr, @MAXSTRINGLEN, err_msg)
}
%)

/**
 * sfunction user_string_warn - Retrieves string from user space
 *
 * @addr: the user space address to retrieve the string from
 *
 * Description: Returns the null terminated C string from a given user space
 * memory address. Reports "" on the rare cases when userspace data is
 * not accessible and warns (but does not abort) about the failure.
 */
function user_string_warn:string (addr:long) {
%(systemtap_v < "2.3" %? // PR15044
	return user_string_warn(addr, "<unknown>")
%:
	return user_string_warn(addr, "")
%)
}


/**
 * sfunction user_string_warn - Retrieves string from user space with alternative warning string
 *
 * @addr: the user space address to retrieve the string from
 * @warn_msg: the warning message to return when data isn't available
 * 
 * Description: Returns the null terminated C string from a given user space
 * memory address. Reports the given warning message on the rare cases
 * when userspace data is not accessible and warns (but does not abort)
 * about the failure.
 */
function user_string_warn:string (addr:long, warn_msg:string) {
	return user_string_n_warn(addr, @MAXSTRINGLEN, warn_msg)
}
%(systemtap_v <= "3.0" %?
function user_string2_warn:string (addr:long, warn_msg:string) {
	return user_string_n_warn(addr, @MAXSTRINGLEN, warn_msg)
}
%)

/**
 * sfunction user_string_quoted - Retrieves and quotes string from user space
 *
 * @addr: the user space address to retrieve the string from
 *
 * Description: Returns the null terminated C string from a given user space
 * memory address where any ASCII characters that are not printable are
 * replaced by the corresponding escape sequence in the returned string. Note
 * that the string will be surrounded by double quotes. On the rare cases when
 * userspace data is not accessible at the given address, the address itself is
 * returned as a string, without double quotes.
 */
function user_string_quoted:string (addr:long) {
  try { return string_quoted(user_string(addr)) } catch { return sprintf("0x%x", addr) }
}




/**
 * sfunction user_string_n - Retrieves string of given length from user space
 *
 * @addr: the user space address to retrieve the string from
 * @n: the maximum length of the string (if not null terminated)
 *
 * Description: Returns the C string of a maximum given length from a
 * given user space address. Reports an error on the rare cases
 * when userspace data is not accessible at the given address.
 */
function user_string_n:string (addr:long, n:long)
%( systemtap_v < "2.3" %? // PR15044
	{ return user_string_n(addr, n, "<unknown>") }
%:
	%{ /* pure */ /* myproc-unprivileged */
		long rc;
		int64_t len = clamp_t(int64_t, STAP_ARG_n + 1, 1, MAXSTRINGLEN);
		rc = _stp_strncpy_from_user(STAP_RETVALUE,
			(char __user *) (uintptr_t) STAP_ARG_addr, len);
		if (rc < 0) {
			strlcpy(STAP_RETVALUE, "<unknown>", MAXSTRINGLEN);
			snprintf (CONTEXT->error_buffer, sizeof(CONTEXT->error_buffer),
				"user string copy fault %ld at %p [man error::fault]", rc,
				(void *) (uintptr_t) STAP_ARG_addr);
			CONTEXT->last_error = CONTEXT->error_buffer;
		} else
			STAP_RETVALUE[len - 1] = '\0';
	%}
%)

/**
 * sfunction user_string_n - Retrieves string of given length from user space
 *
 * @addr: the user space address to retrieve the string from
 * @n: the maximum length of the string (if not null terminated)
 * @err_msg: the error message to return when data isn't available
 *
 * Description: Returns the C string of a maximum given length from a
 * given user space address. Returns the given error message string on
 * the rare cases when userspace data is not accessible at the given
 * address.
 */
function user_string_n:string (addr:long, n:long, err_msg:string)
%{ /* pure */ /* myproc-unprivileged */ /* unmodified-fnargs */
  int64_t len = clamp_t(int64_t, STAP_ARG_n + 1, 1, MAXSTRINGLEN);
  if (_stp_strncpy_from_user(STAP_RETVALUE, 
        (char __user *) (uintptr_t) STAP_ARG_addr, len) < 0)
    strlcpy(STAP_RETVALUE, STAP_ARG_err_msg, MAXSTRINGLEN);
  else
    STAP_RETVALUE[len - 1] = '\0';
%}
%(systemtap_v <= "3.0" %?
function user_string_n2:string (addr:long, n:long, err_msg:string)
%{ /* pure */ /* myproc-unprivileged */ /* unmodified-fnargs */
  int64_t len = clamp_t(int64_t, STAP_ARG_n + 1, 1, MAXSTRINGLEN);
  if (_stp_strncpy_from_user(STAP_RETVALUE, 
        (char __user *) (uintptr_t) STAP_ARG_addr, len) < 0)
    strlcpy(STAP_RETVALUE, STAP_ARG_err_msg, MAXSTRINGLEN);
  else
    STAP_RETVALUE[len - 1] = '\0';
%}
%)

/**
 * sfunction user_string_n_warn - Retrieves string from user space
 *
 * @addr: the user space address to retrieve the string from
 * @n: the maximum length of the string (if not null terminated)
 *
 * Description: Returns up to n characters of a C string from a given
 * user space memory address. Reports "<unknown>" on the rare cases
 * when userspace data is not accessible and warns (but does not abort)
 * about the failure.
 */
function user_string_n_warn:string (addr:long, n:long) {
%(systemtap_v < "2.3" %? // PR15044
	return user_string_n_warn(addr, n, "<unknown>")
%:
	return user_string_n_warn(addr, n, "")
%)
}

/**
 * sfunction user_string_n_warn - Retrieves string from user space with alternative warning string
 *
 * @addr: the user space address to retrieve the string from
 * @n: the maximum length of the string (if not null terminated)
 * @warn_msg: the warning message to return when data isn't available
 * 
 * Description: Returns up to n characters of a C string from a given
 * user space memory address. Reports the given warning message on the
 * rare cases when userspace data is not accessible and warns (but does
 * not abort) about the failure.
 */
function user_string_n_warn:string (addr:long, n:long, warn_msg:string)
%{ /* pure */ /* myproc-unprivileged */ /* unmodified-fnargs */
	int64_t len = clamp_t(int64_t, STAP_ARG_n + 1, 1, MAXSTRINGLEN);
	long rc;
	rc = _stp_strncpy_from_user(STAP_RETVALUE,
			(char __user *) (uintptr_t) STAP_ARG_addr, len);
	if (rc < 0) {
		// NB: using error_buffer to get local space for the warning, but we're
		// not aborting, so leave last_error alone.
		snprintf (CONTEXT->error_buffer, sizeof(CONTEXT->error_buffer),
				"user string copy fault %ld at %p [man error::fault]", rc,
				(void *) (uintptr_t) STAP_ARG_addr);
		_stp_warn(CONTEXT->error_buffer);
		strlcpy (STAP_RETVALUE, STAP_ARG_warn_msg, MAXSTRINGLEN);
	} else
		STAP_RETVALUE[len - 1] = '\0';
%}
%(systemtap_v <= "3.0" %?
function user_string2_n_warn:string (addr:long, n:long, warn_msg:string)
%{ /* pure */ /* myproc-unprivileged */ /* unmodified-fnargs */
	int64_t len = clamp_t(int64_t, STAP_ARG_n + 1, 1, MAXSTRINGLEN);
	long rc;
	rc = _stp_strncpy_from_user(STAP_RETVALUE,
			(char __user *) (uintptr_t) STAP_ARG_addr, len);
	if (rc < 0) {
		// NB: using error_buffer to get local space for the warning, but we're
		// not aborting, so leave last_error alone.
		snprintf (CONTEXT->error_buffer, sizeof(CONTEXT->error_buffer),
				"user string copy fault %ld at %p [man error::fault]", rc,
				(void *) (uintptr_t) STAP_ARG_addr);
		_stp_warn(CONTEXT->error_buffer);
		strlcpy (STAP_RETVALUE, STAP_ARG_warn_msg, MAXSTRINGLEN);
	} else
		STAP_RETVALUE[len - 1] = '\0';
%}
%)

/**
 * sfunction user_string_n_quoted - Retrieves and quotes string from user space
 *
 * @addr: the user space address to retrieve the string from
 * @n: the maximum length of the string (if not null terminated)
 *
 * Description: Returns up to n characters of a C string from the given
 * user space memory address where any ASCII characters that are not
 * printable are replaced by the corresponding escape sequence in the
 * returned string. Note that the string will be surrounded by double quotes.
 * On the rare cases when userspace data is not accessible at the given address,
 * the address itself is returned as a string, without double quotes.
 */
function user_string_n_quoted:string (addr:long, n:long) {
%(systemtap_v < "2.4" %?
	// We used to count n by output characters
	return user_string_n_quoted(addr, @MAXSTRINGLEN, n)
%:
	return user_string_n_quoted(addr, n, @MAXSTRINGLEN)
%)
}

/**
 * sfunction user_string_n_quoted - Retrieves and quotes string from user space
 *
 * @addr: the user space address to retrieve the string from
 * @inlen: the maximum length of the string to read (if not null terminated)
 * @outlen: the maximum length of the output string
 *
 * Description: Reads up to inlen characters of a C string from the given user
 * space memory address, and returns up to outlen characters, where any ASCII
 * characters that are not printable are replaced by the corresponding escape
 * sequence in the returned string. Note that the string will be surrounded by
 * double quotes.  On the rare cases when userspace data is not accessible at
 * the given address, the address itself is returned as a string, without
 * double quotes.
 */
function user_string_n_quoted:string (addr:long, inlen:long, outlen:long)
%( systemtap_v >= "3.0" %?
   {
     try
       {
         __str = string_quoted(user_string_n(addr, inlen))
         if (strlen(__str) > outlen-2) // room for the double-quotes plus \ldots
           __str = (substr(__str,0,outlen-4) . "\"...")
         return __str
       }
     catch
       {
         return sprintf("0x%x", addr)
       }
   }
%:   

%{ /* pure */ /* myproc-unprivileged */
	// Note the lack of STAP_ARG_n+1 as in other funcs() -- PR15617
	int64_t inlen = clamp_t(int64_t, STAP_ARG_inlen, 0, MAXSTRINGLEN);
	int64_t outlen = clamp_t(int64_t, STAP_ARG_outlen, 0, MAXSTRINGLEN);
	if (STAP_ARG_addr == 0)
#if STAP_COMPAT_VERSION < STAP_VERSION(2,3) // PR15044
		strlcpy(STAP_RETVALUE, "NULL", MAXSTRINGLEN);
#else
		snprintf(STAP_RETVALUE, MAXSTRINGLEN, "%p", (void *)(long)STAP_ARG_addr);
#endif
	else {
		int rc = _stp_text_str(STAP_RETVALUE,
			(char *)(uintptr_t)STAP_ARG_addr, inlen, outlen, 1, 1, 0);
		if (rc < 0) {
#if STAP_COMPAT_VERSION < STAP_VERSION(2,3) // PR15044
			strlcpy(STAP_RETVALUE, "<unknown>", MAXSTRINGLEN);
#else
#ifdef CONFIG_COMPAT
			if (_stp_is_compat_task())
				snprintf(STAP_RETVALUE, MAXSTRINGLEN, "%x",
					 (compat_long_t)STAP_ARG_addr);
			else
#endif
				snprintf(STAP_RETVALUE, MAXSTRINGLEN, "%p",
					 (void *)(long)STAP_ARG_addr);
#endif
		}
	}
%}
   
%)
%(systemtap_v <= "3.0" %?
function user_string_n2_quoted:string (addr:long, inlen:long, outlen:long)
%( systemtap_v >= "3.0" %?
   {
     try
       {
         __str = string_quoted(user_string_n(addr, inlen))
         if (strlen(__str) > outlen-2) // room for the double-quotes plus \ldots
           __str = (substr(__str,0,outlen-4) . "\"...")
         return __str
       }
     catch
       {
         return sprintf("0x%x", addr)
       }
   }
%:   

%{ /* pure */ /* myproc-unprivileged */
	// Note the lack of STAP_ARG_n+1 as in other funcs() -- PR15617
	int64_t inlen = clamp_t(int64_t, STAP_ARG_inlen, 0, MAXSTRINGLEN);
	int64_t outlen = clamp_t(int64_t, STAP_ARG_outlen, 0, MAXSTRINGLEN);
	if (STAP_ARG_addr == 0)
#if STAP_COMPAT_VERSION < STAP_VERSION(2,3) // PR15044
		strlcpy(STAP_RETVALUE, "NULL", MAXSTRINGLEN);
#else
		snprintf(STAP_RETVALUE, MAXSTRINGLEN, "%p", (void *)(long)STAP_ARG_addr);
#endif
	else {
		int rc = _stp_text_str(STAP_RETVALUE,
			(char *)(uintptr_t)STAP_ARG_addr, inlen, outlen, 1, 1, 0);
		if (rc < 0) {
#if STAP_COMPAT_VERSION < STAP_VERSION(2,3) // PR15044
			strlcpy(STAP_RETVALUE, "<unknown>", MAXSTRINGLEN);
#else
#ifdef CONFIG_COMPAT
			if (_stp_is_compat_task())
				snprintf(STAP_RETVALUE, MAXSTRINGLEN, "%x",
					 (compat_long_t)STAP_ARG_addr);
			else
#endif
				snprintf(STAP_RETVALUE, MAXSTRINGLEN, "%p",
					 (void *)(long)STAP_ARG_addr);
#endif
		}
	}
%}
   
%)
%)

/**
 * sfunction user_string_utf32 - Retrieves UTF-32 string from user memory
 * @addr: The user address to retrieve the string from
 *
 * Description: This function returns a null terminated UTF-8 string converted
 * from the UTF-32 string at a given user memory address. Reports an error on
 * string copy fault or conversion error.
 */
function user_string_utf32:string (addr:long) %{ /* pure */ /* myproc-unprivileged */
  int rc = 0, len = MAXSTRINGLEN;
  uint32_t c32, *source = (uint32_t*)(intptr_t)STAP_ARG_addr;
  char *destination = STAP_RETVALUE;

  *destination = '\0';
  while (len > 1 && (c32 = uread(source))) {
    if ((rc = _stp_convert_utf32(destination, len, c32)) <= 0) {
      if (rc < 0) {
        snprintf (CONTEXT->error_buffer, sizeof(CONTEXT->error_buffer),
                  "invalid UTF-32 character U+%X at 0x%p", c32, source);
        CONTEXT->last_error = CONTEXT->error_buffer;
      }
      break;
    }
    ++source;
    destination += rc;
    len -= rc;
  }

  if (0) {
deref_fault: /* branched to from deref_string() */
    snprintf (CONTEXT->error_buffer, sizeof(CONTEXT->error_buffer),
              "user string copy fault at 0x%p [man error::fault]", source);
    CONTEXT->last_error = CONTEXT->error_buffer;
  }
%}

/**
 * sfunction user_string_utf32 - Retrieves UTF-32 string from user memory with alternative error string
 * @addr: The user address to retrieve the string from
 * @err_msg: The error message to return when data isn't available
 *
 * Description: This function returns a null terminated UTF-8 string converted
 * from the UTF-32 string at a given user memory address. Reports the given
 * error message on string copy fault or conversion error.
 */
function user_string_utf32:string (addr:long, err_msg:string) {
  try { return user_string_utf32(addr) } catch { return err_msg }
}
%(systemtap_v <= "3.0" %?
function user_string2_utf32:string (addr:long, err_msg:string) {
  try { return user_string_utf32(addr) } catch { return err_msg }
}
%)


/**
 * sfunction user_string_quoted_utf32 - Quote given user UTF-32 string.
 * @addr: The user address to retrieve the string from
 *
 * Description: This function combines quoting as per @string_quoted
 * and UTF-32 decoding as per @user_string_utf32.
 */
function user_string_quoted_utf32:string (addr:long) {
  try { return string_quoted(user_string_utf32(addr)) } catch { return sprintf("0x%x", addr) }
}



/**
 * sfunction user_string_utf16 - Retrieves UTF-16 string from user memory
 * @addr: The user address to retrieve the string from
 *
 * Description: This function returns a null terminated UTF-8 string converted
 * from the UTF-16 string at a given user memory address. Reports an error on
 * string copy fault or conversion error.
 */
function user_string_utf16:string (addr:long) %{ /* pure */ /* myproc-unprivileged */
  int rc = 0, len = MAXSTRINGLEN;
  uint32_t c32;
  uint16_t c16low, *source = (uint16_t*)(intptr_t)STAP_ARG_addr;
  char *destination = STAP_RETVALUE;

  *destination = '\0';
  while (len > 1 && (c32 = uread(source))) {
    /* Check for a UTF-16 high surrogate, then its low pair, and combine them.
     * Broken surrogates will just fall through to _stp_convert_utf32 and get
     * flagged as an error there.  (Or even allowed, if we decide to be lax.)
     */
    if (c32 >= 0xD800 && c32 <= 0xDBFF) {
      ++source;
      c16low = uread(source);
      if (c16low >= 0xDC00 && c16low <= 0xDFFF)
        c32 = 0x10000 + ((c32 & 0x3FF) << 10) + (c16low & 0x3FF);
      else
        --source;
    }

    if ((rc = _stp_convert_utf32(destination, len, c32)) <= 0) {
      if (rc < 0) {
        snprintf (CONTEXT->error_buffer, sizeof(CONTEXT->error_buffer),
                  "invalid UTF-16 character U+%X at 0x%p", c32, source);
        CONTEXT->last_error = CONTEXT->error_buffer;
      }
      break;
    }
    ++source;
    destination += rc;
    len -= rc;
  }

  if (0) {
deref_fault: /* branched to from deref_string() */
    snprintf (CONTEXT->error_buffer, sizeof(CONTEXT->error_buffer),
              "user string copy fault at 0x%p [man error::fault]", source);
    CONTEXT->last_error = CONTEXT->error_buffer;
  }
%}

/**
 * sfunction user_string_utf16 - Retrieves UTF-16 string from user memory with alternative error string
 * @addr: The user address to retrieve the string from
 * @err_msg: The error message to return when data isn't available
 *
 * Description: This function returns a null terminated UTF-8 string converted
 * from the UTF-16 string at a given user memory address. Reports the given
 * error message on string copy fault or conversion error.
 */
function user_string_utf16:string (addr:long, err_msg:string) {
  try { return user_string_utf16(addr) } catch { return err_msg }
}
%(systemtap_v <= "3.0" %?
function user_string2_utf16:string (addr:long, err_msg:string) {
  try { return user_string_utf16(addr) } catch { return err_msg }
}
%)


/**
 * sfunction user_string_quoted_utf16 - Quote given user UTF-16 string.
 * @addr: The user address to retrieve the string from
 *
 * Description: This function combines quoting as per @string_quoted
 * and UTF-16 decoding as per @user_string_utf16.
 */
function user_string_quoted_utf16:string (addr:long) {
  try { return string_quoted(user_string_utf16(addr)) } catch { return sprintf("0x%x", addr) }
}


/**
 * sfunction user_char_error - Retrieves a char value stored in user space
 *
 * @addr: the user space address to retrieve the char from
 *
 * Description: Returns the char value from a given user space address.
 * If the user space data is not accessible, an error will occur.
 */
function user_char_error:long (addr:long) %{ /* pure */ /* myproc-unprivileged */
	STP_GET_USER(char);
	CATCH_DEREF_FAULT();
%}

/**
 * sfunction user_char - Retrieves a char value stored in user space
 *
 * @addr: the user space address to retrieve the char from
 *
 * Description: Returns the char value from a given user space address.
 * Returns zero when user space data is not accessible.
 */
function user_char:long (addr:long) {
	try { return user_char_error(addr) } catch { return 0 }
}

/**
 * sfunction user_char_warn - Retrieves a char value stored in user space
 *
 * @addr: the user space address to retrieve the char from
 *
 * Description: Returns the char value from a given user space
 * address.  Returns zero when user space data is not accessible and
 * warns about the failure (but does not error).
 */
function user_char_warn:long (addr:long) {
	try {
		return user_char_error(addr)
	} catch {
		warn(sprintf("user char copy fault %p [man error::fault]",
			     addr))
		return 0
	}
}

/**
 * sfunction user_short_error - Retrieves a short value stored in user space
 *
 * @addr: the user space address to retrieve the short from
 *
 * Description: Returns the short value from a given user space address.
 * If the user space data is not accessible, an error will occur.
 */
function user_short_error:long (addr:long) %{ /* pure */ /* myproc-unprivileged */
	STP_GET_USER(short);
	CATCH_DEREF_FAULT();
%}

/**
 * sfunction user_short - Retrieves a short value stored in user space
 *
 * @addr: the user space address to retrieve the short from
 *
 * Description: Returns the short value from a given user space address.
 * Returns zero when user space data is not accessible.
 */
function user_short:long (addr:long) {
	try { return user_short_error(addr) } catch { return 0 }
}

/**
 * sfunction user_short_warn - Retrieves a short value stored in user space
 *
 * @addr: the user space address to retrieve the short from
 *
 * Description: Returns the short value from a given user space
 * address.  Returns zero when user space data is not accessible and
 * warns about the failure (but does not error).
 */
function user_short_warn:long (addr:long) {
	try {
		return user_short_error(addr)
	} catch {
		warn(sprintf("user short copy fault %p [man error::fault]",
			     addr))
		return 0
	}
}

/**
 * sfunction user_ushort_error - Retrieves an unsigned short value stored in user space
 *
 * @addr: the user space address to retrieve the unsigned short from
 *
 * Description: Returns the unsigned short value from a given user
 * space address.  If the user space data is not accessible, an error
 * will occur.
 */
function user_ushort_error:long (addr:long) %{ /* pure */ /* myproc-unprivileged */
	STP_GET_USER(unsigned short);
	CATCH_DEREF_FAULT();
%}

/**
 * sfunction user_ushort - Retrieves an unsigned short value stored in user space
 *
 * @addr: the user space address to retrieve the unsigned short from
 *
 * Description: Returns the unsigned short value from a given user
 * space address.  Returns zero when user space data is not accessible.
 */
function user_ushort:long (addr:long)
{
	try { return user_ushort_error(addr) } catch { return 0 }
}

/**
 * sfunction user_ushort_warn - Retrieves an unsigned short value stored in user space
 *
 * @addr: the user space address to retrieve the unsigned short from
 *
 * Description: Returns the unsigned short value from a given user
 * space address.  Returns zero when user space data is not accessible
 * and warns about the failure (but does not error).
 */
function user_ushort_warn:long (addr:long)
{
	try {
		return user_ushort_error(addr)
	} catch {
		warn(sprintf("user unsigned short copy fault %p [man error::fault]",
			     addr))
		return 0
	}
}

/**
 * sfunction user_int_error - Retrieves an int value stored in user space
 *
 * @addr: the user space address to retrieve the int from
 *
 * Description: Returns the int value from a given user space address.
 * If the user space data is not accessible, an error will occur.
 */
function user_int_error:long (addr:long) %{ /* pure */ /* myproc-unprivileged */
	STP_GET_USER(int);
	CATCH_DEREF_FAULT();
%}

/**
 * sfunction user_int - Retrieves an int value stored in user space
 *
 * @addr: the user space address to retrieve the int from
 *
 * Description: Returns the int value from a given user space address.
 * Returns zero when user space data is not accessible.
 */
function user_int:long (addr:long)
{
	try { return user_int_error(addr) } catch { return 0 }
}

/**
 * sfunction user_int_warn - Retrieves an int value stored in user space
 *
 * @addr: the user space address to retrieve the int from
 *
 * Description: Returns the int value from a given user space address.
 * Returns zero when user space data is not accessible and warns about
 * the failure (but does not error).
 */
function user_int_warn:long (addr:long)
{
	try {
		return user_int_error(addr)
	} catch {
		warn(sprintf("user int copy fault %p [man error::fault]",
			     addr))
		return 0
	}
}

/**
 * sfunction user_long_error - Retrieves a long value stored in user space
 *
 * @addr: the user space address to retrieve the long from
 *
 * Description: Returns the long value from a given user space
 * address.  If the user space data is not accessible, an error will
 * occur.  Note that the size of the long depends on the architecture
 * of the current user space task (for those architectures that
 * support both 64/32 bit compat tasks).
 */
function user_long_error:long (addr:long) %{ /* pure */ /* myproc-unprivileged */
#ifdef CONFIG_COMPAT
	if (_stp_is_compat_task())
		STP_GET_USER(compat_long_t);
	else
#endif
		STP_GET_USER(long);
	CATCH_DEREF_FAULT();
%}

/**
 * sfunction user_long - Retrieves a long value stored in user space
 *
 * @addr: the user space address to retrieve the long from
 *
 * Description: Returns the long value from a given user space address.
 * Returns zero when user space data is not accessible. Note that the
 * size of the long depends on the architecture of the current user space
 * task (for those architectures that support both 64/32 bit compat tasks).
 */
function user_long:long (addr:long) {
	try { return user_long_error(addr) } catch { return 0 }
}

/**
 * sfunction user_long_warn - Retrieves a long value stored in user space
 *
 * @addr: the user space address to retrieve the long from
 *
 * Description: Returns the long value from a given user space
 * address.  Returns zero when user space data is not accessible and
 * warns about the failure (but does not error).  Note that the size
 * of the long depends on the architecture of the current user space
 * task (for those architectures that support both 64/32 bit compat
 * tasks).
 */
function user_long_warn:long (addr:long) {
	try {
		return user_long_error(addr)
	} catch {
		warn(sprintf("user long copy fault %p [man error::fault]",
			     addr))
		return 0
	}
}

/**
 * sfunction user_ulong_error - Retrieves a unsigned long value stored in user space
 *
 * @addr: the user space address to retrieve the unsigned long from
 *
 * Description: Returns the unsigned long value from a given user space
 * address.  If the user space data is not accessible, an error will
 * occur.  Note that the size of the unsigned long depends on the architecture
 * of the current user space task (for those architectures that
 * support both 64/32 bit compat tasks).
 */
function user_ulong_error:long (addr:long) %{ /* pure */ /* myproc-unprivileged */
#ifdef CONFIG_COMPAT
	if (_stp_is_compat_task())
		STP_GET_USER(compat_ulong_t);
	else
#endif
		STP_GET_USER(unsigned long);
	CATCH_DEREF_FAULT();
%}

/**
 * sfunction user_ulong - Retrieves an unsigned long value stored in user space
 *
 * @addr: the user space address to retrieve the unsigned long from
 *
 * Description: Returns the unsigned long value from a given user
 * space address. Returns zero when user space data is not
 * accessible. Note that the size of the unsigned long depends on the
 * architecture of the current user space task (for those
 * architectures that support both 64/32 bit compat tasks).
 */
function user_ulong:long (addr:long) {
	try { return user_ulong_error(addr) } catch { return 0 }
}

/**
 * sfunction user_ulong_warn - Retrieves an unsigned long value stored in user space
 *
 * @addr: the user space address to retrieve the unsigned long from
 *
 * Description: Returns the unsigned long value from a given user
 * space address.  Returns zero when user space data is not accessible
 * and warns about the failure (but does not error).  Note that the
 * size of the unsigned long depends on the architecture of the
 * current user space task (for those architectures that support both
 * 64/32 bit compat tasks).
 */
function user_ulong_warn:long (addr:long) {
	try {
		return user_ulong_error(addr)
	} catch {
		warn(sprintf("user unsigned long copy fault %p [man error::fault]",
			     addr))
		return 0
	}
}

/**
 * sfunction user_int8_error - Retrieves a 8-bit integer value stored in user space
 *
 * @addr: the user space address to retrieve the 8-bit integer from
 *
 * Description: Returns the 8-bit integer value from a given user
 * space address.  If the user space data is not accessible, an error
 * will occur.
 */
function user_int8_error:long (addr:long) %{ /* pure */ /* myproc-unprivileged */
	STP_GET_USER(int8_t);
	CATCH_DEREF_FAULT();
%}

/**
 * sfunction user_int8 - Retrieves a 8-bit integer value stored in user space
 *
 * @addr: the user space address to retrieve the 8-bit integer from
 *
 * Description: Returns the 8-bit integer value from a given user space
 * address.  Returns zero when user space data is not accessible.
 */
function user_int8:long (addr:long) {
	try { return user_int8_error(addr) } catch { return 0 }
}


/**
 * sfunction user_uint8_error - Retrieves a unsigned 8-bit integer value stored in user space
 *
 * @addr: the user space address to retrieve the unsigned 8-bit integer from
 *
 * Description: Returns the unsigned 8-bit integer value from a given
 * user space address.  If the user space data is not accessible, an
 * error will occur.
 */
function user_uint8_error:long (addr:long) %{ /* pure */ /* myproc-unprivileged */
	STP_GET_USER(uint8_t);
	CATCH_DEREF_FAULT();
%}

/**
 * sfunction user_uint8 - Retrieves a unsigned 8-bit integer value stored in user space
 *
 * @addr: the user space address to retrieve the unsigned 8-bit integer from
 *
 * Description: Returns the unsigned 8-bit integer value from a given
 * user space address.  Returns zero when user space data is not
 * accessible.
 */
function user_uint8:long (addr:long) {
	try { return user_uint8_error(addr) } catch { return 0 }
}

/**
 * sfunction user_int16_error - Retrieves a 16-bit integer value stored in user space
 *
 * @addr: the user space address to retrieve the 16-bit integer from
 *
 * Description: Returns the 16-bit integer value from a given user
 * space address.  If the user space data is not accessible, an error
 * will occur.
 */
function user_int16_error:long (addr:long) %{ /* pure */ /* myproc-unprivileged */
	STP_GET_USER(int16_t);
	CATCH_DEREF_FAULT();
%}

/**
 * sfunction user_int16 - Retrieves a 16-bit integer value stored in user space
 *
 * @addr: the user space address to retrieve the 16-bit integer from
 *
 * Description: Returns the 16-bit integer value from a given user space
 * address.  Returns zero when user space data is not accessible.
 */
function user_int16:long (addr:long) {
	try { return user_int16_error(addr) } catch { return 0 }
}

/**
 * sfunction user_uint16_error - Retrieves an unsigned 16-bit integer value stored in user space
 *
 * @addr: the user space address to retrieve the unsigned 16-bit integer from
 *
 * Description: Returns the unsigned 16-bit integer value from a given user
 * space address.  If the user space data is not accessible, an error
 * will occur.
 */
function user_uint16_error:long (addr:long) %{ /* pure */ /* myproc-unprivileged */
	STP_GET_USER(uint16_t);
	CATCH_DEREF_FAULT();
%}

/**
 * sfunction user_uint16 - Retrieves an unsigned 16-bit integer value stored in user space
 *
 * @addr: the user space address to retrieve the unsigned 16-bit integer from
 *
 * Description: Returns the unsigned 16-bit integer value from a given user
 * space address.  Returns zero when user space data is not accessible.
 */
function user_uint16:long (addr:long) {
	try { return user_uint16_error(addr) } catch { return 0 }
}

/**
 * sfunction user_int32_error - Retrieves a 32-bit integer value stored in user space
 *
 * @addr: the user space address to retrieve the 32-bit integer from
 *
 * Description: Returns the 32-bit integer value from a given user
 * space address.  If the user space data is not accessible, an error
 * will occur.
 */
function user_int32_error:long (addr:long) %{ /* pure */ /* myproc-unprivileged */
	STP_GET_USER(int32_t);
	CATCH_DEREF_FAULT();
%}

/**
 * sfunction user_int32 - Retrieves a 32-bit integer value stored in user space
 *
 * @addr: the user space address to retrieve the 32-bit integer from
 *
 * Description: Returns the 32-bit integer value from a given user space
 * address.  Returns zero when user space data is not accessible.
 */
function user_int32:long (addr:long) {
	try { return user_int32_error(addr) } catch { return 0 }
}

/**
 * sfunction user_uint32_error - Retrieves an unsigned 32-bit integer value stored in user space
 *
 * @addr: the user space address to retrieve the unsigned 32-bit integer from
 *
 * Description: Returns the unsigned 32-bit integer value from a given
 * user space address.  If the user space data is not accessible, an
 * error will occur.
 */
function user_uint32_error:long (addr:long) %{ /* pure */ /* myproc-unprivileged */
	STP_GET_USER(uint32_t);
	CATCH_DEREF_FAULT();
%}

/**
 * sfunction user_uint32 - Retrieves an unsigned 32-bit integer value stored in user space
 *
 * @addr: the user space address to retrieve the unsigned 32-bit integer from
 *
 * Description: Returns the unsigned 32-bit integer value from a given user
 * space address.  Returns zero when user space data is not accessible.
 */
function user_uint32:long (addr:long) {
	try { return user_uint32_error(addr) } catch { return 0 }
}

/**
 * sfunction user_int64_error - Retrieves a 64-bit integer value stored in user space
 *
 * @addr: the user space address to retrieve the 64-bit integer from
 *
 * Description: Returns the 64-bit integer value from a given user
 * space address.  If the user space data is not accessible, an error
 * will occur.
 */
function user_int64_error:long (addr:long) %{ /* pure */ /* myproc-unprivileged */
	STP_GET_USER(int64_t);
	CATCH_DEREF_FAULT();
%}

/**
 * sfunction user_int64 - Retrieves a 64-bit integer value stored in user space
 *
 * @addr: the user space address to retrieve the 64-bit integer from
 *
 * Description: Returns the 64-bit integer value from a given user space
 * address.  Returns zero when user space data is not accessible.
 */
function user_int64:long (addr:long) {
	try { return user_int64_error(addr) } catch { return 0 }
}

/**
 * sfunction user_uint64_error - Retrieves an unsigned 64-bit integer value stored in user space
 *
 * @addr: the user space address to retrieve the unsigned 64-bit integer from
 *
 * Description: Returns the unsigned 64-bit integer value from a given
 * user space address.  If the user space data is not accessible, an
 * error will occur.
 */
function user_uint64_error:long (addr:long) {
	/* NB: We have no script-level notion of 64-bit unsigned, but
	 * we keep user_uint64_error anyway for API completeness. */
	return user_int64_error(addr)
}

/**
 * sfunction user_uint64 - Retrieves an unsigned 64-bit integer value stored in user space
 *
 * @addr: the user space address to retrieve the unsigned 64-bit integer from
 *
 * Description: Returns the unsigned 64-bit integer value from a given user
 * space address.  Returns zero when user space data is not accessible.
 */
function user_uint64:long (addr:long) {
	/* NB: We have no script-level notion of 64-bit unsigned,
	 * but we keep user_uint64 anyway for API completeness. */
<<<<<<< HEAD
	return user_int64(addr)
}
=======
	return user_int64 (addr);
}

/**
 * sfunction user_buffer_quoted - Retrieves and quotes buffer from user space
 *
 * @addr: the user space address to retrieve the buffer from
 * @inlen: the exact length of the buffer to read
 * @outlen: the maximum length of the output string
 *
 * Description: Reads inlen characters of a buffer from the given user space
 * memory address, and returns up to outlen characters, where any ASCII
 * characters that are not printable are replaced by the corresponding escape
 * sequence in the returned string. Note that the string will be surrounded by
 * double quotes. On the rare cases when user space data is not accessible at
 * the given address, the address itself is returned as a string, without
 * double quotes.
 */
function user_buffer_quoted:string (addr:long, inlen:long, outlen:long)
%{
  if ( _stp_text_str(STAP_RETVALUE,
                       (char *)(uintptr_t)STAP_ARG_addr,
	                STAP_ARG_inlen, STAP_ARG_outlen, 1, 1, 1) < 0)
			snprintf(STAP_RETVALUE, STAP_ARG_outlen, "0x%x",(unsigned int) STAP_ARG_addr);
%}

/**
 * sfunction user_buffer_quoted_error - Retrieves and quotes buffer from user space
 *
 * @addr: the user space address to retrieve the buffer from
 * @inlen: the exact length of the buffer to read
 * @outlen: the maximum length of the output string
  *
 * Description: Reads inlen characters of a buffer from the given user space
 * memory address, and returns up to outlen characters, where any ASCII
 * characters that are not printable are replaced by the corresponding escape
 * sequence in the returned string. Note that the string will be surrounded by
 * double quotes. On the rare cases when user space data is not accessible at
 * the given address, an error is thrown.
 */
function user_buffer_quoted_error:string (addr:long, inlen:long, outlen:long)
%{
  if (_stp_text_str(STAP_RETVALUE,
                        (char *) (uintptr_t) STAP_ARG_addr,
			 STAP_ARG_inlen, STAP_ARG_outlen, 1, 1, 1) < 0)
			 STAP_ERROR("Unable to access user space data");
%}
>>>>>>> 957dc5c3
<|MERGE_RESOLUTION|>--- conflicted
+++ resolved
@@ -1027,11 +1027,7 @@
 function user_uint64:long (addr:long) {
 	/* NB: We have no script-level notion of 64-bit unsigned,
 	 * but we keep user_uint64 anyway for API completeness. */
-<<<<<<< HEAD
 	return user_int64(addr)
-}
-=======
-	return user_int64 (addr);
 }
 
 /**
@@ -1077,5 +1073,4 @@
                         (char *) (uintptr_t) STAP_ARG_addr,
 			 STAP_ARG_inlen, STAP_ARG_outlen, 1, 1, 1) < 0)
 			 STAP_ERROR("Unable to access user space data");
-%}
->>>>>>> 957dc5c3
+%}